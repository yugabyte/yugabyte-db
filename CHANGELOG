<<<<<<< HEAD
1.4.2
-- Added lockwait functionality to background data partitioning, including partition_data_id, partition_data_time, and partition_data.py
=======
1.4.1
-- Assign child partitions to the tablespace of the parent. This will only apply to newly created partitions after this update is installed. To fix existing partitions, you will have to manually alter the child tables. Thanks to https://github.com/joelhoffman for the fix.

>>>>>>> aa128aa5

1.4.0
-- Updated creation of child partition, function & trigger names to take into account the max object length an object can have to guarentee the partition suffix. Involved extensive rewrite of many core functions.
-- WARNING: If your table names were already long enough to be causing name truncation (over 63 characters), you may get duplicate child tables, functions & triggers created. Please check your object name lengths on your partition sets before installing this update to see if you may be affected by this edge case and its subsequent fix. 
-- New python script (reapply-indexes.py) to re-apply indexes to child tables when they have changed on the parent. See docs for more info.
-- New function to check the uniqueness of a column in a partition set (check_unique_column()). Helps to overcome the inability of a unique constraint to be applied efficiently across all partitions in a set. Does not prevent a unique violation, but provides a method to monitor for it happening.
-- More pgTAP tests to ensure name trunucation process is working. 
-- Changed pgTAP tests to assume pgTAP is installed in public schema to try and avoid issues when it isn't.


1.3.0
-- New configuration option for retention system that allows child tables that are eligible for removal to instead be moved to another schema. Set the "retention_schema" option in the configuration table to move the table to the designated schema instead of dropping it. This overrides the retention_keep_table & retention_keep_index options.
-- New python script, dump_partition.py, that will dump any tables found in a given schema using pg_dump, create a SHA-512 hash of the dumped file and then drop the table from the database.
-- The combination of the retention_schema option and the dump_partition.py script give a way to reliably dump out tables for archiving when they are no longer needed in the database. Idea for this feature adapted from conversation at PGDay NYC 2013 (lost the card of the individual I was talking with :( ).
-- New function show_partitions() that gives a list of child tables in a partition set. Adapted from fork by https://github.com/ebaptistella
-- Previously the functions that created the new partitions were using only the "INCLUDING DEFAULTS INCLUDING INDEXES" options when using the CREATE TABLE ... (LIKE ...) syntax. This caused some contraints on the parent to be missed in child tables. Changed to include all available options as of PostgreSQL 9.1: INCLUDING DEFAULTS INCLUDING CONSTRAINTS INCLUDING INDEXES INCLUDING STORAGE INCLUDING COMMENTS. Change will apply to all newly created child tables in all partition sets managed by pg_partman. You'll have to go back and manually fix any already existing child tables that may be missing constraints. Issue reported by Nick Ebbitt.
-- Added TAP tests for drop partition functions. 
-- Fixed some tap tests to more accurately test for table (non)existance
-- Clarified the drop_partition_id() function's retention parameter meaning.


1.2.0
-- Bug fix: Make child table lookups more intelligent to be able to deal with schemas being in the current search_path. Functions this affects are: drop_time_partition(), drop_id_partition(), reapply_privileges(), undo_partition(), undo_partition_id(), undo_partition_time(). Before table names may not have matched properly when looping through all tables to drop or reset privileges. Thanks to https://github.com/terrorobe for reporting this issue.
-- Bug fix: reapply_privileges() had unconditional calls to pg_jobmon functions and would fail if it wasn't installed.
-- Added new parameter to drop partition functions to manually set an interval you'd like to drop. Makes it easier to cleanup a bunch of old partitions you don't need anymore without having to go through the whole retention policy setup if that's not needed.
-- Renamed drop_time_partition() to drop_partition_time() and drop_id_partition() to drop_partition_id() to be more consistent with the other function names. Please check function ownership & privileges before and after update to ensure they are reset properly.


1.1.0
-- New python scripts in extras folder to allow partition creation and undoing using smaller commit batches, as is suggested in the documentation for the partition_data_* and undo_partition_* functions. This helps avoid transaction locks when there is a large amount of data to move around. There are also options to commit more slowly and ease the load on very busy systems.
-- Changed the ordering of batch arguments in partition_data_id() & partition_data_time(). This makes their order the same as the undo functions and is a more sensical order (I think anyway).
-- Made partition functions quieter. No more notices and just returns number of rows moved.
-- Changed the undo partition functions to remove partitions in the order they were originally created. They were doing it alphabetically before, which could cause an odd order for serial based partitioning (p100 would be before p2). Creation order may not remove them in ascending order of the data at first, which would be ideal, but it makes more sense than alphabetically.
-- Bug fix: undo_partition() could return 0 prematurely if some of the partitions were empty. Will now automatically uninherit/drop any empty partitions and continue on if there are still child tables, not counting them against p_batch_count if given.


1.0.0
-- New functions to undo partitioning. These all either move or copy data from the child tables and put it into the parent. All have an option to allow you either uninherit the child tables (default) or drop them when all their data has been put into the parent.
    --  undo_partition_time() & undo_partition_id are functions that move the data from the child partitions to the parent tables. Data is deleted from the child table and inserted to the parent. These functions allow smaller interval batches to be given as a parameter and are better able to handle larger partitioning sets. 
    -- undo_partition() can work on an any parent/child table set in PostgreSQL, not just partition sets created by pg_partman. Just pass it the name of the parent table. This method only copies the data out of the child tables instead of deleting it, allowing you to keep all the partitioned data if desired. Because of this it can only process an entire partition at a time and cannot handle batches smaller than the partition interval.
-- Changed create_prev_id_partition() to partition_data_id() & create_prev_time_partition() to partition_data_time(). This clarifies what these actually do since they don't always create a partition nor is it always necessarily "previous" data.
-- Changed how the above functions work to move data from parent into partitions. You can now feed them a smaller interval value for the rows that you'd like moved instead of it always moving exactly one entire partition of data. This allows smaller batch sizes when you've got a lot of data even in just one partition. That interval is now the second parameter. A third parameter can tell it how many of those interval batches you'd like to move in a single run of the function. Both of these parameters are optional. If not given, the interval defaults to the partition interval and the batch count is one (so it works exactly like it used to with no parameters but the parent table given). 
-- Partition premake system is now able to catch up if it falls behind for some reason. Also makes it so that if the premake value is increased, within the next few runs it will have that many partitions premade automatically.
-- Bug fix: create_time_partition() & create_time_function() now handle the "timestamp with time zone" data type much better. Was getting some mismatches in the trigger rules and table constraints when timestamptz was in use on server not running in UTC/GMT time. Would cause constraint violations during data insert at certain time boundaries. If you ran into this issue, there are two ways to fix it: 1) Manually recreate the constraints for the most recent partitions and any future partitions already created. You may have to move some data around as well. 2) Use the new undo functions to move all the data back into the parent table and then repartition again using the partition_data_* functions. This will fix the issue for all partitions.
-- Bug fix: Determining how many partitions to premake in run_maintenance() is now more accurate. Previous date math would occasionally premake 1 extra partition depending on the time differences. This can still occur with weekly partitioning due to differing month lengths (especially February) and daylight savings. Doesn't hurt anything and will self-correct.
-- Much more complete pgTAP test suite.


0.4.2
-- The static partitioning trigger function can now handle partitions based on the configured premake value. For example, the default premake value is 4 so it can now handle data for the current partition, 4 previous partitions and 4 future partitions. Changing the premake value will cause the trigger function to be changed appropriately the next time a partition is automatically created. Except for initial setup, at no time does the automated partitioning system create old partitions (see the create_prev_* functions if you need to do this). If you change the premake value and there is no previous partition for it to put data in, it will go to the parent table.
-- create_parent() now accounts for the new static partitioning rules. For time-static, it will create the current partition as well as previous and future partitions equal to the configured premake number (default premake being 4, you will end up with 9 partitions). For id-static, it will only create previous partitions if the resulting rules handle id values greater than zero. So if you're starting from zero you will only have future partitions created, and no previous.
-- Constraint now ensures that premake value is greater than zero.
-- create_parent() now ensures interval value for serial partitioning is greater than zero.
-- Much more extensive pgTAP tests.


0.4.1
-- Changed the privilege management system to apply the current parent's privileges only to new child tables at the time they're created. No longer re-applies privileges to existing child tables. When partition sets grew large, this was causing serious performance problems and was too expensive an operation to run every time a child was created.
-- Dropped apply_grants() function. New child table privileges are now managed by the partition creation functions themselves.
-- Created reapply_privileges() function to reset the privileges of all child tables in a given partition set. Uses the given parent's privileges at the time the function is run. All new grants will be set and all that don't exist will be revoked. Ownership will be updated if it has changed.
-- First round of pgTAP tests.


0.4.0
-- No separate configuration required for setting privileges on child tables anymore. Grants config table has been dropped. Please apply the grants you need to the parent table and they will be set for all children using that. Note that unlike before, privilges that don't exist on the parent will now be revoked from all child tables.
-- create_parent() now enforces that a given parent table be schema qualified. Ensures that a custom search_path doesn't affect the wrong table by accident.
-- Removed enum custom type and replace with check function.
-- Applying of grants is now logged in pg_jobmon so if there's any issues with that step, it's clear where it failed.


0.3.2
-- Allow multiple grant commands for the same partition set in case different roles need different grants. Removed primary key constraint from part_grants table and updated apply_grants function 
-- create_parent() function now ensures that the control column has a not null constraint.
-- Make select-only functions STABLE


0.3.1
-- Added check to dynamic id & time trigger functions to see if target table exists. If it doesn't, insert to parent instead of throwing error. Better than losing data! check_parent() function can monitor for this happening and create_prev_* functions can easily fix it. Thought of having it auto-create the needed partition, but if something is going wrong, that could end up creating a lot of unwanted partitions and be harder to clean up. 


0.3.0
-- Added grants configuration table to propagate permissions to newly created child partitions. Will also apply those permissions to the parent table and all existing child tables whenever a new partition is created. Permissions are only granted, never revoked. See docs for more info.


0.2.0
-- New functions to manage dropping old partitions. Does not actually need to be called directly unless necessary. Use run_maintenance() function.
-- Added ability to run_maintenance() function to manage dropping old tables in addition to managing time-based partitioning.
-- Removed raise notice in run_maintenance and make sure old search path is reset after function finishes running.
-- Lot of documentation updates


0.1.2
-- Added support for quarterly time partitioning (trickier than it first appeared)
-- Fixed bug in run_maintenance() that would give an invalid cast to integer error.
-- Fixed some calls to pg_jobmon that were outside the checks to see if it's actually installed
-- Properly reset search path back to original before partman functions were run if pg_jobmon is being used
-- Changed the default premake to 4 instead of 3. This will cause pg_jobmon's default monitoring for 3 consecutive failing jobs to trigger an before the last premade partition is used up.
-- Added optional jobmon logging to run_maintenance() so that if it fails, pg_jobmon can notify that maintenance didn't work.


0.1.1
-- Only re-create partition functions if a new partition is made. <|MERGE_RESOLUTION|>--- conflicted
+++ resolved
@@ -1,11 +1,9 @@
-<<<<<<< HEAD
+
 1.4.2
 -- Added lockwait functionality to background data partitioning, including partition_data_id, partition_data_time, and partition_data.py
-=======
+
 1.4.1
 -- Assign child partitions to the tablespace of the parent. This will only apply to newly created partitions after this update is installed. To fix existing partitions, you will have to manually alter the child tables. Thanks to https://github.com/joelhoffman for the fix.
-
->>>>>>> aa128aa5
 
 1.4.0
 -- Updated creation of child partition, function & trigger names to take into account the max object length an object can have to guarentee the partition suffix. Involved extensive rewrite of many core functions.
