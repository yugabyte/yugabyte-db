#
# pg_hint_plan: Makefile
#
<<<<<<< HEAD
# Copyright (c) 2012-2023, NIPPON TELEGRAPH AND TELEPHONE CORPORATION
#

MODULES = pg_hint_plan
HINTPLANVER = 1.5.1
=======
# Copyright (c) 2012-2020, NIPPON TELEGRAPH AND TELEPHONE CORPORATION
#

MODULES = pg_hint_plan
HINTPLANVER = 1.3.7

REGRESS = init base_plan pg_hint_plan ut-init ut-A ut-S ut-J ut-L ut-G ut-R ut-fdw ut-W ut-T ut-fini

REGRESSION_EXPECTED = expected/init.out expected/base_plan.out expected/pg_hint_plan.out expected/ut-A.out expected/ut-S.out expected/ut-J.out expected/ut-L.out expected/ut-G.out
>>>>>>> ac30b061

REGRESS = init base_plan pg_hint_plan ut-init ut-A ut-S ut-J ut-L ut-G ut-R \
	ut-fdw ut-W ut-T ut-fini hints_anywhere plpgsql oldextversions
REGRESS_OPTS = --encoding=UTF8

EXTENSION = pg_hint_plan
<<<<<<< HEAD
DATA = \
	pg_hint_plan--1.3.0.sql \
	pg_hint_plan--1.3.0--1.3.1.sql \
	pg_hint_plan--1.3.1--1.3.2.sql \
	pg_hint_plan--1.3.2--1.3.3.sql \
	pg_hint_plan--1.3.3--1.3.4.sql \
	pg_hint_plan--1.3.5--1.3.6.sql \
	pg_hint_plan--1.3.4--1.3.5.sql \
	pg_hint_plan--1.3.6--1.3.7.sql \
	pg_hint_plan--1.3.7--1.3.8.sql \
	pg_hint_plan--1.3.8--1.3.9.sql \
	pg_hint_plan--1.3.9--1.4.sql \
	pg_hint_plan--1.4--1.4.1.sql \
	pg_hint_plan--1.4.1--1.4.2.sql \
	pg_hint_plan--1.4.2--1.5.sql \
	pg_hint_plan--1.5--1.5.1.sql

EXTRA_CLEAN = RPMS

# Switch environment between standalone make and make check with
# EXTRA_INSTALL from PostgreSQL tree
# run the following command in the PG tree to run a regression test
# loading this module.
# $ make check EXTRA_INSTALL=<this directory> EXTRA_REGRESS_OPTS="--temp-config <this directory>/pg_hint_plan.conf"
ifeq ($(wildcard $(DESTDIR)/../src/Makefile.global),)
=======
DATA = pg_hint_plan--*.sql

EXTRA_CLEAN = sql/ut-fdw.sql expected/ut-fdw.out RPMS

>>>>>>> ac30b061
PG_CONFIG = pg_config
PGXS := $(shell $(PG_CONFIG) --pgxs)
include $(PGXS)
else
subdir = `pwd`
top_builddir = $(DESTDIR)/..
include $(DESTDIR)/../src/Makefile.global
include $(DESTDIR)/../contrib/contrib-global.mk
endif

STARBALL15 = pg_hint_plan15-$(HINTPLANVER).tar.gz
STARBALLS = $(STARBALL15)

TARSOURCES = Makefile *.c  *.h COPYRIGHT* \
	pg_hint_plan--*.sql \
	pg_hint_plan.control \
	docs/* expected/*.out sql/*.sql sql/maskout*.sh \
	data/data.csv SPECS/*.spec

<<<<<<< HEAD
rpms: rpm15
=======
LDFLAGS += -lyb_pggate_util
LDFLAGS += -L${BUILD_ROOT}/lib

ifneq ($(shell uname), SunOS)
LDFLAGS+=-Wl,--build-id
endif

installcheck: $(REGRESSION_EXPECTED)

rpms: rpm11
>>>>>>> ac30b061

# pg_hint_plan.c includes core.c and make_join_rel.c
pg_hint_plan.o: core.c make_join_rel.c # pg_stat_statements.c

$(STARBALLS): $(TARSOURCES)
	if [ -h $(subst .tar.gz,,$@) ]; then rm $(subst .tar.gz,,$@); fi
	if [ -e $(subst .tar.gz,,$@) ]; then \
	  echo "$(subst .tar.gz,,$@) is not a symlink. Stop."; \
	  exit 1; \
	fi
	ln -s . $(subst .tar.gz,,$@)
	tar -chzf $@ $(addprefix $(subst .tar.gz,,$@)/, $^)
	rm $(subst .tar.gz,,$@)

rpm15: $(STARBALL15)
	MAKE_ROOT=`pwd` rpmbuild -bb SPECS/pg_hint_plan15.spec<|MERGE_RESOLUTION|>--- conflicted
+++ resolved
@@ -1,30 +1,17 @@
 #
 # pg_hint_plan: Makefile
 #
-<<<<<<< HEAD
 # Copyright (c) 2012-2023, NIPPON TELEGRAPH AND TELEPHONE CORPORATION
 #
 
 MODULES = pg_hint_plan
 HINTPLANVER = 1.5.1
-=======
-# Copyright (c) 2012-2020, NIPPON TELEGRAPH AND TELEPHONE CORPORATION
-#
-
-MODULES = pg_hint_plan
-HINTPLANVER = 1.3.7
-
-REGRESS = init base_plan pg_hint_plan ut-init ut-A ut-S ut-J ut-L ut-G ut-R ut-fdw ut-W ut-T ut-fini
-
-REGRESSION_EXPECTED = expected/init.out expected/base_plan.out expected/pg_hint_plan.out expected/ut-A.out expected/ut-S.out expected/ut-J.out expected/ut-L.out expected/ut-G.out
->>>>>>> ac30b061
 
 REGRESS = init base_plan pg_hint_plan ut-init ut-A ut-S ut-J ut-L ut-G ut-R \
 	ut-fdw ut-W ut-T ut-fini hints_anywhere plpgsql oldextversions
 REGRESS_OPTS = --encoding=UTF8
 
 EXTENSION = pg_hint_plan
-<<<<<<< HEAD
 DATA = \
 	pg_hint_plan--1.3.0.sql \
 	pg_hint_plan--1.3.0--1.3.1.sql \
@@ -50,12 +37,6 @@
 # loading this module.
 # $ make check EXTRA_INSTALL=<this directory> EXTRA_REGRESS_OPTS="--temp-config <this directory>/pg_hint_plan.conf"
 ifeq ($(wildcard $(DESTDIR)/../src/Makefile.global),)
-=======
-DATA = pg_hint_plan--*.sql
-
-EXTRA_CLEAN = sql/ut-fdw.sql expected/ut-fdw.out RPMS
-
->>>>>>> ac30b061
 PG_CONFIG = pg_config
 PGXS := $(shell $(PG_CONFIG) --pgxs)
 include $(PGXS)
@@ -75,20 +56,10 @@
 	docs/* expected/*.out sql/*.sql sql/maskout*.sh \
 	data/data.csv SPECS/*.spec
 
-<<<<<<< HEAD
-rpms: rpm15
-=======
 LDFLAGS += -lyb_pggate_util
 LDFLAGS += -L${BUILD_ROOT}/lib
 
-ifneq ($(shell uname), SunOS)
-LDFLAGS+=-Wl,--build-id
-endif
-
-installcheck: $(REGRESSION_EXPECTED)
-
-rpms: rpm11
->>>>>>> ac30b061
+rpms: rpm15
 
 # pg_hint_plan.c includes core.c and make_join_rel.c
 pg_hint_plan.o: core.c make_join_rel.c # pg_stat_statements.c
