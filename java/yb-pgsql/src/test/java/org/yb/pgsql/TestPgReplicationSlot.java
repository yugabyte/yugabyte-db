// Copyright (c) YugabyteDB, Inc.
//
// Licensed under the Apache License, Version 2.0 (the "License"); you may not use this file except
// in compliance with the License.  You may obtain a copy of the License at
//
// http://www.apache.org/licenses/LICENSE-2.0
//
// Unless required by applicable law or agreed to in writing, software distributed under the License
// is distributed on an "AS IS" BASIS, WITHOUT WARRANTIES OR CONDITIONS OF ANY KIND, either express
// or implied.  See the License for the specific language governing permissions and limitations
// under the License.
//
package org.yb.pgsql;

import static org.yb.AssertionWrappers.assertEquals;
import static org.yb.AssertionWrappers.assertTrue;
import static org.yb.AssertionWrappers.fail;

import java.sql.Connection;
import java.sql.Statement;
import java.time.Instant;
import java.time.ZoneId;
import java.time.ZoneOffset;
import java.time.ZonedDateTime;
import java.time.format.DateTimeFormatter;
import java.util.ArrayList;
import java.util.Arrays;
import java.util.Collections;
import java.util.List;
import java.util.Map;

import org.apache.commons.lang3.StringUtils;
import org.junit.Ignore;
import org.junit.Test;
import org.junit.runner.RunWith;
import org.slf4j.Logger;
import org.slf4j.LoggerFactory;
import org.yb.YBTestRunner;
import org.yb.pgsql.PgOutputMessageDecoder.*;

import com.yugabyte.PGConnection;
import com.yugabyte.replication.LogSequenceNumber;
import com.yugabyte.replication.PGReplicationConnection;
import com.yugabyte.replication.PGReplicationStream;
import com.yugabyte.util.PSQLException;

@RunWith(value = YBTestRunner.class)
public class TestPgReplicationSlot extends BasePgSQLTest {
  private static final Logger LOG = LoggerFactory.getLogger(TestPgReplicationSlot.class);
  private static int kMaxClockSkewMs = 100;

  @Override
  protected int getInitialNumTServers() {
    return 3;
  }

  @Override
  protected Map<String, String> getTServerFlags() {
    Map<String, String> flagMap = super.getTServerFlags();
    flagMap.put("allowed_preview_flags_csv",
        "ysql_yb_enable_replication_commands,yb_enable_cdc_consistent_snapshot_streams");
    flagMap.put("ysql_yb_enable_replication_commands", "true");
    flagMap.put("ysql_TEST_enable_replication_slot_consumption", "true");
    flagMap.put("yb_enable_cdc_consistent_snapshot_streams", "true");
    flagMap.put("vmodule", "cdc_service=4,cdcsdk_producer=4");
    flagMap.put("max_clock_skew_usec", "" + kMaxClockSkewMs * 1000);
    return flagMap;
  }

  @Override
  protected Map<String, String> getMasterFlags() {
    Map<String, String> flagMap = super.getMasterFlags();
    flagMap.put("allowed_preview_flags_csv",
        "ysql_yb_enable_replication_commands,yb_enable_cdc_consistent_snapshot_streams");
    flagMap.put("ysql_yb_enable_replication_commands", "true");
    flagMap.put("ysql_TEST_enable_replication_slot_consumption", "true");
    flagMap.put("yb_enable_cdc_consistent_snapshot_streams", "true");
    flagMap.put("max_clock_skew_usec", "" + kMaxClockSkewMs * 1000);
    return flagMap;
  }

  void waitForSnapshotTimeToPass() throws Exception {
    // When a slot (stream) is created, we choose the current time as the consistent snapshot time
    // to tackle clock skew. This time could be `max_clock_skew_usec` in the future. Any inserts
    // done before this time could end up being part of the snapshot instead of the changes. This is
    // not a correctness issue and just an unintuitive behavior.
    //
    // In the tests, we want to wait for this time to pass, so that any DMLs we do end up being part
    // of the changes and not the snapshot.
    Thread.sleep(kMaxClockSkewMs);
  }

  void createStreamAndWaitForSnapshotTimeToPass(
      PGReplicationConnection replConnection, String slotName) throws Exception {
    replConnection.createReplicationSlot()
        .logical()
        .withSlotName(slotName)
        .withOutputPlugin("pgoutput")
        .make();

    waitForSnapshotTimeToPass();
  }

  @Test
  public void createAndDropFromDifferentTservers() throws Exception {
    Connection conn1 = getConnectionBuilder().withTServer(0).connect();
    Connection conn2 = getConnectionBuilder().withTServer(1).connect();

    try (Statement statement = conn1.createStatement()) {
      statement.execute("select pg_create_logical_replication_slot('test_slot', 'pgoutput')");
    }
    try (Statement statement = conn2.createStatement()) {
      statement.execute("select pg_drop_replication_slot('test_slot')");
    }
    try (Statement statement = conn1.createStatement()) {
      statement.execute("select pg_create_logical_replication_slot('test_slot', 'pgoutput')");
    }
    try (Statement statement = conn2.createStatement()) {
      statement.execute("select pg_drop_replication_slot('test_slot')");
    }
  }

  @Test
  public void replicationConnectionCreateDrop() throws Exception {
    Connection conn =
        getConnectionBuilder().withTServer(0).replicationConnect();
    PGReplicationConnection replConnection = conn.unwrap(PGConnection.class).getReplicationAPI();

    replConnection.createReplicationSlot()
        .logical()
        .withSlotName("test_slot_repl_conn")
        .withOutputPlugin("pgoutput")
        .make();
    replConnection.dropReplicationSlot("test_slot_repl_conn");
  }

  @Test
  public void replicationConnectionCreateTemporaryUnsupported() throws Exception {
    Connection conn = getConnectionBuilder().withTServer(0).replicationConnect();
    PGReplicationConnection replConnection = conn.unwrap(PGConnection.class).getReplicationAPI();

    String expectedErrorMessage = "Temporary replication slot is not yet supported";

    boolean exceptionThrown = false;
    try {
      replConnection.createReplicationSlot()
          .logical()
          .withSlotName("test_slot_repl_conn_temporary")
          .withOutputPlugin("pgoutput")
          .withTemporaryOption()
          .make();
    } catch (PSQLException e) {
      exceptionThrown = true;
      if (StringUtils.containsIgnoreCase(e.getMessage(), expectedErrorMessage)) {
        LOG.info("Expected exception", e);
      } else {
        fail(String.format("Unexpected Error Message. Got: '%s', Expected to contain: '%s'",
            e.getMessage(), expectedErrorMessage));
      }
    }

    assertTrue("Expected an exception but wasn't thrown", exceptionThrown);
  }

  @Test
  public void replicationConnectionCreatePhysicalUnsupported() throws Exception {
    Connection conn = getConnectionBuilder().withTServer(0).replicationConnect();
    PGReplicationConnection replConnection = conn.unwrap(PGConnection.class).getReplicationAPI();

    String expectedErrorMessage = "YSQL only supports logical replication slots";

    boolean exceptionThrown = false;
    try {
      replConnection.createReplicationSlot()
          .physical()
          .withSlotName("test_slot_repl_conn_temporary")
          .make();
    } catch (PSQLException e) {
      exceptionThrown = true;
      if (StringUtils.containsIgnoreCase(e.getMessage(), expectedErrorMessage)) {
        LOG.info("Expected exception", e);
      } else {
        fail(String.format("Unexpected Error Message. Got: '%s', Expected to contain: '%s'",
            e.getMessage(), expectedErrorMessage));
      }
    }

    assertTrue("Expected an exception but wasn't thrown", exceptionThrown);
  }

  private List<PgOutputMessage> receiveMessage(PGReplicationStream stream, int count)
      throws Exception {
    List<PgOutputMessage> result = new ArrayList<PgOutputMessage>(count);
    for (int index = 0; index < count; index++) {
      PgOutputMessage message = PgOutputMessageDecoder.DecodeBytes(stream.read());
      result.add(message);
    }

    return result;
  }

  // TODO(#20726): Add more test cases covering:
  // 1. INSERTs in a BEGIN/COMMIT block
  // 2. Single shard transactions
  // 3. Transactions with savepoints (commit/abort subtxns)
  // 4. Transactions after table rewrite operations like ADD PRIMARY KEY

<<<<<<< HEAD
  @Test
  @Ignore("YB_TODO(stiwary)")
  public void replicationConnectionConsumption() throws Exception {
=======
  void testReplicationConnectionConsumption(String slotName) throws Exception {
>>>>>>> 1f64b6ed
    try (Statement stmt = connection.createStatement()) {
      stmt.execute("DROP TABLE IF EXISTS t1");
      stmt.execute("CREATE TABLE t1 (a int primary key, b text)");
      stmt.execute("CREATE PUBLICATION pub FOR ALL TABLES");
    }

    Connection conn =
        getConnectionBuilder().withTServer(0).replicationConnect();
    PGReplicationConnection replConnection = conn.unwrap(PGConnection.class).getReplicationAPI();

    createStreamAndWaitForSnapshotTimeToPass(replConnection, slotName);
    try (Statement stmt = connection.createStatement()) {
      // Do more than 2 inserts, since replicationConnectionConsumptionMultipleBatches tests the
      // case when #records > cdcsdk_max_consistent_records.
      stmt.execute("INSERT INTO t1 VALUES(1, 'abcd')");
      stmt.execute("INSERT INTO t1 VALUES(2, 'defg')");
      stmt.execute("INSERT INTO t1 VALUES(3, 'hijk')");
    }

    PGReplicationStream stream = replConnection.replicationStream()
                                     .logical()
                                     .withSlotName(slotName)
                                     .withStartPosition(LogSequenceNumber.valueOf(0L))
                                     .withSlotOption("proto_version", 1)
                                     .withSlotOption("publication_names", "pub")
                                     .start();

    List<PgOutputMessage> result = new ArrayList<PgOutputMessage>();
    // 1 Relation, 3 * 3 (begin, insert and commit).
    result.addAll(receiveMessage(stream, 10));
    for (PgOutputMessage res : result) {
      LOG.info("Row = {}", res);
    }

    // TODO(#20726): Add comments on the choice of LSN values once we have integrated with
    // GetConsistentChanges RPC. This requires the implementation of the LSN generator to be
    // completed.
    List<PgOutputMessage> expectedResult = new ArrayList<PgOutputMessage>() {
      {
        add(PgOutputBeginMessage.CreateForComparison(LogSequenceNumber.valueOf("0/4"), 2));
        add(PgOutputRelationMessage.CreateForComparison("public", "t1", 'd',
            Arrays.asList(PgOutputRelationMessageColumn.CreateForComparison("a", 23),
                PgOutputRelationMessageColumn.CreateForComparison("b", 25))));
        add(PgOutputInsertMessage.CreateForComparison(new PgOutputMessageTuple((short) 2,
            Arrays.asList(
                new PgOutputMessageTupleColumnValue("1"),
                new PgOutputMessageTupleColumnValue("abcd")))));
        add(PgOutputCommitMessage.CreateForComparison(
            LogSequenceNumber.valueOf("0/4"), LogSequenceNumber.valueOf("0/5")));

        add(PgOutputBeginMessage.CreateForComparison(LogSequenceNumber.valueOf("0/7"), 3));
        add(PgOutputInsertMessage.CreateForComparison(new PgOutputMessageTuple((short) 2,
            Arrays.asList(
                new PgOutputMessageTupleColumnValue("2"),
                new PgOutputMessageTupleColumnValue("defg")))));
        add(PgOutputCommitMessage.CreateForComparison(
            LogSequenceNumber.valueOf("0/7"), LogSequenceNumber.valueOf("0/8")));

        add(PgOutputBeginMessage.CreateForComparison(LogSequenceNumber.valueOf("0/A"), 4));
        add(PgOutputInsertMessage.CreateForComparison(new PgOutputMessageTuple((short) 2,
            Arrays.asList(
                new PgOutputMessageTupleColumnValue("3"),
                new PgOutputMessageTupleColumnValue("hijk")))));
        add(PgOutputCommitMessage.CreateForComparison(
            LogSequenceNumber.valueOf("0/A"), LogSequenceNumber.valueOf("0/B")));
      }
    };
    assertEquals(expectedResult, result);

    stream.close();
  }

  // PG converts timestamp according to the local timezone before streaming via logical replication.
  // So we convert the timestamp to local timezone before the string comparison, so that the tests
  // doesn't depend on the machine timezone.
  String convertTimestampToSystemTimezone(String ts) {
    Instant instant = Instant.parse(ts);
    ZoneId zoneId = ZoneId.systemDefault();
    ZonedDateTime zonedDateTime = instant.atZone(zoneId);

    DateTimeFormatter outputFormatter;
    if (zonedDateTime.getOffset().equals(ZoneOffset.UTC)) {
      // For UTC, PG only prints 3 characters (+00) instead of (+00:00). So we handle that
      // separately. See EncodeTimezone in datetime.c for reference.
      outputFormatter = DateTimeFormatter.ofPattern("yyyy-MM-dd HH:mm:ss+00");
    } else {
      outputFormatter = DateTimeFormatter.ofPattern("yyyy-MM-dd HH:mm:ssxxx");
    }
    return zonedDateTime.format(outputFormatter);
  }

  @Test
<<<<<<< HEAD
  @Ignore("YB_TODO(stiwary)")
=======
  public void replicationConnectionConsumption() throws Exception {
    testReplicationConnectionConsumption("test_repl_slot_consumption");
  }

  @Test
  public void replicationConnectionConsumptionMultipleBatches() throws Exception {
    markClusterNeedsRecreation();
    Map<String, String> tserverFlags = super.getTServerFlags();
    // Set the batch size to a smaller value than the default of 500, so that the test is fast.
    tserverFlags.put("cdcsdk_max_consistent_records", "2");
    restartClusterWithFlags(Collections.emptyMap(), tserverFlags);

    testReplicationConnectionConsumption("test_repl_slot_consumption_mul_batches");
  }

  @Test
>>>>>>> 1f64b6ed
  public void replicationConnectionConsumptionAllDataTypes() throws Exception {
    String create_stmt = "CREATE TABLE test_table ( "
        + "a INT PRIMARY KEY, "
        + "col_bit BIT(6), "
        + "col_boolean BOOLEAN, "
        + "col_box BOX, "
        + "col_bytea BYTEA, "
        + "col_cidr CIDR, "
        + "col_circle CIRCLE, "
        + "col_date DATE, "
        + "col_float FLOAT, "
        + "col_double DOUBLE PRECISION, "
        + "col_inet INET, "
        + "col_int INT, "
        + "col_json JSON, "
        + "col_jsonb JSONB, "
        + "col_line LINE, "
        + "col_lseg LSEG, "
        + "col_macaddr8 MACADDR8, "
        + "col_macaddr MACADDR, "
        + "col_money MONEY, "
        + "col_numeric NUMERIC, "
        + "col_path PATH, "
        + "col_point POINT, "
        + "col_polygon POLYGON, "
        + "col_text TEXT, "
        + "col_time TIME, "
        + "col_timestamp TIMESTAMP, "
        + "col_timetz TIMETZ, "
        + "col_uuid UUID, "
        + "col_varbit VARBIT(10), "
        + "col_timestamptz TIMESTAMPTZ, "
        + "col_int4range INT4RANGE, "
        + "col_int8range INT8RANGE, "
        + "col_tsrange TSRANGE, "
        + "col_tstzrange TSTZRANGE, "
        + "col_daterange DATERANGE, "
        + "col_discount coupon_discount_type)";

    try (Statement stmt = connection.createStatement()) {
      stmt.execute("CREATE TYPE coupon_discount_type AS ENUM ('FIXED', 'PERCENTAGE');");
      stmt.execute(create_stmt);
      stmt.execute("CREATE PUBLICATION pub FOR ALL TABLES");
    }

    Connection conn =
        getConnectionBuilder().withTServer(0).replicationConnect();
    PGReplicationConnection replConnection = conn.unwrap(PGConnection.class).getReplicationAPI();
    createStreamAndWaitForSnapshotTimeToPass(replConnection, "test_slot_repl_conn_all_data_types");

    try (Statement stmt = connection.createStatement()) {
      stmt.execute("INSERT INTO test_table VALUES ("
          + "1, B'110110', TRUE, '((0,0),(1,1))', E'\\\\x012345', '127.0.0.1', '((0,0),1)', "
          + "'2024-02-01', 1.201, 3.14, '127.0.0.1', 42, "
          + "'{\"key\": \"value\"}', '{\"key\": \"value\"}', "
          + "'{1,2,3}', '((0,0),(1,1))', '00:11:22:33:44:55:66:77', '00:11:22:33:44:55', 100.50, "
          + "123.456, '((0,0),(1,1))', '(0,0)', '((0,0),(1,1))', 'Sample Text', '12:34:56', "
          + "'2024-02-01 12:34:56', '2024-02-01 12:34:56+00:00', "
          + "'550e8400-e29b-41d4-a716-446655440000', B'101010', '2024-02-01 12:34:56+00:00', "
          + "'[1,10)', '[100,1000)', '[2024-01-01, 2024-12-31)', "
          + "'[2024-01-01 00:00:00+00:00, 2024-12-31 15:59:59+00:00)', "
          + "'[2024-01-01, 2024-12-31)', 'FIXED');");
    }

    PGReplicationStream stream = replConnection.replicationStream()
                                     .logical()
                                     .withSlotName("test_slot_repl_conn_all_data_types")
                                     .withStartPosition(LogSequenceNumber.valueOf(0L))
                                     .withSlotOption("proto_version", 1)
                                     .withSlotOption("publication_names", "pub")
                                     .start();

    List<PgOutputMessage> result = new ArrayList<PgOutputMessage>();
    // 1 Relation, begin, type, insert and commit record.
    result.addAll(receiveMessage(stream, 5));
    for (PgOutputMessage res : result) {
      LOG.info("Row = {}", res);
    }

    List<PgOutputMessage> expectedResult = new ArrayList<PgOutputMessage>() {
      {
        add(PgOutputBeginMessage.CreateForComparison(LogSequenceNumber.valueOf("0/4"), 2));
        add(PgOutputTypeMessage.CreateForComparison("public", "coupon_discount_type"));
        add(PgOutputRelationMessage.CreateForComparison("public", "test_table", 'd',
            Arrays.asList(PgOutputRelationMessageColumn.CreateForComparison("a", 23),
                PgOutputRelationMessageColumn.CreateForComparison("col_bit", 1560),
                PgOutputRelationMessageColumn.CreateForComparison("col_boolean", 16),
                PgOutputRelationMessageColumn.CreateForComparison("col_box", 603),
                PgOutputRelationMessageColumn.CreateForComparison("col_bytea", 17),
                PgOutputRelationMessageColumn.CreateForComparison("col_cidr", 650),
                PgOutputRelationMessageColumn.CreateForComparison("col_circle", 718),
                PgOutputRelationMessageColumn.CreateForComparison("col_date", 1082),
                PgOutputRelationMessageColumn.CreateForComparison("col_float", 701),
                PgOutputRelationMessageColumn.CreateForComparison("col_double", 701),
                PgOutputRelationMessageColumn.CreateForComparison("col_inet", 869),
                PgOutputRelationMessageColumn.CreateForComparison("col_int", 23),
                PgOutputRelationMessageColumn.CreateForComparison("col_json", 114),
                PgOutputRelationMessageColumn.CreateForComparison("col_jsonb", 3802),
                PgOutputRelationMessageColumn.CreateForComparison("col_line", 628),
                PgOutputRelationMessageColumn.CreateForComparison("col_lseg", 601),
                PgOutputRelationMessageColumn.CreateForComparison("col_macaddr8", 774),
                PgOutputRelationMessageColumn.CreateForComparison("col_macaddr", 829),
                PgOutputRelationMessageColumn.CreateForComparison("col_money", 790),
                PgOutputRelationMessageColumn.CreateForComparison("col_numeric", 1700),
                PgOutputRelationMessageColumn.CreateForComparison("col_path", 602),
                PgOutputRelationMessageColumn.CreateForComparison("col_point", 600),
                PgOutputRelationMessageColumn.CreateForComparison("col_polygon", 604),
                PgOutputRelationMessageColumn.CreateForComparison("col_text", 25),
                PgOutputRelationMessageColumn.CreateForComparison("col_time", 1083),
                PgOutputRelationMessageColumn.CreateForComparison("col_timestamp", 1114),
                PgOutputRelationMessageColumn.CreateForComparison("col_timetz", 1266),
                PgOutputRelationMessageColumn.CreateForComparison("col_uuid", 2950),
                PgOutputRelationMessageColumn.CreateForComparison("col_varbit", 1562),
                PgOutputRelationMessageColumn.CreateForComparison("col_timestamptz", 1184),
                PgOutputRelationMessageColumn.CreateForComparison("col_int4range", 3904),
                PgOutputRelationMessageColumn.CreateForComparison("col_int8range", 3926),
                PgOutputRelationMessageColumn.CreateForComparison("col_tsrange", 3908),
                PgOutputRelationMessageColumn.CreateForComparison("col_tstzrange", 3910),
                PgOutputRelationMessageColumn.CreateForComparison("col_daterange", 3912),
                PgOutputRelationMessageColumn.CreateForComparison(
                    "col_discount", /* IGNORED */ 0, /* compareDataType */ false))));
        add(PgOutputInsertMessage.CreateForComparison(new PgOutputMessageTuple((short) 36,
            Arrays.asList(new PgOutputMessageTupleColumnValue("1"),
                new PgOutputMessageTupleColumnValue("110110"),
                new PgOutputMessageTupleColumnValue("t"),
                new PgOutputMessageTupleColumnValue("(1,1),(0,0)"),
                new PgOutputMessageTupleColumnValue("\\x012345"),
                new PgOutputMessageTupleColumnValue("127.0.0.1/32"),
                new PgOutputMessageTupleColumnValue("<(0,0),1>"),
                new PgOutputMessageTupleColumnValue("2024-02-01"),
                new PgOutputMessageTupleColumnValue("1.20100000000000007"),
                new PgOutputMessageTupleColumnValue("3.14000000000000012"),
                new PgOutputMessageTupleColumnValue("127.0.0.1"),
                new PgOutputMessageTupleColumnValue("42"),
                new PgOutputMessageTupleColumnValue("{\"key\": \"value\"}"),
                new PgOutputMessageTupleColumnValue("{\"key\": \"value\"}"),
                new PgOutputMessageTupleColumnValue("{1,2,3}"),
                new PgOutputMessageTupleColumnValue("[(0,0),(1,1)]"),
                new PgOutputMessageTupleColumnValue("00:11:22:33:44:55:66:77"),
                new PgOutputMessageTupleColumnValue("00:11:22:33:44:55"),
                new PgOutputMessageTupleColumnValue("$100.50"),
                new PgOutputMessageTupleColumnValue("123.456"),
                new PgOutputMessageTupleColumnValue("((0,0),(1,1))"),
                new PgOutputMessageTupleColumnValue("(0,0)"),
                new PgOutputMessageTupleColumnValue("((0,0),(1,1))"),
                new PgOutputMessageTupleColumnValue("Sample Text"),
                new PgOutputMessageTupleColumnValue("12:34:56"),
                new PgOutputMessageTupleColumnValue("2024-02-01 12:34:56"),
                new PgOutputMessageTupleColumnValue("12:34:56+00"),
                new PgOutputMessageTupleColumnValue("550e8400-e29b-41d4-a716-446655440000"),
                new PgOutputMessageTupleColumnValue("101010"),
                new PgOutputMessageTupleColumnValue(
                    convertTimestampToSystemTimezone("2024-02-01T12:34:56.00Z")),
                new PgOutputMessageTupleColumnValue("[1,10)"),
                new PgOutputMessageTupleColumnValue("[100,1000)"),
                new PgOutputMessageTupleColumnValue(
                    "[\"2024-01-01 00:00:00\",\"2024-12-31 00:00:00\")"),
                new PgOutputMessageTupleColumnValue(String.format("[\"%s\",\"%s\")",
                    convertTimestampToSystemTimezone("2024-01-01T00:00:00.00Z"),
                    convertTimestampToSystemTimezone("2024-12-31T15:59:59.00Z"))),
                new PgOutputMessageTupleColumnValue("[2024-01-01,2024-12-31)"),
                new PgOutputMessageTupleColumnValue("FIXED")))));
        add(PgOutputCommitMessage.CreateForComparison(
            LogSequenceNumber.valueOf("0/4"), LogSequenceNumber.valueOf("0/5")));
      }
    };
    assertEquals(expectedResult, result);

    stream.close();
  }

  @Test
  public void replicationConnectionConsumptionDisabled() throws Exception {
    markClusterNeedsRecreation();
    Map<String, String> tserverFlags = super.getTServerFlags();
    tserverFlags.put("ysql_TEST_enable_replication_slot_consumption", "false");
    restartClusterWithFlags(Collections.emptyMap(), tserverFlags);

    try (Statement stmt = connection.createStatement()) {
      stmt.execute("CREATE TABLE t1 (a int primary key, b text)");
      stmt.execute("CREATE PUBLICATION pub FOR ALL TABLES");
    }

    Connection conn =
        getConnectionBuilder().withTServer(0).replicationConnect();
    PGReplicationConnection replConnection = conn.unwrap(PGConnection.class).getReplicationAPI();

    replConnection.createReplicationSlot()
        .logical()
        .withSlotName("test_slot_repl_conn_disabled")
        .withOutputPlugin("pgoutput")
        .make();

    String expectedErrorMessage = "ERROR: StartReplication is unavailable";

    boolean exceptionThrown = false;
    try {
      replConnection.replicationStream()
          .logical()
          .withSlotName("test_slot_repl_conn_disabled")
          .withStartPosition(LogSequenceNumber.valueOf(0L))
          .withSlotOption("proto_version", 1)
          .withSlotOption("publication_names", "pub")
          .start();
    } catch (PSQLException e) {
      exceptionThrown = true;
      if (StringUtils.containsIgnoreCase(e.getMessage(), expectedErrorMessage)) {
        LOG.info("Expected exception", e);
      } else {
        fail(String.format("Unexpected Error Message. Got: '%s', Expected to contain: '%s'",
            e.getMessage(), expectedErrorMessage));
      }
    }

    assertTrue("Expected an exception but wasn't thrown", exceptionThrown);
  }

  @Test
  @Ignore("YB_TODO(stiwary)")
  public void replicationConnectionConsumptionAttributeDroppedRecreated() throws Exception {
    try (Statement stmt = connection.createStatement()) {
      stmt.execute("CREATE TABLE t1 (a int primary key, b text)");
      stmt.execute("CREATE PUBLICATION pub FOR ALL TABLES");

      stmt.execute("ALTER TABLE t1 DROP COLUMN b");
      stmt.execute("ALTER TABLE t1 ADD COLUMN b int");
    }

    Connection conn = getConnectionBuilder().withTServer(0).replicationConnect();
    PGReplicationConnection replConnection = conn.unwrap(PGConnection.class).getReplicationAPI();
    createStreamAndWaitForSnapshotTimeToPass(
        replConnection, "test_slot_repl_conn_attribute_dropped");

    try (Statement stmt = connection.createStatement()) {
      stmt.execute("INSERT INTO t1 VALUES(1, 1)");
    }

    PGReplicationStream stream = replConnection.replicationStream()
                                     .logical()
                                     .withSlotName("test_slot_repl_conn_attribute_dropped")
                                     .withStartPosition(LogSequenceNumber.valueOf(0L))
                                     .withSlotOption("proto_version", 1)
                                     .withSlotOption("publication_names", "pub")
                                     .start();

    List<PgOutputMessage> result = new ArrayList<PgOutputMessage>();
    // 1 Relation, begin, insert and commit record.
    result.addAll(receiveMessage(stream, 4));
    for (PgOutputMessage res : result) {
      LOG.info("Row = {}", res);
    }

    // TODO(#20726): Add comments on the choice of LSN values once we have integrated with
    // GetConsistentChanges RPC. This requires the implementation of the LSN generator to be
    // completed.
    List<PgOutputMessage> expectedResult = new ArrayList<PgOutputMessage>() {
      {
        add(PgOutputBeginMessage.CreateForComparison(LogSequenceNumber.valueOf("0/4"), 2));
        add(PgOutputRelationMessage.CreateForComparison("public", "t1", 'd',
            Arrays.asList(PgOutputRelationMessageColumn.CreateForComparison("a", 23),
                PgOutputRelationMessageColumn.CreateForComparison("b", 23))));
        add(PgOutputInsertMessage.CreateForComparison(new PgOutputMessageTuple((short) 2,
            Arrays.asList(
                new PgOutputMessageTupleColumnValue("1"),
                new PgOutputMessageTupleColumnValue("1")))));
        add(PgOutputCommitMessage.CreateForComparison(
            LogSequenceNumber.valueOf("0/4"), LogSequenceNumber.valueOf("0/5")));
      }
    };
    assertEquals(expectedResult, result);

    stream.close();
  }
}<|MERGE_RESOLUTION|>--- conflicted
+++ resolved
@@ -205,13 +205,7 @@
   // 3. Transactions with savepoints (commit/abort subtxns)
   // 4. Transactions after table rewrite operations like ADD PRIMARY KEY
 
-<<<<<<< HEAD
-  @Test
-  @Ignore("YB_TODO(stiwary)")
-  public void replicationConnectionConsumption() throws Exception {
-=======
   void testReplicationConnectionConsumption(String slotName) throws Exception {
->>>>>>> 1f64b6ed
     try (Statement stmt = connection.createStatement()) {
       stmt.execute("DROP TABLE IF EXISTS t1");
       stmt.execute("CREATE TABLE t1 (a int primary key, b text)");
@@ -304,14 +298,13 @@
   }
 
   @Test
-<<<<<<< HEAD
   @Ignore("YB_TODO(stiwary)")
-=======
   public void replicationConnectionConsumption() throws Exception {
     testReplicationConnectionConsumption("test_repl_slot_consumption");
   }
 
   @Test
+  @Ignore("YB_TODO(stiwary)")
   public void replicationConnectionConsumptionMultipleBatches() throws Exception {
     markClusterNeedsRecreation();
     Map<String, String> tserverFlags = super.getTServerFlags();
@@ -323,7 +316,7 @@
   }
 
   @Test
->>>>>>> 1f64b6ed
+  @Ignore("YB_TODO(stiwary)")
   public void replicationConnectionConsumptionAllDataTypes() throws Exception {
     String create_stmt = "CREATE TABLE test_table ( "
         + "a INT PRIMARY KEY, "
