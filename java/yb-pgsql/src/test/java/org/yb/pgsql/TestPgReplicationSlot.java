// Copyright (c) YugabyteDB, Inc.
//
// Licensed under the Apache License, Version 2.0 (the "License"); you may not use this file except
// in compliance with the License.  You may obtain a copy of the License at
//
// http://www.apache.org/licenses/LICENSE-2.0
//
// Unless required by applicable law or agreed to in writing, software distributed under the License
// is distributed on an "AS IS" BASIS, WITHOUT WARRANTIES OR CONDITIONS OF ANY KIND, either express
// or implied.  See the License for the specific language governing permissions and limitations
// under the License.
//
package org.yb.pgsql;

import static org.yb.AssertionWrappers.assertEquals;
import static org.yb.AssertionWrappers.assertTrue;
import static org.yb.AssertionWrappers.fail;

import java.sql.Connection;
import java.sql.ResultSet;
import java.sql.Statement;
import java.time.Instant;
import java.time.ZoneId;
import java.time.ZoneOffset;
import java.time.ZonedDateTime;
import java.time.format.DateTimeFormatter;
import java.util.ArrayList;
import java.util.Arrays;
import java.util.Collections;
import java.util.List;
import java.util.Map;

import org.apache.commons.lang3.StringUtils;
import org.junit.Ignore;
import org.junit.Test;
import org.junit.runner.RunWith;
import org.slf4j.Logger;
import org.slf4j.LoggerFactory;
import org.yb.YBTestRunner;
import org.yb.client.TestUtils;
import org.yb.pgsql.PgOutputMessageDecoder.*;

import com.yugabyte.PGConnection;
import com.yugabyte.replication.LogSequenceNumber;
import com.yugabyte.replication.PGReplicationConnection;
import com.yugabyte.replication.PGReplicationStream;
import com.yugabyte.util.PSQLException;

@RunWith(value = YBTestRunner.class)
public class TestPgReplicationSlot extends BasePgSQLTest {
  private static final Logger LOG = LoggerFactory.getLogger(TestPgReplicationSlot.class);
  private static int kMaxClockSkewMs = 100;

  @Override
  protected int getInitialNumTServers() {
    return 3;
  }

  @Override
  protected Map<String, String> getTServerFlags() {
    Map<String, String> flagMap = super.getTServerFlags();
    flagMap.put("allowed_preview_flags_csv",
        "ysql_yb_enable_replication_commands,yb_enable_cdc_consistent_snapshot_streams");
    flagMap.put("ysql_yb_enable_replication_commands", "true");
    flagMap.put("ysql_TEST_enable_replication_slot_consumption", "true");
    flagMap.put("yb_enable_cdc_consistent_snapshot_streams", "true");
    flagMap.put("vmodule", "cdc_service=4,cdcsdk_producer=4,ybc_pggate=4");
    flagMap.put("max_clock_skew_usec", "" + kMaxClockSkewMs * 1000);
    return flagMap;
  }

  @Override
  protected Map<String, String> getMasterFlags() {
    Map<String, String> flagMap = super.getMasterFlags();
    flagMap.put("allowed_preview_flags_csv",
        "ysql_yb_enable_replication_commands,yb_enable_cdc_consistent_snapshot_streams");
    flagMap.put("ysql_yb_enable_replication_commands", "true");
    flagMap.put("ysql_TEST_enable_replication_slot_consumption", "true");
    flagMap.put("yb_enable_cdc_consistent_snapshot_streams", "true");
    flagMap.put("max_clock_skew_usec", "" + kMaxClockSkewMs * 1000);
    return flagMap;
  }

  void waitForSnapshotTimeToPass() throws Exception {
    // When a slot (stream) is created, we choose the current time as the consistent snapshot time
    // to tackle clock skew. This time could be `max_clock_skew_usec` in the future. Any inserts
    // done before this time could end up being part of the snapshot instead of the changes. This is
    // not a correctness issue and just an unintuitive behavior.
    //
    // In the tests, we want to wait for this time to pass, so that any DMLs we do end up being part
    // of the changes and not the snapshot.
    Thread.sleep(kMaxClockSkewMs);
  }

  void createStreamAndWaitForSnapshotTimeToPass(
      PGReplicationConnection replConnection, String slotName) throws Exception {
    replConnection.createReplicationSlot()
        .logical()
        .withSlotName(slotName)
        .withOutputPlugin("pgoutput")
        .make();

    waitForSnapshotTimeToPass();
  }

  @Test
  public void createAndDropFromDifferentTservers() throws Exception {
    Connection conn1 = getConnectionBuilder().withTServer(0).connect();
    Connection conn2 = getConnectionBuilder().withTServer(1).connect();

    try (Statement statement = conn1.createStatement()) {
      statement.execute("select pg_create_logical_replication_slot('test_slot', 'pgoutput')");
    }
    try (Statement statement = conn2.createStatement()) {
      statement.execute("select pg_drop_replication_slot('test_slot')");
    }
    try (Statement statement = conn1.createStatement()) {
      statement.execute("select pg_create_logical_replication_slot('test_slot', 'pgoutput')");
    }
    try (Statement statement = conn2.createStatement()) {
      statement.execute("select pg_drop_replication_slot('test_slot')");
    }
  }

  @Test
  public void replicationConnectionCreateDrop() throws Exception {
    Connection conn =
        getConnectionBuilder().withTServer(0).replicationConnect();
    PGReplicationConnection replConnection = conn.unwrap(PGConnection.class).getReplicationAPI();

    replConnection.createReplicationSlot()
        .logical()
        .withSlotName("test_slot_repl_conn")
        .withOutputPlugin("pgoutput")
        .make();
    replConnection.dropReplicationSlot("test_slot_repl_conn");
  }

  @Test
  public void replicationConnectionCreateTemporaryUnsupported() throws Exception {
    Connection conn = getConnectionBuilder().withTServer(0).replicationConnect();
    PGReplicationConnection replConnection = conn.unwrap(PGConnection.class).getReplicationAPI();

    String expectedErrorMessage = "Temporary replication slot is not yet supported";

    boolean exceptionThrown = false;
    try {
      replConnection.createReplicationSlot()
          .logical()
          .withSlotName("test_slot_repl_conn_temporary")
          .withOutputPlugin("pgoutput")
          .withTemporaryOption()
          .make();
    } catch (PSQLException e) {
      exceptionThrown = true;
      if (StringUtils.containsIgnoreCase(e.getMessage(), expectedErrorMessage)) {
        LOG.info("Expected exception", e);
      } else {
        fail(String.format("Unexpected Error Message. Got: '%s', Expected to contain: '%s'",
            e.getMessage(), expectedErrorMessage));
      }
    }

    assertTrue("Expected an exception but wasn't thrown", exceptionThrown);
  }

  @Test
  public void replicationConnectionCreatePhysicalUnsupported() throws Exception {
    Connection conn = getConnectionBuilder().withTServer(0).replicationConnect();
    PGReplicationConnection replConnection = conn.unwrap(PGConnection.class).getReplicationAPI();

    String expectedErrorMessage = "YSQL only supports logical replication slots";

    boolean exceptionThrown = false;
    try {
      replConnection.createReplicationSlot()
          .physical()
          .withSlotName("test_slot_repl_conn_temporary")
          .make();
    } catch (PSQLException e) {
      exceptionThrown = true;
      if (StringUtils.containsIgnoreCase(e.getMessage(), expectedErrorMessage)) {
        LOG.info("Expected exception", e);
      } else {
        fail(String.format("Unexpected Error Message. Got: '%s', Expected to contain: '%s'",
            e.getMessage(), expectedErrorMessage));
      }
    }

    assertTrue("Expected an exception but wasn't thrown", exceptionThrown);
  }

  private List<PgOutputMessage> receiveMessage(PGReplicationStream stream, int count)
      throws Exception {
    List<PgOutputMessage> result = new ArrayList<PgOutputMessage>(count);
    for (int index = 0; index < count; index++) {
      PgOutputMessage message = PgOutputMessageDecoder.DecodeBytes(stream.read());
      result.add(message);
      LOG.info("Row = {}", message);
    }

    return result;
  }

  // TODO(#20726): Add more test cases covering:
  // 1. INSERTs in a BEGIN/COMMIT block
  // 2. Single shard transactions
  // 3. Transactions with savepoints (commit/abort subtxns)
  // 4. Transactions after table rewrite operations like ADD PRIMARY KEY

  void testReplicationConnectionConsumption(String slotName) throws Exception {
    try (Statement stmt = connection.createStatement()) {
      stmt.execute("DROP TABLE IF EXISTS t1");
      stmt.execute("CREATE TABLE t1 (a int primary key, b text)");
      stmt.execute("CREATE PUBLICATION pub FOR ALL TABLES");
    }

    Connection conn =
        getConnectionBuilder().withTServer(0).replicationConnect();
    PGReplicationConnection replConnection = conn.unwrap(PGConnection.class).getReplicationAPI();

    createStreamAndWaitForSnapshotTimeToPass(replConnection, slotName);
    try (Statement stmt = connection.createStatement()) {
      // Do more than 2 inserts, since replicationConnectionConsumptionMultipleBatches tests the
      // case when #records > cdcsdk_max_consistent_records.
      stmt.execute("INSERT INTO t1 VALUES(1, 'abcd')");
      stmt.execute("INSERT INTO t1 VALUES(2, 'defg')");
      stmt.execute("INSERT INTO t1 VALUES(3, 'hijk')");
      stmt.execute("DELETE FROM t1 WHERE a = 2");
    }

    PGReplicationStream stream = replConnection.replicationStream()
                                     .logical()
                                     .withSlotName(slotName)
                                     .withStartPosition(LogSequenceNumber.valueOf(0L))
                                     .withSlotOption("proto_version", 1)
                                     .withSlotOption("publication_names", "pub")
                                     .start();

    List<PgOutputMessage> result = new ArrayList<PgOutputMessage>();
    // 1 Relation, 3 * 3 (begin, insert and commit), 1 * 3 (begin, delete, commit).
    result.addAll(receiveMessage(stream, 13));

    // TODO(#20726): Add comments on the choice of LSN values once we have integrated with
    // GetConsistentChanges RPC. This requires the implementation of the LSN generator to be
    // completed.
    List<PgOutputMessage> expectedResult = new ArrayList<PgOutputMessage>() {
      {
        add(PgOutputBeginMessage.CreateForComparison(LogSequenceNumber.valueOf("0/4"), 2));
        add(PgOutputRelationMessage.CreateForComparison("public", "t1", 'd',
            Arrays.asList(PgOutputRelationMessageColumn.CreateForComparison("a", 23),
                PgOutputRelationMessageColumn.CreateForComparison("b", 25))));
        add(PgOutputInsertMessage.CreateForComparison(new PgOutputMessageTuple((short) 2,
            Arrays.asList(
                new PgOutputMessageTupleColumnValue("1"),
                new PgOutputMessageTupleColumnValue("abcd")))));
        add(PgOutputCommitMessage.CreateForComparison(
            LogSequenceNumber.valueOf("0/4"), LogSequenceNumber.valueOf("0/5")));

        add(PgOutputBeginMessage.CreateForComparison(LogSequenceNumber.valueOf("0/7"), 3));
        add(PgOutputInsertMessage.CreateForComparison(new PgOutputMessageTuple((short) 2,
            Arrays.asList(
                new PgOutputMessageTupleColumnValue("2"),
                new PgOutputMessageTupleColumnValue("defg")))));
        add(PgOutputCommitMessage.CreateForComparison(
            LogSequenceNumber.valueOf("0/7"), LogSequenceNumber.valueOf("0/8")));

        add(PgOutputBeginMessage.CreateForComparison(LogSequenceNumber.valueOf("0/A"), 4));
        add(PgOutputInsertMessage.CreateForComparison(new PgOutputMessageTuple((short) 2,
            Arrays.asList(
                new PgOutputMessageTupleColumnValue("3"),
                new PgOutputMessageTupleColumnValue("hijk")))));
        add(PgOutputCommitMessage.CreateForComparison(
            LogSequenceNumber.valueOf("0/A"), LogSequenceNumber.valueOf("0/B")));

        add(PgOutputBeginMessage.CreateForComparison(LogSequenceNumber.valueOf("0/D"), 5));
        add(PgOutputDeleteMessage.CreateForComparison(/* hasKey */ true,
            new PgOutputMessageTuple((short) 2,
                Arrays.asList(new PgOutputMessageTupleColumnValue("2"),
                    new PgOutputMessageTupleColumnNull()))));
        add(PgOutputCommitMessage.CreateForComparison(
            LogSequenceNumber.valueOf("0/D"), LogSequenceNumber.valueOf("0/E")));
      }
    };
    assertEquals(expectedResult, result);

    stream.close();
  }

  // PG converts timestamp according to the local timezone before streaming via logical replication.
  // So we convert the timestamp to local timezone before the string comparison, so that the tests
  // doesn't depend on the machine timezone.
  String convertTimestampToSystemTimezone(String ts) {
    Instant instant = Instant.parse(ts);
    ZoneId zoneId = ZoneId.systemDefault();
    ZonedDateTime zonedDateTime = instant.atZone(zoneId);

    DateTimeFormatter outputFormatter;
    if (zonedDateTime.getOffset().equals(ZoneOffset.UTC)) {
      // For UTC, PG only prints 3 characters (+00) instead of (+00:00). So we handle that
      // separately. See EncodeTimezone in datetime.c for reference.
      outputFormatter = DateTimeFormatter.ofPattern("yyyy-MM-dd HH:mm:ss+00");
    } else {
      outputFormatter = DateTimeFormatter.ofPattern("yyyy-MM-dd HH:mm:ssxxx");
    }
    return zonedDateTime.format(outputFormatter);
  }

  @Test
<<<<<<< HEAD
  @Ignore("YB_TODO(stiwary)")
=======
  public void consumptionOnSubsetOfColocatedTables() throws Exception {
    markClusterNeedsRecreation();
    Map<String, String> tserverFlags = super.getTServerFlags();
    // Set the batch size to a smaller value than the default of 500, so that the
    // test is fast.
    tserverFlags.put("cdcsdk_max_consistent_records", "2");
    restartClusterWithFlags(Collections.emptyMap(), tserverFlags);
    String slotName = "test_slot";

    try (Statement stmt = connection.createStatement()) {
      stmt.executeUpdate("CREATE DATABASE col_db WITH colocation = true");
    }

    Connection conn = getConnectionBuilder().withDatabase("col_db").connect();
    try (Statement stmt = conn.createStatement()) {
      stmt.execute("CREATE TABLE t1 (id INT PRIMARY KEY, name TEXT) WITH (COLOCATED = true);");
      stmt.execute("CREATE TABLE t2 (id INT PRIMARY KEY, name TEXT) WITH (COLOCATED = true);");
      stmt.execute("CREATE TABLE t3 (id INT PRIMARY KEY, name TEXT) WITH (COLOCATED = true);");
      stmt.execute("CREATE PUBLICATION pub FOR TABLE t1, t2");
      // Close statement.
      stmt.close();
    }
    conn.close();

    Connection conn2 =
        getConnectionBuilder().withDatabase("col_db").withTServer(0).replicationConnect();
    PGReplicationConnection replConnection = conn2.unwrap(PGConnection.class).getReplicationAPI();

    createStreamAndWaitForSnapshotTimeToPass(replConnection, slotName);
    try (Statement stmt = conn2.createStatement()) {
      stmt.execute("INSERT INTO t1 VALUES(1, 'abc')");
      stmt.execute("INSERT INTO t2 VALUES(2, 'def')");
      stmt.execute("INSERT INTO t3 VALUES(3, 'hij')");
      stmt.execute("BEGIN");
      stmt.execute("INSERT INTO t1 VALUES(4, 'klm')");
      stmt.execute("INSERT INTO t2 VALUES(5, 'nop')");
      stmt.execute("INSERT INTO t3 VALUES(6, 'qrs')");
      stmt.execute("COMMIT");
      stmt.close();
    }

    PGReplicationStream stream = replConnection.replicationStream()
        .logical()
        .withSlotName(slotName)
        .withStartPosition(LogSequenceNumber.valueOf(0L))
        .withSlotOption("proto_version", 1)
        .withSlotOption("publication_names", "pub")
        .start();

    List<PgOutputMessage> result = new ArrayList<PgOutputMessage>();
    // 2 Relation (t1 & t2) + 3 records/txn (B+I+C) * 2 txns (performed on t1 & t2
    // respectively) + 2 records/txn (B+C) * 1 txn (performed on t3) + 4 records/txn
    // (B+I1+I2+C) * 1 multi-shard txn.
    result.addAll(receiveMessage(stream, 14));
    for (PgOutputMessage res : result) {
      LOG.info("Row = {}", res);
    }

    List<PgOutputMessage> expectedResult = new ArrayList<PgOutputMessage>() {
      {
        add(PgOutputBeginMessage.CreateForComparison(LogSequenceNumber.valueOf("0/4"), 2));
        add(PgOutputRelationMessage.CreateForComparison("public", "t1", 'd',
            Arrays.asList(PgOutputRelationMessageColumn.CreateForComparison("id", 23),
                PgOutputRelationMessageColumn.CreateForComparison("name", 25))));
        add(PgOutputInsertMessage.CreateForComparison(new PgOutputMessageTuple((short) 2,
            Arrays.asList(
                new PgOutputMessageTupleColumnValue("1"),
                new PgOutputMessageTupleColumnValue("abc")))));
        add(PgOutputCommitMessage.CreateForComparison(
            LogSequenceNumber.valueOf("0/4"), LogSequenceNumber.valueOf("0/5")));

        add(PgOutputBeginMessage.CreateForComparison(LogSequenceNumber.valueOf("0/7"), 3));
        add(PgOutputRelationMessage.CreateForComparison("public", "t2", 'd',
            Arrays.asList(PgOutputRelationMessageColumn.CreateForComparison("id", 23),
                PgOutputRelationMessageColumn.CreateForComparison("name", 25))));
        add(PgOutputInsertMessage.CreateForComparison(new PgOutputMessageTuple((short) 2,
            Arrays.asList(
                new PgOutputMessageTupleColumnValue("2"),
                new PgOutputMessageTupleColumnValue("def")))));
        add(PgOutputCommitMessage.CreateForComparison(
            LogSequenceNumber.valueOf("0/7"), LogSequenceNumber.valueOf("0/8")));

        add(PgOutputBeginMessage.CreateForComparison(LogSequenceNumber.valueOf("0/A"), 4));
        add(PgOutputCommitMessage.CreateForComparison(
            LogSequenceNumber.valueOf("0/A"), LogSequenceNumber.valueOf("0/B")));

        add(PgOutputBeginMessage.CreateForComparison(LogSequenceNumber.valueOf("0/F"), 5));
        add(PgOutputInsertMessage.CreateForComparison(new PgOutputMessageTuple((short) 2,
            Arrays.asList(
                new PgOutputMessageTupleColumnValue("4"),
                new PgOutputMessageTupleColumnValue("klm")))));
        add(PgOutputInsertMessage.CreateForComparison(new PgOutputMessageTuple((short) 2,
            Arrays.asList(
                new PgOutputMessageTupleColumnValue("5"),
                new PgOutputMessageTupleColumnValue("nop")))));
        add(PgOutputCommitMessage.CreateForComparison(
            LogSequenceNumber.valueOf("0/F"), LogSequenceNumber.valueOf("0/10")));
      }
    };
    assertEquals(expectedResult, result);

    stream.close();
    conn2.close();
  }

  @Test
>>>>>>> 01b596f1
  public void replicationConnectionConsumption() throws Exception {
    testReplicationConnectionConsumption("test_repl_slot_consumption");
  }

  @Test
  @Ignore("YB_TODO(stiwary)")
  public void replicationConnectionConsumptionMultipleBatches() throws Exception {
    markClusterNeedsRecreation();
    Map<String, String> tserverFlags = super.getTServerFlags();
    // Set the batch size to a smaller value than the default of 500, so that the test is fast.
    tserverFlags.put("cdcsdk_max_consistent_records", "2");
    restartClusterWithFlags(Collections.emptyMap(), tserverFlags);

    testReplicationConnectionConsumption("test_repl_slot_consumption_mul_batches");
  }

  @Test
  @Ignore("YB_TODO(stiwary)")
  public void replicationConnectionConsumptionAllDataTypes() throws Exception {
    String create_stmt = "CREATE TABLE test_table ( "
        + "a INT PRIMARY KEY, "
        + "col_bit BIT(6), "
        + "col_boolean BOOLEAN, "
        + "col_box BOX, "
        + "col_bytea BYTEA, "
        + "col_cidr CIDR, "
        + "col_circle CIRCLE, "
        + "col_date DATE, "
        + "col_float FLOAT, "
        + "col_double DOUBLE PRECISION, "
        + "col_inet INET, "
        + "col_int INT, "
        + "col_json JSON, "
        + "col_jsonb JSONB, "
        + "col_line LINE, "
        + "col_lseg LSEG, "
        + "col_macaddr8 MACADDR8, "
        + "col_macaddr MACADDR, "
        + "col_money MONEY, "
        + "col_numeric NUMERIC, "
        + "col_path PATH, "
        + "col_point POINT, "
        + "col_polygon POLYGON, "
        + "col_text TEXT, "
        + "col_time TIME, "
        + "col_timestamp TIMESTAMP, "
        + "col_timetz TIMETZ, "
        + "col_uuid UUID, "
        + "col_varbit VARBIT(10), "
        + "col_timestamptz TIMESTAMPTZ, "
        + "col_int4range INT4RANGE, "
        + "col_int8range INT8RANGE, "
        + "col_tsrange TSRANGE, "
        + "col_tstzrange TSTZRANGE, "
        + "col_daterange DATERANGE, "
        + "col_discount coupon_discount_type)";

    try (Statement stmt = connection.createStatement()) {
      stmt.execute("CREATE TYPE coupon_discount_type AS ENUM ('FIXED', 'PERCENTAGE');");
      stmt.execute(create_stmt);
      stmt.execute("CREATE PUBLICATION pub FOR ALL TABLES");
    }

    Connection conn =
        getConnectionBuilder().withTServer(0).replicationConnect();
    PGReplicationConnection replConnection = conn.unwrap(PGConnection.class).getReplicationAPI();
    createStreamAndWaitForSnapshotTimeToPass(replConnection, "test_slot_repl_conn_all_data_types");

    try (Statement stmt = connection.createStatement()) {
      stmt.execute("INSERT INTO test_table VALUES ("
          + "1, B'110110', TRUE, '((0,0),(1,1))', E'\\\\x012345', '127.0.0.1', '((0,0),1)', "
          + "'2024-02-01', 1.201, 3.14, '127.0.0.1', 42, "
          + "'{\"key\": \"value\"}', '{\"key\": \"value\"}', "
          + "'{1,2,3}', '((0,0),(1,1))', '00:11:22:33:44:55:66:77', '00:11:22:33:44:55', 100.50, "
          + "123.456, '((0,0),(1,1))', '(0,0)', '((0,0),(1,1))', 'Sample Text', '12:34:56', "
          + "'2024-02-01 12:34:56', '2024-02-01 12:34:56+00:00', "
          + "'550e8400-e29b-41d4-a716-446655440000', B'101010', '2024-02-01 12:34:56+00:00', "
          + "'[1,10)', '[100,1000)', '[2024-01-01, 2024-12-31)', "
          + "'[2024-01-01 00:00:00+00:00, 2024-12-31 15:59:59+00:00)', "
          + "'[2024-01-01, 2024-12-31)', 'FIXED');");
    }

    PGReplicationStream stream = replConnection.replicationStream()
                                     .logical()
                                     .withSlotName("test_slot_repl_conn_all_data_types")
                                     .withStartPosition(LogSequenceNumber.valueOf(0L))
                                     .withSlotOption("proto_version", 1)
                                     .withSlotOption("publication_names", "pub")
                                     .start();

    List<PgOutputMessage> result = new ArrayList<PgOutputMessage>();
    // 1 Relation, begin, type, insert and commit record.
    result.addAll(receiveMessage(stream, 5));

    List<PgOutputMessage> expectedResult = new ArrayList<PgOutputMessage>() {
      {
        add(PgOutputBeginMessage.CreateForComparison(LogSequenceNumber.valueOf("0/4"), 2));
        add(PgOutputTypeMessage.CreateForComparison("public", "coupon_discount_type"));
        add(PgOutputRelationMessage.CreateForComparison("public", "test_table", 'd',
            Arrays.asList(PgOutputRelationMessageColumn.CreateForComparison("a", 23),
                PgOutputRelationMessageColumn.CreateForComparison("col_bit", 1560),
                PgOutputRelationMessageColumn.CreateForComparison("col_boolean", 16),
                PgOutputRelationMessageColumn.CreateForComparison("col_box", 603),
                PgOutputRelationMessageColumn.CreateForComparison("col_bytea", 17),
                PgOutputRelationMessageColumn.CreateForComparison("col_cidr", 650),
                PgOutputRelationMessageColumn.CreateForComparison("col_circle", 718),
                PgOutputRelationMessageColumn.CreateForComparison("col_date", 1082),
                PgOutputRelationMessageColumn.CreateForComparison("col_float", 701),
                PgOutputRelationMessageColumn.CreateForComparison("col_double", 701),
                PgOutputRelationMessageColumn.CreateForComparison("col_inet", 869),
                PgOutputRelationMessageColumn.CreateForComparison("col_int", 23),
                PgOutputRelationMessageColumn.CreateForComparison("col_json", 114),
                PgOutputRelationMessageColumn.CreateForComparison("col_jsonb", 3802),
                PgOutputRelationMessageColumn.CreateForComparison("col_line", 628),
                PgOutputRelationMessageColumn.CreateForComparison("col_lseg", 601),
                PgOutputRelationMessageColumn.CreateForComparison("col_macaddr8", 774),
                PgOutputRelationMessageColumn.CreateForComparison("col_macaddr", 829),
                PgOutputRelationMessageColumn.CreateForComparison("col_money", 790),
                PgOutputRelationMessageColumn.CreateForComparison("col_numeric", 1700),
                PgOutputRelationMessageColumn.CreateForComparison("col_path", 602),
                PgOutputRelationMessageColumn.CreateForComparison("col_point", 600),
                PgOutputRelationMessageColumn.CreateForComparison("col_polygon", 604),
                PgOutputRelationMessageColumn.CreateForComparison("col_text", 25),
                PgOutputRelationMessageColumn.CreateForComparison("col_time", 1083),
                PgOutputRelationMessageColumn.CreateForComparison("col_timestamp", 1114),
                PgOutputRelationMessageColumn.CreateForComparison("col_timetz", 1266),
                PgOutputRelationMessageColumn.CreateForComparison("col_uuid", 2950),
                PgOutputRelationMessageColumn.CreateForComparison("col_varbit", 1562),
                PgOutputRelationMessageColumn.CreateForComparison("col_timestamptz", 1184),
                PgOutputRelationMessageColumn.CreateForComparison("col_int4range", 3904),
                PgOutputRelationMessageColumn.CreateForComparison("col_int8range", 3926),
                PgOutputRelationMessageColumn.CreateForComparison("col_tsrange", 3908),
                PgOutputRelationMessageColumn.CreateForComparison("col_tstzrange", 3910),
                PgOutputRelationMessageColumn.CreateForComparison("col_daterange", 3912),
                PgOutputRelationMessageColumn.CreateForComparison(
                    "col_discount", /* IGNORED */ 0, /* compareDataType */ false))));
        add(PgOutputInsertMessage.CreateForComparison(new PgOutputMessageTuple((short) 36,
            Arrays.asList(new PgOutputMessageTupleColumnValue("1"),
                new PgOutputMessageTupleColumnValue("110110"),
                new PgOutputMessageTupleColumnValue("t"),
                new PgOutputMessageTupleColumnValue("(1,1),(0,0)"),
                new PgOutputMessageTupleColumnValue("\\x012345"),
                new PgOutputMessageTupleColumnValue("127.0.0.1/32"),
                new PgOutputMessageTupleColumnValue("<(0,0),1>"),
                new PgOutputMessageTupleColumnValue("2024-02-01"),
                new PgOutputMessageTupleColumnValue("1.20100000000000007"),
                new PgOutputMessageTupleColumnValue("3.14000000000000012"),
                new PgOutputMessageTupleColumnValue("127.0.0.1"),
                new PgOutputMessageTupleColumnValue("42"),
                new PgOutputMessageTupleColumnValue("{\"key\": \"value\"}"),
                new PgOutputMessageTupleColumnValue("{\"key\": \"value\"}"),
                new PgOutputMessageTupleColumnValue("{1,2,3}"),
                new PgOutputMessageTupleColumnValue("[(0,0),(1,1)]"),
                new PgOutputMessageTupleColumnValue("00:11:22:33:44:55:66:77"),
                new PgOutputMessageTupleColumnValue("00:11:22:33:44:55"),
                new PgOutputMessageTupleColumnValue("$100.50"),
                new PgOutputMessageTupleColumnValue("123.456"),
                new PgOutputMessageTupleColumnValue("((0,0),(1,1))"),
                new PgOutputMessageTupleColumnValue("(0,0)"),
                new PgOutputMessageTupleColumnValue("((0,0),(1,1))"),
                new PgOutputMessageTupleColumnValue("Sample Text"),
                new PgOutputMessageTupleColumnValue("12:34:56"),
                new PgOutputMessageTupleColumnValue("2024-02-01 12:34:56"),
                new PgOutputMessageTupleColumnValue("12:34:56+00"),
                new PgOutputMessageTupleColumnValue("550e8400-e29b-41d4-a716-446655440000"),
                new PgOutputMessageTupleColumnValue("101010"),
                new PgOutputMessageTupleColumnValue(
                    convertTimestampToSystemTimezone("2024-02-01T12:34:56.00Z")),
                new PgOutputMessageTupleColumnValue("[1,10)"),
                new PgOutputMessageTupleColumnValue("[100,1000)"),
                new PgOutputMessageTupleColumnValue(
                    "[\"2024-01-01 00:00:00\",\"2024-12-31 00:00:00\")"),
                new PgOutputMessageTupleColumnValue(String.format("[\"%s\",\"%s\")",
                    convertTimestampToSystemTimezone("2024-01-01T00:00:00.00Z"),
                    convertTimestampToSystemTimezone("2024-12-31T15:59:59.00Z"))),
                new PgOutputMessageTupleColumnValue("[2024-01-01,2024-12-31)"),
                new PgOutputMessageTupleColumnValue("FIXED")))));
        add(PgOutputCommitMessage.CreateForComparison(
            LogSequenceNumber.valueOf("0/4"), LogSequenceNumber.valueOf("0/5")));
      }
    };
    assertEquals(expectedResult, result);

    stream.close();
  }

  @Test
  public void replicationConnectionConsumptionDisabled() throws Exception {
    markClusterNeedsRecreation();
    Map<String, String> tserverFlags = super.getTServerFlags();
    tserverFlags.put("ysql_TEST_enable_replication_slot_consumption", "false");
    restartClusterWithFlags(Collections.emptyMap(), tserverFlags);

    try (Statement stmt = connection.createStatement()) {
      stmt.execute("CREATE TABLE t1 (a int primary key, b text)");
      stmt.execute("CREATE PUBLICATION pub FOR ALL TABLES");
    }

    Connection conn =
        getConnectionBuilder().withTServer(0).replicationConnect();
    PGReplicationConnection replConnection = conn.unwrap(PGConnection.class).getReplicationAPI();

    replConnection.createReplicationSlot()
        .logical()
        .withSlotName("test_slot_repl_conn_disabled")
        .withOutputPlugin("pgoutput")
        .make();

    String expectedErrorMessage = "ERROR: StartReplication is unavailable";

    boolean exceptionThrown = false;
    try {
      replConnection.replicationStream()
          .logical()
          .withSlotName("test_slot_repl_conn_disabled")
          .withStartPosition(LogSequenceNumber.valueOf(0L))
          .withSlotOption("proto_version", 1)
          .withSlotOption("publication_names", "pub")
          .start();
    } catch (PSQLException e) {
      exceptionThrown = true;
      if (StringUtils.containsIgnoreCase(e.getMessage(), expectedErrorMessage)) {
        LOG.info("Expected exception", e);
      } else {
        fail(String.format("Unexpected Error Message. Got: '%s', Expected to contain: '%s'",
            e.getMessage(), expectedErrorMessage));
      }
    }

    assertTrue("Expected an exception but wasn't thrown", exceptionThrown);
  }

  @Test
  @Ignore("YB_TODO(stiwary)")
  public void replicationConnectionConsumptionAttributeDroppedRecreated() throws Exception {
    try (Statement stmt = connection.createStatement()) {
      stmt.execute("CREATE TABLE t1 (a int primary key, b text)");
      stmt.execute("CREATE PUBLICATION pub FOR ALL TABLES");

      stmt.execute("ALTER TABLE t1 DROP COLUMN b");
      stmt.execute("ALTER TABLE t1 ADD COLUMN b int");
    }

    Connection conn = getConnectionBuilder().withTServer(0).replicationConnect();
    PGReplicationConnection replConnection = conn.unwrap(PGConnection.class).getReplicationAPI();
    createStreamAndWaitForSnapshotTimeToPass(
        replConnection, "test_slot_repl_conn_attribute_dropped");

    try (Statement stmt = connection.createStatement()) {
      stmt.execute("INSERT INTO t1 VALUES(1, 1)");
    }

    PGReplicationStream stream = replConnection.replicationStream()
                                     .logical()
                                     .withSlotName("test_slot_repl_conn_attribute_dropped")
                                     .withStartPosition(LogSequenceNumber.valueOf(0L))
                                     .withSlotOption("proto_version", 1)
                                     .withSlotOption("publication_names", "pub")
                                     .start();

    List<PgOutputMessage> result = new ArrayList<PgOutputMessage>();
    // 1 Relation, begin, insert and commit record.
    result.addAll(receiveMessage(stream, 4));

    // TODO(#20726): Add comments on the choice of LSN values once we have integrated with
    // GetConsistentChanges RPC. This requires the implementation of the LSN generator to be
    // completed.
    List<PgOutputMessage> expectedResult = new ArrayList<PgOutputMessage>() {
      {
        add(PgOutputBeginMessage.CreateForComparison(LogSequenceNumber.valueOf("0/4"), 2));
        add(PgOutputRelationMessage.CreateForComparison("public", "t1", 'd',
            Arrays.asList(PgOutputRelationMessageColumn.CreateForComparison("a", 23),
                PgOutputRelationMessageColumn.CreateForComparison("b", 23))));
        add(PgOutputInsertMessage.CreateForComparison(new PgOutputMessageTuple((short) 2,
            Arrays.asList(
                new PgOutputMessageTupleColumnValue("1"),
                new PgOutputMessageTupleColumnValue("1")))));
        add(PgOutputCommitMessage.CreateForComparison(
            LogSequenceNumber.valueOf("0/4"), LogSequenceNumber.valueOf("0/5")));
      }
    };
    assertEquals(expectedResult, result);

    stream.close();
  }

  @Test
  public void testInnerLSNValues() throws Exception {
    try (Statement stmt = connection.createStatement()) {
      stmt.execute("DROP TABLE IF EXISTS t1");
      stmt.execute("CREATE TABLE t1 (a int primary key, b text)");
      stmt.execute("CREATE PUBLICATION pub FOR ALL TABLES");
    }

    Connection conn =
        getConnectionBuilder().withTServer(0).replicationConnect();
    PGReplicationConnection replConnection = conn.unwrap(PGConnection.class).getReplicationAPI();

    String slotName = "test_inner_lsn_values";
    createStreamAndWaitForSnapshotTimeToPass(replConnection, slotName);
    try (Statement stmt = connection.createStatement()) {
      stmt.execute("INSERT INTO t1 VALUES(1, 'abcd')");
    }

    PGReplicationStream stream = replConnection.replicationStream()
                                     .logical()
                                     .withSlotName(slotName)
                                     .withStartPosition(LogSequenceNumber.valueOf(0L))
                                     .withSlotOption("proto_version", 1)
                                     .withSlotOption("publication_names", "pub")
                                     .start();

    // The LSN of the BEGIN record is the LSN value of the first operation within the transaction.
    receiveMessage(stream, 1);
    assertEquals(LogSequenceNumber.valueOf(3L), stream.getLastReceiveLSN());

    // RELATION records don't have an LSN.
    receiveMessage(stream, 1);
    assertEquals(LogSequenceNumber.valueOf(0L), stream.getLastReceiveLSN());

    // INSERT record.
    receiveMessage(stream, 1);
    assertEquals(LogSequenceNumber.valueOf(3L), stream.getLastReceiveLSN());

    // The LSN of the COMMIT record is the end_lsn i.e. commit_lsn + 1. This points to the next
    // record after the transaction.
    receiveMessage(stream, 1);
    assertEquals(LogSequenceNumber.valueOf(5L), stream.getLastReceiveLSN());

    stream.close();
  }

  private LogSequenceNumber getRestartLSN(Connection connection, String slotName) throws Exception {
    try (Statement stmt = connection.createStatement()) {
      ResultSet res = stmt.executeQuery(String.format(
          "select restart_lsn from pg_replication_slots where slot_name = '%s'", slotName));
      assertTrue(res.next());
      String value = res.getString("restart_lsn");
      return LogSequenceNumber.valueOf(value);
    }
  }

  private void waitForRestartLSN(Connection connection, String slotName, long expectedLSN)
      throws Exception {
    LOG.info("Waiting for restart LSN to become {}", expectedLSN);
    TestUtils.waitFor(() -> {
      LogSequenceNumber restartLSN = getRestartLSN(connection, slotName);
      return restartLSN.asLong() == expectedLSN;
    }, 10000);
    LOG.info("Done waiting for restart LSN to become {}", expectedLSN);
  }

  @Test
  public void testReplicationConnectionUpdateRestartLSN() throws Exception {
    try (Statement stmt = connection.createStatement()) {
      stmt.execute("DROP TABLE IF EXISTS test");
      stmt.execute("CREATE TABLE test (a int primary key, b text)");
      stmt.execute("CREATE PUBLICATION pub FOR ALL TABLES");
    }

    String slotName = "test_update_restart_lsn";
    Connection conn =
        getConnectionBuilder().withTServer(0).replicationConnect();
    PGReplicationConnection replConnection = conn.unwrap(PGConnection.class).getReplicationAPI();

    createStreamAndWaitForSnapshotTimeToPass(replConnection, slotName);
    try (Statement stmt = connection.createStatement()) {
      stmt.execute("BEGIN");
      stmt.execute("INSERT INTO test VALUES(1, 'abcd')");
      stmt.execute("INSERT INTO test VALUES(2, 'defg')");
      stmt.execute("COMMIT");

      stmt.execute("INSERT INTO test VALUES(3, 'xyz')");

      stmt.execute("BEGIN");
      stmt.execute("INSERT INTO test VALUES(4, 'pqr')");
      stmt.execute("INSERT INTO test VALUES(5, 'ijk')");
      stmt.execute("COMMIT");

      stmt.execute("BEGIN");
      stmt.execute("INSERT INTO test VALUES(6, 'lmn')");
      stmt.execute("INSERT INTO test VALUES(7, 'opq')");
      stmt.execute("COMMIT");
    }

    PGReplicationStream stream = replConnection.replicationStream()
                                     .logical()
                                     .withSlotName(slotName)
                                     .withStartPosition(LogSequenceNumber.valueOf(0L))
                                     .withSlotOption("proto_version", 1)
                                     .withSlotOption("publication_names", "pub")
                                     .start();

    List<PgOutputMessage> result = new ArrayList<PgOutputMessage>();
    // Get the first 3 messages (BEGIN, RELATION, 1st INSERT).
    result.addAll(receiveMessage(stream, 3));

    List<Long> expectedRestartLSNs = new ArrayList<Long>() {
      {
        add(1L); // snapshot lsn, streaming starts from 2.
        add(5L); // commit_lsn of transaction 1.
        add(8L); // commit_lsn of transaction 2.
        add(12L); // commit_lsn of transaction 3.
        add(16L); // commit_lsn of transaction 4.
      }
    };

    // The restart LSN is 1 because:
    // 1. We haven't consumed the whole of the first transaction.
    // 2. There is no previous transaction which has been fully consumed.
    stream.setFlushedLSN(stream.getLastReceiveLSN());
    stream.forceUpdateStatus();
    waitForRestartLSN(connection, slotName, expectedRestartLSNs.get(0));

    // Get the 2nd INSERT message.
    result.addAll(receiveMessage(stream, 1));

    // The restart LSN is 1 because:
    // 1. We haven't consumed the whole of the first transaction (commit is pending).
    // 2. There is no previous transaction which has been fully consumed.
    stream.setFlushedLSN(stream.getLastReceiveLSN());
    stream.forceUpdateStatus();
    waitForRestartLSN(connection, slotName, expectedRestartLSNs.get(0));

    // Get the COMMIT message.
    result.addAll(receiveMessage(stream, 1));

    // Now that we have consumed the complete transaction 1, the restart_lsn should be the
    // commit_lsn of the commit record which is 5 (LSN values start from 2 and there are 4 records
    // (begin, 2 inserts and commit)).
    stream.setFlushedLSN(stream.getLastReceiveLSN());
    stream.forceUpdateStatus();
    waitForRestartLSN(connection, slotName, expectedRestartLSNs.get(1));

    // Read the second transaction completely (BEGIN, INSERT, COMMIT) and now the restart_lsn should
    // be 8 which is the commit_lsn of the second transaction.
    result.addAll(receiveMessage(stream, 3));
    stream.setFlushedLSN(stream.getLastReceiveLSN());
    stream.forceUpdateStatus();
    waitForRestartLSN(connection, slotName, expectedRestartLSNs.get(2));

    // Receive the next transactions completely and the next one after that partially (one insert
    // out of the two).
    result.addAll(receiveMessage(stream, 6));

    // The restart_lsn value should be the commit_lsn of the fully flushed transaction i.e. 12.
    stream.setFlushedLSN(stream.getLastReceiveLSN());
    stream.forceUpdateStatus();
    waitForRestartLSN(connection, slotName, expectedRestartLSNs.get(3));

    // Receive the two remaining records of the last transaction (insert and commit). Post that, the
    // restart_lsn should be the commit_lsn of the last transaction i.e. 16.
    result.addAll(receiveMessage(stream, 2));
    stream.setFlushedLSN(stream.getLastReceiveLSN());
    stream.forceUpdateStatus();
    waitForRestartLSN(connection, slotName, expectedRestartLSNs.get(4));

    stream.close();
  }

  @Test
  public void testReplicationConnectionUpdateRestartLSNWithRestarts() throws Exception {
    try (Statement stmt = connection.createStatement()) {
      stmt.execute("DROP TABLE IF EXISTS test");
      stmt.execute("CREATE TABLE test (a int primary key, b text)");
      stmt.execute("CREATE PUBLICATION pub FOR ALL TABLES");
    }

    String slotName = "test_update_restart_lsn_with_restarts";
    Connection conn =
        getConnectionBuilder().withTServer(0).replicationConnect();
    PGReplicationConnection replConnection = conn.unwrap(PGConnection.class).getReplicationAPI();

    createStreamAndWaitForSnapshotTimeToPass(replConnection, slotName);
    try (Statement stmt = connection.createStatement()) {
      stmt.execute("BEGIN");
      stmt.execute("INSERT INTO test VALUES(1, 'abcd')");
      stmt.execute("INSERT INTO test VALUES(2, 'defg')");
      stmt.execute("COMMIT");

      stmt.execute("INSERT INTO test VALUES(3, 'xyz')");

      stmt.execute("BEGIN");
      stmt.execute("INSERT INTO test VALUES(4, 'pqr')");
      stmt.execute("INSERT INTO test VALUES(5, 'ijk')");
      stmt.execute("COMMIT");

      stmt.execute("BEGIN");
      stmt.execute("INSERT INTO test VALUES(6, 'lmn')");
      stmt.execute("INSERT INTO test VALUES(7, 'opq')");
      stmt.execute("COMMIT");
    }

    PGReplicationStream stream = replConnection.replicationStream()
                                     .logical()
                                     .withSlotName(slotName)
                                     .withStartPosition(LogSequenceNumber.valueOf(0L))
                                     .withSlotOption("proto_version", 1)
                                     .withSlotOption("publication_names", "pub")
                                     .start();

    // Consume the following changes:
    // 1. Transaction 1 completely: 5 records (BEGIN, RELATION, INSERT, INSERT, COMMIT)
    // 2. Transaction 2 completely: 3 records (BEGIN, INSERT, COMMIT)
    // 3. Transaction 3 partially: 2 records (BEGIN, INSERT). 2 more records pending.
    receiveMessage(stream, 10);

    // Set the confirmed_flush to 7 which is the LSN of the INSERT record of transaction 2 above.
    // Since the restart_lsn is set to the commit_lsn of the last fully flushed transaction, the
    // restart_lsn is set to 5 which is the commit_lsn of transaction 1.
    stream.setFlushedLSN(LogSequenceNumber.valueOf(7L));
    stream.forceUpdateStatus();
    waitForRestartLSN(connection, slotName, 5L);

    // Close this stream and the connection.
    stream.close();
    conn.close();

    Connection conn2 =
        getConnectionBuilder().withTServer(0).replicationConnect();
    PGReplicationConnection replConnection2 = conn2.unwrap(PGConnection.class).getReplicationAPI();

    stream = replConnection2.replicationStream()
                 .logical()
                 .withSlotName(slotName)
                 // The start position will be fetched from the restart_lsn persisted.
                 .withStartPosition(LogSequenceNumber.valueOf(0L))
                 .withSlotOption("proto_version", 1)
                 .withSlotOption("publication_names", "pub")
                 .start();

    // Streaming should start from transaction 2 onwards as the restart_lsn is 5.
    // Transaction 2 - 4 records (BEGIN, RELATION, INSERT, COMMIT)
    // Transaction 3 - 4 records (BEGIN, INSERT, INSERT, COMMIT)
    // Transaction 4 - 4 records (BEGIN, INSERT, INSERT, COMMIT)
    //
    // Note that RELATION gets sent again after restart.
    List<PgOutputMessage> result = new ArrayList<PgOutputMessage>();
    result.addAll(receiveMessage(stream, 12));

    List<PgOutputMessage> expectedResult = new ArrayList<PgOutputMessage>() {
      {
        add(PgOutputBeginMessage.CreateForComparison(LogSequenceNumber.valueOf("0/8"), 3));
        add(PgOutputRelationMessage.CreateForComparison("public", "test", 'd',
            Arrays.asList(PgOutputRelationMessageColumn.CreateForComparison("a", 23),
                PgOutputRelationMessageColumn.CreateForComparison("b", 25))));
        add(PgOutputInsertMessage.CreateForComparison(new PgOutputMessageTuple((short) 2,
            Arrays.asList(
                new PgOutputMessageTupleColumnValue("3"),
                new PgOutputMessageTupleColumnValue("xyz")))));
        add(PgOutputCommitMessage.CreateForComparison(
            LogSequenceNumber.valueOf("0/8"), LogSequenceNumber.valueOf("0/9")));

        add(PgOutputBeginMessage.CreateForComparison(LogSequenceNumber.valueOf("0/C"), 4));
        add(PgOutputInsertMessage.CreateForComparison(new PgOutputMessageTuple((short) 2,
            Arrays.asList(
                new PgOutputMessageTupleColumnValue("4"),
                new PgOutputMessageTupleColumnValue("pqr")))));
        add(PgOutputInsertMessage.CreateForComparison(new PgOutputMessageTuple((short) 2,
            Arrays.asList(
                new PgOutputMessageTupleColumnValue("5"),
                new PgOutputMessageTupleColumnValue("ijk")))));
        add(PgOutputCommitMessage.CreateForComparison(
            LogSequenceNumber.valueOf("0/C"), LogSequenceNumber.valueOf("0/D")));

        add(PgOutputBeginMessage.CreateForComparison(LogSequenceNumber.valueOf("0/10"), 5));
        add(PgOutputInsertMessage.CreateForComparison(new PgOutputMessageTuple((short) 2,
            Arrays.asList(
                new PgOutputMessageTupleColumnValue("6"),
                new PgOutputMessageTupleColumnValue("lmn")))));
        add(PgOutputInsertMessage.CreateForComparison(new PgOutputMessageTuple((short) 2,
            Arrays.asList(
                new PgOutputMessageTupleColumnValue("7"),
                new PgOutputMessageTupleColumnValue("opq")))));
        add(PgOutputCommitMessage.CreateForComparison(
            LogSequenceNumber.valueOf("0/10"), LogSequenceNumber.valueOf("0/11")));
      }
    };
    assertEquals(expectedResult, result);

    stream.close();
  }
}<|MERGE_RESOLUTION|>--- conflicted
+++ resolved
@@ -307,9 +307,7 @@
   }
 
   @Test
-<<<<<<< HEAD
   @Ignore("YB_TODO(stiwary)")
-=======
   public void consumptionOnSubsetOfColocatedTables() throws Exception {
     markClusterNeedsRecreation();
     Map<String, String> tserverFlags = super.getTServerFlags();
@@ -416,7 +414,7 @@
   }
 
   @Test
->>>>>>> 01b596f1
+  @Ignore("YB_TODO(stiwary)")
   public void replicationConnectionConsumption() throws Exception {
     testReplicationConnectionConsumption("test_repl_slot_consumption");
   }
@@ -704,6 +702,7 @@
   }
 
   @Test
+  @Ignore("YB_TODO(stiwary)")
   public void testInnerLSNValues() throws Exception {
     try (Statement stmt = connection.createStatement()) {
       stmt.execute("DROP TABLE IF EXISTS t1");
@@ -770,6 +769,7 @@
   }
 
   @Test
+  @Ignore("YB_TODO(stiwary)")
   public void testReplicationConnectionUpdateRestartLSN() throws Exception {
     try (Statement stmt = connection.createStatement()) {
       stmt.execute("DROP TABLE IF EXISTS test");
@@ -878,6 +878,7 @@
   }
 
   @Test
+  @Ignore("YB_TODO(stiwary)")
   public void testReplicationConnectionUpdateRestartLSNWithRestarts() throws Exception {
     try (Statement stmt = connection.createStatement()) {
       stmt.execute("DROP TABLE IF EXISTS test");
