// Copyright (c) YugaByte, Inc.

package com.yugabyte.yw.controllers;

import com.fasterxml.jackson.databind.JsonNode;
import com.fasterxml.jackson.databind.node.ArrayNode;
import com.fasterxml.jackson.databind.node.ObjectNode;
import com.google.common.collect.ImmutableList;
import com.google.common.collect.ImmutableMap;
import com.google.common.net.HostAndPort;
import com.yugabyte.yw.cloud.PublicCloudConstants;
import com.yugabyte.yw.commissioner.CallHome;
import com.yugabyte.yw.commissioner.Commissioner;
import com.yugabyte.yw.commissioner.Common.CloudType;
import com.yugabyte.yw.common.*;
import com.yugabyte.yw.common.kms.EncryptionAtRestManager;
import com.yugabyte.yw.common.services.YBClientService;
import com.yugabyte.yw.forms.*;
import com.yugabyte.yw.forms.UniverseDefinitionTaskParams.Cluster;
import com.yugabyte.yw.forms.UniverseDefinitionTaskParams.UserIntent;
import com.yugabyte.yw.metrics.MetricQueryHelper;
import com.yugabyte.yw.models.*;
import com.yugabyte.yw.models.helpers.*;
import com.yugabyte.yw.models.helpers.NodeDetails.NodeState;
import junitparams.JUnitParamsRunner;
import junitparams.Parameters;
import org.apache.commons.io.FileUtils;
import org.apache.commons.lang3.StringUtils;
import org.junit.After;
import org.junit.Before;
import org.junit.Rule;
import org.junit.Test;
import org.junit.runner.RunWith;
import org.mockito.ArgumentCaptor;
import org.mockito.Matchers;
import org.mockito.Mock;
import org.mockito.Mockito;
import org.mockito.junit.MockitoJUnit;
import org.mockito.junit.MockitoRule;
import org.pac4j.play.CallbackController;
import org.pac4j.play.store.PlayCacheSessionStore;
import org.pac4j.play.store.PlaySessionStore;
import org.yb.client.YBClient;
import play.Application;
import play.inject.guice.GuiceApplicationBuilder;
import play.libs.Json;
import play.mvc.Http;
import play.mvc.Result;
import play.test.Helpers;
import play.test.WithApplication;

import java.io.File;
import java.io.IOException;
import java.util.*;

import static com.yugabyte.yw.common.ApiUtils.getDefaultUserIntent;
import static com.yugabyte.yw.common.ApiUtils.getTestUserIntent;
import static com.yugabyte.yw.common.AssertHelper.*;
import static com.yugabyte.yw.common.FakeApiHelper.*;
import static com.yugabyte.yw.common.ModelFactory.createUniverse;
import static com.yugabyte.yw.common.PlacementInfoUtil.*;
import static com.yugabyte.yw.forms.UniverseConfigureTaskParams.ClusterOperationType.CREATE;
import static junit.framework.TestCase.assertFalse;
import static org.hamcrest.CoreMatchers.*;
import static org.junit.Assert.*;
import static org.mockito.Matchers.any;
import static org.mockito.Matchers.anyList;
import static org.mockito.Matchers.anyMap;
import static org.mockito.Matchers.eq;
import static org.mockito.Mockito.*;
import static play.inject.Bindings.bind;
import static play.mvc.Http.Status.FORBIDDEN;
import static play.test.Helpers.contentAsString;

@RunWith(JUnitParamsRunner.class)
public class UniverseControllerTest extends WithApplication {
  private static Commissioner mockCommissioner;
  private static MetricQueryHelper mockMetricQueryHelper;

  @Rule public MockitoRule rule = MockitoJUnit.rule();

  @Mock private play.Configuration mockAppConfig;

  private Customer customer;
  private Users user;
  private KmsConfig kmsConfig;
  private String authToken;
  private YBClientService mockService;
  private YBClient mockClient;
  private ApiHelper mockApiHelper;
  private CallHome mockCallHome;
  private CustomerConfig s3StorageConfig;
  private EncryptionAtRestManager mockEARManager;
  private YsqlQueryExecutor mockYsqlQueryExecutor;
  private YcqlQueryExecutor mockYcqlQueryExecutor;
  private ShellProcessHandler mockShellProcessHandler;
  protected CallbackController mockCallbackController;
  protected PlayCacheSessionStore mockSessionStore;

  @Override
  protected Application provideApplication() {
    mockCommissioner = mock(Commissioner.class);
    mockMetricQueryHelper = mock(MetricQueryHelper.class);
    mockClient = mock(YBClient.class);
    mockService = mock(YBClientService.class);
    mockApiHelper = mock(ApiHelper.class);
    mockCallHome = mock(CallHome.class);
    mockEARManager = mock(EncryptionAtRestManager.class);
    mockYsqlQueryExecutor = mock(YsqlQueryExecutor.class);
    mockYcqlQueryExecutor = mock(YcqlQueryExecutor.class);
    mockShellProcessHandler = mock(ShellProcessHandler.class);
    mockCallbackController = mock(CallbackController.class);
    mockSessionStore = mock(PlayCacheSessionStore.class);
    return new GuiceApplicationBuilder()
        .configure((Map) Helpers.inMemoryDatabase())
        .overrides(bind(Commissioner.class).toInstance(mockCommissioner))
        .overrides(bind(MetricQueryHelper.class).toInstance(mockMetricQueryHelper))
        .overrides(bind(ApiHelper.class).toInstance(mockApiHelper))
        .overrides(bind(CallHome.class).toInstance(mockCallHome))
        .overrides(bind(EncryptionAtRestManager.class).toInstance(mockEARManager))
        .overrides(bind(YsqlQueryExecutor.class).toInstance(mockYsqlQueryExecutor))
        .overrides(bind(YcqlQueryExecutor.class).toInstance(mockYcqlQueryExecutor))
        .overrides(bind(ShellProcessHandler.class).toInstance(mockShellProcessHandler))
        .overrides(bind(CallbackController.class).toInstance(mockCallbackController))
        .overrides(bind(PlaySessionStore.class).toInstance(mockSessionStore))
        .overrides(bind(play.Configuration.class).toInstance(mockAppConfig))
        .build();
  }

  private PlacementInfo constructPlacementInfoObject(Map<UUID, Integer> azToNumNodesMap) {

    Map<UUID, PlacementInfo.PlacementCloud> placementCloudMap = new HashMap<>();
    Map<UUID, PlacementInfo.PlacementRegion> placementRegionMap = new HashMap<>();
    for (UUID azUUID : azToNumNodesMap.keySet()) {
      AvailabilityZone currentAz = AvailabilityZone.get(azUUID);

      // Get existing PlacementInfo Cloud or set up a new one.
      Provider currentProvider = currentAz.getProvider();
      PlacementInfo.PlacementCloud cloudItem =
          placementCloudMap.getOrDefault(currentProvider.uuid, null);
      if (cloudItem == null) {
        cloudItem = new PlacementInfo.PlacementCloud();
        cloudItem.uuid = currentProvider.uuid;
        cloudItem.code = currentProvider.code;
        cloudItem.regionList = new ArrayList<>();
        placementCloudMap.put(currentProvider.uuid, cloudItem);
      }

      // Get existing PlacementInfo Region or set up a new one.
      Region currentRegion = currentAz.region;
      PlacementInfo.PlacementRegion regionItem =
          placementRegionMap.getOrDefault(currentRegion.uuid, null);
      if (regionItem == null) {
        regionItem = new PlacementInfo.PlacementRegion();
        regionItem.uuid = currentRegion.uuid;
        regionItem.name = currentRegion.name;
        regionItem.code = currentRegion.code;
        regionItem.azList = new ArrayList<>();
        cloudItem.regionList.add(regionItem);
        placementRegionMap.put(currentRegion.uuid, regionItem);
      }

      // Get existing PlacementInfo AZ or set up a new one.
      PlacementInfo.PlacementAZ azItem = new PlacementInfo.PlacementAZ();
      azItem.name = currentAz.name;
      azItem.subnet = currentAz.subnet;
      azItem.replicationFactor = 1;
      azItem.uuid = currentAz.uuid;
      azItem.numNodesInAZ = azToNumNodesMap.get(azUUID);
      regionItem.azList.add(azItem);
    }
    PlacementInfo placementInfo = new PlacementInfo();
    placementInfo.cloudList = ImmutableList.copyOf(placementCloudMap.values());
    return placementInfo;
  }

  private static boolean areConfigObjectsEqual(
      ArrayNode nodeDetailSet, Map<UUID, Integer> azToNodeMap) {
    for (JsonNode nodeDetail : nodeDetailSet) {
      UUID azUUID = UUID.fromString(nodeDetail.get("azUuid").asText());
      azToNodeMap.put(azUUID, azToNodeMap.getOrDefault(azUUID, 0) - 1);
    }
    return !azToNodeMap.values().removeIf(nodeDifference -> nodeDifference != 0);
  }

  @Before
  public void setUp() {
    customer = ModelFactory.testCustomer();
    s3StorageConfig = ModelFactory.createS3StorageConfig(customer);
    user = ModelFactory.testUser(customer);
    ObjectNode kmsConfigReq =
        Json.newObject()
            .put("name", "some config name")
            .put("base_url", "some_base_url")
            .put("api_key", "some_api_token");
    kmsConfig = ModelFactory.createKMSConfig(customer.uuid, "SMARTKEY", kmsConfigReq);
    authToken = user.createAuthToken();

    when(mockAppConfig.getString("yb.storage.path")).thenReturn("/tmp");
  }

  @After
  public void tearDown() throws IOException {
    FileUtils.deleteDirectory(new File("/tmp/certs"));
  }

  @Test
  public void testEmptyUniverseListWithValidUUID() {
    Result result =
        doRequestWithAuthToken("GET", "/api/customers/" + customer.uuid + "/universes", authToken);
    assertOk(result);
    JsonNode json = Json.parse(contentAsString(result));
    assertTrue(json.isArray());
    assertEquals(json.size(), 0);
    assertAuditEntry(0, customer.uuid);
  }

  @Test
  public void testUniverseListWithValidUUID() {
    Universe u = createUniverse(customer.getCustomerId());
    customer.addUniverseUUID(u.universeUUID);
    customer.save();

    Result result =
        doRequestWithAuthToken("GET", "/api/customers/" + customer.uuid + "/universes", authToken);
    assertOk(result);
    JsonNode json = Json.parse(contentAsString(result));
    assertNotNull(json);
    assertTrue(json.isArray());
    assertEquals(1, json.size());
    assertValue(json.get(0), "universeUUID", u.universeUUID.toString());
    assertAuditEntry(0, customer.uuid);
  }

  @Test
  public void testUniverseBackupFlagSuccess() {
    Universe u = createUniverse(customer.getCustomerId());
    customer.addUniverseUUID(u.universeUUID);
    customer.save();
    String url =
        "/api/customers/"
            + customer.uuid
            + "/universes/"
            + u.universeUUID
            + "/update_backup_state?markActive=true";
    Result result = doRequestWithAuthToken("PUT", url, authToken);
    assertOk(result);
    assertThat(
        Universe.getOrBadRequest(u.universeUUID).getConfig().get(Universe.TAKE_BACKUPS),
        allOf(notNullValue(), equalTo("true")));
    assertAuditEntry(1, customer.uuid);
  }

  @Test
  public void testUniverseBackupFlagFailure() {
    Universe u = createUniverse(customer.getCustomerId());
    customer.addUniverseUUID(u.universeUUID);
    customer.save();
    String url =
        "/api/customers/" + customer.uuid + "/universes/" + u.universeUUID + "/update_backup_state";
    Result result =
        assertThrows(YWServiceException.class, () -> doRequestWithAuthToken("PUT", url, authToken))
            .getResult();
    assertBadRequest(result, "Invalid Query: Need to specify markActive value");
    assertAuditEntry(0, customer.uuid);
  }

  @Test
  public void testUniverseGetWithValidUniverseUUID() {
    UserIntent ui = getDefaultUserIntent(customer);
    UUID uUUID = createUniverse(customer.getCustomerId()).universeUUID;
    Universe.saveDetails(uUUID, ApiUtils.mockUniverseUpdater(ui));

    String url = "/api/customers/" + customer.uuid + "/universes/" + uUUID;
    Result result = doRequestWithAuthToken("GET", url, authToken);
    assertOk(result);
    JsonNode json = Json.parse(contentAsString(result));
    JsonNode universeDetails = json.get("universeDetails");
    assertNotNull(universeDetails);
    JsonNode clustersJson = universeDetails.get("clusters");
    assertNotNull(clustersJson);
    JsonNode primaryClusterJson = clustersJson.get(0);
    assertNotNull(primaryClusterJson);
    JsonNode userIntentJson = primaryClusterJson.get("userIntent");
    assertNotNull(userIntentJson);
    assertThat(userIntentJson.get("replicationFactor").asInt(), allOf(notNullValue(), equalTo(3)));

    JsonNode nodeDetailsMap = universeDetails.get("nodeDetailsSet");
    assertNotNull(nodeDetailsMap);
    assertNotNull(json.get("resources"));
    for (Iterator<JsonNode> it = nodeDetailsMap.elements(); it.hasNext(); ) {
      JsonNode node = it.next();
      int nodeIdx = node.get("nodeIdx").asInt();
      assertValue(node, "nodeName", "host-n" + nodeIdx);
    }
    assertAuditEntry(0, customer.uuid);
  }

  @Test
  public void testGetMasterLeaderWithValidParams() {
    Universe universe = createUniverse(customer.getCustomerId());
    String host = "1.2.3.4";
    HostAndPort hostAndPort = HostAndPort.fromParts(host, 9000);
    when(mockClient.getLeaderMasterHostAndPort()).thenReturn(hostAndPort);
    when(mockService.getClient(any(), any())).thenReturn(mockClient);
    UniverseController universeController = new UniverseController(mockService);

    Result result = universeController.getMasterLeaderIP(customer.uuid, universe.universeUUID);

    assertOk(result);
    JsonNode json = Json.parse(contentAsString(result));
    assertValue(json, "privateIP", host);
    assertAuditEntry(0, customer.uuid);
  }

  @Test
  public void testUniverseCreateWithInvalidParams() {
    String url = "/api/customers/" + customer.uuid + "/universes";
    Result result =
        assertThrows(
                YWServiceException.class,
                () -> doRequestWithAuthTokenAndBody("POST", url, authToken, Json.newObject()))
            .getResult();
    assertBadRequest(result, "clusters: This field is required");
    assertAuditEntry(0, customer.uuid);
  }

  @Test
  public void testUniverseCreateWithInvalidUniverseName() {
    String url = "/api/customers/" + customer.uuid + "/universes";
    Provider p = ModelFactory.awsProvider(customer);
    Region r = Region.create(p, "region-1", "PlacementRegion 1", "default-image");
    AvailabilityZone.create(r, "az-1", "PlacementAZ 1", "subnet-1");
    AvailabilityZone.create(r, "az-2", "PlacementAZ 2", "subnet-2");
    InstanceType i =
        InstanceType.upsert(p.uuid, "c3.xlarge", 10, 5.5, new InstanceType.InstanceTypeDetails());

    ObjectNode bodyJson = Json.newObject();
    ObjectNode userIntentJson =
        Json.newObject()
            .put("universeName", "Foo_Bar")
            .put("instanceType", i.getInstanceTypeCode())
            .put("replicationFactor", 3)
            .put("numNodes", 3)
            .put("provider", p.uuid.toString());
    ArrayNode regionList = Json.newArray().add(r.uuid.toString());
    userIntentJson.set("regionList", regionList);
    ArrayNode clustersJsonArray =
        Json.newArray().add(Json.newObject().set("userIntent", userIntentJson));
    bodyJson.set("clusters", clustersJsonArray);
    Result result =
        assertThrows(
                YWServiceException.class,
                () -> doRequestWithAuthTokenAndBody("POST", url, authToken, bodyJson))
            .getResult();
    assertBadRequest(result, "Invalid universe name format, valid characters [a-zA-Z0-9-].");
    assertAuditEntry(0, customer.uuid);
  }

  @Test
  public void testUniverseCreateWithoutAvailabilityZone() {
    Provider p = ModelFactory.awsProvider(customer);
    Region r = Region.create(p, "region-1", "PlacementRegion 1", "default-image");

    ObjectNode bodyJson = Json.newObject();
    ObjectNode userIntentJson =
        Json.newObject()
            .put("universeName", "SingleUserUniverse")
            .put("instanceType", "a-instance")
            .put("replicationFactor", 3)
            .put("numNodes", 3)
            .put("provider", p.uuid.toString());
    ArrayNode regionList = Json.newArray().add(r.uuid.toString());
    userIntentJson.set("regionList", regionList);
    ArrayNode clustersJsonArray =
        Json.newArray().add(Json.newObject().set("userIntent", userIntentJson));
    bodyJson.set("clusters", clustersJsonArray);
    bodyJson.put("currentClusterType", "PRIMARY");
    bodyJson.put("clusterOperation", "CREATE");

    String url = "/api/customers/" + customer.uuid + "/universe_configure";
    Result result =
        assertThrows(
                YWServiceException.class,
                () -> doRequestWithAuthTokenAndBody("POST", url, authToken, bodyJson))
            .getResult();
    assertInternalServerError(result, "No AZ found across regions: [" + r.uuid + "]");
    assertAuditEntry(0, customer.uuid);
  }

  @Test
  public void testUniverseCreateWithSingleAvailabilityZones() {
    UUID fakeTaskUUID = UUID.randomUUID();
    when(mockCommissioner.submit(
            Matchers.any(TaskType.class), Matchers.any(UniverseDefinitionTaskParams.class)))
        .thenReturn(fakeTaskUUID);

    Provider p = ModelFactory.awsProvider(customer);
    String accessKeyCode = "someKeyCode";
    AccessKey.create(p.uuid, accessKeyCode, new AccessKey.KeyInfo());
    Region r = Region.create(p, "region-1", "PlacementRegion 1", "default-image");
    AvailabilityZone.create(r, "az-1", "PlacementAZ 1", "subnet-1");
    AvailabilityZone.create(r, "az-2", "PlacementAZ 2", "subnet-2");
    InstanceType i =
        InstanceType.upsert(p.uuid, "c3.xlarge", 10, 5.5, new InstanceType.InstanceTypeDetails());

    ObjectNode bodyJson = Json.newObject();
    ObjectNode userIntentJson =
        Json.newObject()
            .put("universeName", "SingleUserUniverse")
            .put("instanceType", i.getInstanceTypeCode())
            .put("replicationFactor", 3)
            .put("numNodes", 3)
            .put("provider", p.uuid.toString())
            .put("accessKeyCode", accessKeyCode);
    ArrayNode regionList = Json.newArray().add(r.uuid.toString());
    userIntentJson.set("regionList", regionList);
    ArrayNode clustersJsonArray =
        Json.newArray().add(Json.newObject().set("userIntent", userIntentJson));
    bodyJson.set("clusters", clustersJsonArray);
    bodyJson.set("nodeDetailsSet", Json.newArray());

    String url = "/api/customers/" + customer.uuid + "/universes";
    Result result = doRequestWithAuthTokenAndBody("POST", url, authToken, bodyJson);
    assertOk(result);
    JsonNode json = Json.parse(contentAsString(result));
    assertNotNull(json.get("universeUUID"));
    assertNotNull(json.get("universeDetails"));
    assertNotNull(json.get("universeConfig"));
    // setTxnTableWaitCountFlag will be false as enableYSQL is false in this case
    assertFalse(json.get("universeDetails").get("setTxnTableWaitCountFlag").asBoolean());

    CustomerTask th = CustomerTask.find.query().where().eq("task_uuid", fakeTaskUUID).findOne();
    assertNotNull(th);
    assertThat(th.getCustomerUUID(), allOf(notNullValue(), equalTo(customer.uuid)));
    assertThat(th.getTargetName(), allOf(notNullValue(), equalTo("SingleUserUniverse")));
    assertThat(th.getType(), allOf(notNullValue(), equalTo(CustomerTask.TaskType.Create)));
    assertAuditEntry(1, customer.uuid);
  }

  @Test
  public void testUniverseCreateWithYsqlEnabled() {
    UUID fakeTaskUUID = UUID.randomUUID();
    when(mockCommissioner.submit(
            Matchers.any(TaskType.class), Matchers.any(UniverseDefinitionTaskParams.class)))
        .thenReturn(fakeTaskUUID);

    Provider p = ModelFactory.awsProvider(customer);
    String accessKeyCode = "someKeyCode";
    AccessKey.create(p.uuid, accessKeyCode, new AccessKey.KeyInfo());
    Region r = Region.create(p, "region-1", "PlacementRegion 1", "default-image");
    AvailabilityZone.create(r, "az-1", "PlacementAZ 1", "subnet-1");
    AvailabilityZone.create(r, "az-2", "PlacementAZ 2", "subnet-2");
    InstanceType i =
        InstanceType.upsert(p.uuid, "c3.xlarge", 10, 5.5, new InstanceType.InstanceTypeDetails());

    ObjectNode bodyJson = Json.newObject();
    ObjectNode userIntentJson =
        Json.newObject()
            .put("universeName", "SingleUserUniverse")
            .put("instanceType", i.getInstanceTypeCode())
            .put("replicationFactor", 3)
            .put("numNodes", 3)
            .put("provider", p.uuid.toString())
            .put("accessKeyCode", accessKeyCode)
            .put("enableYSQL", "true");
    ArrayNode regionList = Json.newArray().add(r.uuid.toString());
    userIntentJson.set("regionList", regionList);
    ArrayNode clustersJsonArray =
        Json.newArray().add(Json.newObject().set("userIntent", userIntentJson));
    bodyJson.set("clusters", clustersJsonArray);
    bodyJson.set("nodeDetailsSet", Json.newArray());

    String url = "/api/customers/" + customer.uuid + "/universes";
    Result result = doRequestWithAuthTokenAndBody("POST", url, authToken, bodyJson);
    assertOk(result);
    JsonNode json = Json.parse(contentAsString(result));
    assertNotNull(json.get("universeUUID"));
    assertNotNull(json.get("universeDetails"));
    assertNotNull(json.get("universeConfig"));
    // setTxnTableWaitCountFlag should be true as enableYSQL is true in this case
    assertTrue(json.get("universeDetails").get("setTxnTableWaitCountFlag").asBoolean());

    CustomerTask th = CustomerTask.find.query().where().eq("task_uuid", fakeTaskUUID).findOne();
    assertNotNull(th);
    assertThat(th.getCustomerUUID(), allOf(notNullValue(), equalTo(customer.uuid)));
    assertThat(th.getTargetName(), allOf(notNullValue(), equalTo("SingleUserUniverse")));
    assertThat(th.getType(), allOf(notNullValue(), equalTo(CustomerTask.TaskType.Create)));
    assertAuditEntry(1, customer.uuid);
  }

  @Test
  public void testUniverseCreateWithSelfSignedTLS() {
    UUID fakeTaskUUID = UUID.randomUUID();
    when(mockCommissioner.submit(
            Matchers.any(TaskType.class), Matchers.any(UniverseDefinitionTaskParams.class)))
        .thenReturn(fakeTaskUUID);

    Provider p = ModelFactory.awsProvider(customer);
    String accessKeyCode = "someKeyCode";
    AccessKey.create(p.uuid, accessKeyCode, new AccessKey.KeyInfo());
    Region r = Region.create(p, "region-1", "PlacementRegion 1", "default-image");
    AvailabilityZone.create(r, "az-1", "PlacementAZ 1", "subnet-1");
    AvailabilityZone.create(r, "az-2", "PlacementAZ 2", "subnet-2");
    InstanceType i =
        InstanceType.upsert(p.uuid, "c3.xlarge", 10, 5.5, new InstanceType.InstanceTypeDetails());

    ObjectNode userIntentJson =
        Json.newObject()
            .put("universeName", "SingleUserUniverse")
            .put("instanceType", i.getInstanceTypeCode())
            .put("enableNodeToNodeEncrypt", true)
            .put("enableClientToNodeEncrypt", true)
            .put("replicationFactor", 3)
            .put("numNodes", 3)
            .put("provider", p.uuid.toString())
            .put("accessKeyCode", accessKeyCode);

    ArrayNode regionList = Json.newArray().add(r.uuid.toString());
    userIntentJson.set("regionList", regionList);
    ArrayNode clustersJsonArray =
        Json.newArray().add(Json.newObject().set("userIntent", userIntentJson));
    ObjectNode bodyJson = Json.newObject().put("nodePrefix", "demo-node");
    bodyJson.set("clusters", clustersJsonArray);
    bodyJson.set("nodeDetailsSet", Json.newArray());

    String url = "/api/customers/" + customer.uuid + "/universes";
    Result result = doRequestWithAuthTokenAndBody("POST", url, authToken, bodyJson);
    ArgumentCaptor<UniverseTaskParams> taskParams =
        ArgumentCaptor.forClass(UniverseTaskParams.class);
    assertOk(result);
    JsonNode json = Json.parse(contentAsString(result));
    assertValue(json, "taskUUID", fakeTaskUUID.toString());
    verify(mockCommissioner).submit(eq(TaskType.CreateUniverse), taskParams.capture());
    UniverseDefinitionTaskParams taskParam = (UniverseDefinitionTaskParams) taskParams.getValue();
    assertNotNull(taskParam.rootCA);
    assertAuditEntry(1, customer.uuid);
  }

  @Test
  public void testUniverseCreateWithoutSelfSignedTLS() {
    UUID fakeTaskUUID = UUID.randomUUID();
    when(mockCommissioner.submit(
            Matchers.any(TaskType.class), Matchers.any(UniverseDefinitionTaskParams.class)))
        .thenReturn(fakeTaskUUID);

    Provider p = ModelFactory.awsProvider(customer);
    String accessKeyCode = "someKeyCode";
    AccessKey.create(p.uuid, accessKeyCode, new AccessKey.KeyInfo());
    Region r = Region.create(p, "region-1", "PlacementRegion 1", "default-image");
    AvailabilityZone.create(r, "az-1", "PlacementAZ 1", "subnet-1");
    AvailabilityZone.create(r, "az-2", "PlacementAZ 2", "subnet-2");
    InstanceType i =
        InstanceType.upsert(p.uuid, "c3.xlarge", 10, 5.5, new InstanceType.InstanceTypeDetails());

    ObjectNode bodyJson = Json.newObject();
    ObjectNode userIntentJson =
        Json.newObject()
            .put("universeName", "SingleUserUniverse")
            .put("instanceType", i.getInstanceTypeCode())
            .put("enableNodeToNodeEncrypt", false)
            .put("enableClientToNodeEncrypt", false)
            .put("replicationFactor", 3)
            .put("numNodes", 3)
            .put("provider", p.uuid.toString())
            .put("accessKeyCode", accessKeyCode);

    ArrayNode regionList = Json.newArray().add(r.uuid.toString());
    userIntentJson.set("regionList", regionList);
    ArrayNode clustersJsonArray =
        Json.newArray().add(Json.newObject().set("userIntent", userIntentJson));
    bodyJson.set("clusters", clustersJsonArray);
    bodyJson.set("nodeDetailsSet", Json.newArray());

    String url = "/api/customers/" + customer.uuid + "/universes";
    Result result = doRequestWithAuthTokenAndBody("POST", url, authToken, bodyJson);
    ArgumentCaptor<UniverseTaskParams> taskParams =
        ArgumentCaptor.forClass(UniverseTaskParams.class);
    assertOk(result);
    JsonNode json = Json.parse(contentAsString(result));
    assertValue(json, "taskUUID", fakeTaskUUID.toString());
    verify(mockCommissioner).submit(eq(TaskType.CreateUniverse), taskParams.capture());
    UniverseDefinitionTaskParams taskParam = (UniverseDefinitionTaskParams) taskParams.getValue();
    assertNull(taskParam.rootCA);
    assertAuditEntry(1, customer.uuid);
  }

  @Test
  public void testK8sUniverseCreateOneClusterPerNamespacedProviderFailure() {
    Provider p = ModelFactory.kubernetesProvider(customer);
    Region r = Region.create(p, "region-1", "PlacementRegion 1", "default-image");
    AvailabilityZone az1 = AvailabilityZone.create(r, "az-1", "PlacementAZ 1", "subnet-1");
    AvailabilityZone.create(r, "az-2", "PlacementAZ 2", "subnet-2");
    az1.updateConfig(ImmutableMap.of("KUBENAMESPACE", "test-ns1"));
    InstanceType i =
        InstanceType.upsert(p.uuid, "small", 10, 5.5, new InstanceType.InstanceTypeDetails());

    ModelFactory.createUniverse("K8sUniverse1", customer.getCustomerId(), CloudType.kubernetes);

    ObjectNode bodyJson = Json.newObject();
    ObjectNode userIntentJson =
        Json.newObject()
            .put("universeName", "K8sUniverse2")
            .put("instanceType", i.getInstanceTypeCode())
            .put("replicationFactor", 3)
            .put("numNodes", 3)
            .put("provider", p.uuid.toString());
    ArrayNode regionList = Json.newArray().add(r.uuid.toString());
    userIntentJson.set("regionList", regionList);
    ArrayNode clustersJsonArray =
        Json.newArray().add(Json.newObject().set("userIntent", userIntentJson));
    bodyJson.set("clusters", clustersJsonArray);
    bodyJson.set("nodeDetailsSet", Json.newArray());

    String url = "/api/customers/" + customer.uuid + "/universes";
    Result result =
        assertThrows(
                YWServiceException.class,
                () -> doRequestWithAuthTokenAndBody("POST", url, authToken, bodyJson))
            .getResult();
    assertBadRequest(
        result,
        "Only one universe can be created with providers having "
            + "KUBENAMESPACE set in the AZ config.");
  }

  @Test
  public void testUniverseUpdateWithInvalidParams() {
    Universe u = createUniverse(customer.getCustomerId());
    String url = "/api/customers/" + customer.uuid + "/universes/" + u.universeUUID;
    Result result =
        assertThrows(
                YWServiceException.class,
                () -> doRequestWithAuthTokenAndBody("PUT", url, authToken, Json.newObject()))
            .getResult();
    assertBadRequest(result, "clusters: This field is required");
    assertAuditEntry(0, customer.uuid);
  }

  @Test
  public void testUniverseUpdateWithValidParams() {
    UUID fakeTaskUUID = UUID.randomUUID();
    when(mockCommissioner.submit(
            Matchers.any(TaskType.class), Matchers.any(UniverseDefinitionTaskParams.class)))
        .thenReturn(fakeTaskUUID);

    Provider p = ModelFactory.awsProvider(customer);
    String accessKeyCode = "someKeyCode";
    AccessKey.create(p.uuid, accessKeyCode, new AccessKey.KeyInfo());
    Region r = Region.create(p, "region-1", "PlacementRegion 1", "default-image");
    AvailabilityZone.create(r, "az-1", "PlacementAZ 1", "subnet-1");
    AvailabilityZone.create(r, "az-2", "PlacementAZ 2", "subnet-2");
    AvailabilityZone.create(r, "az-3", "PlacementAZ 3", "subnet-3");
    Universe u = createUniverse(customer.getCustomerId());
    InstanceType i =
        InstanceType.upsert(p.uuid, "c3.xlarge", 10, 5.5, new InstanceType.InstanceTypeDetails());

    ObjectNode bodyJson = Json.newObject();
    ObjectNode userIntentJson =
        Json.newObject()
            .put("universeName", u.name)
            .put("instanceType", i.getInstanceTypeCode())
            .put("replicationFactor", 3)
            .put("numNodes", 3)
            .put("provider", p.uuid.toString())
            .put("accessKeyCode", accessKeyCode);
    ArrayNode regionList = Json.newArray().add(r.uuid.toString());
    userIntentJson.set("regionList", regionList);
    ArrayNode clustersJsonArray =
        Json.newArray().add(Json.newObject().set("userIntent", userIntentJson));
    bodyJson.set("clusters", clustersJsonArray);
    bodyJson.set("nodeDetailsSet", Json.newArray());

    String url = "/api/customers/" + customer.uuid + "/universes/" + u.universeUUID;
    Result result = doRequestWithAuthTokenAndBody("PUT", url, authToken, bodyJson);

    assertOk(result);
    JsonNode json = Json.parse(contentAsString(result));
    assertValue(json, "universeUUID", u.universeUUID.toString());
    assertNotNull(json.get("universeDetails"));

    CustomerTask th = CustomerTask.find.query().where().eq("task_uuid", fakeTaskUUID).findOne();
    assertNotNull(th);
    assertThat(th.getCustomerUUID(), allOf(notNullValue(), equalTo(customer.uuid)));
    assertThat(th.getTargetName(), allOf(notNullValue(), equalTo("Test Universe")));
    assertThat(th.getType(), allOf(notNullValue(), equalTo(CustomerTask.TaskType.Update)));
    assertAuditEntry(1, customer.uuid);
  }

  @Test
  public void testUniverseCreateWithInvalidTServerJson() {
    UUID fakeTaskUUID = UUID.randomUUID();
    when(mockCommissioner.submit(
            Matchers.any(TaskType.class), Matchers.any(UniverseDefinitionTaskParams.class)))
        .thenReturn(fakeTaskUUID);

    Provider p = ModelFactory.awsProvider(customer);
    String accessKeyCode = "someKeyCode";
    AccessKey.create(p.uuid, accessKeyCode, new AccessKey.KeyInfo());
    Region r = Region.create(p, "region-1", "PlacementRegion 1", "default-image");
    AvailabilityZone.create(r, "az-1", "PlacementAZ 1", "subnet-1");
    AvailabilityZone.create(r, "az-2", "PlacementAZ 2", "subnet-2");
    AvailabilityZone.create(r, "az-3", "PlacementAZ 3", "subnet-3");
    Universe u = createUniverse(customer.getCustomerId());
    InstanceType i =
        InstanceType.upsert(p.uuid, "c3.xlarge", 10, 5.5, new InstanceType.InstanceTypeDetails());

    ObjectNode bodyJson = Json.newObject();
    ObjectNode userIntentJson =
        Json.newObject()
            .put("masterGFlags", "abcd")
            .put("universeName", u.name)
            .put("instanceType", i.getInstanceTypeCode())
            .put("replicationFactor", 3)
            .put("numNodes", 3)
            .put("provider", p.uuid.toString())
            .put("accessKeyCode", accessKeyCode);
    ArrayNode regionList = Json.newArray().add(r.uuid.toString());
    userIntentJson.set("regionList", regionList);
    ArrayNode clustersJsonArray =
        Json.newArray().add(Json.newObject().set("userIntent", userIntentJson));
    bodyJson.set("clusters", clustersJsonArray);
    bodyJson.set("nodeDetailsSet", Json.newArray());

    String url = "/api/customers/" + customer.uuid + "/universes/" + u.universeUUID;
    Result result = doRequestWithAuthTokenAndBody("PUT", url, authToken, bodyJson);

    assertOk(result);
    JsonNode json = Json.parse(contentAsString(result));
    assertValue(json, "universeUUID", u.universeUUID.toString());
    assertNotNull(json.get("universeDetails"));
    assertTrue(json.get("universeConfig").asText().isEmpty());

    CustomerTask th = CustomerTask.find.query().where().eq("task_uuid", fakeTaskUUID).findOne();
    assertNotNull(th);
    assertThat(th.getCustomerUUID(), allOf(notNullValue(), equalTo(customer.uuid)));
    assertThat(th.getTargetName(), allOf(notNullValue(), equalTo("Test Universe")));
    assertThat(th.getType(), allOf(notNullValue(), equalTo(CustomerTask.TaskType.Update)));
    assertAuditEntry(1, customer.uuid);
  }

  @Test
  public void testUniverseExpand() {
    UUID fakeTaskUUID = UUID.randomUUID();
    when(mockCommissioner.submit(
            Matchers.any(TaskType.class), Matchers.any(UniverseDefinitionTaskParams.class)))
        .thenReturn(fakeTaskUUID);

    Provider p = ModelFactory.awsProvider(customer);
    String accessKeyCode = "someKeyCode";
    AccessKey.create(p.uuid, accessKeyCode, new AccessKey.KeyInfo());
    Region r = Region.create(p, "region-1", "PlacementRegion 1", "default-image");
    AvailabilityZone.create(r, "az-1", "PlacementAZ 1", "subnet-1");
    AvailabilityZone.create(r, "az-2", "PlacementAZ 2", "subnet-2");
    AvailabilityZone.create(r, "az-3", "PlacementAZ 3", "subnet-3");
    Universe u = createUniverse(customer.getCustomerId());
    InstanceType i =
        InstanceType.upsert(p.uuid, "c3.xlarge", 10, 5.5, new InstanceType.InstanceTypeDetails());

    ObjectNode bodyJson = Json.newObject();
    ObjectNode userIntentJson =
        Json.newObject()
            .put("universeName", u.name)
            .put("numNodes", 5)
            .put("instanceType", i.getInstanceTypeCode())
            .put("replicationFactor", 3)
            .put("provider", p.uuid.toString())
            .put("accessKeyCode", accessKeyCode);
    ArrayNode regionList = Json.newArray().add(r.uuid.toString());
    userIntentJson.set("regionList", regionList);
    ArrayNode clustersJsonArray =
        Json.newArray().add(Json.newObject().set("userIntent", userIntentJson));
    bodyJson.set("clusters", clustersJsonArray);
    bodyJson.set("nodeDetailsSet", Json.newArray());

    String url = "/api/customers/" + customer.uuid + "/universes/" + u.universeUUID;
    Result result = doRequestWithAuthTokenAndBody("PUT", url, authToken, bodyJson);

    assertOk(result);
    JsonNode json = Json.parse(contentAsString(result));
    assertValue(json, "universeUUID", u.universeUUID.toString());
    JsonNode universeDetails = json.get("universeDetails");
    assertNotNull(universeDetails);
    JsonNode clustersJson = universeDetails.get("clusters");
    assertNotNull(clustersJson);
    JsonNode primaryClusterJson = clustersJson.get(0);
    assertNotNull(primaryClusterJson);
    assertNotNull(primaryClusterJson.get("userIntent"));
    assertAuditEntry(1, customer.uuid);

    fakeTaskUUID = UUID.randomUUID();
    when(mockCommissioner.submit(
            Matchers.any(TaskType.class), Matchers.any(UniverseDefinitionTaskParams.class)))
        .thenReturn(fakeTaskUUID);
    // Try universe expand only, and re-check.
    userIntentJson.put("numNodes", 9);
    result = doRequestWithAuthTokenAndBody("PUT", url, authToken, bodyJson);
    assertOk(result);
    json = Json.parse(contentAsString(result));
    assertValue(json, "universeUUID", u.universeUUID.toString());
    universeDetails = json.get("universeDetails");
    assertNotNull(universeDetails);
    clustersJson = universeDetails.get("clusters");
    assertNotNull(clustersJson);
    primaryClusterJson = clustersJson.get(0);
    assertNotNull(primaryClusterJson);
    assertNotNull(primaryClusterJson.get("userIntent"));
    assertAuditEntry(2, customer.uuid);
  }

  @Test
  public void testUniverseDestroyValidUUID() {
    UUID fakeTaskUUID = UUID.randomUUID();
    when(mockCommissioner.submit(any(), any())).thenReturn(fakeTaskUUID);
    Universe u = createUniverse(customer.getCustomerId());

    // Add the cloud info into the universe.
    Universe.UniverseUpdater updater =
        universe -> {
          UniverseDefinitionTaskParams universeDetails = new UniverseDefinitionTaskParams();
          UserIntent userIntent = new UserIntent();
          userIntent.providerType = CloudType.aws;
          universeDetails.upsertPrimaryCluster(userIntent, null);
          universe.setUniverseDetails(universeDetails);
        };
    // Save the updates to the universe.
    Universe.saveDetails(u.universeUUID, updater);

    String url = "/api/customers/" + customer.uuid + "/universes/" + u.universeUUID;
    Result result = doRequestWithAuthToken("DELETE", url, authToken);
    assertOk(result);
    JsonNode json = Json.parse(contentAsString(result));
    assertValue(json, "taskUUID", fakeTaskUUID.toString());

    CustomerTask th = CustomerTask.find.query().where().eq("task_uuid", fakeTaskUUID).findOne();
    assertNotNull(th);
    assertThat(th.getCustomerUUID(), allOf(notNullValue(), equalTo(customer.uuid)));
    assertThat(th.getTargetName(), allOf(notNullValue(), equalTo("Test Universe")));
    assertThat(th.getType(), allOf(notNullValue(), equalTo(CustomerTask.TaskType.Delete)));

    assertTrue(customer.getUniverseUUIDs().isEmpty());
    assertAuditEntry(1, customer.uuid);
  }

  @Test
  public void testUniverseDestroyValidUUIDIsForceDelete() {
    UUID fakeTaskUUID = UUID.randomUUID();
    when(mockCommissioner.submit(any(), any())).thenReturn(fakeTaskUUID);
    Universe u = createUniverse(customer.getCustomerId());

    UUID randUUID = UUID.randomUUID();
    CustomerTask.create(
        customer,
        u.universeUUID,
        randUUID,
        CustomerTask.TargetType.Backup,
        CustomerTask.TaskType.Create,
        "test");

    // Add the cloud info into the universe.
    Universe.UniverseUpdater updater =
        universe -> {
          UniverseDefinitionTaskParams universeDetails = new UniverseDefinitionTaskParams();
          UserIntent userIntent = new UserIntent();
          userIntent.providerType = CloudType.aws;
          universeDetails.upsertPrimaryCluster(userIntent, null);
          universe.setUniverseDetails(universeDetails);
        };
    // Save the updates to the universe.
    Universe.saveDetails(u.universeUUID, updater);

    String url =
        "/api/customers/" + customer.uuid + "/universes/" + u.universeUUID + "?isForceDelete=true";
    Result result = doRequestWithAuthToken("DELETE", url, authToken);
    assertOk(result);
    JsonNode json = Json.parse(contentAsString(result));
    assertValue(json, "taskUUID", fakeTaskUUID.toString());

    CustomerTask th = CustomerTask.find.query().where().eq("task_uuid", fakeTaskUUID).findOne();
    assertNotNull(th);
    assertThat(th.getCustomerUUID(), allOf(notNullValue(), equalTo(customer.uuid)));
    assertThat(th.getTargetName(), allOf(notNullValue(), equalTo("Test Universe")));
    assertThat(th.getType(), allOf(notNullValue(), equalTo(CustomerTask.TaskType.Delete)));
    assertNotNull(CustomerTask.findByTaskUUID(randUUID).getCompletionTime());

    assertTrue(customer.getUniverseUUIDs().isEmpty());
    assertAuditEntry(1, customer.uuid);
  }

  @Test
  // @formatter:off
  @Parameters({
    "true, true",
    "false, true",
    "true, false",
    "false, false",
    "null, true",
  })
  // @formatter:on
  public void testUniverseDestroyValidUUIDIsForceDeleteAndDeleteBackup(
      Boolean isDeleteBackups, Boolean isForceDelete) {
    UUID fakeTaskUUID = UUID.randomUUID();
    String url;
    when(mockCommissioner.submit(any(), any())).thenReturn(fakeTaskUUID);
    Universe u = createUniverse(customer.getCustomerId());

    // Add the cloud info into the universe.
    Universe.UniverseUpdater updater =
        new Universe.UniverseUpdater() {
          @Override
          public void run(Universe universe) {
            UniverseDefinitionTaskParams universeDetails = new UniverseDefinitionTaskParams();
            UserIntent userIntent = new UserIntent();
            userIntent.providerType = CloudType.aws;
            universeDetails.upsertPrimaryCluster(userIntent, null);
            universe.setUniverseDetails(universeDetails);
          }
        };
    // Save the updates to the universe.
    Universe.saveDetails(u.universeUUID, updater);

    Backup b = ModelFactory.createBackup(customer.uuid, u.universeUUID, s3StorageConfig.configUUID);
    b.transitionState(Backup.BackupState.Completed);
    if (isDeleteBackups == null) {
      url =
          "/api/customers/"
              + customer.uuid
              + "/universes/"
              + u.universeUUID
              + "?isForceDelete="
              + isForceDelete;
    } else {
      url =
          "/api/customers/"
              + customer.uuid
              + "/universes/"
              + u.universeUUID
              + "?isForceDelete="
              + isForceDelete
              + "&isDeleteBackups="
              + isDeleteBackups;
    }
    Result result = doRequestWithAuthToken("DELETE", url, authToken);
    assertOk(result);
    JsonNode json = Json.parse(contentAsString(result));
    assertValue(json, "taskUUID", fakeTaskUUID.toString());

    CustomerTask customerTask =
        CustomerTask.find.query().where().eq("task_uuid", fakeTaskUUID).findOne();
    assertNotNull(customerTask);
    assertThat(customerTask.getCustomerUUID(), allOf(notNullValue(), equalTo(customer.uuid)));
    assertAuditEntry(1, customer.uuid);
  }

  @Test
  public void testUniverseUpgradeWithEmptyParams() {
    UUID fakeTaskUUID = UUID.randomUUID();
    UUID uUUID = createUniverse(customer.getCustomerId()).universeUUID;
    Universe.saveDetails(uUUID, ApiUtils.mockUniverseUpdater());

    String url = "/api/customers/" + customer.uuid + "/universes/" + uUUID + "/upgrade";
    Result result =
        assertThrows(
                YWServiceException.class,
                () -> doRequestWithAuthTokenAndBody("POST", url, authToken, Json.newObject()))
            .getResult();
    assertBadRequest(result, "clusters: This field is required");
    assertNull(CustomerTask.find.query().where().eq("task_uuid", fakeTaskUUID).findOne());
    assertAuditEntry(0, customer.uuid);
  }

  private ObjectNode getValidPayload(UUID univUUID, String upgradeOption) {
    ObjectNode bodyJson =
        Json.newObject()
            .put("universeUUID", univUUID.toString())
            .put("taskType", "Software")
            .put("upgradeOption", upgradeOption)
            .put("ybSoftwareVersion", "0.0.1");
    ObjectNode userIntentJson =
        Json.newObject()
            .put("universeName", "Single UserUniverse")
            .put("ybSoftwareVersion", "0.0.1");
    ArrayNode clustersJsonArray =
        Json.newArray().add(Json.newObject().set("userIntent", userIntentJson));
    bodyJson.set("clusters", clustersJsonArray);
    return bodyJson;
  }

  // Change the node state to removed, for one of the nodes in the given universe uuid.
  private void setInTransitNode(UUID universeUUID) {
    Universe.UniverseUpdater updater =
        universe -> {
          UniverseDefinitionTaskParams universeDetails = universe.getUniverseDetails();
          NodeDetails node = universeDetails.nodeDetailsSet.iterator().next();
          node.state = NodeState.Removed;
          universe.setUniverseDetails(universeDetails);
        };
    Universe.saveDetails(universeUUID, updater);
  }

  private void testUniverseUpgradeWithNodesInTransitHelper(String upgradeOption) {
    UUID fakeTaskUUID = UUID.randomUUID();
    when(mockCommissioner.submit(any(TaskType.class), any(UniverseDefinitionTaskParams.class)))
        .thenReturn(fakeTaskUUID);
    UUID uUUID = createUniverse(customer.getCustomerId()).universeUUID;
    Universe.saveDetails(uUUID, ApiUtils.mockUniverseUpdater());

    setInTransitNode(uUUID);

    ObjectNode bodyJson = getValidPayload(uUUID, upgradeOption);
    String url = "/api/customers/" + customer.uuid + "/universes/" + uUUID + "/upgrade";
    if (upgradeOption.equals("Rolling")) {
      Result result =
          assertThrows(
                  YWServiceException.class,
                  () -> doRequestWithAuthTokenAndBody("POST", url, authToken, bodyJson))
              .getResult();
      assertBadRequest(result, "as it has nodes in one of");
      assertNull(CustomerTask.find.query().where().eq("task_uuid", fakeTaskUUID).findOne());
      assertAuditEntry(0, customer.uuid);
    } else {
      Result result = doRequestWithAuthTokenAndBody("POST", url, authToken, bodyJson);
      assertOk(result);
      JsonNode json = Json.parse(contentAsString(result));
      assertValue(json, "taskUUID", fakeTaskUUID.toString());
      assertAuditEntry(1, customer.uuid);
    }
  }

  @Test
  public void testUniverseUpgradeWithNodesInTransit() {
    testUniverseUpgradeWithNodesInTransitHelper("Rolling");
  }

  @Test
  public void testUniverseUpgradeWithNodesInTransitNonRolling() {
    testUniverseUpgradeWithNodesInTransitHelper("Non-Rolling");
  }

  @Test
  public void testUniverseUpgradeWithNodesInTransitNonRestart() {
    testUniverseUpgradeWithNodesInTransitHelper("Non-Restart");
  }

  @Test
  public void testUniverseExpandWithTransitNodes() {
    UUID fakeTaskUUID = UUID.randomUUID();

    Provider p = ModelFactory.awsProvider(customer);
    Region r = Region.create(p, "region-1", "PlacementRegion 1", "default-image");
    AvailabilityZone.create(r, "az-1", "PlacementAZ 1", "subnet-1");
    AvailabilityZone.create(r, "az-2", "PlacementAZ 2", "subnet-2");
    AvailabilityZone.create(r, "az-3", "PlacementAZ 3", "subnet-3");
    Universe u = createUniverse(customer.getCustomerId());
    Universe.saveDetails(u.universeUUID, ApiUtils.mockUniverseUpdater());
    InstanceType i =
        InstanceType.upsert(p.uuid, "c3.xlarge", 10, 5.5, new InstanceType.InstanceTypeDetails());

    setInTransitNode(u.universeUUID);

    ObjectNode bodyJson = Json.newObject();
    ObjectNode userIntentJson =
        Json.newObject()
            .put("universeName", u.name)
            .put("numNodes", 5)
            .put("instanceType", i.getInstanceTypeCode())
            .put("replicationFactor", 3)
            .put("provider", p.uuid.toString());
    ArrayNode regionList = Json.newArray().add(r.uuid.toString());
    userIntentJson.set("regionList", regionList);
    ArrayNode clustersJsonArray =
        Json.newArray().add(Json.newObject().set("userIntent", userIntentJson));
    bodyJson.set("clusters", clustersJsonArray);

    String url = "/api/customers/" + customer.uuid + "/universes/" + u.universeUUID;
    Result result =
        assertThrows(
                YWServiceException.class,
                () -> doRequestWithAuthTokenAndBody("PUT", url, authToken, bodyJson))
            .getResult();
    assertBadRequest(result, "as it has nodes in one of");
    assertNull(CustomerTask.find.query().where().eq("task_uuid", fakeTaskUUID).findOne());
    assertAuditEntry(0, customer.uuid);
  }

  @Test
  public void testUniverseSoftwareUpgradeValidParams() {
    UUID fakeTaskUUID = UUID.randomUUID();
    when(mockCommissioner.submit(any(TaskType.class), any(UniverseDefinitionTaskParams.class)))
        .thenReturn(fakeTaskUUID);
    Universe u = createUniverse(customer.getCustomerId());

    ObjectNode bodyJson = getValidPayload(u.universeUUID, "Rolling");
    String url = "/api/customers/" + customer.uuid + "/universes/" + u.universeUUID + "/upgrade";
    Result result = doRequestWithAuthTokenAndBody("POST", url, authToken, bodyJson);

    verify(mockCommissioner).submit(eq(TaskType.UpgradeUniverse), any(UniverseTaskParams.class));

    assertOk(result);
    JsonNode json = Json.parse(contentAsString(result));
    assertValue(json, "taskUUID", fakeTaskUUID.toString());

    CustomerTask th = CustomerTask.find.query().where().eq("task_uuid", fakeTaskUUID).findOne();
    assertNotNull(th);
    assertThat(th.getCustomerUUID(), allOf(notNullValue(), equalTo(customer.uuid)));
    assertThat(th.getTargetName(), allOf(notNullValue(), equalTo("Test Universe")));
    assertThat(th.getType(), allOf(notNullValue(), equalTo(CustomerTask.TaskType.UpgradeSoftware)));
    assertAuditEntry(1, customer.uuid);
  }

  @Test
  public void testUniverseRollingRestartValidParams() {
    UUID fakeTaskUUID = UUID.randomUUID();
    when(mockCommissioner.submit(any(TaskType.class), any(UniverseDefinitionTaskParams.class)))
        .thenReturn(fakeTaskUUID);
    Universe u = createUniverse(customer.getCustomerId());

    ObjectNode bodyJson =
        Json.newObject()
            .put("universeUUID", u.universeUUID.toString())
            .put("taskType", "Restart")
            .put("upgradeOption", "Rolling");
    ObjectNode userIntentJson = Json.newObject().put("universeName", "Single UserUniverse");
    ArrayNode clustersJsonArray =
        Json.newArray().add(Json.newObject().set("userIntent", userIntentJson));
    bodyJson.set("clusters", clustersJsonArray);
    String url = "/api/customers/" + customer.uuid + "/universes/" + u.universeUUID + "/upgrade";
    Result result = doRequestWithAuthTokenAndBody("POST", url, authToken, bodyJson);

    verify(mockCommissioner).submit(eq(TaskType.UpgradeUniverse), any(UniverseTaskParams.class));

    assertOk(result);
    JsonNode json = Json.parse(contentAsString(result));
    assertValue(json, "taskUUID", fakeTaskUUID.toString());

    CustomerTask th = CustomerTask.find.query().where().eq("task_uuid", fakeTaskUUID).findOne();
    assertNotNull(th);
    assertThat(th.getCustomerUUID(), allOf(notNullValue(), equalTo(customer.uuid)));
    assertThat(th.getTargetName(), allOf(notNullValue(), equalTo("Test Universe")));
    assertThat(th.getType(), allOf(notNullValue(), equalTo(CustomerTask.TaskType.Restart)));
    assertAuditEntry(1, customer.uuid);
  }

  @Test
  public void testUniverseRollingRestartNonRolling() {
    UUID fakeTaskUUID = UUID.randomUUID();
    when(mockCommissioner.submit(any(TaskType.class), any(UniverseDefinitionTaskParams.class)))
        .thenReturn(fakeTaskUUID);
    Universe u = createUniverse(customer.getCustomerId());

    ObjectNode bodyJson =
        Json.newObject()
            .put("universeUUID", u.universeUUID.toString())
            .put("taskType", "Restart")
            .put("upgradeOption", "Non-Rolling");
    ObjectNode userIntentJson = Json.newObject().put("universeName", "Single UserUniverse");
    ArrayNode clustersJsonArray =
        Json.newArray().add(Json.newObject().set("userIntent", userIntentJson));
    bodyJson.set("clusters", clustersJsonArray);
    String url = "/api/customers/" + customer.uuid + "/universes/" + u.universeUUID + "/upgrade";
    Result result =
        assertThrows(
                YWServiceException.class,
                () -> doRequestWithAuthTokenAndBody("POST", url, authToken, bodyJson))
            .getResult();

    assertBadRequest(result, "Rolling restart has to be a ROLLING UPGRADE.");
    assertAuditEntry(0, customer.uuid);
  }

  @Test
  public void testUniverseSoftwareUpgradeWithInvalidParams() {
    Universe u = createUniverse(customer.getCustomerId());

    ObjectNode bodyJson =
        Json.newObject().put("universeUUID", u.universeUUID.toString()).put("taskType", "Software");
    ObjectNode userIntentJson = Json.newObject().put("universeName", "Single UserUniverse");
    ArrayNode clustersJsonArray =
        Json.newArray().add(Json.newObject().set("userIntent", userIntentJson));
    bodyJson.set("clusters", clustersJsonArray);

    String url = "/api/customers/" + customer.uuid + "/universes/" + u.universeUUID + "/upgrade";
    Result result =
        assertThrows(
                YWServiceException.class,
                () -> doRequestWithAuthTokenAndBody("POST", url, authToken, bodyJson))
            .getResult();

    assertBadRequest(result, "ybSoftwareVersion param is required for taskType: Software");
    assertAuditEntry(0, customer.uuid);
  }

  @Test
  public void testUniverseGFlagsUpgradeValidParams() {
    UUID fakeTaskUUID = UUID.randomUUID();
    when(mockCommissioner.submit(any(TaskType.class), any(UniverseDefinitionTaskParams.class)))
        .thenReturn(fakeTaskUUID);
    Universe u = createUniverse(customer.getCustomerId());

    ObjectNode bodyJson =
        Json.newObject().put("universeUUID", u.universeUUID.toString()).put("taskType", "GFlags");
    ObjectNode userIntentJson = Json.newObject().put("universeName", "Single UserUniverse");
    ArrayNode clustersJsonArray =
        Json.newArray().add(Json.newObject().set("userIntent", userIntentJson));
    bodyJson.set("clusters", clustersJsonArray);

    JsonNode masterGFlags = Json.parse("[{ \"name\": \"master-flag\", \"value\": \"123\"}]");
    JsonNode tserverGFlags = Json.parse("[{ \"name\": \"tserver-flag\", \"value\": \"456\"}]");
    userIntentJson.set("masterGFlags", masterGFlags);
    userIntentJson.set("tserverGFlags", tserverGFlags);

    String url = "/api/customers/" + customer.uuid + "/universes/" + u.universeUUID + "/upgrade";
    Result result = doRequestWithAuthTokenAndBody("POST", url, authToken, bodyJson);

    assertOk(result);
    JsonNode json = Json.parse(contentAsString(result));
    assertValue(json, "taskUUID", fakeTaskUUID.toString());
    verify(mockCommissioner).submit(eq(TaskType.UpgradeUniverse), any(UniverseTaskParams.class));

    CustomerTask th = CustomerTask.find.query().where().eq("task_uuid", fakeTaskUUID).findOne();
    assertNotNull(th);
    assertThat(th.getCustomerUUID(), allOf(notNullValue(), equalTo(customer.uuid)));
    assertThat(th.getTargetName(), allOf(notNullValue(), equalTo("Test Universe")));
    assertThat(th.getType(), allOf(notNullValue(), equalTo(CustomerTask.TaskType.UpgradeGflags)));
    assertAuditEntry(1, customer.uuid);
  }

  @Test
  public void testUniverseGFlagsUpgradeWithTrimParams() {
    UUID fakeTaskUUID = UUID.randomUUID();
    when(mockCommissioner.submit(any(TaskType.class), any(UniverseDefinitionTaskParams.class)))
        .thenReturn(fakeTaskUUID);
    Universe u = createUniverse(customer.getCustomerId());

    ObjectNode bodyJson =
        Json.newObject().put("universeUUID", u.universeUUID.toString()).put("taskType", "GFlags");
    ObjectNode userIntentJson = Json.newObject().put("universeName", "Single UserUniverse");
    ArrayNode clustersJsonArray =
        Json.newArray().add(Json.newObject().set("userIntent", userIntentJson));
    bodyJson.set("clusters", clustersJsonArray);

    JsonNode masterGFlags = Json.parse("[{ \"name\": \" master-flag \", \"value\": \" 123 \"}]");
    JsonNode tserverGFlags = Json.parse("[{ \"name\": \" tserver-flag \", \"value\": \" 456 \"}]");
    userIntentJson.set("masterGFlags", masterGFlags);
    userIntentJson.set("tserverGFlags", tserverGFlags);

    String url = "/api/customers/" + customer.uuid + "/universes/" + u.universeUUID + "/upgrade";
    Result result = doRequestWithAuthTokenAndBody("POST", url, authToken, bodyJson);

    assertOk(result);
    JsonNode json = Json.parse(contentAsString(result));
    assertValue(json, "taskUUID", fakeTaskUUID.toString());
    verify(mockCommissioner).submit(eq(TaskType.UpgradeUniverse), any(UniverseTaskParams.class));

    CustomerTask th = CustomerTask.find.query().where().eq("task_uuid", fakeTaskUUID).findOne();
    assertNotNull(th);
    assertThat(th.getCustomerUUID(), allOf(notNullValue(), equalTo(customer.uuid)));
    assertThat(th.getTargetName(), allOf(notNullValue(), equalTo("Test Universe")));
    assertThat(th.getType(), allOf(notNullValue(), equalTo(CustomerTask.TaskType.UpgradeGflags)));
    assertAuditEntry(1, customer.uuid);
  }

  @Test
  public void testUniverseTrimFlags() {
    Map<String, String> data = new HashMap<>();
    data.put(" Test ", " One ");
    data.put(" Test 2 ", " Two ");

    Map<String, String> result = UniverseController.trimFlags(data);
    assertEquals(result.size(), 2);
    assertEquals(result.get("Test"), "One");
    assertEquals(result.get("Test 2"), "Two");
  }

  @Test
  public void testUniverseGFlagsUpgradeWithInvalidParams() {
    Universe u = createUniverse(customer.getCustomerId());

    ObjectNode bodyJson =
        Json.newObject().put("universeUUID", u.universeUUID.toString()).put("taskType", "GFlags");
    ObjectNode userIntentJson = Json.newObject().put("universeName", "Test Universe");
    userIntentJson.set("masterGFlags", Json.parse("[\"gflag1\", \"123\"]"));
    ArrayNode clustersJsonArray =
        Json.newArray().add(Json.newObject().set("userIntent", userIntentJson));
    bodyJson.set("clusters", clustersJsonArray);

    String url = "/api/customers/" + customer.uuid + "/universes/" + u.universeUUID + "/upgrade";
    Result result =
        assertThrows(
                YWServiceException.class,
                () -> doRequestWithAuthTokenAndBody("POST", url, authToken, bodyJson))
            .getResult();

    assertBadRequest(result, "Neither master nor tserver gflags changed.");
    assertAuditEntry(0, customer.uuid);
  }

  @Test
  public void testUniverseGFlagsUpgradeWithSameGFlags() {
    Universe u = createUniverse(customer.getCustomerId());

    Universe.UniverseUpdater updater =
        universe -> {
          UniverseDefinitionTaskParams universeDetails = universe.getUniverseDetails();
          UserIntent userIntent = universeDetails.getPrimaryCluster().userIntent;
          userIntent.masterGFlags = ImmutableMap.of("master-flag", "123");
          userIntent.tserverGFlags = ImmutableMap.of("tserver-flag", "456");
          universe.setUniverseDetails(universeDetails);
        };
    Universe.saveDetails(u.universeUUID, updater);

    ObjectNode bodyJson =
        Json.newObject()
            .put("universeUUID", u.universeUUID.toString())
            .put("taskType", "GFlags")
            .put("upgradeOption", "Non-Rolling");
    ObjectNode userIntentJson = Json.newObject().put("universeName", u.name);
    ArrayNode clustersJsonArray =
        Json.newArray().add(Json.newObject().set("userIntent", userIntentJson));
    bodyJson.set("clusters", clustersJsonArray);

    JsonNode masterGFlags = Json.parse("[{ \"name\": \"master-flag\", \"value\": \"123\"}]");
    JsonNode tserverGFlags = Json.parse("[{ \"name\": \"tserver-flag\", \"value\": \"456\"}]");
    userIntentJson.set("masterGFlags", masterGFlags);
    userIntentJson.set("tserverGFlags", tserverGFlags);

    String url = "/api/customers/" + customer.uuid + "/universes/" + u.universeUUID + "/upgrade";
    Result result =
        assertThrows(
                YWServiceException.class,
                () -> doRequestWithAuthTokenAndBody("POST", url, authToken, bodyJson))
            .getResult();

    assertBadRequest(result, "Neither master nor tserver gflags changed");
    assertAuditEntry(0, customer.uuid);
  }

  @Test
  public void testUniverseGFlagsUpgradeWithMissingGflags() {
    Universe u = createUniverse(customer.getCustomerId());

    ObjectNode bodyJsonMissingGFlags =
        Json.newObject().put("universeUUID", u.universeUUID.toString()).put("taskType", "GFlags");
    ObjectNode userIntentJson = Json.newObject().put("universeName", "Single UserUniverse");
    ArrayNode clustersJsonArray =
        Json.newArray().add(Json.newObject().set("userIntent", userIntentJson));
    bodyJsonMissingGFlags.set("clusters", clustersJsonArray);

    String url = "/api/customers/" + customer.uuid + "/universes/" + u.universeUUID + "/upgrade";
    Result result =
        assertThrows(
                YWServiceException.class,
                () -> doRequestWithAuthTokenAndBody("POST", url, authToken, bodyJsonMissingGFlags))
            .getResult();

    assertBadRequest(result, "Neither master nor tserver gflags changed.");
    assertAuditEntry(0, customer.uuid);
  }

  @Test
  public void testUniverseGFlagsUpgradeWithMalformedTServerFlags() {
    Universe u = createUniverse(customer.getCustomerId());

    ObjectNode bodyJson =
        Json.newObject().put("universeUUID", u.universeUUID.toString()).put("taskType", "GFlags");
    ObjectNode userIntentJson =
        Json.newObject().put("universeName", "Single UserUniverse").put("tserverGFlags", "abcd");
    ArrayNode clustersJsonArray =
        Json.newArray().add(Json.newObject().set("userIntent", userIntentJson));
    bodyJson.set("clusters", clustersJsonArray);

    String url = "/api/customers/" + customer.uuid + "/universes/" + u.universeUUID + "/upgrade";
    Result result =
        assertThrows(
                YWServiceException.class,
                () -> doRequestWithAuthTokenAndBody("POST", url, authToken, bodyJson))
            .getResult();

    assertBadRequest(result, "Neither master nor tserver gflags changed.");
    assertAuditEntry(0, customer.uuid);
  }

  @Test
  public void testUniverseGFlagsUpgradeWithMalformedMasterGFlags() {
    Universe u = createUniverse(customer.getCustomerId());

    ObjectNode bodyJson =
        Json.newObject().put("universeUUID", u.universeUUID.toString()).put("taskType", "GFlags");
    ObjectNode userIntentJson =
        Json.newObject().put("universeName", "Single UserUniverse").put("masterGFlags", "abcd");
    ArrayNode clustersJsonArray =
        Json.newArray().add(Json.newObject().set("userIntent", userIntentJson));
    bodyJson.set("clusters", clustersJsonArray);

    String url = "/api/customers/" + customer.uuid + "/universes/" + u.universeUUID + "/upgrade";
    Result result =
        assertThrows(
                YWServiceException.class,
                () -> doRequestWithAuthTokenAndBody("POST", url, authToken, bodyJson))
            .getResult();

    assertBadRequest(result, "Neither master nor tserver gflags changed.");
    assertAuditEntry(0, customer.uuid);
  }

  @Test
  public void testUniverseNonRollingGFlagsUpgrade() {
    UUID fakeTaskUUID = UUID.randomUUID();
    when(mockCommissioner.submit(any(TaskType.class), any(UniverseDefinitionTaskParams.class)))
        .thenReturn(fakeTaskUUID);
    Universe u = createUniverse(customer.getCustomerId());

    ObjectNode bodyJson =
        Json.newObject()
            .put("universeUUID", u.universeUUID.toString())
            .put("taskType", "GFlags")
            .put("upgradeOption", "Non-Rolling");
    ObjectNode userIntentJson = Json.newObject().put("universeName", "Single UserUniverse");
    ArrayNode clustersJsonArray =
        Json.newArray().add(Json.newObject().set("userIntent", userIntentJson));
    bodyJson.set("clusters", clustersJsonArray);

    JsonNode masterGFlags = Json.parse("[{ \"name\": \"master-flag\", \"value\": \"123\"}]");
    JsonNode tserverGFlags = Json.parse("[{ \"name\": \"tserver-flag\", \"value\": \"456\"}]");
    userIntentJson.set("masterGFlags", masterGFlags);
    userIntentJson.set("tserverGFlags", tserverGFlags);

    String url = "/api/customers/" + customer.uuid + "/universes/" + u.universeUUID + "/upgrade";
    Result result = doRequestWithAuthTokenAndBody("POST", url, authToken, bodyJson);

    ArgumentCaptor<UniverseTaskParams> taskParams =
        ArgumentCaptor.forClass(UniverseTaskParams.class);
    assertOk(result);
    JsonNode json = Json.parse(contentAsString(result));
    assertValue(json, "taskUUID", fakeTaskUUID.toString());
    verify(mockCommissioner).submit(eq(TaskType.UpgradeUniverse), taskParams.capture());
    UpgradeParams taskParam = (UpgradeParams) taskParams.getValue();
    assertEquals(taskParam.upgradeOption, UpgradeParams.UpgradeOption.NON_ROLLING_UPGRADE);
    assertEquals(taskParam.masterGFlags, ImmutableMap.of("master-flag", "123"));
    assertEquals(taskParam.tserverGFlags, ImmutableMap.of("tserver-flag", "456"));
    UserIntent primaryClusterIntent = taskParam.getPrimaryCluster().userIntent;
    assertEquals(primaryClusterIntent.masterGFlags, taskParam.masterGFlags);
    assertEquals(primaryClusterIntent.tserverGFlags, taskParam.tserverGFlags);
    assertAuditEntry(1, customer.uuid);
  }

  @Test
  public void testUniverseNonRollingSoftwareUpgrade() {
    UUID fakeTaskUUID = UUID.randomUUID();
    when(mockCommissioner.submit(any(TaskType.class), any(UniverseDefinitionTaskParams.class)))
        .thenReturn(fakeTaskUUID);
    Universe u = createUniverse(customer.getCustomerId());

    ObjectNode bodyJson =
        Json.newObject()
            .put("universeUUID", u.universeUUID.toString())
            .put("taskType", "Software")
            .put("upgradeOption", "Non-Rolling")
            .put("ybSoftwareVersion", "new-version");
    ObjectNode userIntentJson =
        Json.newObject()
            .put("universeName", "Single UserUniverse")
            .put("ybSoftwareVersion", "new-version");
    ArrayNode clustersJsonArray =
        Json.newArray().add(Json.newObject().set("userIntent", userIntentJson));
    bodyJson.set("clusters", clustersJsonArray);

    String url = "/api/customers/" + customer.uuid + "/universes/" + u.universeUUID + "/upgrade";
    Result result = doRequestWithAuthTokenAndBody("POST", url, authToken, bodyJson);

    ArgumentCaptor<UniverseTaskParams> taskParams =
        ArgumentCaptor.forClass(UniverseTaskParams.class);
    assertOk(result);
    JsonNode json = Json.parse(contentAsString(result));
    assertValue(json, "taskUUID", fakeTaskUUID.toString());
    verify(mockCommissioner).submit(eq(TaskType.UpgradeUniverse), taskParams.capture());
    UpgradeParams taskParam = (UpgradeParams) taskParams.getValue();
    assertEquals(taskParam.upgradeOption, UpgradeParams.UpgradeOption.NON_ROLLING_UPGRADE);
    assertEquals("new-version", taskParam.ybSoftwareVersion);
    assertAuditEntry(1, customer.uuid);
  }

  @Test
  public void testUniverseStatusSuccess() {
    JsonNode fakeReturn = Json.newObject().set(UNIVERSE_ALIVE_METRIC, Json.newObject());
    when(mockMetricQueryHelper.query(anyList(), anyMap())).thenReturn(fakeReturn);
    Universe u = createUniverse("TestUniverse", customer.getCustomerId());
    String url = "/api/customers/" + customer.uuid + "/universes/" + u.universeUUID + "/status";
    Result result = doRequestWithAuthToken("GET", url, authToken);
    assertOk(result);
    assertAuditEntry(0, customer.uuid);
  }

  @Test
  public void testUniverseStatusError() {
    ObjectNode fakeReturn = Json.newObject().put("error", "foobar");
    when(mockMetricQueryHelper.query(anyList(), anyMap())).thenReturn(fakeReturn);

    Universe u = createUniverse(customer.getCustomerId());
    String url = "/api/customers/" + customer.uuid + "/universes/" + u.universeUUID + "/status";
    Result result =
        assertThrows(YWServiceException.class, () -> doRequestWithAuthToken("GET", url, authToken))
            .getResult();
    // TODO(API) - Should this be an http error and that too bad request?
    assertBadRequest(result, "foobar");
    assertAuditEntry(0, customer.uuid);
  }

  @Test
  public void testFindByNameWithUniverseNameExists() {
    Universe u = createUniverse("TestUniverse", customer.getCustomerId());
    String url = "/api/customers/" + customer.uuid + "/universes/find/" + u.name;
<<<<<<< HEAD
    Result result = doRequestWithAuthToken("GET", url, authToken);
    assertOk(result);
=======
    Result result =
        assertThrows(YWServiceException.class, () -> doRequestWithAuthToken("GET", url, authToken))
            .getResult();
    assertBadRequest(result, "Universe already exists");
>>>>>>> f2a2d0be
    assertAuditEntry(0, customer.uuid);
  }

  @Test
  public void testResetVersionUniverse() {
    Universe u = createUniverse("TestUniverse", customer.getCustomerId());
    String url =
        "/api/customers/" + customer.uuid + "/universes/" + u.universeUUID + "/setup_universe_2dc";
    assertNotEquals(Universe.getOrBadRequest(u.universeUUID).version, -1);
    Result result = doRequestWithAuthToken("PUT", url, authToken);
    assertOk(result);
    assertEquals(Universe.getOrBadRequest(u.universeUUID).version, -1);
  }

  @Test
  public void testFindByNameWithUniverseDoesNotExist() {
    createUniverse(customer.getCustomerId());
    String url = "/api/customers/" + customer.uuid + "/universes/find/FakeUniverse";
    Result result = assertThrows(YWServiceException.class,
      () -> doRequestWithAuthToken("GET", url, authToken)).getResult();
    assertNotFound(result, "Universe does not Exist");
    assertAuditEntry(0, customer.uuid);
  }

  @Test
  public void testVerifyWithUniverseNameExists() {
    Universe u = createUniverse("TestUniverse", customer.getCustomerId());
    String url = "/api/customers/" + customer.uuid + "/universes/checkUnique/" + u.name;
    Result result = assertThrows(YWServiceException.class,
      () -> doRequestWithAuthToken("GET", url, authToken)).getResult();
    assertBadRequest(result, "Universe already exists");
    assertAuditEntry(0, customer.uuid);
  }

  @Test
  public void testVerifyWithUniverseDoesNotExist() {
    createUniverse(customer.getCustomerId());
    String url = "/api/customers/" + customer.uuid + "/universes/checkUnique/FakeUniverse";
    Result result = doRequestWithAuthToken("GET", url, authToken);
    assertOk(result);
    assertAuditEntry(0, customer.uuid);
  }

  @Test
  public void testCustomConfigureCreateWithMultiAZMultiRegion() {
    Provider p = ModelFactory.awsProvider(customer);
    Region r = Region.create(p, "region-1", "PlacementRegion 1", "default-image");
    AvailabilityZone.create(r, "az-1", "PlacementAZ 1", "subnet-1");
    AvailabilityZone.create(r, "az-2", "PlacementAZ 2", "subnet-2");
    AvailabilityZone.create(r, "az-3", "PlacementAZ 3", "subnet-3");
    InstanceType i =
        InstanceType.upsert(p.uuid, "c3.xlarge", 10, 5.5, new InstanceType.InstanceTypeDetails());

    UniverseConfigureTaskParams taskParams = new UniverseConfigureTaskParams();
    taskParams.nodePrefix = "univConfCreate";
    taskParams.upsertPrimaryCluster(getTestUserIntent(r, p, i, 5), null);
    taskParams.clusterOperation = CREATE;
    PlacementInfoUtil.updateUniverseDefinition(
        taskParams, customer.getCustomerId(), taskParams.getPrimaryCluster().uuid);
    Cluster primaryCluster = taskParams.getPrimaryCluster();
    // Needed for the universe_resources call.
    DeviceInfo di = new DeviceInfo();
    di.volumeSize = 100;
    di.numVolumes = 2;
    primaryCluster.userIntent.deviceInfo = di;

    List<PlacementInfo.PlacementAZ> azList =
        primaryCluster.placementInfo.cloudList.get(0).regionList.get(0).azList;
    assertEquals(azList.size(), 3);

    PlacementInfo.PlacementAZ paz = azList.get(0);
    paz.numNodesInAZ += 2;
    primaryCluster.userIntent.numNodes += 2;
    final String url = "/api/customers/" + customer.uuid + "/universe_configure";

    ObjectNode noCurClusterTypeJson = (ObjectNode) Json.toJson(taskParams);
    noCurClusterTypeJson.put("clusterOperation", "CREATE");
    noCurClusterTypeJson.put("currentClusterType", "");

    Result result =
        assertThrows(
                YWServiceException.class,
                () -> doRequestWithAuthTokenAndBody("POST", url, authToken, noCurClusterTypeJson))
            .getResult();
    assertBadRequest(result, "currentClusterType");

    ObjectNode noCurClusterOp = (ObjectNode) Json.toJson(taskParams);
    noCurClusterOp.remove("clusterOperation");

    result =
        assertThrows(
                YWServiceException.class,
                () -> doRequestWithAuthTokenAndBody("POST", url, authToken, noCurClusterOp))
            .getResult();
    assertBadRequest(result, "clusterOperation");

    ObjectNode topJson = (ObjectNode) Json.toJson(taskParams);
    topJson.put("currentClusterType", "PRIMARY");
    topJson.put("clusterOperation", "CREATE");

    result = doRequestWithAuthTokenAndBody("POST", url, authToken, topJson);

    assertOk(result);
    JsonNode json = Json.parse(contentAsString(result));
    assertTrue(json.get("nodeDetailsSet").isArray());
    ArrayNode nodeDetailJson = (ArrayNode) json.get("nodeDetailsSet");
    assertEquals(7, nodeDetailJson.size());
    // Now test the resource endpoint also works.
    // TODO: put this in its own test once we refactor the provider+region+az creation and payload
    // generation...
    result =
        doRequestWithAuthTokenAndBody(
            "POST", "/api/customers/" + customer.uuid + "/universe_resources", authToken, topJson);
    assertOk(result);
    assertAuditEntry(0, customer.uuid);
  }

  @Test
  public void testConfigureCreateWithReadOnlyClusters() {
    Provider p = ModelFactory.awsProvider(customer);
    Region r = Region.create(p, "region-1", "PlacementRegion 1", "default-image");
    AvailabilityZone.create(r, "az-1", "PlacementAZ 1", "subnet-1");
    AvailabilityZone.create(r, "az-2", "PlacementAZ 2", "subnet-2");

    Region rReadOnly = Region.create(p, "region-readOnly-1", "PlacementRegion 1", "default-image");
    AvailabilityZone.create(rReadOnly, "az-readOnly-1", "PlacementAZ 1", "subnet-1");
    AvailabilityZone.create(rReadOnly, "az-readOnly-2", "PlacementAZ 2", "subnet-2");
    InstanceType i =
        InstanceType.upsert(p.uuid, "c3.xlarge", 10, 5.5, new InstanceType.InstanceTypeDetails());

    UniverseDefinitionTaskParams taskParams = new UniverseDefinitionTaskParams();
    taskParams.nodePrefix = "univWithReadOnlyCreate";
    UUID readOnlyUuid0 = UUID.randomUUID();
    UUID readOnlyUuid1 = UUID.randomUUID();
    taskParams.upsertPrimaryCluster(getTestUserIntent(r, p, i, 5), null);
    taskParams.upsertCluster(getTestUserIntent(rReadOnly, p, i, 5), null, readOnlyUuid0);
    taskParams.upsertCluster(getTestUserIntent(rReadOnly, p, i, 5), null, readOnlyUuid1);

    PlacementInfoUtil.updateUniverseDefinition(
        taskParams, customer.getCustomerId(), taskParams.getPrimaryCluster().uuid, CREATE);
    PlacementInfoUtil.updateUniverseDefinition(
        taskParams, customer.getCustomerId(), readOnlyUuid0, CREATE);
    PlacementInfoUtil.updateUniverseDefinition(
        taskParams, customer.getCustomerId(), readOnlyUuid1, CREATE);

    Cluster primaryCluster = taskParams.getPrimaryCluster();
    List<PlacementInfo.PlacementAZ> azList =
        primaryCluster.placementInfo.cloudList.get(0).regionList.get(0).azList;
    assertEquals(azList.size(), 2);

    Cluster readOnlyCluster0 = taskParams.getClusterByUuid(readOnlyUuid0);
    azList = readOnlyCluster0.placementInfo.cloudList.get(0).regionList.get(0).azList;
    assertEquals(azList.size(), 2);

    Cluster readOnlyCluster1 = taskParams.getClusterByUuid(readOnlyUuid1);
    azList = readOnlyCluster1.placementInfo.cloudList.get(0).regionList.get(0).azList;
    assertEquals(azList.size(), 2);

    Map<UUID, Integer> azUUIDToNumNodeMap = getAzUuidToNumNodes(primaryCluster.placementInfo);
    Map<UUID, Integer> azUUIDToNumNodeMapReadOnly0 =
        getAzUuidToNumNodes(readOnlyCluster0.placementInfo);
    Map<UUID, Integer> azUUIDToNumNodeMapReadOnly1 =
        getAzUuidToNumNodes(readOnlyCluster1.placementInfo);
    for (Map.Entry<UUID, Integer> entry : azUUIDToNumNodeMapReadOnly0.entrySet()) {
      UUID uuid = entry.getKey();
      int numNodes = entry.getValue();
      if (azUUIDToNumNodeMap.containsKey(uuid)) {
        int prevNumNodes = azUUIDToNumNodeMap.get(uuid);
        azUUIDToNumNodeMap.put(uuid, prevNumNodes + numNodes);
      } else {
        azUUIDToNumNodeMap.put(uuid, numNodes);
      }
    }
    for (Map.Entry<UUID, Integer> entry : azUUIDToNumNodeMapReadOnly1.entrySet()) {
      UUID uuid = entry.getKey();
      int numNodes = entry.getValue();
      if (azUUIDToNumNodeMap.containsKey(uuid)) {
        int prevNumNodes = azUUIDToNumNodeMap.get(uuid);
        azUUIDToNumNodeMap.put(uuid, prevNumNodes + numNodes);
      } else {
        azUUIDToNumNodeMap.put(uuid, numNodes);
      }
    }
    ObjectNode topJson = (ObjectNode) Json.toJson(taskParams);
    topJson.put("currentClusterType", "ASYNC");
    topJson.put("clusterOperation", "CREATE");
    String url = "/api/customers/" + customer.uuid + "/universe_configure";
    Result result = doRequestWithAuthTokenAndBody("POST", url, authToken, topJson);

    assertOk(result);
    JsonNode json = Json.parse(contentAsString(result));
    assertTrue(json.get("nodeDetailsSet").isArray());
    ArrayNode nodeDetailJson = (ArrayNode) json.get("nodeDetailsSet");
    assertEquals(15, nodeDetailJson.size());
    assertTrue(areConfigObjectsEqual(nodeDetailJson, azUUIDToNumNodeMap));
    assertAuditEntry(0, customer.uuid);
  }

  @Test
  public void testCustomConfigureEditWithPureExpand() {
    Provider p = ModelFactory.awsProvider(customer);
    Universe u = createUniverse(customer.getCustomerId());

    Region r = Region.create(p, "region-1", "PlacementRegion 1", "default-image");
    AvailabilityZone.create(r, "az-1", "PlacementAZ 1", "subnet-1");
    AvailabilityZone.create(r, "az-2", "PlacementAZ 2", "subnet-2");
    AvailabilityZone.create(r, "az-3", "PlacementAZ 3", "subnet-3");
    InstanceType i =
        InstanceType.upsert(p.uuid, "c3.xlarge", 10, 5.5, new InstanceType.InstanceTypeDetails());

    UniverseDefinitionTaskParams utd = new UniverseDefinitionTaskParams();
    utd.universeUUID = u.universeUUID;
    UserIntent ui = getTestUserIntent(r, p, i, 5);
    ui.universeName = u.name;
    ui.ybSoftwareVersion = "1.0";
    ui.preferredRegion = ui.regionList.get(0);
    utd.upsertPrimaryCluster(ui, null);
    PlacementInfoUtil.updateUniverseDefinition(
        utd,
        customer.getCustomerId(),
        utd.getPrimaryCluster().uuid,
        UniverseConfigureTaskParams.ClusterOperationType.CREATE);
    Universe.UniverseUpdater updater = universe -> universe.setUniverseDetails(utd);
    Universe.saveDetails(u.universeUUID, updater);
    u = Universe.getOrBadRequest(u.universeUUID);
    int totalNumNodesAfterExpand = 0;
    Map<UUID, Integer> azUuidToNumNodes =
        getAzUuidToNumNodes(u.getUniverseDetails().nodeDetailsSet);
    for (Map.Entry<UUID, Integer> entry : azUuidToNumNodes.entrySet()) {
      totalNumNodesAfterExpand += entry.getValue() + 1;
      azUuidToNumNodes.put(entry.getKey(), entry.getValue() + 1);
    }
    UniverseDefinitionTaskParams editTestUTD = u.getUniverseDetails();
    Cluster primaryCluster = editTestUTD.getPrimaryCluster();
    primaryCluster.userIntent.numNodes = totalNumNodesAfterExpand;
    primaryCluster.placementInfo = constructPlacementInfoObject(azUuidToNumNodes);

    ObjectNode editJson = (ObjectNode) Json.toJson(editTestUTD);
    editJson.put("currentClusterType", "PRIMARY");
    editJson.put("clusterOperation", "EDIT");
    String url = "/api/customers/" + customer.uuid + "/universe_configure";
    Result result = doRequestWithAuthTokenAndBody("POST", url, authToken, editJson);
    assertOk(result);
    JsonNode json = Json.parse(contentAsString(result));
    assertTrue(json.get("nodeDetailsSet").isArray());
    ArrayNode nodeDetailJson = (ArrayNode) json.get("nodeDetailsSet");
    assertEquals(nodeDetailJson.size(), totalNumNodesAfterExpand);
    assertTrue(areConfigObjectsEqual(nodeDetailJson, azUuidToNumNodes));
    assertAuditEntry(0, customer.uuid);
  }

  public UniverseDefinitionTaskParams setupOnPremTestData(
      int numNodesToBeConfigured, Provider p, Region r, List<AvailabilityZone> azList) {
    int numAZsToBeConfigured = azList.size();
    InstanceType i =
        InstanceType.upsert(p.uuid, "type.small", 10, 5.5, new InstanceType.InstanceTypeDetails());

    for (int k = 0; k < numNodesToBeConfigured; ++k) {
      NodeInstanceFormData.NodeInstanceData details = new NodeInstanceFormData.NodeInstanceData();
      details.ip = "10.255.67." + k;
      details.region = r.code;

      if (numAZsToBeConfigured == 2) {
        if (k % 2 == 0) {
          details.zone = azList.get(0).code;
        } else {
          details.zone = azList.get(1).code;
        }
      } else {
        details.zone = azList.get(0).code;
      }
      details.instanceType = "type.small";
      details.nodeName = "test_name" + k;

      if (numAZsToBeConfigured == 2) {
        if (k % 2 == 0) {
          NodeInstance.create(azList.get(0).uuid, details);
        } else {
          NodeInstance.create(azList.get(0).uuid, details);
        }
      } else {
        NodeInstance.create(azList.get(0).uuid, details);
      }
    }

    UniverseDefinitionTaskParams taskParams = new UniverseDefinitionTaskParams();
    UserIntent userIntent = getTestUserIntent(r, p, i, 3);
    userIntent.providerType = CloudType.onprem;
    userIntent.instanceType = "type.small";
    taskParams.nodeDetailsSet = new HashSet<>();

    taskParams.upsertPrimaryCluster(userIntent, null);

    return taskParams;
  }

  @Test
  public void testOnPremConfigureCreateWithValidAZInstanceTypeComboNotEnoughNodes() {
    Provider p = ModelFactory.newProvider(customer, CloudType.onprem);
    Region r = Region.create(p, "region-1", "PlacementRegion 1", "default-image");
    AvailabilityZone az1 = AvailabilityZone.create(r, "az-1", "PlacementAZ 1", "subnet-1");
    InstanceType i =
        InstanceType.upsert(p.uuid, "type.small", 10, 5.5, new InstanceType.InstanceTypeDetails());
    UniverseDefinitionTaskParams taskParams = new UniverseDefinitionTaskParams();
    UserIntent userIntent = getTestUserIntent(r, p, i, 5);
    userIntent.providerType = CloudType.onprem;
    taskParams.upsertPrimaryCluster(userIntent, null);

    taskParams.nodeDetailsSet = new HashSet<>();

    for (int k = 0; k < 4; ++k) {
      NodeInstanceFormData.NodeInstanceData details = new NodeInstanceFormData.NodeInstanceData();
      details.ip = "10.255.67." + i;
      details.region = r.code;
      details.zone = az1.code;
      details.instanceType = "test_instance_type";
      details.nodeName = "test_name";
      NodeInstance.create(az1.uuid, details);
    }

    ObjectNode topJson = (ObjectNode) Json.toJson(taskParams);
    topJson.put("currentClusterType", "PRIMARY");
    topJson.put("clusterOperation", "CREATE");
    String url = "/api/customers/" + customer.uuid + "/universe_configure";
    Result result =
        assertThrows(
                YWServiceException.class,
                () -> doRequestWithAuthTokenAndBody("POST", url, authToken, topJson))
            .getResult();

    assertBadRequest(result, "Invalid Node/AZ combination for given instance type type.small");
    assertAuditEntry(0, customer.uuid);
  }

  @Test
  public void testOnPremConfigureCreateInvalidAZNodeComboNonEmptyNodeDetailsSet() {
    Provider p = ModelFactory.newProvider(customer, CloudType.onprem);
    Region r = Region.create(p, "region-1", "PlacementRegion 1", "default-image");
    AvailabilityZone az1 = AvailabilityZone.create(r, "az-1", "PlacementAZ 1", "subnet-1");
    AvailabilityZone az2 = AvailabilityZone.create(r, "az-2", "PlacementAZ 2", "subnet-2");
    List<AvailabilityZone> azList = new ArrayList<>();
    azList.add(az1);
    azList.add(az2);

    InstanceType i =
        InstanceType.upsert(p.uuid, "type.small", 10, 5.5, new InstanceType.InstanceTypeDetails());

    UniverseDefinitionTaskParams taskParams = setupOnPremTestData(6, p, r, azList);

    UserIntent userIntent = getTestUserIntent(r, p, i, 5);
    userIntent.providerType = CloudType.onprem;
    userIntent.instanceType = "type.small";
    taskParams.upsertPrimaryCluster(userIntent, null);
    taskParams.nodeDetailsSet = new HashSet<>();
    Cluster primaryCluster = taskParams.getPrimaryCluster();

    updateUniverseDefinition(taskParams, customer.getCustomerId(), primaryCluster.uuid, CREATE);

    // Set placement info with number of nodes valid but
    for (int k = 0; k < 5; k++) {
      NodeDetails nd = new NodeDetails();
      nd.state = NodeDetails.NodeState.ToBeAdded;
      nd.azUuid = az1.uuid;
      nd.placementUuid = primaryCluster.uuid;
      taskParams.nodeDetailsSet.add(nd);
    }

    ObjectNode topJson = (ObjectNode) Json.toJson(taskParams);
    topJson.put("currentClusterType", "PRIMARY");
    topJson.put("clusterOperation", "CREATE");

    String url = "/api/customers/" + customer.uuid + "/universe_configure";
    Result result =
        assertThrows(
                YWServiceException.class,
                () -> doRequestWithAuthTokenAndBody("POST", url, authToken, topJson))
            .getResult();
    assertBadRequest(result, "Invalid Node/AZ combination for given instance type type.small");
    assertAuditEntry(0, customer.uuid);
  }

  @Test
  public void testOnPremConfigureValidAZNodeComboNonEmptyNodeDetailsSet() {
    Provider p = ModelFactory.newProvider(customer, CloudType.onprem);
    Region r = Region.create(p, "region-1", "PlacementRegion 1", "default-image");
    AvailabilityZone az1 = AvailabilityZone.create(r, "az-1", "PlacementAZ 1", "subnet-1");

    List<AvailabilityZone> azList = new ArrayList<>();
    azList.add(az1);

    UniverseDefinitionTaskParams taskParams = setupOnPremTestData(6, p, r, azList);

    Cluster primaryCluster = taskParams.getPrimaryCluster();

    updateUniverseDefinition(taskParams, customer.getCustomerId(), primaryCluster.uuid, CREATE);

    ObjectNode topJson = (ObjectNode) Json.toJson(taskParams);
    topJson.put("clusterOperation", "CREATE");
    topJson.put("currentClusterType", "PRIMARY");
    String url = "/api/customers/" + customer.uuid + "/universe_configure";
    Result result = doRequestWithAuthTokenAndBody("POST", url, authToken, topJson);
    assertOk(result);
    assertAuditEntry(0, customer.uuid);
  }

  @Test
  public void testConfigureEditOnPremInvalidNodeAZCombo() {
    Provider p = ModelFactory.newProvider(customer, CloudType.onprem);
    Region r = Region.create(p, "region-1", "PlacementRegion 1", "default-image");
    AvailabilityZone az1 = AvailabilityZone.create(r, "az-1", "PlacementAZ 1", "subnet-1");
    AvailabilityZone az2 = AvailabilityZone.create(r, "az-2", "PlacementAZ 2", "subnet-2");

    List<AvailabilityZone> azList = new ArrayList<>();
    azList.add(az1);
    azList.add(az2);

    UniverseDefinitionTaskParams taskParams = setupOnPremTestData(6, p, r, azList);

    InstanceType i =
        InstanceType.upsert(p.uuid, "type.small", 10, 5.5, new InstanceType.InstanceTypeDetails());

    taskParams.nodePrefix = "test_uni";
    UserIntent userIntent = getTestUserIntent(r, p, i, 5);
    userIntent.providerType = CloudType.onprem;
    userIntent.instanceType = "type.small";
    taskParams.upsertPrimaryCluster(userIntent, null);
    Cluster primaryCluster = taskParams.getPrimaryCluster();
    updateUniverseDefinition(taskParams, customer.getCustomerId(), primaryCluster.uuid, CREATE);

    // Set the nodes state to inUse
    int k = 0;
    for (NodeInstance ni : NodeInstance.listByProvider(p.uuid)) {
      if (k < 5) {
        k++;
        ni.inUse = true;
        ni.save();
      } else {
        break;
      }
    }

    // Simulate a running universe by setting existing nodes to Live state.
    for (NodeDetails nd : taskParams.nodeDetailsSet) {
      nd.state = NodeDetails.NodeState.Live;
    }

    // Set placement info with addition of nodes that is more than what has been configured
    for (int m = 0; m < 7; m++) {
      NodeDetails nd = new NodeDetails();
      nd.state = NodeDetails.NodeState.ToBeAdded;
      nd.azUuid = az1.uuid;
      nd.placementUuid = primaryCluster.uuid;
      taskParams.nodeDetailsSet.add(nd);
    }

    ObjectNode topJson = (ObjectNode) Json.toJson(taskParams);
    topJson.put("clusterOperation", "EDIT");
    topJson.put("currentClusterType", "PRIMARY");
    String url = "/api/customers/" + customer.uuid + "/universe_configure";
    Result result =
        assertThrows(
                YWServiceException.class,
                () -> doRequestWithAuthTokenAndBody("POST", url, authToken, topJson))
            .getResult();
    assertBadRequest(result, "Invalid Node/AZ combination for given instance type type.small");
    assertAuditEntry(0, customer.uuid);
  }

  @Test
  public void testCreateUniverseEncryptionAtRestNoKMSConfig() {
    UUID fakeTaskUUID = UUID.randomUUID();
    when(mockCommissioner.submit(
            Matchers.any(TaskType.class), Matchers.any(UniverseDefinitionTaskParams.class)))
        .thenReturn(fakeTaskUUID);
    Provider p = ModelFactory.awsProvider(customer);
    String accessKeyCode = "someKeyCode";
    AccessKey.create(p.uuid, accessKeyCode, new AccessKey.KeyInfo());

    Region r = Region.create(p, "region-1", "PlacementRegion 1", "default-image");
    AvailabilityZone.create(r, "az-1", "PlacementAZ 1", "subnet-1");
    AvailabilityZone.create(r, "az-2", "PlacementAZ 2", "subnet-2");
    AvailabilityZone.create(r, "az-3", "PlacementAZ 3", "subnet-3");
    InstanceType i =
        InstanceType.upsert(p.uuid, "c3.xlarge", 10, 5.5, new InstanceType.InstanceTypeDetails());

    UniverseDefinitionTaskParams taskParams = new UniverseDefinitionTaskParams();
    ObjectNode bodyJson = (ObjectNode) Json.toJson(taskParams);

    ObjectNode userIntentJson =
        Json.newObject()
            .put("universeName", "encryptionAtRestUniverse")
            .put("instanceType", i.getInstanceTypeCode())
            .put("enableNodeToNodeEncrypt", true)
            .put("enableClientToNodeEncrypt", true)
            .put("replicationFactor", 3)
            .put("numNodes", 3)
            .put("provider", p.uuid.toString())
            .put("accessKeyCode", accessKeyCode);

    ArrayNode regionList = Json.newArray().add(r.uuid.toString());
    userIntentJson.set("regionList", regionList);
    ArrayNode clustersJsonArray =
        Json.newArray().add(Json.newObject().set("userIntent", userIntentJson));
    ObjectNode cloudInfo = Json.newObject();
    cloudInfo.put("region", "region1");
    ObjectNode nodeDetails = Json.newObject();
    nodeDetails.put("nodeName", "testing-1");
    nodeDetails.set("cloudInfo", cloudInfo);
    ArrayNode nodeDetailsSet = Json.newArray().add(nodeDetails);
    bodyJson.set("clusters", clustersJsonArray);
    bodyJson.set("nodeDetailsSet", nodeDetailsSet);
    bodyJson.put("nodePrefix", "demo-node");

    // TODO: (Daniel) - Add encryptionAtRestConfig to the payload to actually
    //  test what this unit test says it is testing for

    String url = "/api/customers/" + customer.uuid + "/universes";
    Result result = doRequestWithAuthTokenAndBody("POST", url, authToken, bodyJson);
    JsonNode json = Json.parse(contentAsString(result));
    assertOk(result);

    // Check that the encryption key file was not created in file system
    File key =
        new File(
            "/tmp/certs/"
                + customer.uuid.toString()
                + "/universe."
                + json.get("universeUUID").asText()
                + "-1.key");
    assertFalse(key.exists());
    assertValue(json, "taskUUID", fakeTaskUUID.toString());

    ArgumentCaptor<UniverseTaskParams> argCaptor =
        ArgumentCaptor.forClass(UniverseTaskParams.class);
    verify(mockCommissioner).submit(eq(TaskType.CreateUniverse), argCaptor.capture());

    // The KMS provider service should not begin to make any requests since there is no KMS config
    verify(mockApiHelper, times(0)).postRequest(any(String.class), any(JsonNode.class), anyMap());
    assertAuditEntry(1, customer.uuid);
  }

  @Test
  public void testCreateUniverseEncryptionAtRestWithKMSConfigExists() {
    UUID fakeTaskUUID = UUID.randomUUID();
    when(mockCommissioner.submit(
            Matchers.any(TaskType.class), Matchers.any(UniverseDefinitionTaskParams.class)))
        .thenReturn(fakeTaskUUID);
    Provider p = ModelFactory.awsProvider(customer);
    String accessKeyCode = "someKeyCode";
    AccessKey.create(p.uuid, accessKeyCode, new AccessKey.KeyInfo());
    Region r = Region.create(p, "region-1", "PlacementRegion 1", "default-image");
    AvailabilityZone.create(r, "az-1", "PlacementAZ 1", "subnet-1");
    AvailabilityZone.create(r, "az-2", "PlacementAZ 2", "subnet-2");
    AvailabilityZone.create(r, "az-3", "PlacementAZ 3", "subnet-3");
    InstanceType i =
        InstanceType.upsert(p.uuid, "c3.xlarge", 10, 5.5, new InstanceType.InstanceTypeDetails());

    UniverseDefinitionTaskParams taskParams = new UniverseDefinitionTaskParams();
    ObjectNode bodyJson = (ObjectNode) Json.toJson(taskParams);

    ObjectNode userIntentJson =
        Json.newObject()
            .put("universeName", "encryptionAtRestUniverse")
            .put("instanceType", i.getInstanceTypeCode())
            .put("enableNodeToNodeEncrypt", true)
            .put("enableClientToNodeEncrypt", true)
            .put("replicationFactor", 3)
            .put("numNodes", 3)
            .put("provider", p.uuid.toString())
            .put("accessKeyCode", accessKeyCode);

    ArrayNode regionList = Json.newArray().add(r.uuid.toString());
    userIntentJson.set("regionList", regionList);
    ArrayNode clustersJsonArray =
        Json.newArray().add(Json.newObject().set("userIntent", userIntentJson));
    NodeDetails nodeDetails1 = new NodeDetails();
    nodeDetails1.nodeName = "testing-1";
    nodeDetails1.cloudInfo = new CloudSpecificInfo();
    nodeDetails1.cloudInfo.region = "region-1";
    JsonNode jsonObject = Json.toJson(nodeDetails1);

    ObjectNode cloudInfo = Json.newObject();
    cloudInfo.put("region", "region1");
    ObjectNode nodeDetails = Json.newObject();
    nodeDetails.put("nodeName", "testing-1");
    nodeDetails.set("cloudInfo", cloudInfo);
    ArrayNode nodeDetailsSet = Json.newArray().add(nodeDetails);
    bodyJson.set("clusters", clustersJsonArray);
    bodyJson.set("nodeDetailsSet", nodeDetailsSet);
    bodyJson.put("nodePrefix", "demo-node");
    bodyJson.put(
        "encryptionAtRestConfig",
        Json.newObject()
            .put("configUUID", kmsConfig.configUUID.toString())
            .put("key_op", "ENABLE"));
    String url = "/api/customers/" + customer.uuid + "/universes";
    Result result = doRequestWithAuthTokenAndBody("POST", url, authToken, bodyJson);
    JsonNode json = Json.parse(contentAsString(result));
    assertOk(result);

    // Check that the encryption was enabled successfully
    JsonNode userIntent = json.get("universeDetails").get("clusters").get(0).get("userIntent");
    assertValue(json, "taskUUID", fakeTaskUUID.toString());

    ArgumentCaptor<UniverseTaskParams> argCaptor =
        ArgumentCaptor.forClass(UniverseTaskParams.class);
    verify(mockCommissioner).submit(eq(TaskType.CreateUniverse), argCaptor.capture());
    assertAuditEntry(1, customer.uuid);
  }

  @Test
  public void testUniverseSetKey() {
    UUID fakeTaskUUID = UUID.randomUUID();
    when(mockCommissioner.submit(any(), any())).thenReturn(fakeTaskUUID);

    // Create the universe with encryption enabled through SMARTKEY KMS provider
    Provider p = ModelFactory.awsProvider(customer);
    String accessKeyCode = "someKeyCode";
    AccessKey.create(p.uuid, accessKeyCode, new AccessKey.KeyInfo());
    Region r = Region.create(p, "region-1", "PlacementRegion 1", "default-image");
    AvailabilityZone.create(r, "az-1", "PlacementAZ 1", "subnet-1");
    AvailabilityZone.create(r, "az-2", "PlacementAZ 2", "subnet-2");
    AvailabilityZone.create(r, "az-3", "PlacementAZ 3", "subnet-3");
    InstanceType i =
        InstanceType.upsert(p.uuid, "c3.xlarge", 10, 5.5, new InstanceType.InstanceTypeDetails());

    UniverseDefinitionTaskParams createTaskParams = new UniverseDefinitionTaskParams();
    ObjectNode createBodyJson = (ObjectNode) Json.toJson(createTaskParams);

    ObjectNode userIntentJson =
        Json.newObject()
            .put("universeName", "encryptionAtRestUniverse")
            .put("instanceType", i.getInstanceTypeCode())
            .put("enableNodeToNodeEncrypt", true)
            .put("enableClientToNodeEncrypt", true)
            .put("replicationFactor", 3)
            .put("numNodes", 3)
            .put("provider", p.uuid.toString())
            .put("accessKeyCode", accessKeyCode);

    ArrayNode regionList = Json.newArray().add(r.uuid.toString());
    userIntentJson.set("regionList", regionList);
    ArrayNode clustersJsonArray =
        Json.newArray().add(Json.newObject().set("userIntent", userIntentJson));
    ObjectNode cloudInfo = Json.newObject();
    cloudInfo.put("region", "region1");
    ObjectNode nodeDetails = Json.newObject();
    nodeDetails.put("nodeName", "testing-1");
    nodeDetails.set("cloudInfo", cloudInfo);
    ArrayNode nodeDetailsSet = Json.newArray().add(nodeDetails);
    createBodyJson.set("clusters", clustersJsonArray);
    createBodyJson.set("nodeDetailsSet", nodeDetailsSet);
    createBodyJson.put("nodePrefix", "demo-node");

    String createUrl = "/api/customers/" + customer.uuid + "/universes";

    final ArrayNode keyOps = Json.newArray().add("EXPORT").add("APPMANAGEABLE");
    ObjectNode createPayload =
        Json.newObject().put("name", "some name").put("obj_type", "AES").put("key_size", "256");
    createPayload.set("key_ops", keyOps);

    Result createResult =
        doRequestWithAuthTokenAndBody("POST", createUrl, authToken, createBodyJson);
    assertOk(createResult);
    JsonNode json = Json.parse(contentAsString(createResult));
    assertNotNull(json.get("universeUUID"));
    String testUniUUID = json.get("universeUUID").asText();

    fakeTaskUUID = UUID.randomUUID();
    when(mockCommissioner.submit(any(), any())).thenReturn(fakeTaskUUID);
    // Rotate the universe key
    EncryptionAtRestKeyParams taskParams = new EncryptionAtRestKeyParams();
    ObjectNode bodyJson = (ObjectNode) Json.toJson(taskParams);
    bodyJson.put("configUUID", kmsConfig.configUUID.toString());
    bodyJson.put("algorithm", "AES");
    bodyJson.put("key_size", "256");
    bodyJson.put("key_op", "ENABLE");
    String url = "/api/customers/" + customer.uuid + "/universes/" + testUniUUID + "/set_key";
    Result result = doRequestWithAuthTokenAndBody("POST", url, authToken, bodyJson);
    assertOk(result);
    ArgumentCaptor<UniverseTaskParams> argCaptor =
        ArgumentCaptor.forClass(UniverseTaskParams.class);
    verify(mockCommissioner).submit(eq(TaskType.SetUniverseKey), argCaptor.capture());
    assertAuditEntry(2, customer.uuid);
  }

  @Test
  public void testRunQueryWithInvalidUniverse() throws Exception {
    // Setting platform type as correct.
    when(mockAppConfig.getString("yb.mode", "PLATFORM")).thenReturn("OSS");
    // Setting insecure mode.
    ConfigHelper configHelper = new ConfigHelper();
    configHelper.loadConfigToDB(
        ConfigHelper.ConfigType.Security, ImmutableMap.of("level", "insecure"));

    Customer c2 = ModelFactory.testCustomer("tc2", "Test Customer 2");
    Universe u = createUniverse(c2.getCustomerId());
    ObjectNode bodyJson = Json.newObject();
    String url = "/api/customers/" + customer.uuid + "/universes/" + u.universeUUID + "/run_query";
    Http.RequestBuilder request =
        Helpers.fakeRequest("POST", url)
            .header("X-AUTH-TOKEN", authToken)
            .bodyJson(bodyJson)
            .header("Origin", "https://" + UniverseController.LEARN_DOMAIN_NAME);
    Result result = routeWithYWErrHandler(request, app);
    assertBadRequest(
        result,
        String.format(
            "Universe UUID: %s doesn't belong to Customer UUID: %s",
            u.universeUUID, customer.uuid));
    assertAuditEntry(0, customer.uuid);
  }

  @Test
  public void testRunInShellWithInvalidUniverse() {
    Customer c2 = ModelFactory.testCustomer("tc2", "Test Customer 2");
    Universe u = createUniverse(c2.getCustomerId());
    ObjectNode bodyJson = Json.newObject();
    String url =
        "/api/customers/" + customer.uuid + "/universes/" + u.universeUUID + "/run_in_shell";
    Result result =
        assertThrows(
                YWServiceException.class,
                () -> doRequestWithAuthTokenAndBody("POST", url, authToken, bodyJson))
            .getResult();
    assertBadRequest(result, UniverseController.DEPRECATED);
    assertAuditEntry(0, customer.uuid);
  }

  @Test
  public void testRunInShellWithoutInsecureMode() {
    Universe u = createUniverse(customer.getCustomerId());
    customer.addUniverseUUID(u.universeUUID);
    customer.save();
    ObjectNode bodyJson =
        Json.newObject().put("query", "select * from product limit 1").put("db_name", "demo");
    String url =
        "/api/customers/" + customer.uuid + "/universes/" + u.universeUUID + "/run_in_shell";
    Result result =
        assertThrows(
                YWServiceException.class,
                () -> doRequestWithAuthTokenAndBody("POST", url, authToken, bodyJson))
            .getResult();
    assertBadRequest(result, UniverseController.DEPRECATED);
    assertAuditEntry(0, customer.uuid);
  }

  @Test
  public void testRunInShellWithInsecureMode() {
    Universe u = createUniverse(customer.getCustomerId());
    customer.addUniverseUUID(u.universeUUID);
    customer.save();
    u = Universe.saveDetails(u.universeUUID, ApiUtils.mockUniverseUpdaterWithYSQLNodes(true));

    ConfigHelper configHelper = new ConfigHelper();
    configHelper.loadConfigToDB(
        ConfigHelper.ConfigType.Security, ImmutableMap.of("level", "insecure"));

    String url =
        "/api/customers/" + customer.uuid + "/universes/" + u.universeUUID + "/run_in_shell";
    for (RunInShellFormData.ShellType shellType : RunInShellFormData.ShellType.values()) {
      ObjectNode bodyJson =
          Json.newObject()
              .put("db_name", "demo")
              .put("shell_type", shellType.name())
              .put("command", "select * from product limit 1");
      Result result =
          assertThrows(
                  YWServiceException.class,
                  () -> doRequestWithAuthTokenAndBody("POST", url, authToken, bodyJson))
              .getResult();
      assertBadRequest(result, UniverseController.DEPRECATED);
      assertAuditEntry(0, customer.uuid);
    }
  }

  @Test
  // @formatter:off
  @Parameters({
    // cloud customer, normal username
    "true,  foo, foo, baz, baz, true, true,",
    // not cloud customer
    "false, foo, foo, baz, baz, false, false, Invalid Customer type",
    // cloud customer, double quotes in username
    "true,  foo, foo, ba\"z, baz, false, false, Invalid username",
    // cloud customer, username surrounded by double quotes
    "true,  foo, foo, \"baz\", baz, true, true,",
    // cloud customer, username surrounded by double quotes + double quotes inside
    "true,  foo, foo, \"ba\"z\", baz, false, false, Invalid username",
    // cloud customer, backslash in username
    "true,  foo, foo, ba\\z, baz, true, true,",
    // cloud customer, only YSQL user
    "true, foo,, baz, baz, true, false,",
    // cloud customer, only YCQL user
    "true,, foo, baz, baz, false, true,",
    // cloud customer, neither YSQL nor YCQL user
    "true,,, baz, baz, false, false, Need to provide YSQL and/or YCQL username.",
  })
  // @formatter:on
  public void testCreateUserInDB(
      boolean isCloudCustomer,
      String ysqlAdminUsername,
      String ycqlAdminUsername,
      String username,
      String password,
      boolean ysqlProcessed,
      boolean ycqlProcessed,
      String responseError) {
    Universe u = createUniverse(customer.getCustomerId());
    if (isCloudCustomer) {
      customer.code = "cloud";
    }
    customer.addUniverseUUID(u.universeUUID);
    customer.save();
    ObjectNode bodyJson =
        Json.newObject()
            .put("ycqlAdminUsername", ycqlAdminUsername)
            .put("ysqlAdminUsername", ysqlAdminUsername)
            .put("ycqlAdminPassword", "bar")
            .put("ysqlAdminPassword", "bar")
            .put("dbName", "test")
            .put("username", username)
            .put("password", password);
    String url =
        "/api/customers/"
            + customer.uuid
            + "/universes/"
            + u.universeUUID
            + "/create_db_credentials";
    if (ycqlProcessed || ysqlProcessed) {
      Result result = doRequestWithAuthTokenAndBody("POST", url, authToken, bodyJson);
      Mockito.verify(mockYcqlQueryExecutor, times(ycqlProcessed ? 1 : 0)).createUser(any(), any());
      Mockito.verify(mockYsqlQueryExecutor, times(ysqlProcessed ? 1 : 0)).createUser(any(), any());
      assertOk(result);
    } else {
      Result result =
          assertThrows(
                  YWServiceException.class,
                  () -> doRequestWithAuthTokenAndBody("POST", url, authToken, bodyJson))
              .getResult();
      Mockito.verifyNoMoreInteractions(mockYcqlQueryExecutor, mockYsqlQueryExecutor);
      assertErrorResponse(result, responseError);
    }
    assertAuditEntry(0, customer.uuid);
  }

  @Test
  // @formatter:off
  @Parameters({
    // cloud customer, normal username
    "true,  baz, baz, baz, baz, true, true,",
    // not cloud customer
    "false, baz, baz, baz, baz, false, false, Invalid Customer type",
    // cloud customer, double quotes in username
    "true,  ba\"z, baz, baz, baz, false, false, Invalid username",
    // cloud customer, usernames surrounded by double quotes
    "true,  \"baz\", baz, \"baz\", baz, true, true,",
    // cloud customer, double quotes in username which surrounded by double quotes
    "true,  \"ba\"z\", baz, baz, baz, false, false, Invalid username",
    // cloud customer, backslash in username
    "true,  ba\\z, baz, baz, baz, true, true,",
    // cloud customer, only YSQL user
    "true,  baz, baz,,, true, false,",
    // cloud customer, only YSQL user, YCQL user is set as ""
    "true,  baz, baz, \"\", baz, true, false,",
    // cloud customer, only YCQL user
    "true,,, baz, baz, false, true,",
    // cloud customer, only YCQL user, YSQL user is set as ""
    "true, \"\", baz, baz, baz, false, true,",
    // cloud customer, neither YSQL nor YCQL user
    "true,,,,, false, false, Need to provide YSQL and/or YCQL username.",
  })
  // @formatter:on
  public void testSetDatabaseCredentials(
      boolean isCloudCustomer,
      String ysqlAdminUsername,
      String ysqlPassword,
      String ycqlAdminUsername,
      String ycqlPassword,
      boolean ysqlProcessed,
      boolean ycqlProcessed,
      String responseError) {
    Universe u = createUniverse(customer.getCustomerId());
    if (isCloudCustomer) {
      customer.code = "cloud";
    }
    customer.addUniverseUUID(u.universeUUID);
    customer.save();
    ObjectNode bodyJson =
        Json.newObject()
            .put("ycqlAdminUsername", ycqlAdminUsername)
            .put("ysqlAdminUsername", ysqlAdminUsername)
            .put("ycqlCurrAdminPassword", "foo")
            .put("ysqlCurrAdminPassword", "foo")
            .put("ycqlAdminPassword", ycqlPassword)
            .put("ysqlAdminPassword", ysqlPassword)
            .put("dbName", "test");
    String url =
        "/api/customers/"
            + customer.uuid
            + "/universes/"
            + u.universeUUID
            + "/update_db_credentials";
    if (ycqlProcessed || ysqlProcessed) {
      Result result = doRequestWithAuthTokenAndBody("POST", url, authToken, bodyJson);
      Mockito.verify(mockYcqlQueryExecutor, times(ycqlProcessed ? 1 : 0))
          .updateAdminPassword(any(), any());
      Mockito.verify(mockYsqlQueryExecutor, times(ysqlProcessed ? 1 : 0))
          .updateAdminPassword(any(), any());
      assertOk(result);
    } else {
      Result result =
          assertThrows(
                  YWServiceException.class,
                  () -> doRequestWithAuthTokenAndBody("POST", url, authToken, bodyJson))
              .getResult();
      Mockito.verifyNoMoreInteractions(mockYcqlQueryExecutor, mockYsqlQueryExecutor);
      assertErrorResponse(result, responseError);
    }
    assertAuditEntry(0, customer.uuid);
  }

  private void setupDiskUpdateTest(
      int diskSize, String instanceType, PublicCloudConstants.StorageType storageType, Universe u) {

    Universe.UniverseUpdater updater =
        universe -> {
          UniverseDefinitionTaskParams universeDetails = new UniverseDefinitionTaskParams();
          UserIntent userIntent = new UserIntent();
          userIntent.instanceType = instanceType;
          userIntent.providerType = CloudType.aws;
          DeviceInfo di = new DeviceInfo();
          di.volumeSize = diskSize;
          di.numVolumes = 2;
          di.storageType = storageType;
          userIntent.deviceInfo = di;
          universeDetails.upsertPrimaryCluster(userIntent, null);
          universe.setUniverseDetails(universeDetails);
        };
    // Save the updates to the universe.
    Universe.saveDetails(u.universeUUID, updater);
  }

  @Test
  public void testExpandDiskSizeFailureInvalidSize() {
    Universe u = createUniverse(customer.getCustomerId());
    customer.addUniverseUUID(u.universeUUID);
    customer.save();
    setupDiskUpdateTest(100, "c4.xlarge", PublicCloudConstants.StorageType.GP2, u);
    u = Universe.getOrBadRequest(u.universeUUID);

    ObjectNode bodyJson = (ObjectNode) Json.toJson(u.getUniverseDetails());
    bodyJson.put("size", 50);

    String url =
        "/api/customers/" + customer.uuid + "/universes/" + u.universeUUID + "/disk_update";
    Result result =
        assertThrows(
                YWServiceException.class,
                () -> doRequestWithAuthTokenAndBody("POST", url, authToken, bodyJson))
            .getResult();
    assertBadRequest(result, "Size can only be increased.");
  }

  @Test
  public void testExpandDiskSizeFailureInvalidStorage() {
    Universe u = createUniverse(customer.getCustomerId());
    customer.addUniverseUUID(u.universeUUID);
    customer.save();
    setupDiskUpdateTest(100, "c4.xlarge", PublicCloudConstants.StorageType.Scratch, u);
    u = Universe.getOrBadRequest(u.universeUUID);

    ObjectNode bodyJson = (ObjectNode) Json.toJson(u.getUniverseDetails());
    bodyJson.put("size", 150);

    String url =
        "/api/customers/" + customer.uuid + "/universes/" + u.universeUUID + "/disk_update";
    Result result =
        assertThrows(
                YWServiceException.class,
                () -> doRequestWithAuthTokenAndBody("POST", url, authToken, bodyJson))
            .getResult();
    assertBadRequest(result, "Scratch type disk cannot be modified.");
  }

  @Test
  public void testExpandDiskSizeFailureInvalidInstance() {
    Universe u = createUniverse(customer.getCustomerId());
    customer.addUniverseUUID(u.universeUUID);
    customer.save();
    setupDiskUpdateTest(100, "i3.xlarge", PublicCloudConstants.StorageType.GP2, u);
    u = Universe.getOrBadRequest(u.universeUUID);

    ObjectNode bodyJson = (ObjectNode) Json.toJson(u.getUniverseDetails());
    bodyJson.put("size", 150);

    String url =
        "/api/customers/" + customer.uuid + "/universes/" + u.universeUUID + "/disk_update";
    Result result =
        assertThrows(
                YWServiceException.class,
                () -> doRequestWithAuthTokenAndBody("POST", url, authToken, bodyJson))
            .getResult();
    assertBadRequest(result, "Cannot modify instance volumes.");
  }

  @Test
  public void testExpandDiskSizeSuccess() {
    UUID fakeTaskUUID = UUID.randomUUID();
    when(mockCommissioner.submit(
            Matchers.any(TaskType.class), Matchers.any(UniverseDefinitionTaskParams.class)))
        .thenReturn(fakeTaskUUID);
    Universe u = createUniverse(customer.getCustomerId());
    customer.addUniverseUUID(u.universeUUID);
    customer.save();
    setupDiskUpdateTest(100, "c4.xlarge", PublicCloudConstants.StorageType.GP2, u);
    u = Universe.getOrBadRequest(u.universeUUID);

    ObjectNode bodyJson = (ObjectNode) Json.toJson(u.getUniverseDetails());
    bodyJson.put("size", 150);

    String url =
        "/api/customers/" + customer.uuid + "/universes/" + u.universeUUID + "/disk_update";
    Result result = doRequestWithAuthTokenAndBody("POST", url, authToken, bodyJson);
    assertOk(result);
    ArgumentCaptor<UniverseTaskParams> argCaptor =
        ArgumentCaptor.forClass(UniverseTaskParams.class);
    verify(mockCommissioner).submit(eq(TaskType.UpdateDiskSize), argCaptor.capture());
    assertAuditEntry(1, customer.uuid);
  }

  @Test
  public void testUniverseCreateWithDisabledYedis() {
    UUID fakeTaskUUID = UUID.randomUUID();
    when(mockCommissioner.submit(
            Matchers.any(TaskType.class), Matchers.any(UniverseDefinitionTaskParams.class)))
        .thenReturn(fakeTaskUUID);

    Provider p = ModelFactory.awsProvider(customer);
    String accessKeyCode = "someKeyCode";
    AccessKey.create(p.uuid, accessKeyCode, new AccessKey.KeyInfo());
    Region r = Region.create(p, "region-1", "PlacementRegion 1", "default-image");
    AvailabilityZone.create(r, "az-1", "PlacementAZ 1", "subnet-1");
    InstanceType i =
        InstanceType.upsert(p.uuid, "c3.xlarge", 10, 5.5, new InstanceType.InstanceTypeDetails());

    ObjectNode bodyJson = Json.newObject();
    ObjectNode userIntentJson =
        Json.newObject()
            .put("universeName", "SingleUserUniverse")
            .put("instanceType", i.getInstanceTypeCode())
            .put("replicationFactor", 3)
            .put("numNodes", 3)
            .put("enableYEDIS", "false")
            .put("provider", p.uuid.toString());
    ArrayNode regionList = Json.newArray().add(r.uuid.toString());
    userIntentJson.set("regionList", regionList);
    userIntentJson.put("accessKeyCode", accessKeyCode);
    ArrayNode clustersJsonArray =
        Json.newArray().add(Json.newObject().set("userIntent", userIntentJson));
    bodyJson.set("clusters", clustersJsonArray);
    bodyJson.set("nodeDetailsSet", Json.newArray());

    String url = "/api/customers/" + customer.uuid + "/universes";
    Result result = doRequestWithAuthTokenAndBody("POST", url, authToken, bodyJson);
    assertOk(result);

    JsonNode json = Json.parse(contentAsString(result));
    assertNotNull(json.get("universeUUID"));
    assertNotNull(json.get("universeConfig"));

    JsonNode universeDetails = json.get("universeDetails");
    assertNotNull(universeDetails);
    JsonNode clustersJson = universeDetails.get("clusters");
    assertNotNull(clustersJson);
    JsonNode primaryClusterJson = clustersJson.get(0);
    assertNotNull(primaryClusterJson);
    JsonNode userIntentJsonNode = primaryClusterJson.get("userIntent");
    assertNotNull(userIntentJsonNode);

    assertEquals("false", userIntentJsonNode.get("enableYEDIS").toString());
  }

  @Test
  // @formatter:off
  @Parameters({
    // not insecure, wrong origin, wrong ybmode => failure
    "false,,, false",
    // insecure, wrong origin, wrong ybmode => failure
    "true,,, false",
    // insecure, correct origin, wrong ybmode => failure
    "true, https://learn.yugabyte.com,, false",
    // insecure, correct origin, wrong ybmode => failure
    "true, https://learn.yugabyte.com, PLATFORM, false",
    // insecure, correct origin, correct ybmode => success
    "true, https://learn.yugabyte.com, OSS, true",
  })
  // @formatter:on
  public void testRunQuery_ValidPlatform(
      boolean insecure, String origin, String ybmode, boolean isGoodResult) throws Exception {
    Universe u = createUniverse(customer.getCustomerId());
    customer.addUniverseUUID(u.universeUUID);
    customer.save();

    if (insecure) {
      ConfigHelper configHelper = new ConfigHelper();
      configHelper.loadConfigToDB(
          ConfigHelper.ConfigType.Security, ImmutableMap.of("level", "insecure"));
    }
    when(mockAppConfig.getString("yb.mode", "PLATFORM")).thenReturn(ybmode == null ? "" : ybmode);

    ObjectNode bodyJson =
        Json.newObject().put("query", "select * from product limit 1").put("db_name", "demo");
    when(mockYsqlQueryExecutor.executeQuery(any(), any()))
        .thenReturn(Json.newObject().put("foo", "bar"));

    String url = "/api/customers/" + customer.uuid + "/universes/" + u.universeUUID + "/run_query";
    Http.RequestBuilder request =
        Helpers.fakeRequest("POST", url).header("X-AUTH-TOKEN", authToken).bodyJson(bodyJson);
    if (!StringUtils.isEmpty(origin)) {
      request = request.header("Origin", origin);
    }
    Result result = routeWithYWErrHandler(request, app);

    JsonNode json = Json.parse(contentAsString(result));
    if (isGoodResult) {
      assertOk(result);
      assertEquals("bar", json.get("foo").asText());
      assertAuditEntry(1, customer.uuid);
    } else {
      assertBadRequest(result, UniverseController.RUN_QUERY_ISNT_ALLOWED);
      assertAuditEntry(0, customer.uuid);
    }
  }

  @Test
  public void testUniversePauseValidUUID() {
    UUID fakeTaskUUID = UUID.randomUUID();
    when(mockCommissioner.submit(any(), any())).thenReturn(fakeTaskUUID);
    Universe u = createUniverse(customer.getCustomerId());

    // Add the cloud info into the universe.
    Universe.UniverseUpdater updater =
        universe -> {
          UniverseDefinitionTaskParams universeDetails = new UniverseDefinitionTaskParams();
          UserIntent userIntent = new UserIntent();
          userIntent.providerType = CloudType.aws;
          universeDetails.upsertPrimaryCluster(userIntent, null);
          universe.setUniverseDetails(universeDetails);
        };
    // Save the updates to the universe.
    Universe.saveDetails(u.universeUUID, updater);

    String url = "/api/customers/" + customer.uuid + "/universes/" + u.universeUUID + "/pause";
    Result result = doRequestWithAuthToken("POST", url, authToken);
    assertOk(result);
    JsonNode json = Json.parse(contentAsString(result));
    assertValue(json, "taskUUID", fakeTaskUUID.toString());

    CustomerTask th = CustomerTask.find.query().where().eq("task_uuid", fakeTaskUUID).findOne();
    assertNotNull(th);
    assertThat(th.getCustomerUUID(), allOf(notNullValue(), equalTo(customer.uuid)));
    assertThat(th.getTargetName(), allOf(notNullValue(), equalTo("Test Universe")));
    assertThat(th.getType(), allOf(notNullValue(), equalTo(CustomerTask.TaskType.Pause)));
    assertAuditEntry(1, customer.uuid);
  }

  @Test
  public void testUniverseResumeValidUUID() {
    UUID fakeTaskUUID = UUID.randomUUID();
    when(mockCommissioner.submit(any(), any())).thenReturn(fakeTaskUUID);
    Universe u = createUniverse(customer.getCustomerId());

    // Add the cloud info into the universe.
    Universe.UniverseUpdater updater =
        universe -> {
          UniverseDefinitionTaskParams universeDetails = new UniverseDefinitionTaskParams();
          UserIntent userIntent = new UserIntent();
          userIntent.providerType = CloudType.aws;
          universeDetails.upsertPrimaryCluster(userIntent, null);
          universe.setUniverseDetails(universeDetails);
        };
    // Save the updates to the universe.
    Universe.saveDetails(u.universeUUID, updater);

    String url = "/api/customers/" + customer.uuid + "/universes/" + u.universeUUID + "/resume";
    Result result = doRequestWithAuthToken("POST", url, authToken);
    assertOk(result);
    JsonNode json = Json.parse(contentAsString(result));
    assertValue(json, "taskUUID", fakeTaskUUID.toString());

    CustomerTask th = CustomerTask.find.query().where().eq("task_uuid", fakeTaskUUID).findOne();
    assertNotNull(th);
    assertThat(th.getCustomerUUID(), allOf(notNullValue(), equalTo(customer.uuid)));
    assertThat(th.getTargetName(), allOf(notNullValue(), equalTo("Test Universe")));
    assertThat(th.getType(), allOf(notNullValue(), equalTo(CustomerTask.TaskType.Resume)));
    assertAuditEntry(1, customer.uuid);
  }

  @Test
  @Parameters({
    "list universes, true, , GET",
    "get universe, false, , GET",
    "get universe leader, false, /leader, GET"
  })
  public void invalidCustomerUUID(
      String testDescription, boolean isList, String urlSuffix, String httpMethod) {
    UUID invalidCustomerUUID = UUID.randomUUID();
    String universesPath = isList ? "/universes" : "/universes/" + UUID.randomUUID();
    String url = "/api/customers/" + invalidCustomerUUID + universesPath + urlSuffix;
    Result result = doRequestWithAuthToken(httpMethod, url, authToken);
    assertEquals(url, FORBIDDEN, result.status());

    String resultString = contentAsString(result);
    assertThat(resultString, allOf(notNullValue(), equalTo("Unable To Authenticate User")));
    assertAuditEntry(0, customer.uuid);
  }

  // TODO(vineeth) Decide: Should these result in FORBIDDEN after RBAC?
  @Test
  @Parameters({
    "get universe, , GET",
    "delete universe, , DELETE",
    "get universe status, /status, GET",
    "pause universe, /pause, POST",
    "resume universe, /resume, POST",
    "get universe leader, /leader, GET",
    "setup 2dc universe, /setup_universe_2dc, PUT"
  })
  public void invalidUniverseUUID(String testDescription, String urlSuffix, String httpMethod) {
    UUID randomUUID = UUID.randomUUID();
    String url = "/api/customers/" + customer.uuid + "/universes/" + randomUUID + urlSuffix;
    Result result =
        assertThrows(
                YWServiceException.class, () -> doRequestWithAuthToken(httpMethod, url, authToken))
            .getResult();
    assertBadRequest(result, "Cannot find universe " + randomUUID);
    assertAuditEntry(0, customer.uuid);
  }
}<|MERGE_RESOLUTION|>--- conflicted
+++ resolved
@@ -1510,15 +1510,8 @@
   public void testFindByNameWithUniverseNameExists() {
     Universe u = createUniverse("TestUniverse", customer.getCustomerId());
     String url = "/api/customers/" + customer.uuid + "/universes/find/" + u.name;
-<<<<<<< HEAD
     Result result = doRequestWithAuthToken("GET", url, authToken);
     assertOk(result);
-=======
-    Result result =
-        assertThrows(YWServiceException.class, () -> doRequestWithAuthToken("GET", url, authToken))
-            .getResult();
-    assertBadRequest(result, "Universe already exists");
->>>>>>> f2a2d0be
     assertAuditEntry(0, customer.uuid);
   }
 
