--- conflicted
+++ resolved
@@ -174,44 +174,22 @@
   }
 
   public static CustomerConfig createS3StorageConfig(Customer customer) {
-<<<<<<< HEAD
     JsonNode formData = Json.parse("{\"configName\": \"TEST\", \"name\": \"S3\"," +
       " \"type\": \"STORAGE\", \"data\": {\"BACKUP_LOCATION\": \"s3://foo\"," +
       " \"ACCESS_KEY\": \"A-KEY\", \"ACCESS_SECRET\": \"A-SECRET\"}}");
-=======
-    JsonNode formData =
-        Json.parse(
-            "{\"name\": \"S3\", \"type\": \"STORAGE\", \"data\": "
-                + "{\"BACKUP_LOCATION\": \"s3://foo\", \"ACCESS_KEY\": \"A-KEY\", "
-                + "\"ACCESS_SECRET\": \"A-SECRET\"}}");
->>>>>>> f2a2d0be
     return CustomerConfig.createWithFormData(customer.uuid, formData);
   }
 
   public static CustomerConfig createNfsStorageConfig(Customer customer) {
-<<<<<<< HEAD
     JsonNode formData = Json.parse("{\"configName\": \"TEST\", \"name\": \"NFS\"," +
       " \"type\": \"STORAGE\", \"data\": {\"BACKUP_LOCATION\": \"/foo/bar\"}}");
-=======
-    JsonNode formData =
-        Json.parse(
-            "{\"name\": \"NFS\", \"type\": \"STORAGE\", \"data\": "
-                + "{\"BACKUP_LOCATION\": \"/foo/bar\"}}");
->>>>>>> f2a2d0be
     return CustomerConfig.createWithFormData(customer.uuid, formData);
   }
 
   public static CustomerConfig createGcsStorageConfig(Customer customer) {
-<<<<<<< HEAD
     JsonNode formData = Json.parse("{\"configName\": \"TEST\", \"name\": \"GCS\"," +
       " \"type\": \"STORAGE\", \"data\": {\"BACKUP_LOCATION\": \"gs://foo\"," +
       " \"GCS_CREDENTIALS_JSON\": \"G-CREDS\"}}");
-=======
-    JsonNode formData =
-        Json.parse(
-            "{\"name\": \"GCS\", \"type\": \"STORAGE\", \"data\": "
-                + "{\"BACKUP_LOCATION\": \"gs://foo\", \"GCS_CREDENTIALS_JSON\": \"G-CREDS\"}}");
->>>>>>> f2a2d0be
     return CustomerConfig.createWithFormData(customer.uuid, formData);
   }
 
