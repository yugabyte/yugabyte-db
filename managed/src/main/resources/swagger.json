--- conflicted
+++ resolved
@@ -1,5 +1,3 @@
-<<<<<<< HEAD
-=======
 {
   "swagger" : "2.0",
   "info" : {
@@ -4161,5 +4159,4 @@
     "description" : "About Yugabyte Platform",
     "url" : "https://docs.yugabyte.com"
   }
-}
->>>>>>> 5c873c46
+}