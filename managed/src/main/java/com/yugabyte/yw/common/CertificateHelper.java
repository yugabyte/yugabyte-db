--- conflicted
+++ resolved
@@ -203,15 +203,9 @@
       try {
         pk = getPrivateKey(FileUtils.readFileToString(new File(cert.privateKey)));
       } catch (Exception e) {
-<<<<<<< HEAD
         LOG.error("Unable to create client CA for username {} using root CA {}",
           username, rootCA, e);
         throw new YWServiceException(BAD_REQUEST, "Could not create client cert.");
-=======
-        LOG.error("Unable to create client CA for username {} using root CA {}.",
-            username, rootCA, e);
-        throw new RuntimeException("Could not create client cert.");
->>>>>>> 43117bd3
       }
 
       X500Name clientCertSubject = new X500Name(String.format("CN=%s", username));
@@ -281,45 +275,7 @@
     String label, UUID customerUUID, String storagePath,
     String certContent, String keyContent, Date certStart,
     Date certExpiry, CertificateInfo.Type certType,
-<<<<<<< HEAD
     CertificateParams.CustomCertInfo customCertInfo) {
-=======
-    CertificateParams.CustomCertInfo customCertInfo) throws IOException {
-
-    if (certContent == null) {
-      throw new RuntimeException("Certfile can't be null.");
-    }
-    UUID rootCA_UUID = UUID.randomUUID();
-    String keyPath = null;
-
-    X509Certificate x509Certificate = getX509CertificateCertObject(certContent);
-    if (certType == CertificateInfo.Type.SelfSigned) {
-      PrivateKey privateKey = getPrivateKey(keyContent);
-      if (!verifySignature(x509Certificate, privateKey)) {
-        throw new RuntimeException("Invalid certificate.");
-      }
-      keyPath = String.format("%s/certs/%s/%s/ca.key.pem", storagePath,
-          customerUUID.toString(), rootCA_UUID.toString());
-      File keyFile = new File(keyPath);
-      writeKeyFileContentToKeyPath(privateKey, new FileWriter(keyFile));
-    } else {
-      if (!isValidCACert(x509Certificate))
-        throw new RuntimeException("Invalid CA certificate.");
-    }
-    String certPath = String.format("%s/certs/%s/%s/ca.%s", storagePath,
-        customerUUID.toString(), rootCA_UUID.toString(), ROOT_CERT);
-    File certfile = new File(certPath);
-    // Create directory to store the certFile.
-    certfile.getParentFile().mkdirs();
-    writeCertFileContentToCertPath(x509Certificate, new FileWriter(certfile));
-
-    LOG.info(
-        "Uploaded cert label {} (uuid {}) of type {} at paths {}, {}.",
-        label, rootCA_UUID, certType,
-        certPath, ((keyPath == null) ? "no private key" : keyPath)
-    );
-    CertificateInfo cert = null;
->>>>>>> 43117bd3
     try {
       if (certContent == null) {
         throw new YWServiceException(BAD_REQUEST, "Certfile can't be null");
@@ -388,13 +344,8 @@
       }
       return cert.uuid;
     } catch (IOException | NoSuchAlgorithmException e) {
-<<<<<<< HEAD
       LOG.error("Could not generate checksum for cert");
       throw new YWServiceException(INTERNAL_SERVER_ERROR, "Checksum generation failed.");
-=======
-      LOG.error("Could not generate checksum for cert.");
-      throw new RuntimeException("Checksum generation failed.");
->>>>>>> 43117bd3
     }
   }
 
