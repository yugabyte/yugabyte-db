--- conflicted
+++ resolved
@@ -104,13 +104,6 @@
   }
 
   // This method would upload the provided key file to the provider key file path.
-<<<<<<< HEAD
-  public AccessKey uploadKeyFile(UUID regionUUID, File uploadedFile,
-                                 String keyCode, KeyType keyType,
-                                 String sshUser, Integer sshPort,
-                                 boolean airGapInstall, boolean skipProvisioning)
-                                 throws IOException {
-=======
   public AccessKey uploadKeyFile(
       UUID regionUUID,
       File uploadedFile,
@@ -119,8 +112,8 @@
       String sshUser,
       Integer sshPort,
       boolean airGapInstall,
-      boolean skipProvisioning) {
->>>>>>> 588542a3
+      boolean skipProvisioning)
+      throws IOException {
     Region region = Region.get(regionUUID);
     String keyFilePath = getOrCreateKeyFilePath(region.provider.uuid);
     // Removing paths from keyCode.
@@ -129,17 +122,12 @@
     Path source = Paths.get(uploadedFile.getAbsolutePath());
     Path destination = Paths.get(keyFilePath, keyCode + keyType.getExtension());
     if (!Files.exists(source)) {
-      throw new YWServiceException(INTERNAL_SERVER_ERROR,
-          "Key file " + source.getFileName() + " not found.");
-    }
-<<<<<<< HEAD
-    if (Files.exists(destination) ) {
-      throw new YWServiceException(INTERNAL_SERVER_ERROR,
-          "File " + destination.getFileName() + " already exists.");
-=======
+      throw new YWServiceException(
+          INTERNAL_SERVER_ERROR, "Key file " + source.getFileName() + " not found.");
+    }
     if (Files.exists(destination)) {
-      throw new RuntimeException("File " + destination.getFileName() + " already exists.");
->>>>>>> 588542a3
+      throw new YWServiceException(
+          INTERNAL_SERVER_ERROR, "File " + destination.getFileName() + " already exists.");
     }
 
     Files.move(source, destination);
@@ -157,7 +145,8 @@
     }
     JsonNode vaultResponse = createVault(regionUUID, keyInfo.privateKey);
     if (vaultResponse.has("error")) {
-      throw new YWServiceException(INTERNAL_SERVER_ERROR,
+      throw new YWServiceException(
+          INTERNAL_SERVER_ERROR,
           "Vault Creation failed with : " + vaultResponse.get("error").asText());
     }
     keyInfo.vaultFile = vaultResponse.get("vault_file").asText();
@@ -269,8 +258,9 @@
 
     JsonNode response = execAndParseCommandRegion(regionUUID, "add-key", commandArgs);
     if (response.has("error")) {
-      throw new YWServiceException(INTERNAL_SERVER_ERROR, 
-          "Parsing or Region failed with : " +response.get("error").asText());
+      throw new YWServiceException(
+          INTERNAL_SERVER_ERROR,
+          "Parsing or Region failed with : " + response.get("error").asText());
     }
 
     if (accessKey == null) {
@@ -279,8 +269,9 @@
       keyInfo.privateKey = response.get("private_key").asText();
       JsonNode vaultResponse = createVault(regionUUID, keyInfo.privateKey);
       if (response.has("error")) {
-        throw new YWServiceException(INTERNAL_SERVER_ERROR, 
-            "Vault Creation failed with : " +response.get("error").asText());
+        throw new YWServiceException(
+            INTERNAL_SERVER_ERROR,
+            "Vault Creation failed with : " + response.get("error").asText());
       }
       keyInfo.vaultFile = vaultResponse.get("vault_file").asText();
       keyInfo.vaultPasswordFile = vaultResponse.get("vault_password").asText();
