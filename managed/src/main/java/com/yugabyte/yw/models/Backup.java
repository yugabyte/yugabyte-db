// Copyright (c) YugaByte, Inc.

package com.yugabyte.yw.models;

import static io.swagger.annotations.ApiModelProperty.AccessMode.READ_ONLY;
import static io.swagger.annotations.ApiModelProperty.AccessMode.READ_WRITE;
import static java.lang.Math.abs;
import static play.mvc.Http.Status.BAD_REQUEST;

import com.fasterxml.jackson.databind.JsonNode;
import com.yugabyte.yw.common.PlatformServiceException;
import com.yugabyte.yw.forms.BackupTableParams;
import com.yugabyte.yw.models.helpers.TaskType;
import io.ebean.Finder;
import io.ebean.Model;
import io.ebean.annotation.CreatedTimestamp;
import io.ebean.annotation.DbJson;
import io.ebean.annotation.EnumValue;
import io.ebean.annotation.UpdatedTimestamp;
import io.swagger.annotations.ApiModel;
import io.swagger.annotations.ApiModelProperty;
import java.text.SimpleDateFormat;
import java.util.ArrayList;
import java.util.Date;
import java.util.HashMap;
import java.util.HashSet;
import java.util.List;
import java.util.Map;
import java.util.Set;
import java.util.UUID;
import java.util.stream.Collectors;
import javax.persistence.Column;
import javax.persistence.Entity;
import javax.persistence.Id;
import org.slf4j.Logger;
import org.slf4j.LoggerFactory;

@ApiModel(description = "A single backup. Includes the backup's status, expiration time, and configuration.")
@Entity
public class Backup extends Model {
  public static final Logger LOG = LoggerFactory.getLogger(Backup.class);
  SimpleDateFormat tsFormat = new SimpleDateFormat("yyyy-MM-dd'T'HH:mm:ss");

  public enum BackupState {
    @EnumValue("In Progress")
    InProgress,

    @EnumValue("Completed")
    Completed,

    @EnumValue("Failed")
    Failed,

    @EnumValue("Deleted")
    Deleted,

    @EnumValue("Skipped")
    Skipped,

    // Complete or partial failure to delete
    @EnumValue("FailedToDelete")
    FailedToDelete,

    @EnumValue("Stopped")
    Stopped,
  }

  @ApiModelProperty(value = "Backup UUID", accessMode = READ_ONLY)
  @Id
  public UUID backupUUID;

  @ApiModelProperty(
      value = "Customer UUID that owns this backup",
      accessMode = READ_WRITE)
  @Column(nullable = false)
  public UUID customerUUID;

  @ApiModelProperty(value = "State of the backup", example = "DELETED", accessMode = READ_ONLY)
  @Column(nullable = false)
  public BackupState state;

  @ApiModelProperty(value = "Details of the backup", accessMode = READ_WRITE)
  @Column(columnDefinition = "TEXT", nullable = false)
  @DbJson
  private BackupTableParams backupInfo;

  @ApiModelProperty(value = "Backup UUID", accessMode = READ_ONLY)
  @Column(unique = true)
  public UUID taskUUID;

  @ApiModelProperty(
      value = "Schedule UUID, if this backup is part of a schedule",
      accessMode = READ_WRITE)
  @Column
  private UUID scheduleUUID;

  public UUID getScheduleUUID() {
    return scheduleUUID;
  }

  @ApiModelProperty(value = "Expiry time (unix timestamp) of the backup", accessMode = READ_WRITE)
  @Column
  // Unix timestamp at which backup will get deleted.
  private Date expiry;

  public Date getExpiry() {
    return expiry;
  }

  public void setBackupInfo(BackupTableParams params) {
    this.backupInfo = params;
  }

  public BackupTableParams getBackupInfo() {
    return this.backupInfo;
  }

  @CreatedTimestamp private Date createTime;

  public Date getCreateTime() {
    return createTime;
  }

  @UpdatedTimestamp private Date updateTime;

  public Date getUpdateTime() {
    return updateTime;
  }

  public static final Finder<UUID, Backup> find = new Finder<UUID, Backup>(Backup.class) {};

  // For creating new backup we would set the storage location based on
  // universe UUID and backup UUID.
  // univ-<univ_uuid>/backup-<timestamp>-<something_to_disambiguate_from_yugaware>/table-keyspace
  // .table_name.table_uuid
  private void updateStorageLocation(BackupTableParams params) {
    CustomerConfig customerConfig = CustomerConfig.get(customerUUID, params.storageConfigUUID);
    if (params.tableUUIDList != null) {
      params.storageLocation =
          String.format(
              "univ-%s/backup-%s-%d/multi-table-%s",
              params.universeUUID,
              tsFormat.format(new Date()),
              abs(backupUUID.hashCode()),
              params.getKeyspace());
    } else if (params.getTableName() == null && params.getKeyspace() != null) {
      params.storageLocation =
          String.format(
              "univ-%s/backup-%s-%d/keyspace-%s",
              params.universeUUID,
              tsFormat.format(new Date()),
              abs(backupUUID.hashCode()),
              params.getKeyspace());
    } else {
      params.storageLocation =
          String.format(
              "univ-%s/backup-%s-%d/table-%s.%s",
              params.universeUUID,
              tsFormat.format(new Date()),
              abs(backupUUID.hashCode()),
              params.getKeyspace(),
              params.getTableName());
      if (params.tableUUID != null) {
        params.storageLocation =
            String.format(
                "%s-%s", params.storageLocation, params.tableUUID.toString().replace("-", ""));
      }
    }

    if (customerConfig != null) {
      // TODO: These values, S3 vs NFS / S3_BUCKET vs NFS_PATH come from UI right now...
      JsonNode storageNode = customerConfig.getData().get("BACKUP_LOCATION");
      if (storageNode != null) {
        String storagePath = storageNode.asText();
        if (storagePath != null && !storagePath.isEmpty()) {
          params.storageLocation = String.format("%s/%s", storagePath, params.storageLocation);
        }
      }
    }
  }

  public static Backup create(UUID customerUUID, BackupTableParams params) {
    Backup backup = new Backup();
    backup.backupUUID = UUID.randomUUID();
    backup.customerUUID = customerUUID;
    backup.state = BackupState.InProgress;
    if (params.scheduleUUID != null) {
      backup.scheduleUUID = params.scheduleUUID;
    }
    if (params.timeBeforeDelete != 0L) {
      backup.expiry = new Date(System.currentTimeMillis() + params.timeBeforeDelete);
    }
    if (params.backupList != null) {
      // In event of universe backup
      for (BackupTableParams childBackup : params.backupList) {
        if (childBackup.storageLocation == null) {
          backup.updateStorageLocation(childBackup);
        }
      }
    } else if (params.storageLocation == null) {
      // We would derive the storage location based on the parameters
      backup.updateStorageLocation(params);
    }
    backup.setBackupInfo(params);
    backup.save();
    return backup;
  }

  // We need to set the taskUUID right after commissioner task is submitted.

  /**
   * @param taskUUID to set if none set previously
   * @return true if the call ends up setting task uuid.
   */
  public synchronized boolean setTaskUUID(UUID taskUUID) {
    if (this.taskUUID == null) {
      this.taskUUID = taskUUID;
      save();
      return true;
    }
    return false;
  }

  public static List<Backup> fetchByUniverseUUID(UUID customerUUID, UUID universeUUID) {
    List<Backup> backupList =
        find.query()
            .where()
            .eq("customer_uuid", customerUUID)
            .orderBy("create_time desc")
            .findList();
    return backupList
        .stream()
        .filter(backup -> backup.getBackupInfo().universeUUID.equals(universeUUID))
        .collect(Collectors.toList());
  }

  @Deprecated
  public static Backup get(UUID customerUUID, UUID backupUUID) {
    return find.query().where().idEq(backupUUID).eq("customer_uuid", customerUUID).findOne();
  }

  public static Backup getOrBadRequest(UUID customerUUID, UUID backupUUID) {
    Backup backup = get(customerUUID, backupUUID);
    if (backup == null) {
<<<<<<< HEAD
      throw new YWServiceException(BAD_REQUEST, "Invalid customer or backup UUID");
=======
      throw new PlatformServiceException(BAD_REQUEST, "Invalid customer/backup UUID");
>>>>>>> 40efe2be
    }
    return backup;
  }

  public static List<Backup> fetchAllBackupsByTaskUUID(UUID taskUUID) {
    return Backup.find.query().where().eq("task_uuid", taskUUID).findList();
  }

  public static Map<Customer, List<Backup>> getExpiredBackups() {
    // Get current timestamp.
    Date now = new Date();
    List<Backup> expiredBackups =
        Backup.find.query().where().lt("expiry", now).eq("state", BackupState.Completed).findList();

    Map<UUID, List<Backup>> expiredBackupsByCustomerUUID = new HashMap<>();
    for (Backup backup : expiredBackups) {
      expiredBackupsByCustomerUUID.putIfAbsent(backup.customerUUID, new ArrayList<>());
      expiredBackupsByCustomerUUID.get(backup.customerUUID).add(backup);
    }

    Map<Customer, List<Backup>> ret = new HashMap<>();
    expiredBackupsByCustomerUUID.forEach(
        (customerUUID, backups) -> {
          Customer customer = Customer.get(customerUUID);
          List<Backup> backupList =
              backups
                  .stream()
                  .filter(backup -> !Universe.isUniversePaused(backup.getBackupInfo().universeUUID))
                  .collect(Collectors.toList());
          ret.put(customer, backupList);
        });
    return ret;
  }

  public void transitionState(BackupState newState) {
    // We only allow state transition from InProgress to a valid state
    // Or completed to deleted state.
    if ((this.state == BackupState.InProgress && this.state != newState)
        || (this.state == BackupState.Completed && newState == BackupState.Deleted)
        || (this.state == BackupState.Completed && newState == BackupState.FailedToDelete)) {
      this.state = newState;
      save();
    } else {
      LOG.error("Ignored INVALID STATE TRANSITION  {} -> {}", state, newState);
    }
  }

  public static boolean existsStorageConfig(UUID customerConfigUUID) {
    List<Backup> backupList =
        find.query()
            .where()
            .or()
            .eq("state", BackupState.Completed)
            .eq("state", BackupState.InProgress)
            .endOr()
            .findList();
    backupList =
        backupList
            .stream()
            .filter(b -> b.getBackupInfo().storageConfigUUID.equals(customerConfigUUID))
            .collect(Collectors.toList());
    return backupList.size() != 0;
  }

  public static Set<Universe> getAssociatedUniverses(UUID configUUID) {
    Set<UUID> universeUUIDs = new HashSet<>();
    List<Backup> backupList =
        find.query().where().in("state", BackupState.Completed, BackupState.InProgress).findList();
    backupList =
        backupList
            .stream()
            .filter(
                b ->
                    b.getBackupInfo().storageConfigUUID.equals(configUUID)
                        && universeUUIDs.add(b.getBackupInfo().universeUUID))
            .collect(Collectors.toList());

    List<Schedule> scheduleList =
        Schedule.find
            .query()
            .where()
            .in("task_type", TaskType.BackupUniverse, TaskType.MultiTableBackup)
            .eq("status", "Active")
            .findList();
    scheduleList =
        scheduleList
            .stream()
            .filter(
                s ->
                    s.getTaskParams()
                            .path("storageConfigUUID")
                            .asText()
                            .equals(configUUID.toString())
                        && universeUUIDs.add(
                            UUID.fromString(s.getTaskParams().get("universeUUID").asText())))
            .collect(Collectors.toList());
    Set<Universe> universes = new HashSet<>();
    for (UUID universeUUID : universeUUIDs) {
      try {
        universes.add(Universe.getOrBadRequest(universeUUID));
      }
      // Backup is present but universe does not. We are ignoring such backups.
      catch (Exception e) {
      }
    }
    return universes;
  }
}<|MERGE_RESOLUTION|>--- conflicted
+++ resolved
@@ -242,11 +242,7 @@
   public static Backup getOrBadRequest(UUID customerUUID, UUID backupUUID) {
     Backup backup = get(customerUUID, backupUUID);
     if (backup == null) {
-<<<<<<< HEAD
-      throw new YWServiceException(BAD_REQUEST, "Invalid customer or backup UUID");
-=======
-      throw new PlatformServiceException(BAD_REQUEST, "Invalid customer/backup UUID");
->>>>>>> 40efe2be
+      throw new PlatformServiceException(BAD_REQUEST, "Invalid customer or backup UUID");
     }
     return backup;
   }
