// Copyright (c) YugaByte, Inc.

package com.yugabyte.yw.models;

import com.fasterxml.jackson.databind.JsonNode;
import com.yugabyte.yw.forms.BackupTableParams;
import com.yugabyte.yw.models.helpers.TaskType;

import io.ebean.Finder;
import io.ebean.Model;
import io.ebean.annotation.CreatedTimestamp;
import io.ebean.annotation.DbJson;
import io.ebean.annotation.EnumValue;
import io.ebean.annotation.UpdatedTimestamp;
import io.swagger.annotations.ApiModel;
import io.swagger.annotations.ApiModelProperty;

import org.slf4j.Logger;
import org.slf4j.LoggerFactory;

import javax.persistence.Column;
import javax.persistence.Entity;
import javax.persistence.Id;
import java.text.SimpleDateFormat;
import java.util.*;
import java.util.stream.Collectors;

import static java.lang.Math.abs;

import static io.swagger.annotations.ApiModelProperty.AccessMode.*;

@ApiModel(description = "Backup with a status, expiry and backup configs")
@Entity
public class Backup extends Model {
  public static final Logger LOG = LoggerFactory.getLogger(Backup.class);
  SimpleDateFormat tsFormat = new SimpleDateFormat("yyyy-MM-dd'T'HH:mm:ss");

  public enum BackupState {
    @EnumValue("In Progress")
    InProgress,

    @EnumValue("Completed")
    Completed,

    @EnumValue("Failed")
    Failed,

    @EnumValue("Deleted")
    Deleted,

    @EnumValue("Skipped")
    Skipped,

    // Complete or partial failure to delete
    @EnumValue("FailedToDelete")
    FailedToDelete,
  }

  @ApiModelProperty(value = "Backup uuid", accessMode = READ_ONLY)
  @Id
  public UUID backupUUID;

  @ApiModelProperty(
      value = "Customer UUID of the backup which it belongs to",
      accessMode = READ_WRITE)
  @Column(nullable = false)
  public UUID customerUUID;

  @ApiModelProperty(value = "State of the backup", example = "DELETED", accessMode = READ_ONLY)
  @Column(nullable = false)
  public BackupState state;

  @ApiModelProperty(value = "Details of the backup", accessMode = READ_WRITE)
  @Column(columnDefinition = "TEXT", nullable = false)
  @DbJson
  private BackupTableParams backupInfo;

<<<<<<< HEAD
  @ApiModelProperty(value = "Backup UUID", accessMode = READ_ONLY)
  @Column(unique = true)
  public UUID taskUUID;
=======
  @Column public UUID taskUUID;
>>>>>>> 7ccde652

  @ApiModelProperty(
      value = "Schedule UUID if this backup is taken from scheduling it",
      accessMode = READ_WRITE)
  @Column
  private UUID scheduleUUID;

  public UUID getScheduleUUID() {
    return scheduleUUID;
  }

  @ApiModelProperty(value = "Expiry time of the backup", accessMode = READ_WRITE)
  @Column
  // Unix timestamp at which backup will get deleted.
  private Date expiry;

  public Date getExpiry() {
    return expiry;
  }

  public void setBackupInfo(BackupTableParams params) {
    this.backupInfo = params;
  }

  public BackupTableParams getBackupInfo() {
    return this.backupInfo;
  }

  @CreatedTimestamp private Date createTime;

  public Date getCreateTime() {
    return createTime;
  }

  @UpdatedTimestamp private Date updateTime;

  public Date getUpdateTime() {
    return updateTime;
  }

  public static final Finder<UUID, Backup> find = new Finder<UUID, Backup>(Backup.class) {};

  // For creating new backup we would set the storage location based on
  // universe UUID and backup UUID.
  // univ-<univ_uuid>/backup-<timestamp>-<something_to_disambiguate_from_yugaware>/table-keyspace
  // .table_name.table_uuid
  private void updateStorageLocation(BackupTableParams params) {
    CustomerConfig customerConfig = CustomerConfig.get(customerUUID, params.storageConfigUUID);
    if (params.tableUUIDList != null) {
      params.storageLocation =
          String.format(
              "univ-%s/backup-%s-%d/multi-table-%s",
              params.universeUUID,
              tsFormat.format(new Date()),
              abs(backupUUID.hashCode()),
              params.getKeyspace());
    } else if (params.getTableName() == null && params.getKeyspace() != null) {
      params.storageLocation =
          String.format(
              "univ-%s/backup-%s-%d/keyspace-%s",
              params.universeUUID,
              tsFormat.format(new Date()),
              abs(backupUUID.hashCode()),
              params.getKeyspace());
    } else {
      params.storageLocation =
          String.format(
              "univ-%s/backup-%s-%d/table-%s.%s",
              params.universeUUID,
              tsFormat.format(new Date()),
              abs(backupUUID.hashCode()),
              params.getKeyspace(),
              params.getTableName());
      if (params.tableUUID != null) {
        params.storageLocation =
            String.format(
                "%s-%s", params.storageLocation, params.tableUUID.toString().replace("-", ""));
      }
    }

    if (customerConfig != null) {
      // TODO: These values, S3 vs NFS / S3_BUCKET vs NFS_PATH come from UI right now...
      JsonNode storageNode = customerConfig.getData().get("BACKUP_LOCATION");
      if (storageNode != null) {
        String storagePath = storageNode.asText();
        if (storagePath != null && !storagePath.isEmpty()) {
          params.storageLocation = String.format("%s/%s", storagePath, params.storageLocation);
        }
      }
    }
  }

  public static Backup create(UUID customerUUID, BackupTableParams params) {
    Backup backup = new Backup();
    backup.backupUUID = UUID.randomUUID();
    backup.customerUUID = customerUUID;
    backup.state = BackupState.InProgress;
    if (params.scheduleUUID != null) {
      backup.scheduleUUID = params.scheduleUUID;
    }
    if (params.timeBeforeDelete != 0L) {
      backup.expiry = new Date(System.currentTimeMillis() + params.timeBeforeDelete);
    }
    if (params.backupList != null) {
      // In event of universe backup
      for (BackupTableParams childBackup : params.backupList) {
        if (childBackup.storageLocation == null) {
          backup.updateStorageLocation(childBackup);
        }
      }
    } else if (params.storageLocation == null) {
      // We would derive the storage location based on the parameters
      backup.updateStorageLocation(params);
    }
    backup.setBackupInfo(params);
    backup.save();
    return backup;
  }

  // We need to set the taskUUID right after commissioner task is submitted.

  /**
   * @param taskUUID to set if none set previously
   * @return true if the call ends up setting task uuid.
   */
  public synchronized boolean setTaskUUID(UUID taskUUID) {
    if (this.taskUUID == null) {
      this.taskUUID = taskUUID;
      save();
      return true;
    }
    return false;
  }

  public static List<Backup> fetchByUniverseUUID(UUID customerUUID, UUID universeUUID) {
    List<Backup> backupList =
        find.query()
            .where()
            .eq("customer_uuid", customerUUID)
            .orderBy("create_time desc")
            .findList();
    return backupList
        .stream()
        .filter(backup -> backup.getBackupInfo().universeUUID.equals(universeUUID))
        .collect(Collectors.toList());
  }

  public static Backup get(UUID customerUUID, UUID backupUUID) {
    return find.query().where().idEq(backupUUID).eq("customer_uuid", customerUUID).findOne();
  }

  public static List<Backup> fetchAllBackupsByTaskUUID(UUID taskUUID) {
    return Backup.find.query().where().eq("task_uuid", taskUUID).findList();
  }

  public static Map<Customer, List<Backup>> getExpiredBackups() {
    // Get current timestamp.
    Date now = new Date();
    List<Backup> expiredBackups =
        Backup.find.query().where().lt("expiry", now).eq("state", BackupState.Completed).findList();

    Map<UUID, List<Backup>> expiredBackupsByCustomerUUID = new HashMap<>();
    for (Backup backup : expiredBackups) {
      expiredBackupsByCustomerUUID.putIfAbsent(backup.customerUUID, new ArrayList<>());
      expiredBackupsByCustomerUUID.get(backup.customerUUID).add(backup);
    }

    Map<Customer, List<Backup>> ret = new HashMap<>();
    expiredBackupsByCustomerUUID.forEach(
        (customerUUID, backups) -> {
          Customer customer = Customer.get(customerUUID);
          List<Backup> backupList =
              backups
                  .stream()
                  .filter(backup -> !Universe.isUniversePaused(backup.getBackupInfo().universeUUID))
                  .collect(Collectors.toList());
          ret.put(customer, backupList);
        });
    return ret;
  }

  public void transitionState(BackupState newState) {
    // We only allow state transition from InProgress to a valid state
    // Or completed to deleted state.
    if ((this.state == BackupState.InProgress && this.state != newState)
        || (this.state == BackupState.Completed && newState == BackupState.Deleted)
        || (this.state == BackupState.Completed && newState == BackupState.FailedToDelete)) {
      this.state = newState;
      save();
    } else {
      LOG.error("Ignored INVALID STATE TRANSITION  {} -> {}", state, newState);
    }
  }

  public static boolean existsStorageConfig(UUID customerConfigUUID) {
    List<Backup> backupList =
        find.query()
            .where()
            .or()
            .eq("state", BackupState.Completed)
            .eq("state", BackupState.InProgress)
            .endOr()
            .findList();
    backupList =
        backupList
            .stream()
            .filter(b -> b.getBackupInfo().storageConfigUUID.equals(customerConfigUUID))
            .collect(Collectors.toList());
    return backupList.size() != 0;
  }

  public static Set<Universe> getAssociatedUniverses(UUID configUUID) {
    Set<UUID> universeUUIDs = new HashSet<>();
    List<Backup> backupList =
        find.query().where().in("state", BackupState.Completed, BackupState.InProgress).findList();
    backupList =
        backupList
            .stream()
            .filter(
                b ->
                    b.getBackupInfo().storageConfigUUID.equals(configUUID)
                        && universeUUIDs.add(b.getBackupInfo().universeUUID))
            .collect(Collectors.toList());

    List<Schedule> scheduleList =
        Schedule.find
            .query()
            .where()
            .in("task_type", TaskType.BackupUniverse, TaskType.MultiTableBackup)
            .eq("status", "Active")
            .findList();
    scheduleList =
        scheduleList
            .stream()
            .filter(
                s ->
                    s.getTaskParams()
                            .path("storageConfigUUID")
                            .asText()
                            .equals(configUUID.toString())
                        && universeUUIDs.add(
                            UUID.fromString(s.getTaskParams().get("universeUUID").asText())))
            .collect(Collectors.toList());
    Set<Universe> universes = new HashSet<>();
    for (UUID universeUUID : universeUUIDs) {
      try {
        universes.add(Universe.getOrBadRequest(universeUUID));
      }
      // Backup is present but universe does no. We are ignoring such backups.
      catch (Exception e) {
      }
    }
    return universes;
  }
}<|MERGE_RESOLUTION|>--- conflicted
+++ resolved
@@ -75,13 +75,9 @@
   @DbJson
   private BackupTableParams backupInfo;
 
-<<<<<<< HEAD
   @ApiModelProperty(value = "Backup UUID", accessMode = READ_ONLY)
   @Column(unique = true)
   public UUID taskUUID;
-=======
-  @Column public UUID taskUUID;
->>>>>>> 7ccde652
 
   @ApiModelProperty(
       value = "Schedule UUID if this backup is taken from scheduling it",
