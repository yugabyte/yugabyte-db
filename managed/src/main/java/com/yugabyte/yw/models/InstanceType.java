--- conflicted
+++ resolved
@@ -54,10 +54,6 @@
   // as ebean currently doesn't support having @ManyToOne inside @EmbeddedId
   // insertable and updatable are set to false as actual updates
   // are taken care by providerUuid parameter in InstanceTypeKey
-<<<<<<< HEAD
-  @JsonBackReference
-=======
->>>>>>> cf276719
   @ManyToOne(optional = false)
   @JoinColumn(name = "provider_uuid", insertable = false, updatable = false)
   private Provider provider;
