--- conflicted
+++ resolved
@@ -25,10 +25,6 @@
   // as ebean currently doesn't support having @ManyToOne inside @EmbeddedId
   // insertable and updatable are set to false as actual updates
   // are taken care by providerUuid parameter in PriceComponentKey
-<<<<<<< HEAD
-  @JsonBackReference
-=======
->>>>>>> cf276719
   @ManyToOne(optional = false)
   @JoinColumn(name = "provider_uuid", insertable = false, updatable = false)
   private Provider provider;
