// Copyright (c) Yugabyte, Inc.
package com.yugabyte.yw.models;

import com.fasterxml.jackson.annotation.JsonIgnore;
import com.fasterxml.jackson.annotation.JsonManagedReference;
import com.fasterxml.jackson.annotation.JsonProperty;
import com.google.common.collect.ImmutableSet;
import com.yugabyte.yw.commissioner.Common;
import com.yugabyte.yw.commissioner.tasks.CloudBootstrap;
import com.yugabyte.yw.commissioner.tasks.CloudBootstrap.Params.PerRegionMetadata;
import com.yugabyte.yw.common.YWServiceException;
import io.ebean.Finder;
import io.ebean.Model;
import io.ebean.annotation.DbJson;
import io.swagger.annotations.ApiModelProperty;
import org.slf4j.Logger;
import org.slf4j.LoggerFactory;
import play.data.validation.Constraints;

import javax.persistence.*;
import java.util.*;

import static com.yugabyte.yw.models.helpers.CommonUtils.DEFAULT_YB_HOME_DIR;
import static com.yugabyte.yw.models.helpers.CommonUtils.maskConfigNew;
import static io.swagger.annotations.ApiModelProperty.AccessMode.READ_ONLY;
import static io.swagger.annotations.ApiModelProperty.AccessMode.READ_WRITE;
import static play.mvc.Http.Status.BAD_REQUEST;

@Table(uniqueConstraints = @UniqueConstraint(columnNames = {"customer_uuid", "name", "code"}))
@Entity
public class Provider extends Model {
  public static final Logger LOG = LoggerFactory.getLogger(Provider.class);
  private static final String TRANSIENT_PROPERTY_IN_MUTATE_API_REQUEST =
      "Transient property - only present in mutate API request";

  @ApiModelProperty(value = "Provide uuid", accessMode = READ_ONLY)
  @Id
  public UUID uuid;

  // TODO: Use Enum
  @Column(nullable = false)
  @ApiModelProperty(value = "Cloud Provider code", accessMode = READ_WRITE)
  @Constraints.Required()
  public String code;

  @Column(nullable = false)
  @ApiModelProperty(value = "Cloud Provider code", accessMode = READ_WRITE)
  @Constraints.Required()
  public String name;

  @Column(nullable = false, columnDefinition = "boolean default true")
  @ApiModelProperty(value = "Cloud Provider code", accessMode = READ_ONLY)
  public Boolean active = true;

  @Column(nullable = false)
  @ApiModelProperty(value = "Cloud Provider code", accessMode = READ_ONLY)
  public UUID customerUUID;

  public static final Set<String> HostedZoneEnabledProviders = ImmutableSet.of("aws", "azu");
  public static final Set<Common.CloudType> InstanceTagsEnabledProviders =
      ImmutableSet.of(Common.CloudType.aws, Common.CloudType.azu);

  @JsonIgnore
  public void setCustomerUuid(UUID id) {
    this.customerUUID = id;
  }

  @Column(nullable = false, columnDefinition = "TEXT")
  @DbJson
  private Map<String, String> config;

  @OneToMany(cascade = CascadeType.ALL)
  @JsonManagedReference(value = "provider-regions")
  public List<Region> regions;

  @JsonIgnore
  @OneToMany(mappedBy = "provider", cascade = CascadeType.ALL)
  public Set<InstanceType> instanceTypes;

  @JsonIgnore
  @OneToMany(mappedBy = "provider", cascade = CascadeType.ALL)
  public Set<PriceComponent> priceComponents;

  // Start Transient Properties
  // TODO: These are all transient fields for now. At present these are stored
  //  with CliudBootstrap params. We should move them to Provider and persist with
  //  Provider entity.

  // Custom keypair name to use when spinning up YB nodes.
  // Default: created and managed by YB.
  @Transient
  @ApiModelProperty(TRANSIENT_PROPERTY_IN_MUTATE_API_REQUEST)
  public String keyPairName = null;

  // Custom SSH private key component.
  // Default: created and managed by YB.
  @Transient
  @ApiModelProperty(TRANSIENT_PROPERTY_IN_MUTATE_API_REQUEST)
  public String sshPrivateKeyContent = null;

  // Custom SSH user to login to machines.
  // Default: created and managed by YB.
  @Transient
  @ApiModelProperty(TRANSIENT_PROPERTY_IN_MUTATE_API_REQUEST)
  public String sshUser = null;

  // Whether provider should use airgapped install.
  // Default: false.
  @Transient
  @ApiModelProperty(TRANSIENT_PROPERTY_IN_MUTATE_API_REQUEST)
  public boolean airGapInstall = false;

  // Port to open for connections on the instance.
  @Transient
  @ApiModelProperty(TRANSIENT_PROPERTY_IN_MUTATE_API_REQUEST)
  public Integer sshPort = 54422;

  @Transient
  @ApiModelProperty(TRANSIENT_PROPERTY_IN_MUTATE_API_REQUEST)
  public String hostVpcId = null;

  @Transient
  @ApiModelProperty(TRANSIENT_PROPERTY_IN_MUTATE_API_REQUEST)
  public String hostVpcRegion = null;

  @Transient
  @ApiModelProperty(TRANSIENT_PROPERTY_IN_MUTATE_API_REQUEST)
  public List<String> customHostCidrs = new ArrayList<>();
  // TODO(bogdan): only used/needed for GCP.

  @Transient
  @ApiModelProperty(TRANSIENT_PROPERTY_IN_MUTATE_API_REQUEST)
  public String destVpcId = null;

  // End Transient Properties

  @JsonProperty("config")
  public void setConfig(Map<String, String> configMap) {
<<<<<<< HEAD
    Map<String, String> currConfig = this.getConfig();
    for (String key : configMap.keySet()) {
      currConfig.put(key, configMap.get(key));
    }
    this.config = currConfig;
    this.save();
=======
    Map<String, String> newConfigMap = this.getConfig();
    newConfigMap.putAll(configMap);
    this.config = newConfigMap;
>>>>>>> d0d12779
  }

  @JsonProperty("config")
  public Map<String, String> getMaskedConfig() {
    return maskConfigNew(this.getConfig());
  }

  @JsonIgnore
  public Map<String, String> getConfig() {
    if (this.config == null) {
      return new HashMap<>();
    } else {
<<<<<<< HEAD
      return this.config;
=======
      return new HashMap<>(this.config);
>>>>>>> d0d12779
    }
  }

  @JsonIgnore
  public String getYbHome() {
    String ybHomeDir = this.getConfig().getOrDefault("YB_HOME_DIR", "");
    if (ybHomeDir.isEmpty()) {
      ybHomeDir = DEFAULT_YB_HOME_DIR;
    }
    return ybHomeDir;
  }

  /** Query Helper for Provider with uuid */
  public static final Finder<UUID, Provider> find = new Finder<UUID, Provider>(Provider.class) {};

  /**
   * Create a new Cloud Provider
   *
   * @param customerUUID, customer uuid
   * @param code, code of cloud provider
   * @param name, name of cloud provider
   * @return instance of cloud provider
   */
  public static Provider create(UUID customerUUID, Common.CloudType code, String name) {
    return create(customerUUID, code, name, new HashMap<>());
  }

  /**
   * Create a new Cloud Provider
   *
   * @param customerUUID, customer uuid
   * @param code, code of cloud provider
   * @param name, name of cloud provider
   * @param config, Map of cloud provider configuration
   * @return instance of cloud provider
   */
  public static Provider create(
      UUID customerUUID, Common.CloudType code, String name, Map<String, String> config) {
    return create(customerUUID, null, code, name, config);
  }

  public static Provider create(
      UUID customerUUID,
      UUID providerUUID,
      Common.CloudType code,
      String name,
      Map<String, String> config) {
    Provider provider = new Provider();
    provider.customerUUID = customerUUID;
    provider.uuid = providerUUID;
    provider.code = code.toString();
    provider.name = name;
    provider.setConfig(config);
    provider.save();
    return provider;
  }

  /**
   * Query provider based on customer uuid and provider uuid
   *
   * @param customerUUID, customer uuid
   * @param providerUUID, cloud provider uuid
   * @return instance of cloud provider.
   */
  public static Provider get(UUID customerUUID, UUID providerUUID) {
    return find.query().where().eq("customer_uuid", customerUUID).idEq(providerUUID).findOne();
  }

  public static Provider getOrBadRequest(UUID customerUUID, UUID providerUUID) {
    Provider provider = Provider.get(customerUUID, providerUUID);
    if (provider == null) {
      throw new YWServiceException(BAD_REQUEST, "Invalid Provider UUID: " + providerUUID);
    }
    return provider;
  }

  /**
   * Get all the providers for a given customer uuid
   *
   * @param customerUUID, customer uuid
   * @return list of cloud providers.
   */
  public static List<Provider> getAll(UUID customerUUID) {
    return find.query().where().eq("customer_uuid", customerUUID).findList();
  }

  /**
   * Get Provider by code for a given customer uuid. If there is multiple providers with the same
   * name, it will raise a exception.
   *
   * @param customerUUID
   * @param code
   * @return
   */
  public static List<Provider> get(UUID customerUUID, Common.CloudType code) {
    return find.query()
        .where()
        .eq("customer_uuid", customerUUID)
        .eq("code", code.toString())
        .findList();
  }

  /**
   * Get Provider by name, cloud for a given customer uuid. If there is multiple providers with the
   * same name, cloud will raise a exception.
   *
   * @param customerUUID
   * @param name
   * @param code
   * @return
   */
  public static Provider get(UUID customerUUID, String name, Common.CloudType code) {
    return find.query()
        .where()
        .eq("customer_uuid", customerUUID)
        .eq("name", name)
        .eq("code", code.toString())
        .findOne();
  }

  // Use get Or bad request
  @Deprecated
  public static Provider get(UUID providerUuid) {
    return find.byId(providerUuid);
  }

  public static Provider getOrBadRequest(UUID providerUuid) {
    Provider provider = find.byId(providerUuid);
    if (provider == null)
      throw new YWServiceException(BAD_REQUEST, "Cannot find universe " + providerUuid);
    return provider;
  }

  public String getHostedZoneId() {
    return getConfig().getOrDefault("HOSTED_ZONE_ID", getConfig().get("AWS_HOSTED_ZONE_ID"));
  }

  public String getHostedZoneName() {
    return getConfig().getOrDefault("HOSTED_ZONE_NAME", getConfig().get("AWS_HOSTED_ZONE_NAME"));
  }

  /**
   * Get all Providers by code without customer uuid.
   *
   * @param code
   * @return
   */
  public static List<Provider> getByCode(String code) {
    return find.query().where().eq("code", code).findList();
  }

  // Update host zone.
  public void updateHostedZone(String hostedZoneId, String hostedZoneName) {
    Map<String, String> currentProviderConfig = getConfig();
    currentProviderConfig.put("HOSTED_ZONE_ID", hostedZoneId);
    currentProviderConfig.put("HOSTED_ZONE_NAME", hostedZoneName);
    this.setConfig(currentProviderConfig);
    this.save();
  }

  // Used for GCP providers to pass down region information. Currently maps regions to
  // their subnets. Only user-input fields should be retrieved here (e.g. zones should
  // not be included for GCP because they're generated from devops).
  @JsonIgnore
  public CloudBootstrap.Params getCloudParams() {
    CloudBootstrap.Params newParams = new CloudBootstrap.Params();
    newParams.perRegionMetadata = new HashMap<>();
    if (!this.code.equals(Common.CloudType.gcp.toString())) {
      return newParams;
    }

    List<Region> regions = Region.getByProvider(this.uuid);
    if (regions == null || regions.isEmpty()) {
      return newParams;
    }

    for (Region r : regions) {
      List<AvailabilityZone> zones = AvailabilityZone.getAZsForRegion(r.uuid);
      if (zones == null || zones.isEmpty()) {
        continue;
      }
      PerRegionMetadata regionData = new PerRegionMetadata();
      // For GCP, a subnet is assigned to each region, so we only need the first zone's subnet.
      regionData.subnetId = zones.get(0).subnet;
      newParams.perRegionMetadata.put(r.code, regionData);
    }
    return newParams;
  }
}<|MERGE_RESOLUTION|>--- conflicted
+++ resolved
@@ -136,18 +136,12 @@
 
   @JsonProperty("config")
   public void setConfig(Map<String, String> configMap) {
-<<<<<<< HEAD
     Map<String, String> currConfig = this.getConfig();
     for (String key : configMap.keySet()) {
       currConfig.put(key, configMap.get(key));
     }
     this.config = currConfig;
     this.save();
-=======
-    Map<String, String> newConfigMap = this.getConfig();
-    newConfigMap.putAll(configMap);
-    this.config = newConfigMap;
->>>>>>> d0d12779
   }
 
   @JsonProperty("config")
@@ -160,11 +154,7 @@
     if (this.config == null) {
       return new HashMap<>();
     } else {
-<<<<<<< HEAD
       return this.config;
-=======
-      return new HashMap<>(this.config);
->>>>>>> d0d12779
     }
   }
 
