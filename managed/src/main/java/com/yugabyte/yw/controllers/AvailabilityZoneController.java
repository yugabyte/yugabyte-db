--- conflicted
+++ resolved
@@ -85,11 +85,7 @@
    * @param azUUID AvailabilityZone UUID
    * @return JSON response on whether or not delete region was successful or not.
    */
-<<<<<<< HEAD
-  @ApiOperation(value = "deleteAZ", response = Object.class, nickname = "deleteAZ")
-=======
-  @ApiOperation(value = "deleteAZ", response = YWResults.YWSuccess.class)
->>>>>>> 2c5b27e0
+  @ApiOperation(value = "deleteAZ", response = YWResults.YWSuccess.class, nickname = "deleteAZ")
   public Result delete(UUID customerUUID, UUID providerUUID, UUID regionUUID, UUID azUUID) {
     Region.getOrBadRequest(customerUUID, providerUUID, regionUUID);
     AvailabilityZone az = AvailabilityZone.getByRegionOrBadRequest(azUUID, regionUUID);
