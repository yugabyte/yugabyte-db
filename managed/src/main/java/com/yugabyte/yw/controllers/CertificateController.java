package com.yugabyte.yw.controllers;

import com.google.inject.Inject;

import com.yugabyte.yw.common.ApiResponse;
import com.yugabyte.yw.common.CertificateHelper;
import com.yugabyte.yw.common.ValidatingFormFactory;
import com.yugabyte.yw.common.YWServiceException;
import com.yugabyte.yw.forms.YWSuccess;
import com.yugabyte.yw.models.Audit;
import com.yugabyte.yw.models.CertificateInfo;
import com.yugabyte.yw.models.Customer;
import com.yugabyte.yw.forms.CertificateParams;
import com.yugabyte.yw.forms.ClientCertParams;

import com.fasterxml.jackson.databind.JsonNode;
import com.fasterxml.jackson.databind.node.ObjectNode;

import java.io.IOException;
import java.security.InvalidKeyException;
import java.security.NoSuchAlgorithmException;
import java.security.NoSuchProviderException;
import java.security.SignatureException;
import java.security.cert.CertificateException;

import org.bouncycastle.operator.OperatorCreationException;
import org.slf4j.Logger;
import org.slf4j.LoggerFactory;

import play.mvc.Result;
import play.data.Form;
import play.libs.Json;

import java.util.Date;
import java.util.List;
import java.util.UUID;

public class CertificateController extends AuthenticatedController {
  public static final Logger LOG = LoggerFactory.getLogger(CertificateController.class);

  @Inject
  play.Configuration appConfig;

  @Inject
  ValidatingFormFactory formFactory;
  
  public Result upload(UUID customerUUID) {
    Customer.getOrBadRequest(customerUUID);
    Form<CertificateParams> formData = formFactory.getFormDataOrBadRequest(CertificateParams.class);
    
    Date certStart = new Date(formData.get().certStart);
    Date certExpiry = new Date(formData.get().certExpiry);
    String label = formData.get().label;
    CertificateInfo.Type certType = formData.get().certType;
    String certContent = formData.get().certContent;
    String keyContent = formData.get().keyContent;
    CertificateParams.CustomCertInfo customCertInfo = formData.get().customCertInfo;
    if (certType == CertificateInfo.Type.SelfSigned) {
      if (certContent == null || keyContent == null) {
        throw new YWServiceException(BAD_REQUEST, "Certificate or Keyfile can't be null.");
      }
    } else {
      if (customCertInfo == null) {
        throw new YWServiceException(BAD_REQUEST, "Custom Cert Info must be provided.");
      } else if (customCertInfo.nodeCertPath == null || customCertInfo.nodeKeyPath == null ||
                 customCertInfo.rootCertPath == null) {
        throw new YWServiceException(BAD_REQUEST, "Custom Cert Paths can't be empty.");
      }
    }
    LOG.info("CertificateController: upload cert label {}, type {}", label, certType);
<<<<<<< HEAD
    UUID certUUID = CertificateHelper.uploadRootCA(
                      label, customerUUID, appConfig.getString("yb.storage.path"),
                      certContent, keyContent, certStart, certExpiry, certType,
                      customCertInfo
                    );
    Audit.createAuditEntry(ctx(), request(), Json.toJson(formData.data()));
    return ApiResponse.success(certUUID);
=======
    try {
      UUID certUUID = CertificateHelper.uploadRootCA(
                        label, customerUUID, appConfig.getString("yb.storage.path"),
                        certContent, keyContent, certStart, certExpiry, certType,
                        customCertInfo
                      );
      auditService().createAuditEntry(ctx(), request(), Json.toJson(formData.data()));
      return ApiResponse.success(certUUID);
    } catch (Exception e) {
      LOG.error("Could not upload certs for customer {}", customerUUID, e);
      return ApiResponse.error(BAD_REQUEST, e.getMessage());
    }
>>>>>>> e58260dd
  }

  public Result getClientCert(UUID customerUUID, UUID rootCA) {
    Form<ClientCertParams> formData = formFactory.getFormDataOrBadRequest(ClientCertParams.class);
    Customer.getOrBadRequest(customerUUID);
    Long certTimeMillis = formData.get().certStart;
    Long certExpiryMillis = formData.get().certExpiry;
    Date certStart = certTimeMillis != 0L ? new Date(certTimeMillis) : null;
    Date certExpiry = certExpiryMillis != 0L ? new Date(certExpiryMillis) : null;

<<<<<<< HEAD
    JsonNode result = CertificateHelper.createClientCertificate(
        rootCA, null, formData.get().username, certStart, certExpiry);
    Audit.createAuditEntry(ctx(), request(), Json.toJson(formData.data()));
    return ApiResponse.success(result);
  }

  public Result getRootCert(UUID customerUUID, UUID rootCA) {
    Customer.getOrBadRequest(customerUUID);
    CertificateInfo.getOrBadRequest(rootCA, customerUUID);

    String certContents = CertificateHelper.getCertPEMFileContents(rootCA);
    Audit.createAuditEntry(ctx(), request());
    ObjectNode result = Json.newObject();
    result.put(CertificateHelper.ROOT_CERT, certContents);
    return ApiResponse.success(result);
=======
    try {
      JsonNode result = CertificateHelper.createClientCertificate(
          rootCA, null, formData.get().username, certStart, certExpiry);
      auditService().createAuditEntry(ctx(), request(), Json.toJson(formData.data()));
      return ApiResponse.success(result);
    } catch (Exception e) {
      LOG.error(
        "Error generating client cert for customer {} rootCA {}",
        customerUUID, rootCA, e
      );
      return ApiResponse.error(INTERNAL_SERVER_ERROR, "Couldn't generate client cert.");
    }
  }

  public Result getRootCert(UUID customerUUID, UUID rootCA) {
    if (Customer.get(customerUUID) == null) {
      return ApiResponse.error(BAD_REQUEST, "Invalid Customer UUID: " + customerUUID);
    }
    if (CertificateInfo.get(rootCA) == null) {
      return ApiResponse.error(BAD_REQUEST, "Invalid Cert ID: " + rootCA);
    }
    if (!CertificateInfo.get(rootCA).customerUUID.equals(customerUUID)) {
      return ApiResponse.error(BAD_REQUEST, "Certificate doesn't belong to customer");
    }
    try {
      String certContents = CertificateHelper.getCertPEMFileContents(rootCA);
      auditService().createAuditEntry(ctx(), request());
      ObjectNode result = Json.newObject();
      result.put(CertificateHelper.ROOT_CERT, certContents);
      return ApiResponse.success(result);
    } catch (Exception e) {
      LOG.error("Could not get root cert {} for customer {}", rootCA, customerUUID, e);
      return ApiResponse.error(INTERNAL_SERVER_ERROR, "Couldn't fetch root cert.");
    }
>>>>>>> e58260dd
  }

  public Result list(UUID customerUUID) {
    List<CertificateInfo> certs = CertificateInfo.getAll(customerUUID);
    return ApiResponse.success(certs);
  }

  public Result get(UUID customerUUID, String label) {
    CertificateInfo cert = CertificateInfo.getOrBadRequest(label);
    return ApiResponse.success(cert.uuid);
  }

  public Result delete(UUID customerUUID, UUID reqCertUUID) {
<<<<<<< HEAD
    CertificateInfo.delete(reqCertUUID, customerUUID);

    Audit.createAuditEntry(ctx(), request());
    return ApiResponse.success("Successfully deleted the certificate:" + reqCertUUID);
=======
    CertificateInfo certificate = CertificateInfo.get(reqCertUUID);
    if (certificate == null) {
      return ApiResponse.error(BAD_REQUEST, "Invalid certificate.");
    }
    if (!certificate.customerUUID.equals(customerUUID)) {
      return ApiResponse.error(BAD_REQUEST, "Certificate doesn't belong to customer");
    }
    if (!certificate.getInUse()) {
      if (certificate.delete()) {
        auditService().createAuditEntry(ctx(), request());
        LOG.info("Successfully deleted the certificate:" + reqCertUUID);
        return YWSuccess.asResult();
      } else {
        return ApiResponse.error(INTERNAL_SERVER_ERROR, "Unable to delete the Certificate");
      }
    } else {
      return ApiResponse.error(BAD_REQUEST, "The certificate is in use.");
    }
>>>>>>> e58260dd
  }

  public Result updateEmptyCustomCert(UUID customerUUID, UUID rootCA) {
    Form<CertificateParams> formData = formFactory.getFormDataOrBadRequest(
        CertificateParams.class);
    Customer.getOrBadRequest(customerUUID);
    CertificateInfo certificate = CertificateInfo.getOrBadRequest(rootCA, customerUUID);
    CertificateParams.CustomCertInfo customCertInfo = formData.get().customCertInfo;
    certificate.setCustomCertInfo(customCertInfo, rootCA, customerUUID);
    return ApiResponse.success(certificate);
  }
}<|MERGE_RESOLUTION|>--- conflicted
+++ resolved
@@ -68,28 +68,13 @@
       }
     }
     LOG.info("CertificateController: upload cert label {}, type {}", label, certType);
-<<<<<<< HEAD
     UUID certUUID = CertificateHelper.uploadRootCA(
                       label, customerUUID, appConfig.getString("yb.storage.path"),
                       certContent, keyContent, certStart, certExpiry, certType,
                       customCertInfo
                     );
-    Audit.createAuditEntry(ctx(), request(), Json.toJson(formData.data()));
+    auditService().createAuditEntry(ctx(), request(), Json.toJson(formData.data()));
     return ApiResponse.success(certUUID);
-=======
-    try {
-      UUID certUUID = CertificateHelper.uploadRootCA(
-                        label, customerUUID, appConfig.getString("yb.storage.path"),
-                        certContent, keyContent, certStart, certExpiry, certType,
-                        customCertInfo
-                      );
-      auditService().createAuditEntry(ctx(), request(), Json.toJson(formData.data()));
-      return ApiResponse.success(certUUID);
-    } catch (Exception e) {
-      LOG.error("Could not upload certs for customer {}", customerUUID, e);
-      return ApiResponse.error(BAD_REQUEST, e.getMessage());
-    }
->>>>>>> e58260dd
   }
 
   public Result getClientCert(UUID customerUUID, UUID rootCA) {
@@ -100,10 +85,9 @@
     Date certStart = certTimeMillis != 0L ? new Date(certTimeMillis) : null;
     Date certExpiry = certExpiryMillis != 0L ? new Date(certExpiryMillis) : null;
 
-<<<<<<< HEAD
     JsonNode result = CertificateHelper.createClientCertificate(
         rootCA, null, formData.get().username, certStart, certExpiry);
-    Audit.createAuditEntry(ctx(), request(), Json.toJson(formData.data()));
+    auditService().createAuditEntry(ctx(), request(), Json.toJson(formData.data()));
     return ApiResponse.success(result);
   }
 
@@ -112,46 +96,10 @@
     CertificateInfo.getOrBadRequest(rootCA, customerUUID);
 
     String certContents = CertificateHelper.getCertPEMFileContents(rootCA);
-    Audit.createAuditEntry(ctx(), request());
+    auditService().createAuditEntry(ctx(), request());
     ObjectNode result = Json.newObject();
     result.put(CertificateHelper.ROOT_CERT, certContents);
     return ApiResponse.success(result);
-=======
-    try {
-      JsonNode result = CertificateHelper.createClientCertificate(
-          rootCA, null, formData.get().username, certStart, certExpiry);
-      auditService().createAuditEntry(ctx(), request(), Json.toJson(formData.data()));
-      return ApiResponse.success(result);
-    } catch (Exception e) {
-      LOG.error(
-        "Error generating client cert for customer {} rootCA {}",
-        customerUUID, rootCA, e
-      );
-      return ApiResponse.error(INTERNAL_SERVER_ERROR, "Couldn't generate client cert.");
-    }
-  }
-
-  public Result getRootCert(UUID customerUUID, UUID rootCA) {
-    if (Customer.get(customerUUID) == null) {
-      return ApiResponse.error(BAD_REQUEST, "Invalid Customer UUID: " + customerUUID);
-    }
-    if (CertificateInfo.get(rootCA) == null) {
-      return ApiResponse.error(BAD_REQUEST, "Invalid Cert ID: " + rootCA);
-    }
-    if (!CertificateInfo.get(rootCA).customerUUID.equals(customerUUID)) {
-      return ApiResponse.error(BAD_REQUEST, "Certificate doesn't belong to customer");
-    }
-    try {
-      String certContents = CertificateHelper.getCertPEMFileContents(rootCA);
-      auditService().createAuditEntry(ctx(), request());
-      ObjectNode result = Json.newObject();
-      result.put(CertificateHelper.ROOT_CERT, certContents);
-      return ApiResponse.success(result);
-    } catch (Exception e) {
-      LOG.error("Could not get root cert {} for customer {}", rootCA, customerUUID, e);
-      return ApiResponse.error(INTERNAL_SERVER_ERROR, "Couldn't fetch root cert.");
-    }
->>>>>>> e58260dd
   }
 
   public Result list(UUID customerUUID) {
@@ -165,31 +113,10 @@
   }
 
   public Result delete(UUID customerUUID, UUID reqCertUUID) {
-<<<<<<< HEAD
     CertificateInfo.delete(reqCertUUID, customerUUID);
-
-    Audit.createAuditEntry(ctx(), request());
-    return ApiResponse.success("Successfully deleted the certificate:" + reqCertUUID);
-=======
-    CertificateInfo certificate = CertificateInfo.get(reqCertUUID);
-    if (certificate == null) {
-      return ApiResponse.error(BAD_REQUEST, "Invalid certificate.");
-    }
-    if (!certificate.customerUUID.equals(customerUUID)) {
-      return ApiResponse.error(BAD_REQUEST, "Certificate doesn't belong to customer");
-    }
-    if (!certificate.getInUse()) {
-      if (certificate.delete()) {
-        auditService().createAuditEntry(ctx(), request());
-        LOG.info("Successfully deleted the certificate:" + reqCertUUID);
-        return YWSuccess.asResult();
-      } else {
-        return ApiResponse.error(INTERNAL_SERVER_ERROR, "Unable to delete the Certificate");
-      }
-    } else {
-      return ApiResponse.error(BAD_REQUEST, "The certificate is in use.");
-    }
->>>>>>> e58260dd
+    auditService().createAuditEntry(ctx(), request());
+    LOG.info("Successfully deleted the certificate:" + reqCertUUID);
+    return YWSuccess.asResult();
   }
 
   public Result updateEmptyCustomCert(UUID customerUUID, UUID rootCA) {
