package com.yugabyte.yw.controllers;

import com.google.inject.Inject;

import com.yugabyte.yw.common.ApiResponse;
import com.yugabyte.yw.common.CertificateHelper;
<<<<<<< HEAD
import com.yugabyte.yw.common.ValidatingFormFactory;
import com.yugabyte.yw.common.YWServiceException;
=======
import com.yugabyte.yw.forms.YWSuccess;
>>>>>>> d96c316b
import com.yugabyte.yw.models.Audit;
import com.yugabyte.yw.models.CertificateInfo;
import com.yugabyte.yw.models.Customer;
import com.yugabyte.yw.forms.CertificateParams;
import com.yugabyte.yw.forms.ClientCertParams;

import com.fasterxml.jackson.databind.JsonNode;
import com.fasterxml.jackson.databind.node.ObjectNode;

import java.io.IOException;
import java.security.InvalidKeyException;
import java.security.NoSuchAlgorithmException;
import java.security.NoSuchProviderException;
import java.security.SignatureException;
import java.security.cert.CertificateException;

import org.bouncycastle.operator.OperatorCreationException;
import org.slf4j.Logger;
import org.slf4j.LoggerFactory;

import play.mvc.Result;
import play.data.Form;
import play.libs.Json;

import java.util.Date;
import java.util.List;
import java.util.UUID;

public class CertificateController extends AuthenticatedController {
  public static final Logger LOG = LoggerFactory.getLogger(CertificateController.class);

  @Inject
  play.Configuration appConfig;

  @Inject
  ValidatingFormFactory formFactory;
  
  public Result upload(UUID customerUUID) {
    Customer.getOrBadRequest(customerUUID);
    Form<CertificateParams> formData = formFactory.getFormDataOrBadRequest(CertificateParams.class);
    
    Date certStart = new Date(formData.get().certStart);
    Date certExpiry = new Date(formData.get().certExpiry);
    String label = formData.get().label;
    CertificateInfo.Type certType = formData.get().certType;
    String certContent = formData.get().certContent;
    String keyContent = formData.get().keyContent;
    CertificateParams.CustomCertInfo customCertInfo = formData.get().customCertInfo;
    if (certType == CertificateInfo.Type.SelfSigned) {
      if (certContent == null || keyContent == null) {
        throw new YWServiceException(BAD_REQUEST, "Certificate or Keyfile can't be null.");
      }
    } else {
      if (customCertInfo == null) {
        throw new YWServiceException(BAD_REQUEST, "Custom Cert Info must be provided.");
      } else if (customCertInfo.nodeCertPath == null || customCertInfo.nodeKeyPath == null ||
                 customCertInfo.rootCertPath == null) {
        throw new YWServiceException(BAD_REQUEST, "Custom Cert Paths can't be empty.");
      }
    }
    LOG.info("CertificateController: upload cert label {}, type {}", label, certType);
    UUID certUUID = CertificateHelper.uploadRootCA(
                      label, customerUUID, appConfig.getString("yb.storage.path"),
                      certContent, keyContent, certStart, certExpiry, certType,
                      customCertInfo
                    );
    Audit.createAuditEntry(ctx(), request(), Json.toJson(formData.data()));
    return ApiResponse.success(certUUID);
  }

  public Result getClientCert(UUID customerUUID, UUID rootCA) {
    Form<ClientCertParams> formData = formFactory.getFormDataOrBadRequest(ClientCertParams.class);
    Customer.getOrBadRequest(customerUUID);
    Long certTimeMillis = formData.get().certStart;
    Long certExpiryMillis = formData.get().certExpiry;
    Date certStart = certTimeMillis != 0L ? new Date(certTimeMillis) : null;
    Date certExpiry = certExpiryMillis != 0L ? new Date(certExpiryMillis) : null;

<<<<<<< HEAD
    JsonNode result = CertificateHelper.createClientCertificate(
        rootCA, null, formData.get().username, certStart, certExpiry);
    Audit.createAuditEntry(ctx(), request(), Json.toJson(formData.data()));
    return ApiResponse.success(result);
=======
    try {
      JsonNode result = CertificateHelper.createClientCertificate(
          rootCA, null, formData.get().username, certStart, certExpiry);
      Audit.createAuditEntry(ctx(), request(), Json.toJson(formData.data()));
      return ApiResponse.success(result);
    } catch (Exception e) {
      LOG.error(
        "Error generating client cert for customer {} rootCA {}",
        customerUUID, rootCA, e
      );
      return ApiResponse.error(INTERNAL_SERVER_ERROR, "Couldn't generate client cert.");
    }
>>>>>>> d96c316b
  }

  public Result getRootCert(UUID customerUUID, UUID rootCA) {
    Customer.getOrBadRequest(customerUUID);
    CertificateInfo.getOrBadRequest(rootCA, customerUUID);

    String certContents = CertificateHelper.getCertPEMFileContents(rootCA);
    Audit.createAuditEntry(ctx(), request());
    ObjectNode result = Json.newObject();
    result.put(CertificateHelper.ROOT_CERT, certContents);
    return ApiResponse.success(result);
  }

  public Result list(UUID customerUUID) {
    List<CertificateInfo> certs = CertificateInfo.getAll(customerUUID);
    return ApiResponse.success(certs);
  }

  public Result get(UUID customerUUID, String label) {
    CertificateInfo cert = CertificateInfo.getOrBadRequest(label);
    return ApiResponse.success(cert.uuid);
  }

  public Result delete(UUID customerUUID, UUID reqCertUUID) {
<<<<<<< HEAD
    CertificateInfo.delete(reqCertUUID, customerUUID);

    Audit.createAuditEntry(ctx(), request());
    return ApiResponse.success();
=======
    CertificateInfo certificate = CertificateInfo.get(reqCertUUID);
    if (certificate == null) {
      return ApiResponse.error(BAD_REQUEST, "Invalid certificate.");
    }
    if (!certificate.customerUUID.equals(customerUUID)) {
      return ApiResponse.error(BAD_REQUEST, "Certificate doesn't belong to customer");
    }
    if (!certificate.getInUse()) {
      if (certificate.delete()) {
        Audit.createAuditEntry(ctx(), request());
        LOG.info("Successfully deleted the certificate:" + reqCertUUID);
        return YWSuccess.asResult();
      } else {
        return ApiResponse.error(INTERNAL_SERVER_ERROR, "Unable to delete the Certificate");
      }
    } else {
      return ApiResponse.error(BAD_REQUEST, "The certificate is in use.");
    }
>>>>>>> d96c316b
  }

  public Result updateEmptyCustomCert(UUID customerUUID, UUID rootCA) {
    Form<CertificateParams> formData = formFactory.getFormDataOrBadRequest(
        CertificateParams.class);
    Customer.getOrBadRequest(customerUUID);
    CertificateInfo certificate = CertificateInfo.getOrBadRequest(rootCA, customerUUID);
    CertificateParams.CustomCertInfo customCertInfo = formData.get().customCertInfo;
    certificate.setCustomCertInfo(customCertInfo, rootCA, customerUUID);
    return ApiResponse.success(certificate);
  }
}<|MERGE_RESOLUTION|>--- conflicted
+++ resolved
@@ -4,12 +4,9 @@
 
 import com.yugabyte.yw.common.ApiResponse;
 import com.yugabyte.yw.common.CertificateHelper;
-<<<<<<< HEAD
 import com.yugabyte.yw.common.ValidatingFormFactory;
 import com.yugabyte.yw.common.YWServiceException;
-=======
 import com.yugabyte.yw.forms.YWSuccess;
->>>>>>> d96c316b
 import com.yugabyte.yw.models.Audit;
 import com.yugabyte.yw.models.CertificateInfo;
 import com.yugabyte.yw.models.Customer;
@@ -88,25 +85,10 @@
     Date certStart = certTimeMillis != 0L ? new Date(certTimeMillis) : null;
     Date certExpiry = certExpiryMillis != 0L ? new Date(certExpiryMillis) : null;
 
-<<<<<<< HEAD
     JsonNode result = CertificateHelper.createClientCertificate(
         rootCA, null, formData.get().username, certStart, certExpiry);
     Audit.createAuditEntry(ctx(), request(), Json.toJson(formData.data()));
     return ApiResponse.success(result);
-=======
-    try {
-      JsonNode result = CertificateHelper.createClientCertificate(
-          rootCA, null, formData.get().username, certStart, certExpiry);
-      Audit.createAuditEntry(ctx(), request(), Json.toJson(formData.data()));
-      return ApiResponse.success(result);
-    } catch (Exception e) {
-      LOG.error(
-        "Error generating client cert for customer {} rootCA {}",
-        customerUUID, rootCA, e
-      );
-      return ApiResponse.error(INTERNAL_SERVER_ERROR, "Couldn't generate client cert.");
-    }
->>>>>>> d96c316b
   }
 
   public Result getRootCert(UUID customerUUID, UUID rootCA) {
@@ -131,31 +113,10 @@
   }
 
   public Result delete(UUID customerUUID, UUID reqCertUUID) {
-<<<<<<< HEAD
     CertificateInfo.delete(reqCertUUID, customerUUID);
 
     Audit.createAuditEntry(ctx(), request());
     return ApiResponse.success();
-=======
-    CertificateInfo certificate = CertificateInfo.get(reqCertUUID);
-    if (certificate == null) {
-      return ApiResponse.error(BAD_REQUEST, "Invalid certificate.");
-    }
-    if (!certificate.customerUUID.equals(customerUUID)) {
-      return ApiResponse.error(BAD_REQUEST, "Certificate doesn't belong to customer");
-    }
-    if (!certificate.getInUse()) {
-      if (certificate.delete()) {
-        Audit.createAuditEntry(ctx(), request());
-        LOG.info("Successfully deleted the certificate:" + reqCertUUID);
-        return YWSuccess.asResult();
-      } else {
-        return ApiResponse.error(INTERNAL_SERVER_ERROR, "Unable to delete the Certificate");
-      }
-    } else {
-      return ApiResponse.error(BAD_REQUEST, "The certificate is in use.");
-    }
->>>>>>> d96c316b
   }
 
   public Result updateEmptyCustomCert(UUID customerUUID, UUID rootCA) {
