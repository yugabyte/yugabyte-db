package com.yugabyte.yw.controllers;

import com.fasterxml.jackson.databind.JsonNode;
import com.fasterxml.jackson.databind.node.ObjectNode;
import com.google.inject.Inject;
import com.yugabyte.yw.common.CertificateDetails;
import com.yugabyte.yw.common.CertificateHelper;
import com.yugabyte.yw.common.YWServiceException;
import com.yugabyte.yw.common.config.RuntimeConfigFactory;
import com.yugabyte.yw.forms.CertificateParams;
import com.yugabyte.yw.forms.ClientCertParams;
import com.yugabyte.yw.forms.YWResults.YWError;
import com.yugabyte.yw.forms.YWResults;
import com.yugabyte.yw.models.CertificateInfo;
import com.yugabyte.yw.models.Customer;
<<<<<<< HEAD
import io.swagger.annotations.*;
=======
import io.swagger.annotations.Api;
import io.swagger.annotations.ApiImplicitParam;
import io.swagger.annotations.ApiImplicitParams;
import io.swagger.annotations.ApiOperation;
import io.swagger.annotations.ApiResponses;
import io.swagger.annotations.Authorization;

>>>>>>> 2c5b27e0
import org.slf4j.Logger;
import org.slf4j.LoggerFactory;
import play.data.Form;
import play.libs.Json;
import play.mvc.Result;

import java.util.Date;
import java.util.List;
import java.util.UUID;

@Api(
<<<<<<< HEAD
    value = "Certificate",
=======
    value = "Certificate Info",
>>>>>>> 2c5b27e0
    authorizations = @Authorization(AbstractPlatformController.API_KEY_AUTH))
public class CertificateController extends AuthenticatedController {
  public static final Logger LOG = LoggerFactory.getLogger(CertificateController.class);
  @Inject private RuntimeConfigFactory runtimeConfigFactory;

  @ApiOperation(value = "restore Backups", response = UUID.class)
  @ApiImplicitParams(
      @ApiImplicitParam(
          name = "certificate",
          value = "certificate params of the backup to be restored",
          paramType = "body",
          dataType = "com.yugabyte.yw.forms.CertificateParams",
          required = true))
  public Result upload(UUID customerUUID) {
    Customer.getOrBadRequest(customerUUID);
    Form<CertificateParams> formData = formFactory.getFormDataOrBadRequest(CertificateParams.class);

    Date certStart = new Date(formData.get().certStart);
    Date certExpiry = new Date(formData.get().certExpiry);
    String label = formData.get().label;
    CertificateInfo.Type certType = formData.get().certType;
    String certContent = formData.get().certContent;
    String keyContent = formData.get().keyContent;
    CertificateParams.CustomCertInfo customCertInfo = formData.get().customCertInfo;
    CertificateParams.CustomServerCertData customServerCertData =
        formData.get().customServerCertData;
    switch (certType) {
      case SelfSigned:
        {
          if (certContent == null || keyContent == null) {
            throw new YWServiceException(BAD_REQUEST, "Certificate or Keyfile can't be null.");
          }
          break;
        }
      case CustomCertHostPath:
        {
          if (customCertInfo == null) {
            throw new YWServiceException(BAD_REQUEST, "Custom Cert Info must be provided.");
          } else if (customCertInfo.nodeCertPath == null
              || customCertInfo.nodeKeyPath == null
              || customCertInfo.rootCertPath == null) {
            throw new YWServiceException(BAD_REQUEST, "Custom Cert Paths can't be empty.");
          }
          break;
        }
      case CustomServerCert:
        {
          if (customServerCertData == null) {
            throw new YWServiceException(BAD_REQUEST, "Custom Server Cert Info must be provided.");
          } else if (customServerCertData.serverCertContent == null
              || customServerCertData.serverKeyContent == null) {
            throw new YWServiceException(
                BAD_REQUEST, "Custom Server Cert and Key content can't be empty.");
          }
          break;
        }
      default:
        {
          throw new YWServiceException(BAD_REQUEST, "certType should be valid.");
        }
    }
    LOG.info("CertificateController: upload cert label {}, type {}", label, certType);
    UUID certUUID =
        CertificateHelper.uploadRootCA(
            label,
            customerUUID,
            runtimeConfigFactory.staticApplicationConf().getString("yb.storage.path"),
            certContent,
            keyContent,
            certStart,
            certExpiry,
            certType,
            customCertInfo,
            customServerCertData);
    auditService().createAuditEntry(ctx(), request(), Json.toJson(formData.data()));
    return YWResults.withData(certUUID);
  }

  @ApiOperation(value = "post certificate info", response = CertificateDetails.class)
  @ApiImplicitParams(
      @ApiImplicitParam(
          name = "certificate",
          value = "post certificate info",
          paramType = "body",
          dataType = "com.yugabyte.yw.forms.ClientCertParams",
          required = true))
  public Result getClientCert(UUID customerUUID, UUID rootCA) {
    Form<ClientCertParams> formData = formFactory.getFormDataOrBadRequest(ClientCertParams.class);
    Customer.getOrBadRequest(customerUUID);
    long certTimeMillis = formData.get().certStart;
    long certExpiryMillis = formData.get().certExpiry;
    Date certStart = certTimeMillis != 0L ? new Date(certTimeMillis) : null;
    Date certExpiry = certExpiryMillis != 0L ? new Date(certExpiryMillis) : null;

    CertificateDetails result =
        CertificateHelper.createClientCertificate(
            rootCA, null, formData.get().username, certStart, certExpiry);
    auditService().createAuditEntry(ctx(), request(), Json.toJson(formData.data()));
    return YWResults.withData(result);
  }

  @ApiOperation(value = "get root certificate", response = JsonNode.class)
  public Result getRootCert(UUID customerUUID, UUID rootCA) {
    Customer.getOrBadRequest(customerUUID);
    CertificateInfo.getOrBadRequest(rootCA, customerUUID);

    String certContents = CertificateHelper.getCertPEMFileContents(rootCA);
    auditService().createAuditEntry(ctx(), request());
    ObjectNode result = Json.newObject();
    result.put(CertificateHelper.ROOT_CERT, certContents);
    return YWResults.withRawData(result);
  }

<<<<<<< HEAD
  @ApiOperation(value = "getListOfCertificate", nickname = "getListOfCertificate")
=======
  @ApiOperation(
      value = "list Certificates for a specific customer",
      response = CertificateInfo.class,
      responseContainer = "List")
  @ApiResponses(
      @io.swagger.annotations.ApiResponse(
          code = 500,
          message = "If there was a server or database issue when listing the regions",
          response = YWError.class))
>>>>>>> 2c5b27e0
  public Result list(UUID customerUUID) {
    List<CertificateInfo> certs = CertificateInfo.getAll(customerUUID);
    return YWResults.withData(certs);
  }

<<<<<<< HEAD
  @ApiOperation(value = "getListOfCertificate", nickname = "getCertificate")
=======
  @ApiOperation(value = "get certificate UUID", response = UUID.class)
>>>>>>> 2c5b27e0
  public Result get(UUID customerUUID, String label) {
    CertificateInfo cert = CertificateInfo.getOrBadRequest(label);
    return YWResults.withData(cert.uuid);
  }

<<<<<<< HEAD
  @ApiOperation(value = "deleteCertificate", nickname = "deleteCertificate")
=======
  @ApiOperation(value = "delete certificate", response = YWResults.YWSuccess.class)
>>>>>>> 2c5b27e0
  public Result delete(UUID customerUUID, UUID reqCertUUID) {
    CertificateInfo.delete(reqCertUUID, customerUUID);
    auditService().createAuditEntry(ctx(), request());
    LOG.info("Successfully deleted the certificate:" + reqCertUUID);
    return YWResults.YWSuccess.empty();
  }

  @ApiOperation(value = "update empty certs", response = CertificateInfo.class)
  public Result updateEmptyCustomCert(UUID customerUUID, UUID rootCA) {
    Form<CertificateParams> formData = formFactory.getFormDataOrBadRequest(CertificateParams.class);
    Customer.getOrBadRequest(customerUUID);
    CertificateInfo certificate = CertificateInfo.getOrBadRequest(rootCA, customerUUID);
    CertificateParams.CustomCertInfo customCertInfo = formData.get().customCertInfo;
    certificate.setCustomCertInfo(customCertInfo, rootCA, customerUUID);
    return YWResults.withData(certificate);
  }
}<|MERGE_RESOLUTION|>--- conflicted
+++ resolved
@@ -13,17 +13,7 @@
 import com.yugabyte.yw.forms.YWResults;
 import com.yugabyte.yw.models.CertificateInfo;
 import com.yugabyte.yw.models.Customer;
-<<<<<<< HEAD
 import io.swagger.annotations.*;
-=======
-import io.swagger.annotations.Api;
-import io.swagger.annotations.ApiImplicitParam;
-import io.swagger.annotations.ApiImplicitParams;
-import io.swagger.annotations.ApiOperation;
-import io.swagger.annotations.ApiResponses;
-import io.swagger.annotations.Authorization;
-
->>>>>>> 2c5b27e0
 import org.slf4j.Logger;
 import org.slf4j.LoggerFactory;
 import play.data.Form;
@@ -35,11 +25,7 @@
 import java.util.UUID;
 
 @Api(
-<<<<<<< HEAD
-    value = "Certificate",
-=======
     value = "Certificate Info",
->>>>>>> 2c5b27e0
     authorizations = @Authorization(AbstractPlatformController.API_KEY_AUTH))
 public class CertificateController extends AuthenticatedController {
   public static final Logger LOG = LoggerFactory.getLogger(CertificateController.class);
@@ -153,39 +139,31 @@
     return YWResults.withRawData(result);
   }
 
-<<<<<<< HEAD
-  @ApiOperation(value = "getListOfCertificate", nickname = "getListOfCertificate")
-=======
   @ApiOperation(
       value = "list Certificates for a specific customer",
       response = CertificateInfo.class,
-      responseContainer = "List")
+      responseContainer = "List",
+      nickname = "getListOfCertificate")
   @ApiResponses(
       @io.swagger.annotations.ApiResponse(
           code = 500,
           message = "If there was a server or database issue when listing the regions",
           response = YWError.class))
->>>>>>> 2c5b27e0
   public Result list(UUID customerUUID) {
     List<CertificateInfo> certs = CertificateInfo.getAll(customerUUID);
     return YWResults.withData(certs);
   }
 
-<<<<<<< HEAD
-  @ApiOperation(value = "getListOfCertificate", nickname = "getCertificate")
-=======
-  @ApiOperation(value = "get certificate UUID", response = UUID.class)
->>>>>>> 2c5b27e0
+  @ApiOperation(value = "get certificate UUID", response = UUID.class, nickname = "getCertificate")
   public Result get(UUID customerUUID, String label) {
     CertificateInfo cert = CertificateInfo.getOrBadRequest(label);
     return YWResults.withData(cert.uuid);
   }
 
-<<<<<<< HEAD
-  @ApiOperation(value = "deleteCertificate", nickname = "deleteCertificate")
-=======
-  @ApiOperation(value = "delete certificate", response = YWResults.YWSuccess.class)
->>>>>>> 2c5b27e0
+  @ApiOperation(
+      value = "delete certificate",
+      response = YWResults.YWSuccess.class,
+      nickname = "deleteCertificate")
   public Result delete(UUID customerUUID, UUID reqCertUUID) {
     CertificateInfo.delete(reqCertUUID, customerUUID);
     auditService().createAuditEntry(ctx(), request());
