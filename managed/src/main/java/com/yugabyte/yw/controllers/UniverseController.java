--- conflicted
+++ resolved
@@ -1947,11 +1947,7 @@
     }
 
     if (isNamespaceSet) {
-<<<<<<< HEAD
-      for (UUID universeUUID : Universe.getAllUuids()) {
-=======
       for (UUID universeUUID : Universe.getAllUUIDs(customer)) {
->>>>>>> 2798c4ea
         Universe u = Universe.get(universeUUID);
         List<Cluster> clusters = u.getUniverseDetails().getReadOnlyClusters();
         clusters.add(u.getUniverseDetails().getPrimaryCluster());
