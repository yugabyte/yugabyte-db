// Copyright (c) YugaByte, Inc.

package com.yugabyte.yw.controllers;

import com.fasterxml.jackson.databind.JsonNode;
import com.fasterxml.jackson.databind.node.ObjectNode;
import com.google.inject.Inject;
import com.yugabyte.yw.common.AlertManager;
import com.yugabyte.yw.common.ApiResponse;
import com.yugabyte.yw.forms.YWResults;
import com.yugabyte.yw.models.CustomerConfig;
import com.yugabyte.yw.models.helpers.CommonUtils;
import com.yugabyte.yw.models.helpers.CustomerConfigValidator;
import org.slf4j.Logger;
import org.slf4j.LoggerFactory;
<<<<<<< HEAD

=======
>>>>>>> f2a2d0be
import play.libs.Json;
import play.mvc.Result;

import java.util.Iterator;
import java.util.UUID;

import static com.yugabyte.yw.models.helpers.CommonUtils.maskConfig;

public class CustomerConfigController extends AuthenticatedController {
  public static final Logger LOG = LoggerFactory.getLogger(CustomerConfigController.class);

  @Inject private CustomerConfigValidator configValidator;

  @Inject private AlertManager alertManager;

  public Result create(UUID customerUUID) {
    ObjectNode formData = (ObjectNode) request().body().asJson();
    ObjectNode errorJson = configValidator.validateFormData(formData);
    if (errorJson.size() > 0) {
      return ApiResponse.error(BAD_REQUEST, errorJson);
    }

    errorJson = configValidator.validateDataContent(formData);
    if (errorJson.size() > 0) {
      return ApiResponse.error(BAD_REQUEST, errorJson);
    }

    CustomerConfig customerConfig = CustomerConfig.createWithFormData(customerUUID, formData);
    auditService().createAuditEntry(ctx(), request(), formData);
    return ApiResponse.success(customerConfig);
  }

  public Result delete(UUID customerUUID, UUID configUUID) {
    CustomerConfig customerConfig = CustomerConfig.get(customerUUID, configUUID);
    if (customerConfig == null) {
      return ApiResponse.error(BAD_REQUEST, "Invalid configUUID: " + configUUID);
    }
    if (!customerConfig.delete()) {
      return ApiResponse.error(
          INTERNAL_SERVER_ERROR, "Customer Configuration could not be deleted.");
    }
    alertManager.resolveAlerts(customerUUID, configUUID, "%");
    auditService().createAuditEntry(ctx(), request());
    return YWResults.YWSuccess.withMessage("configUUID deleted");
  }

  public Result list(UUID customerUUID) {
    return ApiResponse.success(CustomerConfig.getAll(customerUUID));
  }

  public Result edit(UUID customerUUID, UUID configUUID) {
<<<<<<< HEAD
    JsonNode formData =  request().body().asJson();
=======
    JsonNode formData = request().body().asJson();
>>>>>>> f2a2d0be
    ObjectNode errorJson = configValidator.validateFormData(formData);
    if (errorJson.size() > 0) {
      return ApiResponse.error(BAD_REQUEST, errorJson);
    }

    errorJson = configValidator.validateDataContent(formData);
    if (errorJson.size() > 0) {
      return ApiResponse.error(BAD_REQUEST, errorJson);
    }
    CustomerConfig customerConfig = CustomerConfig.get(customerUUID, configUUID);
    if (customerConfig == null) {
      return ApiResponse.error(BAD_REQUEST, "Invalid configUUID: " + configUUID);
    }
    CustomerConfig config = CustomerConfig.get(configUUID);
    JsonNode data = Json.toJson(formData.get("data"));
<<<<<<< HEAD
    if (maskConfig(config.getData()) != data){
      config.data = Json.toJson(data);
    }
    config.configName = formData.get("configName").textValue();
    config.name = formData.get("name").textValue();
    config.update();
    Audit.createAuditEntry(ctx(), request());
=======
    if (data != null && data.get("BACKUP_LOCATION") != null) {
      ((ObjectNode) data).put("BACKUP_LOCATION", config.data.get("BACKUP_LOCATION"));
    }
    JsonNode updatedData = CommonUtils.unmaskConfig(config.data, data);
    config.data = Json.toJson(updatedData);
    config.update();
    auditService().createAuditEntry(ctx(), request());
>>>>>>> f2a2d0be
    return ApiResponse.success(config);
  }
}<|MERGE_RESOLUTION|>--- conflicted
+++ resolved
@@ -13,10 +13,7 @@
 import com.yugabyte.yw.models.helpers.CustomerConfigValidator;
 import org.slf4j.Logger;
 import org.slf4j.LoggerFactory;
-<<<<<<< HEAD
 
-=======
->>>>>>> f2a2d0be
 import play.libs.Json;
 import play.mvc.Result;
 
@@ -68,11 +65,7 @@
   }
 
   public Result edit(UUID customerUUID, UUID configUUID) {
-<<<<<<< HEAD
     JsonNode formData =  request().body().asJson();
-=======
-    JsonNode formData = request().body().asJson();
->>>>>>> f2a2d0be
     ObjectNode errorJson = configValidator.validateFormData(formData);
     if (errorJson.size() > 0) {
       return ApiResponse.error(BAD_REQUEST, errorJson);
@@ -88,23 +81,15 @@
     }
     CustomerConfig config = CustomerConfig.get(configUUID);
     JsonNode data = Json.toJson(formData.get("data"));
-<<<<<<< HEAD
-    if (maskConfig(config.getData()) != data){
-      config.data = Json.toJson(data);
-    }
-    config.configName = formData.get("configName").textValue();
-    config.name = formData.get("name").textValue();
-    config.update();
-    Audit.createAuditEntry(ctx(), request());
-=======
     if (data != null && data.get("BACKUP_LOCATION") != null) {
       ((ObjectNode) data).put("BACKUP_LOCATION", config.data.get("BACKUP_LOCATION"));
     }
     JsonNode updatedData = CommonUtils.unmaskConfig(config.data, data);
     config.data = Json.toJson(updatedData);
+    config.configName = formData.get("configName").textValue();
+    config.name = formData.get("name").textValue();
     config.update();
     auditService().createAuditEntry(ctx(), request());
->>>>>>> f2a2d0be
     return ApiResponse.success(config);
   }
 }