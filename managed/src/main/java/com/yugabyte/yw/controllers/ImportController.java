--- conflicted
+++ resolved
@@ -90,22 +90,15 @@
 
   @Inject ConfigHelper configHelper;
 
-  @ApiOperation(value = "import", response = Object.class)
+  @ApiOperation(value = "import", response = ImportUniverseFormData.class)
   public Result importUniverse(UUID customerUUID) {
     // Get the submitted form data.
     Form<ImportUniverseFormData> formData =
-<<<<<<< HEAD
-        formFactory.form(ImportUniverseFormData.class).bindFromRequest();
+        formFactory.getFormDataOrBadRequest(ImportUniverseFormData.class);
     if (formData.hasErrors()) {
       return ApiResponse.error(BAD_REQUEST, formData.errorsAsJson());
     }
     ImportUniverseResponseData results = new ImportUniverseResponseData();
-=======
-        formFactory.getFormDataOrBadRequest(ImportUniverseFormData.class);
-    ObjectNode results = Json.newObject();
-    ObjectNode checks = Json.newObject();
-    results.put("checks", checks);
->>>>>>> 7d4eebb0
     ImportUniverseFormData importForm = formData.get();
 
     Customer customer = Customer.getOrBadRequest(customerUUID);
@@ -244,13 +237,8 @@
         results.error =
             String.format(
                 "Providers for the customer: %s and type: %s" + " are not present",
-<<<<<<< HEAD
                 customer.uuid, importForm.providerType);
-        return ApiResponse.error(INTERNAL_SERVER_ERROR, results);
-=======
-                customer.uuid, importForm.providerType));
-        throw new YWServiceException(INTERNAL_SERVER_ERROR, results);
->>>>>>> 7d4eebb0
+        throw new YWServiceException(INTERNAL_SERVER_ERROR, results.error);
       }
 
       Region region = Region.getByCode(provider, importForm.regionCode);
@@ -263,15 +251,9 @@
       results.checks.put("create_db_entry", "OK");
       results.universeUUID = universe.universeUUID.toString();
     } catch (Exception e) {
-<<<<<<< HEAD
       results.checks.put("create_db_entry", "FAILURE");
       results.error = e.getMessage();
-      return ApiResponse.error(INTERNAL_SERVER_ERROR, results);
-=======
-      results.with("checks").put("create_db_entry", "FAILURE");
-      results.put("error", e.getMessage());
-      throw new YWServiceException(INTERNAL_SERVER_ERROR, results);
->>>>>>> 7d4eebb0
+      throw new YWServiceException(INTERNAL_SERVER_ERROR, Json.toJson(results));
     }
     taskParams = universe.getUniverseDetails();
 
@@ -279,14 +261,14 @@
     // Verify the master processes are running on the master nodes.
     // ---------------------------------------------------------------------------------------------
     if (!verifyMastersRunning(taskParams, results)) {
-      throw new YWServiceException(INTERNAL_SERVER_ERROR, results);
+      throw new YWServiceException(INTERNAL_SERVER_ERROR, Json.toJson(results));
     }
 
     // ---------------------------------------------------------------------------------------------
     // Wait for the master leader election if needed.
     // ---------------------------------------------------------------------------------------------
     if (!verifyMasterLeaderExists(taskParams, results)) {
-      throw new YWServiceException(INTERNAL_SERVER_ERROR, results);
+      throw new YWServiceException(INTERNAL_SERVER_ERROR, Json.toJson(results));
     }
 
     setImportedState(universe, ImportedState.MASTERS_ADDED);
@@ -316,14 +298,8 @@
       ImportUniverseFormData importForm, Customer customer, ImportUniverseResponseData results) {
     String masterAddresses = importForm.masterAddresses;
     if (importForm.universeUUID == null || importForm.universeUUID.toString().isEmpty()) {
-<<<<<<< HEAD
       results.error = "Valid universe uuid needs to be set instead of " + importForm.universeUUID;
-      return ApiResponse.error(BAD_REQUEST, results);
-=======
-      results.put(
-          "error", "Valid universe uuid needs to be set instead of " + importForm.universeUUID);
-      throw new YWServiceException(BAD_REQUEST, results);
->>>>>>> 7d4eebb0
+      throw new YWServiceException(BAD_REQUEST, results.error);
     }
     masterAddresses = masterAddresses.replaceAll("\\s+", "");
 
@@ -335,13 +311,8 @@
           "Unexpected universe state "
               + curState.name()
               + " expecteed "
-<<<<<<< HEAD
               + ImportedState.MASTERS_ADDED.name();
-      return ApiResponse.error(BAD_REQUEST, results);
-=======
-              + ImportedState.MASTERS_ADDED.name());
-      throw new YWServiceException(BAD_REQUEST, results);
->>>>>>> 7d4eebb0
+      throw new YWServiceException(BAD_REQUEST, results.error);
     }
 
     UniverseDefinitionTaskParams taskParams = universe.getUniverseDetails();
@@ -353,13 +324,8 @@
     // ---------------------------------------------------------------------------------------------
     Map<String, Integer> tservers_list = getTServers(masterAddresses, results);
     if (tservers_list.isEmpty()) {
-<<<<<<< HEAD
       results.error = "No tservers known to the master leader in " + masterAddresses;
-      ApiResponse.error(INTERNAL_SERVER_ERROR, results);
-=======
-      results.put("error", "No tservers known to the master leader in " + masterAddresses);
-      throw new YWServiceException(INTERNAL_SERVER_ERROR, results);
->>>>>>> 7d4eebb0
+      throw new YWServiceException(INTERNAL_SERVER_ERROR, results.error);
     }
 
     // Record the count of the tservers.
@@ -382,13 +348,8 @@
       results.error =
           String.format(
               "Providers for the customer: %s and type: %s" + " are not present",
-<<<<<<< HEAD
               customer.uuid, importForm.providerType);
-      return ApiResponse.error(INTERNAL_SERVER_ERROR, results);
-=======
-              customer.uuid, importForm.providerType));
-      throw new YWServiceException(INTERNAL_SERVER_ERROR, results);
->>>>>>> 7d4eebb0
+      throw new YWServiceException(INTERNAL_SERVER_ERROR, results.error);
     }
 
     Region region = Region.getByCode(provider, importForm.regionCode);
@@ -406,7 +367,7 @@
     checkTservers.initialize(taskParams);
     // Execute the task. If it fails, return an error.
     if (!executeITask(checkTservers, "check_tservers_are_running", results)) {
-      throw new YWServiceException(INTERNAL_SERVER_ERROR, results);
+      throw new YWServiceException(INTERNAL_SERVER_ERROR, results.error);
     }
 
     // ---------------------------------------------------------------------------------------------
@@ -416,7 +377,7 @@
     waitForTserverHBs.initialize(taskParams);
     // Execute the task. If it fails, return an error.
     if (!executeITask(waitForTserverHBs, "check_tserver_heartbeats", results)) {
-      throw new YWServiceException(INTERNAL_SERVER_ERROR, results);
+      throw new YWServiceException(INTERNAL_SERVER_ERROR, results.error);
     }
 
     log.info("Verified " + tservers_list.size() + " tservers present and imported them.");
@@ -438,13 +399,8 @@
   private Result finishUniverseImport(
       ImportUniverseFormData importForm, Customer customer, ImportUniverseResponseData results) {
     if (importForm.universeUUID == null || importForm.universeUUID.toString().isEmpty()) {
-<<<<<<< HEAD
       results.error = "Valid universe uuid needs to be set.";
-      return ApiResponse.error(BAD_REQUEST, results);
-=======
-      results.put("error", "Valid universe uuid needs to be set.");
-      throw new YWServiceException(BAD_REQUEST, results);
->>>>>>> 7d4eebb0
+      throw new YWServiceException(BAD_REQUEST, results.error);
     }
 
     Universe universe = Universe.getOrBadRequest(importForm.universeUUID);
@@ -455,13 +411,8 @@
           "Unexpected universe state "
               + curState.name()
               + " expecteed "
-<<<<<<< HEAD
               + ImportedState.TSERVERS_ADDED.name();
-      return ApiResponse.error(BAD_REQUEST, results);
-=======
-              + ImportedState.TSERVERS_ADDED.name());
-      throw new YWServiceException(BAD_REQUEST, results);
->>>>>>> 7d4eebb0
+      return ApiResponse.error(BAD_REQUEST, results.error);
     }
 
     UniverseDefinitionTaskParams taskParams = universe.getUniverseDetails();
@@ -479,7 +430,7 @@
     createPrometheusSwamperConfig.initialize(taskParams);
     // Execute the task. If it fails, return an error.
     if (!executeITask(createPrometheusSwamperConfig, "create_prometheus_config", results)) {
-      throw new YWServiceException(INTERNAL_SERVER_ERROR, results);
+      throw new YWServiceException(INTERNAL_SERVER_ERROR, results.error);
     }
 
     // ---------------------------------------------------------------------------------------------
