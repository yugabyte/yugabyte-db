// Copyright (c) Yugabyte, Inc.
package com.yugabyte.yw.controllers;

import com.fasterxml.jackson.databind.JsonNode;
import com.fasterxml.jackson.databind.node.ArrayNode;
import com.typesafe.config.Config;
import com.yugabyte.yw.cloud.AWSInitializer;
import com.yugabyte.yw.cloud.AZUInitializer;
import com.yugabyte.yw.cloud.GCPInitializer;
import com.yugabyte.yw.cloud.CloudAPI;
import com.yugabyte.yw.commissioner.Commissioner;
import com.yugabyte.yw.commissioner.Common;
import com.yugabyte.yw.commissioner.tasks.CloudBootstrap;
import com.yugabyte.yw.commissioner.tasks.CloudCleanup;
import com.yugabyte.yw.commissioner.tasks.params.CloudTaskParams;
import com.yugabyte.yw.commissioner.tasks.params.KubernetesClusterInitParams;
import com.yugabyte.yw.common.ApiResponse;
import com.yugabyte.yw.common.CloudQueryHelper;
import com.yugabyte.yw.common.ConfigHelper;
import com.yugabyte.yw.common.AccessManager;
import com.yugabyte.yw.common.DnsManager;
import com.yugabyte.yw.common.ShellProcessHandler;
import com.yugabyte.yw.common.ShellResponse;
import com.yugabyte.yw.forms.CloudProviderFormData;
import com.yugabyte.yw.forms.CloudBootstrapFormData;
import com.yugabyte.yw.forms.KubernetesProviderFormData;
import com.yugabyte.yw.forms.KubernetesProviderFormData.RegionData;
import com.yugabyte.yw.forms.KubernetesProviderFormData.RegionData.ZoneData;
import com.yugabyte.yw.models.*;
import com.yugabyte.yw.models.helpers.TaskType;
import org.slf4j.Logger;
import org.slf4j.LoggerFactory;

import com.fasterxml.jackson.databind.node.ObjectNode;
import com.fasterxml.jackson.databind.ObjectMapper;

import com.google.inject.Inject;

import play.api.Play;
import play.data.Form;
import play.data.FormFactory;
import play.Environment;
import play.libs.Json;
import play.mvc.Result;

import java.io.File;
import java.io.IOException;
import java.util.ArrayList;
import java.util.Arrays;
import java.util.HashMap;
import java.util.List;
import java.util.Map;
import java.util.UUID;
import javax.persistence.PersistenceException;

import static com.yugabyte.yw.common.ConfigHelper.ConfigType.DockerInstanceTypeMetadata;
import static com.yugabyte.yw.common.ConfigHelper.ConfigType.DockerRegionMetadata;
import static com.yugabyte.yw.models.helpers.CommonUtils.DEFAULT_YB_HOME_DIR;

public class CloudProviderController extends AuthenticatedController {
  private final Config config;

  @Inject
  public CloudProviderController(Config config) {
    this.config = config;
  }

  public static final Logger LOG = LoggerFactory.getLogger(CloudProviderController.class);


  private static JsonNode KUBERNETES_CLOUD_INSTANCE_TYPE = Json.parse(
      "{\"instanceTypeCode\": \"cloud\", \"numCores\": 0.5, \"memSizeGB\": 1.5}");
  private static JsonNode KUBERNETES_DEV_INSTANCE_TYPE = Json.parse(
      "{\"instanceTypeCode\": \"dev\", \"numCores\": 0.5, \"memSizeGB\": 0.5}");
  private static JsonNode KUBERNETES_INSTANCE_TYPES = Json.parse("[" +
      "{\"instanceTypeCode\": \"xsmall\", \"numCores\": 2, \"memSizeGB\": 4}," +
      "{\"instanceTypeCode\": \"small\", \"numCores\": 4, \"memSizeGB\": 7.5}," +
      "{\"instanceTypeCode\": \"medium\", \"numCores\": 8, \"memSizeGB\": 15}," +
      "{\"instanceTypeCode\": \"large\", \"numCores\": 16, \"memSizeGB\": 15}," +
      "{\"instanceTypeCode\": \"xlarge\", \"numCores\": 32, \"memSizeGB\": 30}]");

  @Inject
  FormFactory formFactory;

  @Inject
  AWSInitializer awsInitializer;

  @Inject
  GCPInitializer gcpInitializer;

  @Inject
  AZUInitializer azuInitializer;

  @Inject
  Commissioner commissioner;

  @Inject
  ConfigHelper configHelper;

  @Inject
  AccessManager accessManager;

  @Inject
  DnsManager dnsManager;

  @Inject
  private play.Environment environment;

  @Inject
  CloudAPI.Factory cloudAPIFactory;

  /**
   * GET endpoint for listing providers
   * @return JSON response with provider's
   */
  public Result list(UUID customerUUID) {
    List<Provider> providerList = Provider.getAll(customerUUID);
    ArrayNode providers = Json.newArray();
    providerList.forEach((provider) -> {
      ObjectNode providerJson = (ObjectNode) Json.toJson(provider);
      providerJson.set("config", provider.getMaskedConfig());
      providers.add(providerJson);
    });
    return ApiResponse.success(providers);
  }

  // This endpoint we are using only for deleting provider for integration test purpose. our
  // UI should call cleanup endpoint.
  public Result delete(UUID customerUUID, UUID providerUUID) {
    Provider provider = Provider.get(customerUUID, providerUUID);

    if (provider == null) {
      return ApiResponse.error(BAD_REQUEST, "Invalid Provider UUID: " + providerUUID);
    }

    Customer customer = Customer.get(customerUUID);
    if (customer.getUniversesForProvider(providerUUID).size() > 0) {
      return ApiResponse.error(BAD_REQUEST, "Cannot delete Provider with Universes");
    }

    // TODO: move this to task framework
    try {
      for (AccessKey accessKey : AccessKey.getAll(providerUUID)) {
        if (!accessKey.getKeyInfo().provisionInstanceScript.isEmpty()) {
          new File(accessKey.getKeyInfo().provisionInstanceScript).delete();
        }
        for (Region region : Region.getByProvider(providerUUID)) {
          accessManager.deleteKey(region.uuid, accessKey.getKeyCode());
        }
        accessKey.delete();
      }
      NodeInstance.deleteByProvider(providerUUID);

      int providersCount = Provider.getByCode(provider.code).size();
      // Instance type has been shared across providers.
      // We can’t delete instance types if multiple providers exist with the same provider code.
      if (providersCount == 1) {
        InstanceType.deleteInstanceTypesForProvider(provider, config);
      }
      provider.delete();
      Audit.createAuditEntry(ctx(), request());
      return ApiResponse.success("Deleted provider: " + providerUUID);
    } catch (RuntimeException e) {
      LOG.error(e.getMessage());
      return ApiResponse.error(INTERNAL_SERVER_ERROR, "Unable to delete provider: " + providerUUID);
    }
  }

  /**
   * POST endpoint for creating new providers
   * @return JSON response of newly created provider
   */
  public Result create(UUID customerUUID) throws IOException {
    Form<CloudProviderFormData> formData = formFactory.form(CloudProviderFormData.class).bindFromRequest();

    if (formData.hasErrors()) {
      return ApiResponse.error(BAD_REQUEST, formData.errorsAsJson());
    }

    Common.CloudType providerCode = formData.get().code;
    if (!providerCode.equals(Common.CloudType.kubernetes)) {
      Provider provider = Provider.get(customerUUID, providerCode);
      if (provider != null) {
        return ApiResponse.error(BAD_REQUEST, "Duplicate provider code: " + providerCode);
      }
    }

    // Since the Map<String, String> doesn't get parsed, so for now we would just
    // parse it from the requestBody
    JsonNode requestBody = request().body().asJson();
    Map<String, String> config = processConfig(requestBody, providerCode);

    try {
      Provider provider = Provider.create(customerUUID, providerCode, formData.get().name, config);
      if (!config.isEmpty()) {
        String hostedZoneId = provider.getHostedZoneId();
        switch (provider.code) {
          case "aws":
<<<<<<< HEAD
            CloudAPI cloudAPI = cloudAPIFactory.get(provider.code);
            if (cloudAPI != null && !cloudAPI.isValidCreds(config, requestBody.get("region")
                .textValue())) {
              provider.delete();
              return ApiResponse.error(BAD_REQUEST, "Invalid AWS Credentials.");
            }
            String hostedZoneId = provider.getAwsHostedZoneId();
=======
>>>>>>> b0a778dd
            if (hostedZoneId != null) {
              return validateHostedZoneUpdate(provider, hostedZoneId);
            }
            break;
          case "gcp":
            updateGCPConfig(provider, config);
            break;
          case "kubernetes":
            updateKubeConfig(provider, config, false);
            try {
              createKubernetesInstanceTypes(provider, customerUUID);
            } catch (javax.persistence.PersistenceException ex) {
              // TODO: make instance types more multi-tenant friendly...
            }
            break;
          case "azu":
            if (hostedZoneId != null) {
              return validateHostedZoneUpdate(provider, hostedZoneId);
            }
            break;
        }
      }
      Audit.createAuditEntry(ctx(), request(), Json.toJson(formData.data()));
      return ApiResponse.success(provider);
    } catch (RuntimeException e) {
      String errorMsg = "Unable to create provider: " + providerCode;
      LOG.error(errorMsg, e);
      return ApiResponse.error(INTERNAL_SERVER_ERROR, errorMsg);
    }
  }

  // For creating the a multi-cluster kubernetes provider.
  public Result createKubernetes(UUID customerUUID) throws IOException {
    JsonNode requestBody = request().body().asJson();
    ObjectMapper mapper = new ObjectMapper();
    KubernetesProviderFormData formData;
    try {
      formData = mapper.treeToValue(requestBody, KubernetesProviderFormData.class);
    } catch (RuntimeException e) {
      return ApiResponse.error(BAD_REQUEST, "Invalid JSON");
    }

    Common.CloudType providerCode = formData.code;
    if (!providerCode.equals(Common.CloudType.kubernetes)) {
      return ApiResponse.error(BAD_REQUEST, "API for only kubernetes provider creation: " + providerCode);
    }

    boolean hasConfig = formData.config.containsKey("KUBECONFIG_NAME");
    if (formData.regionList.isEmpty()) {
      return ApiResponse.error(BAD_REQUEST, "Need regions in provider");
    }
    for (RegionData rd : formData.regionList) {
      if (rd.config != null) {
        if (rd.config.containsKey("KUBECONFIG_NAME")) {
          if (hasConfig) {
            return ApiResponse.error(BAD_REQUEST, "Kubeconfig can't be at two levels");
          } else {
            hasConfig = true;
          }
        }
      }
      if (rd.zoneList.isEmpty()) {
        return ApiResponse.error(BAD_REQUEST, "No zone provided in region");
      }
      for (ZoneData zd : rd.zoneList) {
        if (zd.config != null) {
          if (zd.config.containsKey("KUBECONFIG_NAME")) {
            if (hasConfig) {
              return ApiResponse.error(BAD_REQUEST, "Kubeconfig can't be at two levels");
            }
          } else if (!hasConfig) {
            return ApiResponse.error(BAD_REQUEST, "No Kubeconfig found for zone(s)");
          }
        }
      }
      hasConfig = formData.config.containsKey("KUBECONFIG_NAME");
    }

    Provider provider = null;
    try {
      Map<String, String> config = formData.config;
      provider = Provider.create(customerUUID, providerCode, formData.name);
      boolean isConfigInProvider = updateKubeConfig(provider, config, false);
      if (isConfigInProvider) {
      }
      List<RegionData> regionList = formData.regionList;
      for (RegionData rd : regionList) {
        Map<String, String> regionConfig = rd.config;
        Region region = Region.create(provider, rd.code, rd.name, null, rd.latitude, rd.longitude);
        boolean isConfigInRegion = updateKubeConfig(provider, region, regionConfig, false);
        if (isConfigInRegion) {
        }
        for (ZoneData zd : rd.zoneList) {
          Map<String, String> zoneConfig = zd.config;
          AvailabilityZone az = AvailabilityZone.create(region, zd.code, zd.name, null);
          boolean isConfigInZone = updateKubeConfig(provider, region, az, zoneConfig, false);
          if (isConfigInZone) {
          }
        }
      }
      try {
        createKubernetesInstanceTypes(provider, customerUUID);
      } catch (javax.persistence.PersistenceException ex) {
        provider.delete();
        return ApiResponse.error(INTERNAL_SERVER_ERROR, "Couldn't create instance types");
        // TODO: make instance types more multi-tenant friendly...
      }
      Audit.createAuditEntry(ctx(), request(), requestBody);
      return ApiResponse.success(provider);
    } catch (RuntimeException e) {
      if (provider != null) {
        provider.delete();
      }
      String errorMsg = "Unable to create provider: " + providerCode;
      LOG.error(errorMsg, e);
      return ApiResponse.error(INTERNAL_SERVER_ERROR, errorMsg);
    }
  }

  private boolean updateKubeConfig(Provider provider, Map<String, String> config, boolean edit) {
    return updateKubeConfig(provider, null, config, edit);
  }

  private boolean updateKubeConfig(Provider provider, Region region, Map<String, String> config, boolean edit) {
    return updateKubeConfig(provider, region, null, config, edit);
  }

  private boolean updateKubeConfig(Provider provider, Region region, AvailabilityZone zone, Map<String, String> config, boolean edit) {
    String kubeConfigFile = null;
    String pullSecretFile = null;

    if (config == null) {
      return false;
    }

    String path = provider.uuid.toString();
    if (region != null) {
      path = path + "/" + region.uuid.toString();
      if (zone != null) {
        path = path + "/" + zone.uuid.toString();
      }
    }
    boolean hasKubeConfig = config.containsKey("KUBECONFIG_NAME");
    if (hasKubeConfig) {
      try {
        kubeConfigFile = accessManager.createKubernetesConfig(
            path, config, edit
        );

        // Remove the kubeconfig file related configs from provider config.
        config.remove("KUBECONFIG_NAME");
        config.remove("KUBECONFIG_CONTENT");

        if (kubeConfigFile != null) {
          config.put("KUBECONFIG", kubeConfigFile);
        }

      } catch (IOException e) {
        LOG.error(e.getMessage());
        throw new RuntimeException("Unable to create Kube Config file.");
      }
    }

    if (region == null) {
      if (config.containsKey("KUBECONFIG_PULL_SECRET_NAME")) {
        if (config.get("KUBECONFIG_PULL_SECRET_NAME") != null) {
          try {
            pullSecretFile = accessManager.createPullSecret(
                provider.uuid, config, edit
            );
          } catch (IOException e) {
            LOG.error(e.getMessage());
            throw new RuntimeException("Unable to create Pull Secret file.");
          }
        }
      }
      config.remove("KUBECONFIG_PULL_SECRET_NAME");
      config.remove("KUBECONFIG_PULL_SECRET_CONTENT");
      if (pullSecretFile != null) {
        config.put("KUBECONFIG_PULL_SECRET", pullSecretFile);
      }

      provider.setConfig(config);
    } else if (zone == null) {
      region.setConfig(config);
    } else {
      zone.setConfig(config);
    }
    return hasKubeConfig;
  }

  private void updateGCPConfig(Provider provider, Map<String, String> config) {
    // Remove the key to avoid generating a credentials file unnecessarily.
    config.remove("GCE_HOST_PROJECT");
    // If we were not given a config file, then no need to do anything here.
    if (config.isEmpty()) {
      return;
    }

    String gcpCredentialsFile = null;
    try {
      gcpCredentialsFile = accessManager.createCredentialsFile(
          provider.uuid, Json.toJson(config));
    } catch (IOException e) {
      LOG.error(e.getMessage());
      throw new RuntimeException("Unable to create GCP Credentials file.");
    }

    Map<String, String> newConfig = new HashMap<String, String>();
    if (config.get("project_id") != null) {
      newConfig.put("GCE_PROJECT", config.get("project_id"));
    }
    if (config.get("client_email") != null) {
      newConfig.put("GCE_EMAIL", config.get("client_email"));
    }
    if (gcpCredentialsFile != null) {
      newConfig.put("GOOGLE_APPLICATION_CREDENTIALS", gcpCredentialsFile);
    }
    provider.setConfig(newConfig);
    provider.save();
  }

  private void createKubernetesInstanceTypes(Provider provider, UUID customerUUID) {
    Customer customer = Customer.get(customerUUID);
    KUBERNETES_INSTANCE_TYPES.forEach((instanceType -> {
      InstanceType.InstanceTypeDetails idt = new InstanceType.InstanceTypeDetails();
      idt.setVolumeDetailsList(1, 100, InstanceType.VolumeType.SSD);
      InstanceType.upsert(provider.code,
          instanceType.get("instanceTypeCode").asText(),
          instanceType.get("numCores").asDouble(),
          instanceType.get("memSizeGB").asDouble(),
          idt
      );
    }));
    if (environment.isDev()) {
      InstanceType.InstanceTypeDetails idt = new InstanceType.InstanceTypeDetails();
      idt.setVolumeDetailsList(1, 100, InstanceType.VolumeType.SSD);
      InstanceType.upsert(provider.code,
          KUBERNETES_DEV_INSTANCE_TYPE.get("instanceTypeCode").asText(),
          KUBERNETES_DEV_INSTANCE_TYPE.get("numCores").asDouble(),
          KUBERNETES_DEV_INSTANCE_TYPE.get("memSizeGB").asDouble(),
          idt
      );
    }
    if (customer.code.equals("cloud")) {
      InstanceType.InstanceTypeDetails idt = new InstanceType.InstanceTypeDetails();
      idt.setVolumeDetailsList(1, 5, InstanceType.VolumeType.SSD);
      InstanceType.upsert(provider.code,
          KUBERNETES_CLOUD_INSTANCE_TYPE.get("instanceTypeCode").asText(),
          KUBERNETES_CLOUD_INSTANCE_TYPE.get("numCores").asDouble(),
          KUBERNETES_CLOUD_INSTANCE_TYPE.get("memSizeGB").asDouble(),
          idt
      );
    }
  }

  // TODO: This is temporary endpoint, so we can setup docker, will move this
  // to standard provider bootstrap route soon.
  public Result setupDocker(UUID customerUUID) {
    Customer customer = Customer.get(customerUUID);
    if (customer == null) {
      ApiResponse.error(BAD_REQUEST, "Invalid Customer Context.");
    }
    Provider provider = Provider.get(customerUUID, Common.CloudType.docker);
    if (provider != null) {
      return ApiResponse.success(provider);
    }

    try {
      Provider newProvider = Provider.create(customerUUID, Common.CloudType.docker, "Docker");
      Map<String, Object> regionMetadata = configHelper.getConfig(DockerRegionMetadata);
      regionMetadata.forEach((regionCode, metadata) -> {
        Region region = Region.createWithMetadata(newProvider, regionCode, Json.toJson(metadata));
        Arrays.asList("a", "b", "c").forEach((zoneSuffix) -> {
          String zoneName = regionCode + zoneSuffix;
          AvailabilityZone.create(region, zoneName, zoneName, "yugabyte-bridge");
        });
      });
      Map<String, Object> instanceTypeMetadata = configHelper.getConfig(DockerInstanceTypeMetadata);
      instanceTypeMetadata.forEach((itCode, metadata) ->
          InstanceType.createWithMetadata(newProvider, itCode, Json.toJson(metadata)));
      Audit.createAuditEntry(ctx(), request());
      return ApiResponse.success(newProvider);
    } catch (Exception e) {
      LOG.error(e.getMessage());
      return ApiResponse.error(INTERNAL_SERVER_ERROR, "Unable to create docker provider");
    }
  }

  public Result initialize(UUID customerUUID, UUID providerUUID) {
    Provider provider = Provider.get(customerUUID, providerUUID);
    if (provider == null) {
      ApiResponse.error(BAD_REQUEST, "Invalid Provider UUID: " + providerUUID);
    }
    if (provider.code.equals("gcp")) {
      return gcpInitializer.initialize(customerUUID, providerUUID);
    } else if (provider.code.equals("azu")) {
      return azuInitializer.initialize(customerUUID, providerUUID);
    }
    return awsInitializer.initialize(customerUUID, providerUUID);
  }

  public Result bootstrap(UUID customerUUID, UUID providerUUID) {
    // TODO(bogdan): Need to manually parse maps, maybe add try/catch on parse?
    JsonNode requestBody = request().body().asJson();
    CloudBootstrap.Params taskParams = Json.fromJson(requestBody, CloudBootstrap.Params.class);

    Provider provider = Provider.get(customerUUID, providerUUID);
    if (provider == null) {
      return ApiResponse.error(BAD_REQUEST, "Invalid Provider UUID:" + providerUUID);
    }
    Customer customer = Customer.get(customerUUID);
    if (customer == null) {
      ApiResponse.error(BAD_REQUEST, "Invalid Customer Context.");
    }
    // Set the top-level provider info.
    taskParams.providerUUID = providerUUID;
    if (taskParams.destVpcId != null && !taskParams.destVpcId.isEmpty()) {
      if (provider.code.equals("gcp")) {
        // We need to save the destVpcId into the provider config, because we'll need it during
        // instance creation. Technically, we could make it a ybcloud parameter, but we'd still need to
        // store it somewhere and the config is the easiest place to put it. As such, since all the
        // config is loaded up as env vars anyway, might as well use in in devops like that...
        Map<String, String> config = provider.getConfig();
        config.put("CUSTOM_GCE_NETWORK", taskParams.destVpcId);
        provider.setConfig(config);
        provider.save();
      } else if (provider.code.equals("aws")) {
        taskParams.destVpcId = null;
      }
    }

    // If the regionList is still empty by here, then we need to list the regions available.
    if (taskParams.perRegionMetadata == null) {
      taskParams.perRegionMetadata = new HashMap<>();
    }
    if (taskParams.perRegionMetadata.isEmpty()) {
      CloudQueryHelper queryHelper = Play.current().injector().instanceOf(CloudQueryHelper.class);
      JsonNode regionInfo = queryHelper.getRegions(provider.uuid);
      if (regionInfo instanceof ArrayNode) {
        ArrayNode regionListArray = (ArrayNode) regionInfo;
        for (JsonNode region : regionListArray) {
          taskParams.perRegionMetadata.put(
              region.asText(), new CloudBootstrap.Params.PerRegionMetadata());
        }
      }
    }

    UUID taskUUID = commissioner.submit(TaskType.CloudBootstrap, taskParams);
    CustomerTask.create(customer,
      providerUUID,
      taskUUID,
      CustomerTask.TargetType.Provider,
      CustomerTask.TaskType.Create,
      provider.name);

    ObjectNode resultNode = Json.newObject();
    resultNode.put("taskUUID", taskUUID.toString());
    Audit.createAuditEntry(ctx(), request(), requestBody, taskUUID);
    return ApiResponse.success(resultNode);
  }

  public Result cleanup(UUID customerUUID, UUID providerUUID) {
    // TODO(bogdan): this is not currently used, be careful about the API...
    Form<CloudBootstrapFormData> formData = formFactory.form(CloudBootstrapFormData.class).bindFromRequest();
    if (formData.hasErrors()) {
      return ApiResponse.error(BAD_REQUEST, formData.errorsAsJson());
    }

    Provider provider = Provider.get(customerUUID, providerUUID);
    if (provider == null) {
      return ApiResponse.error(BAD_REQUEST, "Invalid Provider UUID:" + providerUUID);
    } else {
      return ApiResponse.error(BAD_REQUEST, "Internal API issues");
    }

    /*
    CloudCleanup.Params taskParams = new CloudCleanup.Params();
    taskParams.providerUUID = providerUUID;
    taskParams.regionList = formData.get().regionList;
    UUID taskUUID = commissioner.submit(TaskType.CloudCleanup, taskParams);

    // TODO: add customer task
    ObjectNode resultNode = Json.newObject();
    resultNode.put("taskUUID", taskUUID.toString());
    return ApiResponse.success(resultNode);
    */
  }

  public Result edit(UUID customerUUID, UUID providerUUID) {
    Customer customer = Customer.get(customerUUID);
    if (customer == null) {
      ApiResponse.error(BAD_REQUEST, "Invalid Customer Context.");
    }
    JsonNode formData =  request().body().asJson();
    Provider provider = Provider.get(customerUUID, providerUUID);
    if (provider == null) {
      return ApiResponse.error(BAD_REQUEST, "Invalid Provider UUID: " + providerUUID);
    }

    if (Provider.HostedZoneEnabledProviders.contains(provider.code)) {
      String hostedZoneId = formData.get("hostedZoneId").asText();
      if (hostedZoneId == null || hostedZoneId.length() == 0) {
        return ApiResponse.error(BAD_REQUEST, "Required field hosted zone id");
      }
      return validateHostedZoneUpdate(provider, hostedZoneId);
    } else if (provider.code.equals("kubernetes")) {
      Map<String, String> config = processConfig(formData, Common.CloudType.kubernetes);
      if (config != null) {
        updateKubeConfig(provider, config, true);
        Audit.createAuditEntry(ctx(), request(), formData);
        return ApiResponse.success(provider);
      }
      else {
        return ApiResponse.error(INTERNAL_SERVER_ERROR, "Could not parse config");
      }
    } else {
      return ApiResponse.error(BAD_REQUEST, "Expected aws/k8s, but found providers with code: " + provider.code);
    }
  }

  private Result validateHostedZoneUpdate(Provider provider, String hostedZoneId) {
    // TODO: do we have a good abstraction to inspect this AND know that it's an error outside?
    ShellResponse response = dnsManager.listDnsRecord(
        provider.uuid, hostedZoneId);
    if (response.code != 0) {
      return ApiResponse.error(INTERNAL_SERVER_ERROR, "Invalid devops API response: " + response.message);
    }
    // The result returned from devops should be of the form
    // {
    //    "name": "dev.yugabyte.com."
    // }
    JsonNode hostedZoneData = Json.parse(response.message);
    hostedZoneData = hostedZoneData.get("name");
    if (hostedZoneData == null || hostedZoneData.asText().isEmpty()) {
      return ApiResponse.error(INTERNAL_SERVER_ERROR, "Invalid devops API response: " + response.message);
    }
    try {
      provider.updateHostedZone(hostedZoneId, hostedZoneData.asText());
    } catch (RuntimeException e) {
      return ApiResponse.error(INTERNAL_SERVER_ERROR, e.getMessage());
    }
    Audit.createAuditEntry(ctx(), request());
    return ApiResponse.success(provider);
  }

  private Map<String, String> processConfig(JsonNode requestBody, Common.CloudType providerCode) {
    Map<String, String> config = new HashMap<String,String>();
    JsonNode configNode = requestBody.get("config");
    // Confirm we had a "config" key and it was not null.
    if (configNode != null && !configNode.isNull()) {
      if (providerCode.equals(Common.CloudType.gcp)) {
        // We may receive a config file, or we may be asked to use the local service account.
        // Default to using config file.
        boolean shouldUseHostCredentials = configNode.has("use_host_credentials")
                                             && configNode.get("use_host_credentials").asBoolean();
        JsonNode contents = configNode.get("config_file_contents");
        if (!shouldUseHostCredentials && contents != null) {
          config = Json.fromJson(contents, Map.class);
        }

        contents = configNode.get("host_project_id");
        if (contents != null && !contents.textValue().isEmpty()) {
          config.put("GCE_HOST_PROJECT", contents.textValue());
        }

        contents = configNode.get("YB_FIREWALL_TAGS");
        if (contents != null && !contents.textValue().isEmpty()) {
          config.put("YB_FIREWALL_TAGS", contents.textValue());
        }
      } else {
        config = Json.fromJson(configNode, Map.class);
      }
    }
    return config;
  }
}<|MERGE_RESOLUTION|>--- conflicted
+++ resolved
@@ -196,7 +196,6 @@
         String hostedZoneId = provider.getHostedZoneId();
         switch (provider.code) {
           case "aws":
-<<<<<<< HEAD
             CloudAPI cloudAPI = cloudAPIFactory.get(provider.code);
             if (cloudAPI != null && !cloudAPI.isValidCreds(config, requestBody.get("region")
                 .textValue())) {
@@ -204,8 +203,6 @@
               return ApiResponse.error(BAD_REQUEST, "Invalid AWS Credentials.");
             }
             String hostedZoneId = provider.getAwsHostedZoneId();
-=======
->>>>>>> b0a778dd
             if (hostedZoneId != null) {
               return validateHostedZoneUpdate(provider, hostedZoneId);
             }
