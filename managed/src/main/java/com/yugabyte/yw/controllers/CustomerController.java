// Copyright 2020 YugaByte, Inc.
//
// Licensed under the Apache License, Version 2.0 (the "License");
// you may not use this file except in compliance with the License.
// You may obtain a copy of the License at
//
//     http://www.apache.org/licenses/LICENSE-2.0
//
// Unless required by applicable law or agreed to in writing, software
// distributed under the License is distributed on an "AS IS" BASIS,
// WITHOUT WARRANTIES OR CONDITIONS OF ANY KIND, either express or implied.
// See the License for the specific language governing permissions and
// limitations under the License.

package com.yugabyte.yw.controllers;

import com.fasterxml.jackson.core.JsonProcessingException;
import com.fasterxml.jackson.databind.JsonNode;
import com.fasterxml.jackson.databind.ObjectMapper;
import com.fasterxml.jackson.databind.node.ArrayNode;
import com.fasterxml.jackson.databind.node.ObjectNode;
import com.google.common.collect.ImmutableList;
import com.google.inject.Inject;
import com.yugabyte.yw.commissioner.Common;
import com.yugabyte.yw.commissioner.Common.CloudType;
import com.yugabyte.yw.common.AlertDefinitionTemplate;
import com.yugabyte.yw.common.alerts.AlertDefinitionGroupService;
import com.yugabyte.yw.common.CloudQueryHelper;
import com.yugabyte.yw.common.PlacementInfoUtil;
import com.yugabyte.yw.common.YWServiceException;
import com.yugabyte.yw.common.alerts.AlertService;
import com.yugabyte.yw.forms.AlertingFormData;
import com.yugabyte.yw.forms.FeatureUpdateFormData;
import com.yugabyte.yw.forms.CustomerDetailsData;
import com.yugabyte.yw.forms.MetricQueryParams;
import com.yugabyte.yw.forms.YWResults;
import com.yugabyte.yw.metrics.MetricQueryHelper;
import com.yugabyte.yw.models.*;
import com.yugabyte.yw.models.filters.AlertDefinitionGroupFilter;
import com.yugabyte.yw.models.helpers.CommonUtils;
import com.yugabyte.yw.models.helpers.NodeDetails;
import io.swagger.annotations.*;
import org.slf4j.Logger;
import org.slf4j.LoggerFactory;
import play.data.Form;
import play.libs.Json;
import play.mvc.Result;
import com.yugabyte.yw.forms.YWResults;

import java.util.*;
import java.util.stream.Collectors;

@Api(value = "Customer", authorizations = @Authorization(AbstractPlatformController.API_KEY_AUTH))
public class CustomerController extends AuthenticatedController {

  public static final Logger LOG = LoggerFactory.getLogger(CustomerController.class);

  @Inject private MetricQueryHelper metricQueryHelper;

  @Inject private CloudQueryHelper cloudQueryHelper;

  @Inject private AlertService alertService;

  @Inject private AlertDefinitionGroupService alertDefinitionGroupService;

  private static boolean checkNonNullMountRoots(NodeDetails n) {
    return n.cloudInfo != null
        && n.cloudInfo.mount_roots != null
        && !n.cloudInfo.mount_roots.isEmpty();
  }

  @Deprecated
  @ApiOperation(value = "UI_ONLY", response = UUID.class, responseContainer = "List", hidden = true)
  public Result list() {
    ArrayNode responseJson = Json.newArray();
    Customer.getAll().forEach(c -> responseJson.add(c.getUuid().toString()));
    return ok(responseJson);
  }

<<<<<<< HEAD
  @ApiOperation(value = "getCustomer", response = Customer.class, nickname = "getCustomer")
=======
  @ApiOperation(value = "List customer", response = Customer.class, responseContainer = "List")
  public Result listWithData() {
    return YWResults.withData(Customer.getAll());
  }

  @ApiOperation(value = "Get customer by UUID", response = CustomerDetailsData.class)
>>>>>>> 2c5b27e0
  public Result index(UUID customerUUID) {
    Customer customer = Customer.get(customerUUID);
    if (customer == null) {
      ObjectNode responseJson = Json.newObject();
      responseJson.put("error", "Invalid Customer UUID:" + customerUUID);
      return status(BAD_REQUEST, responseJson);
    }

    ObjectNode responseJson = (ObjectNode) Json.toJson(customer);
    CustomerConfig config = CustomerConfig.getAlertConfig(customerUUID);
    if (config != null) {
      responseJson.set("alertingData", config.getData());
    } else {
      responseJson.set("alertingData", null);
    }
    CustomerConfig smtpConfig = CustomerConfig.getSmtpConfig(customerUUID);
    if (smtpConfig != null) {
      responseJson.set("smtpData", smtpConfig.getData());
    } else {
      responseJson.set("smtpData", null);
    }
    responseJson.put(
        "callhomeLevel", CustomerConfig.getOrCreateCallhomeLevel(customerUUID).toString());

    Users user = (Users) ctx().args.get("user");
    if (customer.getFeatures().size() != 0 && user.getFeatures().size() != 0) {
      JsonNode featureSet = user.getFeatures();
      CommonUtils.deepMerge(featureSet, customer.getFeatures());
      responseJson.put("features", featureSet);
    } else if (customer.getFeatures().size() != 0) {
      responseJson.put("features", customer.getFeatures());
    } else {
      responseJson.put("features", user.getFeatures());
    }

    return ok(responseJson);
  }

  @ApiOperation(value = "Update customer by UUID", response = Customer.class)
  @ApiImplicitParams({
    @ApiImplicitParam(
        name = "Customer",
        value = "Customer data to be updated",
        required = true,
        dataType = "com.yugabyte.yw.forms.AlertingFormData",
        paramType = "body")
  })
  public Result update(UUID customerUUID) {

    Customer customer = Customer.getOrBadRequest(customerUUID);

    JsonNode request = request().body().asJson();
    Form<AlertingFormData> formData = formFactory.getFormDataOrBadRequest(AlertingFormData.class);
    AlertingFormData alertingFormData = formData.get();

    if (alertingFormData.name != null) {
      customer.name = alertingFormData.name;
      customer.save();
    }

    if (request.has("alertingData") || request.has("smtpData")) {

      CustomerConfig config = CustomerConfig.getAlertConfig(customerUUID);
      if (alertingFormData.alertingData != null) {
        if (config == null) {
          CustomerConfig.createAlertConfig(
              customerUUID, Json.toJson(alertingFormData.alertingData));
        } else {
          config.setData(Json.toJson(alertingFormData.alertingData));
          config.update();
        }

        // Update Clock Skew Alert definition activity.
        // TODO: Remove after implementation of a separate window for
        // all definition groups configuration.
        List<AlertDefinitionGroup> groups =
            alertDefinitionGroupService.list(
                AlertDefinitionGroupFilter.builder()
                    .customerUuid(customerUUID)
                    .name(AlertDefinitionTemplate.CLOCK_SKEW.getName())
                    .build());
        for (AlertDefinitionGroup group : groups) {
          group.setActive(alertingFormData.alertingData.enableClockSkew);
        }
        alertDefinitionGroupService.save(groups);
        LOG.info(
            "Updated {} Clock Skew Alert definition groups, new state {}",
            groups.size(),
            alertingFormData.alertingData.enableClockSkew);
      }

      CustomerConfig smtpConfig = CustomerConfig.getSmtpConfig(customerUUID);
      if (smtpConfig == null && alertingFormData.smtpData != null) {
        CustomerConfig.createSmtpConfig(customerUUID, Json.toJson(alertingFormData.smtpData));
      } else if (smtpConfig != null && alertingFormData.smtpData != null) {
        smtpConfig.setData(Json.toJson(alertingFormData.smtpData));
        smtpConfig.update();
      } // In case we want to reset the smtpData and use the default mailing server.
      else if (request.has("smtpData") && alertingFormData.smtpData == null) {
        if (smtpConfig != null) {
          smtpConfig.delete();
        }
      }
    }

    // Features would be a nested json, so we should fetch it differently.
    JsonNode requestBody = request().body().asJson();
    if (requestBody.has("features")) {
      customer.upsertFeatures(requestBody.get("features"));
    }

    CustomerConfig.upsertCallhomeConfig(customerUUID, alertingFormData.callhomeLevel);

    return ok(Json.toJson(customer));
  }

  @ApiOperation(value = "Delete customer by UUID", response = YWResults.YWSuccess.class)
  public Result delete(UUID customerUUID) {
    Customer customer = Customer.getOrBadRequest(customerUUID);

    List<Users> users = Users.getAll(customerUUID);
    for (Users user : users) {
      user.delete();
    }

    if (!customer.delete()) {
      throw new YWServiceException(
          INTERNAL_SERVER_ERROR, "Unable to delete Customer UUID: " + customerUUID);
    }
    auditService().createAuditEntry(ctx(), request());
    return YWResults.YWSuccess.empty();
  }

  @ApiOperation(
      value = "Upsert features of customer by UUID",
      responseContainer = "Map",
      response = Object.class)
  @ApiImplicitParams({
    @ApiImplicitParam(
        name = "Feature",
        value = "Feature to be upserted",
        required = true,
        dataType = "com.yugabyte.yw.forms.FeatureUpdateFormData",
        paramType = "body")
  })
  public Result upsertFeatures(UUID customerUUID) {
    Customer customer = Customer.getOrBadRequest(customerUUID);

    JsonNode requestBody = request().body().asJson();
    ObjectMapper mapper = new ObjectMapper();
    FeatureUpdateFormData formData;
    try {
      formData = mapper.treeToValue(requestBody, FeatureUpdateFormData.class);
    } catch (RuntimeException | JsonProcessingException e) {
      throw new YWServiceException(BAD_REQUEST, "Invalid JSON");
    }

    customer.upsertFeatures(formData.features);

    auditService().createAuditEntry(ctx(), request(), requestBody);
    return ok(customer.getFeatures());
  }

  @ApiOperation(
      value = "Add metrics of customer by UUID",
      response = Object.class,
      responseContainer = "Map")
  @ApiImplicitParams({
    @ApiImplicitParam(
        name = "Metrics",
        value = "Metrics to be added",
        required = true,
        dataType = "com.yugabyte.yw.forms.MetricQueryParams",
        paramType = "body")
  })
  public Result metrics(UUID customerUUID) {
    Customer customer = Customer.getOrBadRequest(customerUUID);

    Form<MetricQueryParams> formData = formFactory.getFormDataOrBadRequest(MetricQueryParams.class);

    Map<String, String> params = new HashMap<>(formData.rawData());
    HashMap<String, Map<String, String>> filterOverrides = new HashMap<>();
    // Given we have a limitation on not being able to rename the pod labels in
    // kubernetes cadvisor metrics, we try to see if the metric being queried is for
    // container or not, and use pod_name vs exported_instance accordingly.
    // Expect for container metrics, all the metrics would with node_prefix and exported_instance.
    boolean hasContainerMetric =
        formData.get().getMetrics().stream().anyMatch(s -> s.startsWith("container"));
    String universeFilterLabel = hasContainerMetric ? "namespace" : "node_prefix";
    String nodeFilterLabel = hasContainerMetric ? "pod_name" : "exported_instance";
    String containerLabel = "container_name";
    String pvcLabel = "persistentvolumeclaim";

    ObjectNode filterJson = Json.newObject();
    if (!params.containsKey("nodePrefix")) {
      String universePrefixes =
          customer
              .getUniverses()
              .stream()
              .map((universe -> universe.getUniverseDetails().nodePrefix))
              .collect(Collectors.joining("|"));
      filterJson.put(universeFilterLabel, String.join("|", universePrefixes));
    } else {
      // Check if it is a Kubernetes deployment.
      if (hasContainerMetric) {
        final String nodePrefix = params.remove("nodePrefix");
        if (params.containsKey("nodeName")) {
          // We calculate the correct namespace by using the zone if
          // it exists. Example: it is yb-tserver-0_az1 (multi AZ) or
          // yb-tserver-0 (single AZ).
          String[] nodeWithZone = params.remove("nodeName").split("_");
          filterJson.put(nodeFilterLabel, nodeWithZone[0]);
          // TODO(bhavin192): might need to account for multiple
          // releases in one namespace.
          // The pod name is of the format yb-<server>-<replica_num> and we just need the
          // container, which is yb-<server>.
          String containerName = nodeWithZone[0].substring(0, nodeWithZone[0].lastIndexOf("-"));
          String pvcName = String.format("(.*)-%s", nodeWithZone[0]);
          String azName = nodeWithZone.length == 2 ? nodeWithZone[1] : null;

          filterJson.put(containerLabel, containerName);
          filterJson.put(pvcLabel, pvcName);
          filterJson.put(universeFilterLabel, getNamespacesFilter(customer, nodePrefix, azName));
        } else {
          filterJson.put(universeFilterLabel, getNamespacesFilter(customer, nodePrefix));
        }
      } else {
        final String nodePrefix = params.remove("nodePrefix");
        filterJson.put(universeFilterLabel, nodePrefix);
        if (params.containsKey("nodeName")) {
          filterJson.put(nodeFilterLabel, params.remove("nodeName"));
        }

        filterOverrides.putAll(getFilterOverrides(customer, nodePrefix, formData.get()));
      }
    }
    if (params.containsKey("tableName")) {
      filterJson.put("table_name", params.remove("tableName"));
    }
    params.put("filters", Json.stringify(filterJson));
    JsonNode response =
        metricQueryHelper.query(formData.get().getMetrics(), params, filterOverrides);
    if (response.has("error")) {
      throw new YWServiceException(BAD_REQUEST, response.get("error"));
    }
    return YWResults.withRawData(response);
  }

  private String getNamespacesFilter(Customer customer, String nodePrefix) {
    return getNamespacesFilter(customer, nodePrefix, null);
  }

  // Return a regex string for filtering the metrics based on
  // namespaces of the universe matching the given customer and
  // nodePrefix. If azName is not null, then returns the only
  // namespace corresponding to the given AZ. Should be used for
  // Kubernetes universes only.
  private String getNamespacesFilter(Customer customer, String nodePrefix, String azName) {
    // We need to figure out the correct namespace for each AZ.  We do
    // that by getting the correct universe and its provider and then
    // go through the azConfigs.
    List<Universe> universes =
        customer
            .getUniverses()
            .stream()
            .filter(u -> u.getUniverseDetails().nodePrefix.equals(nodePrefix))
            .collect(Collectors.toList());
    // TODO: account for readonly replicas when we support them for
    // Kubernetes providers.
    Provider provider =
        Provider.get(
            UUID.fromString(
                universes.get(0).getUniverseDetails().getPrimaryCluster().userIntent.provider));
    List<String> namespaces = new ArrayList<>();
    boolean isMultiAZ = PlacementInfoUtil.isMultiAZ(provider);

    for (Region r : Region.getByProvider(provider.uuid)) {
      for (AvailabilityZone az : AvailabilityZone.getAZsForRegion(r.uuid)) {
        if (azName != null && !azName.equals(az.code)) {
          continue;
        }
        namespaces.add(
            PlacementInfoUtil.getKubernetesNamespace(
                isMultiAZ, nodePrefix, az.code, az.getConfig()));
      }
    }

    return String.join("|", namespaces);
  }

  @ApiOperation(
      value = "Get host info by customer UUID",
      responseContainer = "Map",
      response = Object.class)
  public Result getHostInfo(UUID customerUUID) {
    Customer.getOrBadRequest(customerUUID);
    ObjectNode hostInfo = Json.newObject();
    hostInfo.put(
        Common.CloudType.aws.name(),
        cloudQueryHelper.currentHostInfo(
            Common.CloudType.aws,
            ImmutableList.of("instance-id", "vpc-id", "privateIp", "region")));
    hostInfo.put(
        Common.CloudType.gcp.name(), cloudQueryHelper.currentHostInfo(Common.CloudType.gcp, null));

    return YWResults.withRawData(hostInfo);
  }

  private HashMap<String, HashMap<String, String>> getFilterOverrides(
      Customer customer, String nodePrefix, MetricQueryParams mqParams) {

    HashMap<String, HashMap<String, String>> filterOverrides = new HashMap<>();
    // For a disk usage metric query, the mount point has to be modified to match the actual
    // mount point for an onprem universe.
    if (mqParams.getMetrics().contains("disk_usage")) {
      List<Universe> universes =
          customer
              .getUniverses()
              .stream()
              .filter(
                  u ->
                      u.getUniverseDetails().nodePrefix != null
                          && u.getUniverseDetails().nodePrefix.equals(nodePrefix))
              .collect(Collectors.toList());
      if (universes.get(0).getUniverseDetails().getPrimaryCluster().userIntent.providerType
          == CloudType.onprem) {
        final String mountRoots =
            universes
                .get(0)
                .getNodes()
                .stream()
                .filter(CustomerController::checkNonNullMountRoots)
                .map(n -> n.cloudInfo.mount_roots)
                .findFirst()
                .orElse("");
        // TODO: technically, this code is based on the primary cluster being onprem
        // and will return inaccurate results if the universe has a read replica that is
        // not onprem.
        if (!mountRoots.isEmpty()) {
          HashMap<String, String> mountFilters = new HashMap<>();
          mountFilters.put("mountpoint", mountRoots.replace(',', '|'));
          // convert "/storage1,/bar" to the filter "/storage1|/bar"
          filterOverrides.put("disk_usage", mountFilters);
        } else {
          LOG.debug("No mount points found in onprem universe {}", nodePrefix);
        }
      }
    }
    return filterOverrides;
  }
}<|MERGE_RESOLUTION|>--- conflicted
+++ resolved
@@ -70,23 +70,23 @@
   }
 
   @Deprecated
-  @ApiOperation(value = "UI_ONLY", response = UUID.class, responseContainer = "List", hidden = true)
+  @ApiOperation(value = "UI_ONLY", response = UUID.class, responseContainer = "List", hidden = true, nickname="ListOfCustomers")
   public Result list() {
     ArrayNode responseJson = Json.newArray();
     Customer.getAll().forEach(c -> responseJson.add(c.getUuid().toString()));
     return ok(responseJson);
   }
 
-<<<<<<< HEAD
-  @ApiOperation(value = "getCustomer", response = Customer.class, nickname = "getCustomer")
-=======
-  @ApiOperation(value = "List customer", response = Customer.class, responseContainer = "List")
+  @ApiOperation(
+      value = "List customer",
+      response = Customer.class,
+      responseContainer = "List",
+      nickname = "getCustomer")
   public Result listWithData() {
     return YWResults.withData(Customer.getAll());
   }
 
-  @ApiOperation(value = "Get customer by UUID", response = CustomerDetailsData.class)
->>>>>>> 2c5b27e0
+  @ApiOperation(value = "Get customer by UUID", response = CustomerDetailsData.class, nickname="CustomerDetail")
   public Result index(UUID customerUUID) {
     Customer customer = Customer.get(customerUUID);
     if (customer == null) {
@@ -203,7 +203,7 @@
     return ok(Json.toJson(customer));
   }
 
-  @ApiOperation(value = "Delete customer by UUID", response = YWResults.YWSuccess.class)
+  @ApiOperation(value = "Delete customer by UUID", response = YWResults.YWSuccess.class, nickname="deleteCustomer")
   public Result delete(UUID customerUUID) {
     Customer customer = Customer.getOrBadRequest(customerUUID);
 
