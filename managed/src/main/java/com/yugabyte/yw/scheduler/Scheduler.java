/*
 * Copyright 2019 YugaByte, Inc. and Contributors
 *
 * Licensed under the Polyform Free Trial License 1.0.0 (the "License"); you
 * may not use this file except in compliance with the License. You
 * may obtain a copy of the License at
 *
 *     https://github.com/YugaByte/yugabyte-db/blob/master/licenses/POLYFORM-FREE-TRIAL-LICENSE-1
 * .0.0.txt
 */

package com.yugabyte.yw.scheduler;

import akka.actor.ActorSystem;
import com.cronutils.model.Cron;
import com.cronutils.model.definition.CronDefinitionBuilder;
import com.cronutils.model.time.ExecutionTime;
import com.cronutils.parser.CronParser;
import com.fasterxml.jackson.databind.JsonNode;
import com.google.inject.Inject;
import com.google.inject.Singleton;
import com.yugabyte.yw.commissioner.Commissioner;
import com.yugabyte.yw.commissioner.tasks.DeleteBackup;
import com.yugabyte.yw.commissioner.tasks.MultiTableBackup;
import com.yugabyte.yw.forms.BackupTableParams;
import com.yugabyte.yw.models.*;
import com.yugabyte.yw.models.helpers.TaskType;
import org.slf4j.Logger;
import org.slf4j.LoggerFactory;
import play.libs.Json;
import scala.concurrent.ExecutionContext;
import scala.concurrent.duration.Duration;

import java.text.SimpleDateFormat;
import java.time.Instant;
import java.time.ZoneId;
import java.time.ZonedDateTime;
import java.util.Date;
import java.util.List;
import java.util.Map;
import java.util.UUID;
import java.util.concurrent.TimeUnit;
import java.util.concurrent.atomic.AtomicBoolean;

import static com.cronutils.model.CronType.UNIX;

@Singleton
public class Scheduler {

  private static final Logger LOG = LoggerFactory.getLogger(Scheduler.class);

  // Minimum number of scheduled threads.
  private static final int SCHEDULE_THREADS = 1;
  private final int YB_SCHEDULER_INTERVAL = 2;
  private final int MIN_TO_SEC = 60;

  private final ActorSystem actorSystem;
  private final ExecutionContext executionContext;

  private final AtomicBoolean running = new AtomicBoolean(false);

  SimpleDateFormat tsFormat = new SimpleDateFormat("yyyy-MM-dd'T'HH:mm:ss");

  private final Commissioner commissioner;

  @Inject
  Scheduler(ActorSystem actorSystem, ExecutionContext executionContext, Commissioner commissioner) {
    this.actorSystem = actorSystem;
    this.executionContext = executionContext;
    this.commissioner = commissioner;
    this.initialize();

    LOG.info("Starting scheduling service");
  }

  private void initialize() {
    this.actorSystem.scheduler().schedule(
      Duration.create(0, TimeUnit.MINUTES), // initialDelay
      Duration.create(YB_SCHEDULER_INTERVAL, TimeUnit.MINUTES), // interval
      () -> scheduleRunner(),
      this.executionContext
    );
  }

  /**
   * Iterates through all the schedule entries and runs the tasks that are due to be scheduled.
   */
<<<<<<< HEAD
  public void scheduleRunner() {
=======
  private void scheduleRunner() {
    if (HighAvailabilityConfig.isFollower()) {
      LOG.debug("Skipping scheduler for follower platform");
      return;
    }

>>>>>>> 2798c4ea
    // Check if last scheduled thread is still running.
    if (running.get()) {
      LOG.info("Previous scheduler still running");
      return;
    }

    LOG.info("Running scheduler");
    try {
      running.set(true);
      for (Schedule schedule : Schedule.getAllActive()) {
        Date currentTime = new Date();
        long frequency = schedule.getFrequency();
        String cronExpression = schedule.getCronExpression();
        if (cronExpression == null && frequency == 0) {
          LOG.error("Scheduled task does not have a recurrence specified {}",
            schedule.getScheduleUUID());
          continue;
        }
        TaskType taskType = schedule.getTaskType();
        // TODO: Come back and maybe address if using relations between schedule and
        //  schedule_task is
        // a better approach.
        ScheduleTask lastTask = ScheduleTask.getLastTask(schedule.getScheduleUUID());
        Date lastScheduledTime = null;
        Date lastCompletedTime = null;
        if (lastTask != null) {
          lastScheduledTime = lastTask.getScheduledTime();
          lastCompletedTime = lastTask.getCompletedTime();
        }
        boolean runTask = false;
        long diff = 0;

        // Check if task needs to be scheduled again.
        if (lastScheduledTime != null && lastCompletedTime != null) {
          diff = Math.abs(currentTime.getTime() - lastScheduledTime.getTime());
        } else if (lastScheduledTime == null) {
          diff = Long.MAX_VALUE;
        }
        // If frequency if specified, check if the task needs to be scheduled.
        // The check sees the difference between the last scheduled task and the current
        // time. If the diff is greater than the frequency, means we need to run the task
        // again.
        if (frequency != 0L && diff > frequency) {
          runTask = true;
        }
        // In the case frequency is not defined and we have a cron expression, we compute
        // solely in accordance to the cron execution time. If the execution time is within the
        // scheduler interval, we run the task.
        else if (cronExpression != null) {
          CronParser unixCronParser =
            new CronParser(CronDefinitionBuilder.instanceDefinitionFor(UNIX));
          Cron parsedUnixCronExpression = unixCronParser.parse(cronExpression);
          Instant now = Instant.now();
          // LocalDateTime now = LocalDateTime.ofInstant(Instant.now(), ZoneId.of("UTC"));
          ZonedDateTime utcNow = now.atZone(ZoneId.of("UTC"));
          ExecutionTime executionTime = ExecutionTime.forCron(parsedUnixCronExpression);
          long timeFromLastExecution =
            executionTime.timeFromLastExecution(utcNow).get().getSeconds();
          if (timeFromLastExecution < YB_SCHEDULER_INTERVAL * MIN_TO_SEC) {
            // In case the last task was completed, or the last task was never even scheduled,
            // we run the task. If the task was scheduled, but didn't complete, we skip this
            // iteration completely.
            if (lastCompletedTime != null || lastScheduledTime == null) {
              runTask = true;
            } else if (lastScheduledTime != null) {
              LOG.warn("Previous scheduled task still running, skipping this iteration's task. " +
                "Will try again next at {}.", executionTime.nextExecution(utcNow).get());
            }
          }
        } 
        
        if (runTask) {
          if (taskType == TaskType.BackupUniverse) {
            this.runBackupTask(schedule);
          }
          if (taskType == TaskType.MultiTableBackup) {
            this.runMultiTableBackupsTask(schedule);
          }
        }
      }
      List<Backup> expiredBackups = Backup.getExpiredBackups();
      for (Backup backup : expiredBackups) {
        this.runDeleteBackupTask(backup);
      }
    } catch (Exception e) {
      LOG.error("Error Running scheduler thread", e);
    } finally {
      running.set(false);
    }
  }

  private void runBackupTask(Schedule schedule) {
    UUID customerUUID = schedule.getCustomerUUID();
    Customer customer = Customer.get(customerUUID);
    JsonNode params = schedule.getTaskParams();
    BackupTableParams taskParams = Json.fromJson(params, BackupTableParams.class);
    taskParams.scheduleUUID = schedule.scheduleUUID;
    Universe universe = null;
    try {
      universe = Universe.get(taskParams.universeUUID);
    } catch (Exception e) {
      schedule.stopSchedule();
      return;
    }
    if (universe.getUniverseDetails().updateInProgress ||
        universe.getUniverseDetails().backupInProgress ||
        universe.getUniverseDetails().universePaused) {
      LOG.warn("Cannot run Backup task since the universe {} is currently {}",
               taskParams.universeUUID.toString(), "in a locked/paused state");
      return;
    }
    Backup backup = Backup.create(customerUUID, taskParams);
    UUID taskUUID = commissioner.submit(TaskType.BackupUniverse, taskParams);
    ScheduleTask.create(taskUUID, schedule.getScheduleUUID());
    LOG.info("Submitted task to backup table {}:{}, task uuid = {}.",
      taskParams.tableUUID, taskParams.tableName, taskUUID);
    backup.setTaskUUID(taskUUID);
    CustomerTask.create(customer,
      taskParams.universeUUID,
      taskUUID,
      CustomerTask.TargetType.Backup,
      CustomerTask.TaskType.Create,
      taskParams.tableName);
    LOG.info("Saved task uuid {} in customer tasks table for table {}:{}.{}", taskUUID,
      taskParams.tableUUID, taskParams.keyspace, taskParams.tableName);
  }

  private void runMultiTableBackupsTask(Schedule schedule) {
    UUID customerUUID = schedule.getCustomerUUID();
    Customer customer = Customer.get(customerUUID);
    JsonNode params = schedule.getTaskParams();
    MultiTableBackup.Params taskParams = Json.fromJson(params,
      MultiTableBackup.Params.class);
    taskParams.scheduleUUID = schedule.scheduleUUID;
    Universe universe;
    try {
      universe = Universe.get(taskParams.universeUUID);
    } catch (Exception e) {
      schedule.stopSchedule();
      return;
    }
    Map<String, String> config = universe.getConfig();
    if (universe.getUniverseDetails().updateInProgress || config.isEmpty() ||
        config.get(Universe.TAKE_BACKUPS).equals("false") ||
        universe.getUniverseDetails().backupInProgress ||
        universe.getUniverseDetails().universePaused) {
      LOG.warn("Cannot run MultiTableBackup task since the universe {} is currently {}",
               taskParams.universeUUID.toString(), "in a locked/paused state");
      return;
    }
    UUID taskUUID = commissioner.submit(TaskType.MultiTableBackup, taskParams);
    ScheduleTask.create(taskUUID, schedule.getScheduleUUID());
    LOG.info("Submitted backup for universe: {}, task uuid = {}.",
      taskParams.universeUUID, taskUUID);
    CustomerTask.create(customer,
      taskParams.universeUUID,
      taskUUID,
      CustomerTask.TargetType.Backup,
      CustomerTask.TaskType.Create,
      universe.name
    );
    LOG.info("Saved task uuid {} in customer tasks table for universe {}:{}", taskUUID,
      taskParams.universeUUID, universe.name);
  }

  public void runDeleteBackupTask(Backup backup) {
    if (backup.state != Backup.BackupState.Completed) {
      LOG.warn("Cannot delete backup {} since it is not in completed state.",
        backup.backupUUID);
      return;
    }
    BackupTableParams backupParams = Json.fromJson(backup.backupInfo, BackupTableParams.class);
    Universe universe = null;
    boolean isScheduled = (backup.getScheduleUUID() != null) ? true : false;
    try {
      universe = Universe.get(backupParams.universeUUID);
    } catch (Exception e) {
      if (isScheduled){
        Schedule schedule = Schedule.get(backup.getScheduleUUID());
        schedule.stopSchedule();
      }
      return;
    }
    UUID customerUUID = backup.customerUUID;
    Customer customer = Customer.get(customerUUID);
    DeleteBackup.Params taskParams = new DeleteBackup.Params();
    taskParams.customerUUID = customerUUID;
    taskParams.backupUUID = backup.backupUUID;
    UUID taskUUID = commissioner.submit(TaskType.DeleteBackup, taskParams);
    if (isScheduled) {
      Schedule schedule = Schedule.get(backup.getScheduleUUID());
      JsonNode params = schedule.getTaskParams();
      ScheduleTask.create(taskUUID, backup.getScheduleUUID());
    }
    LOG.info("Submitted task to delete backup {}, task uuid = {}.",
      backup.backupUUID, taskUUID);
    CustomerTask.create(customer,
      backup.backupUUID,
      taskUUID,
      CustomerTask.TargetType.Backup,
      CustomerTask.TaskType.Delete,
      "Backup");
  }
}<|MERGE_RESOLUTION|>--- conflicted
+++ resolved
@@ -85,16 +85,12 @@
   /**
    * Iterates through all the schedule entries and runs the tasks that are due to be scheduled.
    */
-<<<<<<< HEAD
   public void scheduleRunner() {
-=======
-  private void scheduleRunner() {
     if (HighAvailabilityConfig.isFollower()) {
       LOG.debug("Skipping scheduler for follower platform");
       return;
     }
 
->>>>>>> 2798c4ea
     // Check if last scheduled thread is still running.
     if (running.get()) {
       LOG.info("Previous scheduler still running");
