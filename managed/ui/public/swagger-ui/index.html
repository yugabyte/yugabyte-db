--- conflicted
+++ resolved
@@ -15,18 +15,12 @@
 
   <body>
     <div id="swagger-ui"></div>
-<<<<<<< HEAD
     <elements-api
       apiDescriptionUrl="/swagger.json"
       router="hash"
       layout="sidebar"
     />
-=======
-
-    <script src="./swagger-ui-bundle.js" charset="UTF-8"> </script>
-    <script src="./swagger-ui-standalone-preset.js" charset="UTF-8"> </script>
-    <script>
-    function getCSRF() {
+    <!-- function getCSRF() {
       var name = "csrfCookie=";
       var ca = document.cookie.split(';');
       for(var i=0; i<ca.length; i++) {
@@ -35,32 +29,13 @@
           if (c.indexOf(name) !== -1) return c.substring(name.length,c.length);
       }
       return "";
-    }
+    } -->
+    <!-- requestInterceptor: function(req) {
+      req.headers['Csrf-Token'] = getCSRF();
+      return req;
+    } -->
+    <script>
 
-    window.onload = function() {
-      // Begin Swagger UI call region
-      const ui = SwaggerUIBundle({
-        url: "/swagger.json",
-        dom_id: '#swagger-ui',
-        deepLinking: true,
-        presets: [
-          SwaggerUIBundle.presets.apis,
-          SwaggerUIStandalonePreset
-        ],
-        plugins: [
-          SwaggerUIBundle.plugins.DownloadUrl
-        ],
-        layout: "StandaloneLayout",
-        requestInterceptor: function(req) {
-          req.headers['Csrf-Token'] = getCSRF();
-          return req;
-        }
-      });
-      // End Swagger UI call region
-
-      window.ui = ui;
-    };
   </script>
->>>>>>> eb1d801a
   </body>
 </html>