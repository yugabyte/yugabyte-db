// Copyright (c) YugaByte, Inc.
//
// Author: Nishant Sharma(nissharma@deloitte.com)
//
// TODO: Redux still needs to be configured once the API contract
// will be finalized and be available.

import { connect } from 'react-redux';
<<<<<<< HEAD
import { alertConfigs, alertDestionations } from '../../../actions/customers';
=======
import { alertConfigs } from '../../../actions/customers';
import { CustomerProfile } from '../../profile';
>>>>>>> 818b44ab
import { AlertConfiguration } from './AlertConfiguration';

const mapStateToProps = (state) => {
  return {
    customer: state.customer.currentCustomer,
    users: state.customer.users.data,
    apiToken: state.customer.apiToken,
    customerProfile: state.customer ? state.customer.profile : null
  };
};

const mapDispatchToProps = (dispatch) => {
  return {
    alertConfigs: () => {
      return dispatch(alertConfigs());
    },

    alertDestionations: () => {
      return dispatch(alertDestionations());
    }
  };
};

export default connect(mapStateToProps, mapDispatchToProps)(AlertConfiguration, CustomerProfile);<|MERGE_RESOLUTION|>--- conflicted
+++ resolved
@@ -6,12 +6,7 @@
 // will be finalized and be available.
 
 import { connect } from 'react-redux';
-<<<<<<< HEAD
 import { alertConfigs, alertDestionations } from '../../../actions/customers';
-=======
-import { alertConfigs } from '../../../actions/customers';
-import { CustomerProfile } from '../../profile';
->>>>>>> 818b44ab
 import { AlertConfiguration } from './AlertConfiguration';
 
 const mapStateToProps = (state) => {
@@ -35,4 +30,4 @@
   };
 };
 
-export default connect(mapStateToProps, mapDispatchToProps)(AlertConfiguration, CustomerProfile);+export default connect(mapStateToProps, mapDispatchToProps)(AlertConfiguration);