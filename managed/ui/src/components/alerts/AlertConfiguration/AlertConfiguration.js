--- conflicted
+++ resolved
@@ -21,10 +21,7 @@
     updateStatus: ''
   });
   const [listView, setListView] = useState(false);
-<<<<<<< HEAD
   const [alertDestinationListView, setAlertDestinationListView] = useState(true);
-=======
->>>>>>> 644b4db9
   const { activeTab, defaultTab, routePrefix, customerProfile, apiToken, customer } = props;
 
   const handleProfileUpdate = (status) => {
@@ -64,19 +61,7 @@
           )}
         </Tab>
         <Tab
-<<<<<<< HEAD
-          eventKey="Alert-Destination"
-          title="Alert Destination"
-          mountOnEnter={true}
-          unmountOnExit
-        >
-          {alertDestinationListView ? (
-            <AlertDestinationConfiguration />
-          ) : null}
-        </Tab>
-        <Tab
           eventKey={'health-alerting'}
-=======
           eventKey="alertDestinations"
           title={
             <span>
@@ -89,7 +74,6 @@
         </Tab>
         <Tab
           eventKey="health-alerting"
->>>>>>> 644b4db9
           title="Health & Alerting"
           key="health-alerting-tab"
           mountOnEnter={true}
