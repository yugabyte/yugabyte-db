--- conflicted
+++ resolved
@@ -47,11 +47,8 @@
     } = this.props;
     const updateInProgress = universeDetails.updateInProgress;
     const updateSucceeded = universeDetails.updateSucceeded;
-<<<<<<< HEAD
     const universePaused = universeDetails.universePaused;
-=======
     const errorString = universeDetails.errorString;
->>>>>>> f00bb9c2
     let statusClassName = 'unknown';
     let statusText = '';
     const universePendingTask = isNonEmptyArray(customerTaskList)
