--- conflicted
+++ resolved
@@ -1306,15 +1306,13 @@
                 "--ui", choices=BOOL_CHOICES, default="false", metavar="BOOL",
                 help="Toggle enabling or disabling webserver UI. Default false.")
             cur_parser.add_argument(
-<<<<<<< HEAD
                 "--ysql_enable_auth", choices=BOOL_CHOICES, metavar="BOOL",
                 help="Toggle enabling or disabling YSQL Authentication. Default false.")
             cur_parser.add_argument(
                 "--use_cassandra_authentication", choices=BOOL_CHOICES, metavar="BOOL",
                 help="Toggle enabling or disabling YCQL Authentication. Default false.")
-=======
+            cur_parser.add_argument(
                 "--initial_scripts_dir", help="Directory from where yugabyted reads initialization scripts")
->>>>>>> 8e7cffc1
 
             # Hidden commands for development/advanced users
             cur_parser.add_argument(
