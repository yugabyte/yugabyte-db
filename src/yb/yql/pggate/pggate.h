// Copyright (c) YugaByte, Inc.
//
// Licensed under the Apache License, Version 2.0 (the "License"); you may not use this file except
// in compliance with the License.  You may obtain a copy of the License at
//
// http://www.apache.org/licenses/LICENSE-2.0
//
// Unless required by applicable law or agreed to in writing, software distributed under the License
// is distributed on an "AS IS" BASIS, WITHOUT WARRANTIES OR CONDITIONS OF ANY KIND, either express
// or implied.  See the License for the specific language governing permissions and limitations
// under the License.
//

#pragma once

#include <memory>
#include <optional>
#include <string>
#include <unordered_map>
#include <unordered_set>

#include "yb/client/tablet_server.h"

#include "yb/common/pg_types.h"
#include "yb/common/transaction.h"

#include "yb/dockv/key_bytes.h"
#include "yb/dockv/doc_key.h"

#include "yb/gutil/casts.h"
#include "yb/gutil/ref_counted.h"

#include "yb/rpc/rpc_fwd.h"

#include "yb/server/hybrid_clock.h"
#include "yb/server/server_base_options.h"

#include "yb/tserver/tserver_util_fwd.h"

#include "yb/util/mem_tracker.h"
#include "yb/util/memory/arena.h"
#include "yb/util/metrics.h"
#include "yb/util/result.h"
#include "yb/util/shared_mem.h"
#include "yb/util/status.h"
#include "yb/util/status_fwd.h"

#include "yb/yql/pggate/pg_client.h"
#include "yb/yql/pggate/pg_expr.h"
#include "yb/yql/pggate/pg_gate_fwd.h"
#include "yb/yql/pggate/pg_statement.h"
#include "yb/yql/pggate/pg_sys_table_prefetcher.h"
#include "yb/yql/pggate/pg_tools.h"
#include "yb/yql/pggate/ybc_pg_typedefs.h"

namespace yb {
namespace pggate {
class PgSession;

struct PgMemctxComparator {
  using is_transparent = void;

  bool operator()(PgMemctx* l, PgMemctx* r) const {
    return l == r;
  }

  template<class T1, class T2>
  bool operator()(const T1& l, const T2& r) const {
    return (*this)(GetPgMemctxPtr(l), GetPgMemctxPtr(r));
  }

 private:
  static PgMemctx* GetPgMemctxPtr(PgMemctx* value) {
    return value;
  }

  static PgMemctx* GetPgMemctxPtr(const std::unique_ptr<PgMemctx>& value) {
    return value.get();
  }
};

struct PgMemctxHasher {
  using is_transparent = void;

  size_t operator()(const std::unique_ptr<PgMemctx>& value) const;
  size_t operator()(PgMemctx* value) const;
};

//--------------------------------------------------------------------------------------------------

struct PgApiContext {
  struct MessengerHolder {
    std::unique_ptr<rpc::SecureContext> security_context;
    std::unique_ptr<rpc::Messenger> messenger;

    MessengerHolder(
        std::unique_ptr<rpc::SecureContext> security_context,
        std::unique_ptr<rpc::Messenger> messenger);
    MessengerHolder(MessengerHolder&&);

    ~MessengerHolder();
  };

  std::unique_ptr<MetricRegistry> metric_registry;
  scoped_refptr<MetricEntity> metric_entity;
  std::shared_ptr<MemTracker> mem_tracker;
  MessengerHolder messenger_holder;
  std::unique_ptr<rpc::ProxyCache> proxy_cache;

  PgApiContext();
  PgApiContext(PgApiContext&&);
  ~PgApiContext();
};

//--------------------------------------------------------------------------------------------------
// Implements support for CAPI.
class PgApiImpl {
 public:
  PgApiImpl(PgApiContext context, const YBCPgTypeEntity *YBCDataTypeTable, int count,
            YBCPgCallbacks pg_callbacks);
  ~PgApiImpl();

  const YBCPgCallbacks* pg_callbacks() {
    return &pg_callbacks_;
  }

  // Interrupt aborts all pending RPCs immediately to unblock main thread.
  void Interrupt();
  void ResetCatalogReadTime();

  // Initialize a session to process statements that come from the same client connection.
  // If database_name is empty, a session is created without connecting to any database.
  Status InitSession(const std::string& database_name, YBCPgExecStatsState* session_stats);

  PgMemctx *CreateMemctx();
  Status DestroyMemctx(PgMemctx *memctx);
  Status ResetMemctx(PgMemctx *memctx);

  // Cache statements in YB Memctx. When Memctx is destroyed, the statement is destructed.
  Status AddToCurrentPgMemctx(std::unique_ptr<PgStatement> stmt,
                              PgStatement **handle);
  // Cache table descriptor in YB Memctx. When Memctx is destroyed, the descriptor is destructed.
  Status AddToCurrentPgMemctx(size_t table_desc_id,
                              const PgTableDescPtr &table_desc);
  // Read table descriptor that was cached in YB Memctx.
  Status GetTabledescFromCurrentPgMemctx(size_t table_desc_id, PgTableDesc **handle);

  // Invalidate the sessions table cache.
  Status InvalidateCache();

  // Get the gflag TEST_ysql_disable_transparent_cache_refresh_retry.
  bool GetDisableTransparentCacheRefreshRetry();

  Result<bool> IsInitDbDone();

  Result<uint64_t> GetSharedCatalogVersion(std::optional<PgOid> db_oid = std::nullopt);
  Result<uint32_t> GetNumberOfDatabases();
  uint64_t GetSharedAuthKey() const;

  Status NewTupleExpr(
    YBCPgStatement stmt, const YBCPgTypeEntity *tuple_type_entity,
    const YBCPgTypeAttrs *type_attrs, int num_elems,
    const YBCPgExpr *elems, YBCPgExpr *expr_handle);

  // Setup the table to store sequences data.
  Status CreateSequencesDataTable();

  Status InsertSequenceTuple(int64_t db_oid,
                             int64_t seq_oid,
                             uint64_t ysql_catalog_version,
                             bool is_db_catalog_version_mode,
                             int64_t last_val,
                             bool is_called);

  Status UpdateSequenceTupleConditionally(int64_t db_oid,
                                          int64_t seq_oid,
                                          uint64_t ysql_catalog_version,
                                          bool is_db_catalog_version_mode,
                                          int64_t last_val,
                                          bool is_called,
                                          int64_t expected_last_val,
                                          bool expected_is_called,
                                          bool *skipped);

  Status UpdateSequenceTuple(int64_t db_oid,
                             int64_t seq_oid,
                             uint64_t ysql_catalog_version,
                             bool is_db_catalog_version_mode,
                             int64_t last_val,
                             bool is_called,
                             bool* skipped);

  Status FetchSequenceTuple(int64_t db_oid,
                            int64_t seq_oid,
                            uint64_t ysql_catalog_version,
                            bool is_db_catalog_version_mode,
                            uint32_t fetch_count,
                            int64_t inc_by,
                            int64_t min_value,
                            int64_t max_value,
                            bool cycle,
                            int64_t *first_value,
                            int64_t *last_value);

  Status ReadSequenceTuple(int64_t db_oid,
                           int64_t seq_oid,
                           uint64_t ysql_catalog_version,
                           bool is_db_catalog_version_mode,
                           int64_t *last_val,
                           bool *is_called);

  Status DeleteSequenceTuple(int64_t db_oid, int64_t seq_oid);

  void DeleteStatement(PgStatement *handle);

  // Search for type_entity.
  const YBCPgTypeEntity *FindTypeEntity(int type_oid);

  //------------------------------------------------------------------------------------------------
  // Connect database. Switch the connected database to the given "database_name".
  Status ConnectDatabase(const char *database_name);

  // Determine whether the given database is colocated.
  Status IsDatabaseColocated(const PgOid database_oid, bool *colocated,
                             bool *legacy_colocated_database);

  // Create database.
  Status NewCreateDatabase(const char *database_name,
                           PgOid database_oid,
                           PgOid source_database_oid,
                           PgOid next_oid,
                           const bool colocated,
                           PgStatement **handle);
  Status ExecCreateDatabase(PgStatement *handle);

  // Drop database.
  Status NewDropDatabase(const char *database_name,
                         PgOid database_oid,
                         PgStatement **handle);
  Status ExecDropDatabase(PgStatement *handle);

  // Alter database.
  Status NewAlterDatabase(const char *database_name,
                                 PgOid database_oid,
                                 PgStatement **handle);
  Status AlterDatabaseRenameDatabase(PgStatement *handle, const char *newname);
  Status ExecAlterDatabase(PgStatement *handle);

  // Reserve oids.
  Status ReserveOids(PgOid database_oid,
                     PgOid next_oid,
                     uint32_t count,
                     PgOid *begin_oid,
                     PgOid *end_oid);

  Status GetCatalogMasterVersion(uint64_t *version);

  // Load table.
  Result<PgTableDescPtr> LoadTable(const PgObjectId& table_id);

  // Invalidate the cache entry corresponding to table_id from the PgSession table cache.
  void InvalidateTableCache(const PgObjectId& table_id);

  //------------------------------------------------------------------------------------------------
  // Create and drop tablegroup.

  Status NewCreateTablegroup(const char *database_name,
                             const PgOid database_oid,
                             const PgOid tablegroup_oid,
                             const PgOid tablespace_oid,
                             PgStatement **handle);

  Status ExecCreateTablegroup(PgStatement *handle);

  Status NewDropTablegroup(const PgOid database_oid,
                           const PgOid tablegroup_oid,
                           PgStatement **handle);

  Status ExecDropTablegroup(PgStatement *handle);

  //------------------------------------------------------------------------------------------------
  // Create, alter and drop table.
  Status NewCreateTable(const char *database_name,
                        const char *schema_name,
                        const char *table_name,
                        const PgObjectId& table_id,
                        bool is_shared_table,
                        bool if_not_exist,
                        bool add_primary_key,
                        bool is_colocated_via_database,
                        const PgObjectId& tablegroup_oid,
                        const ColocationId colocation_id,
                        const PgObjectId& tablespace_oid,
                        bool is_matview,
                        const PgObjectId& matview_pg_table_oid,
                        PgStatement **handle);

  Status CreateTableAddColumn(PgStatement *handle, const char *attr_name, int attr_num,
                              const YBCPgTypeEntity *attr_type, bool is_hash,
                              bool is_range, bool is_desc, bool is_nulls_first);

  Status CreateTableSetNumTablets(PgStatement *handle, int32_t num_tablets);

  Status AddSplitBoundary(PgStatement *handle, PgExpr **exprs, int expr_count);

  Status ExecCreateTable(PgStatement *handle);

  Status NewAlterTable(const PgObjectId& table_id,
                       PgStatement **handle);

  Status AlterTableAddColumn(PgStatement *handle, const char *name,
                             int order, const YBCPgTypeEntity *attr_type);

  Status AlterTableRenameColumn(PgStatement *handle, const char *oldname,
                                const char *newname);

  Status AlterTableDropColumn(PgStatement *handle, const char *name);

  Status AlterTableRenameTable(PgStatement *handle, const char *db_name,
                               const char *newname);

  Status AlterTableIncrementSchemaVersion(PgStatement *handle);

  Status AlterTableSetTableId(PgStatement* handle, const PgObjectId& table_id);

  Status ExecAlterTable(PgStatement *handle);

  Status NewDropTable(const PgObjectId& table_id,
                      bool if_exist,
                      PgStatement **handle);

  Status NewTruncateTable(const PgObjectId& table_id,
                          PgStatement **handle);

  Status ExecTruncateTable(PgStatement *handle);

  Status GetTableDesc(const PgObjectId& table_id,
                      PgTableDesc **handle);

  Result<YBCPgColumnInfo> GetColumnInfo(YBCPgTableDesc table_desc,
                                        int16_t attr_number);

  Status DmlModifiesRow(PgStatement *handle, bool *modifies_row);

  Status SetIsSysCatalogVersionChange(PgStatement *handle);

  Status SetCatalogCacheVersion(
      PgStatement *handle, uint64_t version, std::optional<PgOid> db_oid = std::nullopt);

  Result<client::TableSizeInfo> GetTableDiskSize(const PgObjectId& table_oid);

  //------------------------------------------------------------------------------------------------
  // Create and drop index.
  Status NewCreateIndex(const char *database_name,
                        const char *schema_name,
                        const char *index_name,
                        const PgObjectId& index_id,
                        const PgObjectId& table_id,
                        bool is_shared_index,
                        bool is_unique_index,
                        const bool skip_index_backfill,
                        bool if_not_exist,
                        bool is_colocated_via_database,
                        const PgObjectId& tablegroup_oid,
                        const YBCPgOid& colocation_id,
                        const PgObjectId& tablespace_oid,
                        PgStatement **handle);

  Status CreateIndexAddColumn(PgStatement *handle, const char *attr_name, int attr_num,
                              const YBCPgTypeEntity *attr_type, bool is_hash,
                              bool is_range, bool is_desc, bool is_nulls_first);

  Status CreateIndexSetNumTablets(PgStatement *handle, int32_t num_tablets);

  Status CreateIndexAddSplitRow(PgStatement *handle, int num_cols,
                                YBCPgTypeEntity **types, uint64_t *data);

  Status ExecCreateIndex(PgStatement *handle);

  Status NewDropIndex(const PgObjectId& index_id,
                      bool if_exist,
                      PgStatement **handle);

  Status ExecPostponedDdlStmt(PgStatement *handle);

  Status ExecDropTable(PgStatement *handle);

  Result<int> WaitForBackendsCatalogVersion(PgOid dboid, uint64_t version);

  Status BackfillIndex(const PgObjectId& table_id);

  //------------------------------------------------------------------------------------------------
  // All DML statements
  Status DmlAppendTarget(PgStatement *handle, PgExpr *expr);

  Status DmlAppendQual(PgStatement *handle, PgExpr *expr, bool is_primary);

  Status DmlAppendColumnRef(PgStatement *handle, PgColumnRef *colref, bool is_primary);

  // Binding Columns: Bind column with a value (expression) in a statement.
  // + This API is used to identify the rows you want to operate on. If binding columns are not
  //   there, that means you want to operate on all rows (full scan). You can view this as a
  //   a definitions of an initial rowset or an optimization over full-scan.
  //
  // + There are some restrictions on when BindColumn() can be used.
  //   Case 1: INSERT INTO tab(x) VALUES(x_expr)
  //   - BindColumn() can be used for BOTH primary-key and regular columns.
  //   - This bind-column function is used to bind "x" with "x_expr", and "x_expr" that can contain
  //     bind-variables (placeholders) and constants whose values can be updated for each execution
  //     of the same allocated statement.
  //
  //   Case 2: SELECT / UPDATE / DELETE <WHERE key = "key_expr">
  //   - BindColumn() can only be used for primary-key columns.
  //   - This bind-column function is used to bind the primary column "key" with "key_expr" that can
  //     contain bind-variables (placeholders) and constants whose values can be updated for each
  //     execution of the same allocated statement.
  Status DmlBindColumn(YBCPgStatement handle, int attr_num, YBCPgExpr attr_value);
  Status DmlBindColumnCondBetween(YBCPgStatement handle,
                                  int attr_num,
                                  PgExpr *attr_value,
                                  bool start_inclusive,
                                  PgExpr *attr_value_end,
                                  bool end_inclusive);
  Status DmlBindColumnCondIn(YBCPgStatement handle,
                             YBCPgExpr lhs,
                             int n_attr_values,
                             YBCPgExpr *attr_values);
  Status DmlBindColumnCondIsNotNull(PgStatement *handle, int attr_num);

  Status DmlBindHashCode(
      PgStatement* handle, const std::optional<Bound>& start, const std::optional<Bound>& end);

  Status DmlAddRowUpperBound(YBCPgStatement handle,
                             int n_col_values,
                             YBCPgExpr *col_values,
                             bool is_inclusive);

  Status DmlAddRowLowerBound(YBCPgStatement handle,
                             int n_col_values,
                             YBCPgExpr *col_values,
                             bool is_inclusive);

  // Binding Tables: Bind the whole table in a statement.  Do not use with BindColumn.
  Status DmlBindTable(YBCPgStatement handle);

  // Utility method to get the info for column 'attr_num'.
  Result<YBCPgColumnInfo> DmlGetColumnInfo(YBCPgStatement handle, int attr_num);

  // API for SET clause.
  Status DmlAssignColumn(YBCPgStatement handle, int attr_num, YBCPgExpr attr_value);

  // This function is to fetch the targets in YBCPgDmlAppendTarget() from the rows that were defined
  // by YBCPgDmlBindColumn().
  Status DmlFetch(PgStatement *handle, int32_t natts, uint64_t *values, bool *isnulls,
                  PgSysColumns *syscols, bool *has_data);

  // Utility method that checks stmt type and calls exec insert, update, or delete internally.
  Status DmlExecWriteOp(PgStatement *handle, int32_t *rows_affected_count);

  // This function adds a primary column to be used in the construction of the tuple id (ybctid).
  Status DmlAddYBTupleIdColumn(PgStatement *handle, int attr_num, uint64_t datum,
                               bool is_null, const YBCPgTypeEntity *type_entity);

  Result<dockv::KeyBytes> BuildTupleId(const YBCPgYBTupleIdDescriptor& descr);

  // DB Operations: SET, WHERE, ORDER_BY, GROUP_BY, etc.
  // + The following operations are run by DocDB.
  //   - API for "set_clause" (not yet implemented).
  //
  // + The following operations are run by Postgres layer. An API might be added to move these
  //   operations to DocDB.
  //   - API for "where_expr"
  //   - API for "order_by_expr"
  //   - API for "group_by_expr"

  // Buffer write operations.
  Status StartOperationsBuffering();
  Status StopOperationsBuffering();
  void ResetOperationsBuffering();
  Status FlushBufferedOperations();

  //------------------------------------------------------------------------------------------------
  // Insert.
  Status NewInsert(const PgObjectId& table_id,
                   bool is_single_row_txn,
                   bool is_region_local,
                   PgStatement **handle);

  Status ExecInsert(PgStatement *handle);

  Status InsertStmtSetUpsertMode(PgStatement *handle);

  Status InsertStmtSetWriteTime(PgStatement *handle, const HybridTime write_time);

  Status InsertStmtSetIsBackfill(PgStatement *handle, const bool is_backfill);

  //------------------------------------------------------------------------------------------------
  // Update.
  Status NewUpdate(const PgObjectId& table_id,
                   bool is_single_row_txn,
                   bool is_region_local,
                   PgStatement **handle);

  Status ExecUpdate(PgStatement *handle);

  //------------------------------------------------------------------------------------------------
  // Delete.
  Status NewDelete(const PgObjectId& table_id,
                   bool is_single_row_txn,
                   bool is_region_local,
                   PgStatement **handle);

  Status ExecDelete(PgStatement *handle);

  Status DeleteStmtSetIsPersistNeeded(PgStatement *handle, const bool is_persist_needed);

  //------------------------------------------------------------------------------------------------
  // Colocated Truncate.
  Status NewTruncateColocated(const PgObjectId& table_id,
                              bool is_single_row_txn,
                              bool is_region_local,
                              PgStatement **handle);

  Status ExecTruncateColocated(PgStatement *handle);

  //------------------------------------------------------------------------------------------------
  // Select.
  Status NewSelect(const PgObjectId& table_id,
                   const PgObjectId& index_id,
                   const PgPrepareParameters *prepare_params,
                   bool is_region_local,
                   PgStatement **handle);

  Status SetForwardScan(PgStatement *handle, bool is_forward_scan);

  Status ExecSelect(PgStatement *handle, const PgExecParameters *exec_params);

  //------------------------------------------------------------------------------------------------
  // Analyze.
  Status NewSample(const PgObjectId& table_id,
                   const int targrows,
                   bool is_region_local,
                   PgStatement **handle);

  Status InitRandomState(PgStatement *handle, double rstate_w, uint64 rand_state);

  Status SampleNextBlock(PgStatement *handle, bool *has_more);

  Status ExecSample(PgStatement *handle);

  Status GetEstimatedRowCount(PgStatement *handle, double *liverows, double *deadrows);

  //------------------------------------------------------------------------------------------------
  // Transaction control.
  Status BeginTransaction();
  Status RecreateTransaction();
  Status RestartTransaction();
  Status ResetTransactionReadPoint();
  Status RestartReadPoint();
  Status CommitTransaction();
  Status AbortTransaction();
  Status SetTransactionIsolationLevel(int isolation);
  Status SetTransactionReadOnly(bool read_only);
  Status SetTransactionDeferrable(bool deferrable);
  Status SetEnableTracing(bool tracing);
  Status EnableFollowerReads(bool enable_follower_reads, int32_t staleness_ms);
  Status EnterSeparateDdlTxnMode();
  bool HasWriteOperationsInDdlTxnMode() const;
  Status ExitSeparateDdlTxnMode();
  Status ClearSeparateDdlTxnMode();
  Status SetActiveSubTransaction(SubTransactionId id);
  Status RollbackToSubTransaction(SubTransactionId id);
  double GetTransactionPriority() const;
  TxnPriorityRequirement GetTransactionPriorityType() const;

  //------------------------------------------------------------------------------------------------
  // Expressions.
  // Column reference.
  Status NewColumnRef(
      PgStatement *handle, int attr_num, const PgTypeEntity *type_entity,
      bool collate_is_valid_non_c, const PgTypeAttrs *type_attrs, PgExpr **expr_handle);

  // Constant expressions.
  Status NewConstant(
      YBCPgStatement stmt, const YBCPgTypeEntity *type_entity, bool collate_is_valid_non_c,
      const char *collation_sortkey, uint64_t datum, bool is_null, YBCPgExpr *expr_handle);
  Status NewConstantVirtual(
      YBCPgStatement stmt, const YBCPgTypeEntity *type_entity,
      YBCPgDatumKind datum_kind, YBCPgExpr *expr_handle);
  Status NewConstantOp(
      YBCPgStatement stmt, const YBCPgTypeEntity *type_entity, bool collate_is_valid_non_c,
      const char *collation_sortkey, uint64_t datum, bool is_null, YBCPgExpr *expr_handle,
      bool is_gt);

  // TODO(neil) UpdateConstant should be merged into one.
  // Update constant.
  template<typename value_type>
  Status UpdateConstant(PgExpr *expr, value_type value, bool is_null) {
    if (expr->opcode() != PgExpr::Opcode::PG_EXPR_CONSTANT) {
      // Invalid handle.
      return STATUS(InvalidArgument, "Invalid expression handle for constant");
    }
    down_cast<PgConstant*>(expr)->UpdateConstant(value, is_null);
    return Status::OK();
  }
  Status UpdateConstant(PgExpr *expr, const char *value, bool is_null);
  Status UpdateConstant(PgExpr *expr, const void *value, int64_t bytes, bool is_null);

  // Operators.
  Status NewOperator(
      PgStatement *stmt, const char *opname, const YBCPgTypeEntity *type_entity,
      bool collate_is_valid_non_c, PgExpr **op_handle);
  Status OperatorAppendArg(PgExpr *op_handle, PgExpr *arg);

  // Foreign key reference caching.
  void DeleteForeignKeyReference(PgOid table_id, const Slice& ybctid);
  void AddForeignKeyReference(PgOid table_id, const Slice& ybctid);
  Result<bool> ForeignKeyReferenceExists(PgOid table_id, const Slice& ybctid, PgOid database_id);
  void AddForeignKeyReferenceIntent(PgOid table_id, bool is_region_local, const Slice& ybctid);

  // Sets the specified timeout in the rpc service.
  void SetTimeout(int timeout_ms);

  Result<client::TabletServersInfo> ListTabletServers();

  Status GetIndexBackfillProgress(std::vector<PgObjectId> oids,
                                  uint64_t** backfill_statuses);

  void StartSysTablePrefetching(const PrefetcherOptions& options);
  void StopSysTablePrefetching();
  bool IsSysTablePrefetchingStarted() const;
  void RegisterSysTableForPrefetching(
      const PgObjectId& table_id, const PgObjectId& index_id, int row_oid_filtering_attr);
  Status PrefetchRegisteredSysTables();

  //------------------------------------------------------------------------------------------------
  // System Validation.
  Status ValidatePlacement(const char *placement_info);

  Result<bool> CheckIfPitrActive();

  MemTracker &GetMemTracker() { return *mem_tracker_; }

  MemTracker &GetRootMemTracker() { return *MemTracker::GetRootTracker(); }

<<<<<<< HEAD
  //------------------------------------------------------------------------------------------------
  // Active Universe History.
  Result<client::RpcsInfo> ActiveUniverseHistory();
=======
  Status SetAUHMetadata(const char* remote_host, int remote_port);

  void SetQueryId(uint64_t query_id);

  void SetTopLevelRequestId();
>>>>>>> 99f68d00

 private:
  class Interrupter;

  class TupleIdBuilder {
   public:
    Result<dockv::KeyBytes> Build(PgSession* session, const YBCPgYBTupleIdDescriptor& descr);

   private:
    void Prepare();

    ThreadSafeArena arena_;
    dockv::DocKey doc_key_;
    size_t counter_ = 0;
  };

  // Metrics.
  std::unique_ptr<MetricRegistry> metric_registry_;
  scoped_refptr<MetricEntity> metric_entity_;

  // Memory tracker.
  std::shared_ptr<MemTracker> mem_tracker_;

  PgApiContext::MessengerHolder messenger_holder_;
  std::unique_ptr<Interrupter> interrupter_;

  std::unique_ptr<rpc::ProxyCache> proxy_cache_;

  // TODO Rename to client_ when YBClient is removed.
  PgClient pg_client_;

  scoped_refptr<server::HybridClock> clock_;

  // Local tablet-server shared memory segment handle.
  tserver::TServerSharedObject tserver_shared_object_;

  YBCPgCallbacks pg_callbacks_;

  scoped_refptr<PgTxnManager> pg_txn_manager_;

  // Mapping table of YugaByte and PostgreSQL datatypes.
  std::unordered_map<int, const YBCPgTypeEntity *> type_map_;

  scoped_refptr<PgSession> pg_session_;
  std::optional<PgSysTablePrefetcher> pg_sys_table_prefetcher_;
  std::unordered_set<std::unique_ptr<PgMemctx>, PgMemctxHasher, PgMemctxComparator> mem_contexts_;
  std::optional<std::pair<PgOid, int32_t>> catalog_version_db_index_;
  // Used as a snapshot of the tserver catalog version map prior to MyDatabaseId is resolved.
  std::unique_ptr<tserver::PgGetTserverCatalogVersionInfoResponsePB> catalog_version_info_;
  TupleIdBuilder tuple_id_builder_;
};

}  // namespace pggate
}  // namespace yb<|MERGE_RESOLUTION|>--- conflicted
+++ resolved
@@ -643,17 +643,15 @@
 
   MemTracker &GetRootMemTracker() { return *MemTracker::GetRootTracker(); }
 
-<<<<<<< HEAD
   //------------------------------------------------------------------------------------------------
   // Active Universe History.
   Result<client::RpcsInfo> ActiveUniverseHistory();
-=======
+
   Status SetAUHMetadata(const char* remote_host, int remote_port);
 
   void SetQueryId(uint64_t query_id);
 
   void SetTopLevelRequestId();
->>>>>>> 99f68d00
 
  private:
   class Interrupter;
