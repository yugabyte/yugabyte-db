--- conflicted
+++ resolved
@@ -1009,8 +1009,7 @@
     const Generator& generator, HybridTime in_txn_limit, ForceNonBufferable force_non_bufferable,
     std::optional<CacheOptions>&& cache_options) {
   const auto first_table_op = generator();
-<<<<<<< HEAD
-  SCHECK(!first_table_op.IsEmpty(), IllegalState, "Operation list must not be empty");
+  RSTATUS_DCHECK(!first_table_op.IsEmpty(), IllegalState, "Operation list must not be empty");
   // Previously, yb_non_ddl_txn_for_sys_tables_allowed flag caused CREATE VIEW to fail with
   // read restart error because subsequent cache refresh used an outdated txn to read from the
   // system catalog.
@@ -1021,9 +1020,6 @@
   // accessed by the one process that's currently doing the writes.
   const auto non_ddl_txn_for_sys_tables_allowed =
       yb_non_ddl_txn_for_sys_tables_allowed || is_major_pg_version_upgrade_;
-=======
-  RSTATUS_DCHECK(!first_table_op.IsEmpty(), IllegalState, "Operation list must not be empty");
->>>>>>> d1bc2d8c
   const auto group_session_type = VERIFY_RESULT(GetRequiredSessionType(
       *pg_txn_manager_, *first_table_op.table, **first_table_op.operation,
       non_ddl_txn_for_sys_tables_allowed));
