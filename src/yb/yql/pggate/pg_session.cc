--- conflicted
+++ resolved
@@ -906,10 +906,10 @@
   return pg_client_.CheckIfPitrActive();
 }
 
-<<<<<<< HEAD
 Result<client::RpcsInfo> PgSession::ActiveUniverseHistory() {
   return pg_client_.ActiveUniverseHistory();
-=======
+}
+
 Status PgSession::SetAUHMetadata(const char* remote_host, int remote_port) {
   node_uuid_ = VERIFY_RESULT(pg_client_.GetTServerUUID());
   client_node_ip_ = remote_host;
@@ -924,7 +924,6 @@
 
 void PgSession::SetTopLevelRequestId() {
   top_level_request_id_ = GenerateObjectId();
->>>>>>> 99f68d00
 }
 
 }  // namespace pggate
