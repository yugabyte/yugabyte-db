--- conflicted
+++ resolved
@@ -101,13 +101,7 @@
 
   [[nodiscard]] bool has_aggregate_targets() const { return has_aggregate_targets_; }
 
-<<<<<<< HEAD
-  bool has_secondary_index_with_doc_op() const;
-=======
-  [[nodiscard]] bool has_system_targets() const { return has_system_targets_; }
-
   [[nodiscard]] bool has_secondary_index_with_doc_op() const;
->>>>>>> ac9164b6
 
   [[nodiscard]] bool has_doc_op() const { return doc_op_ != nullptr; }
 
