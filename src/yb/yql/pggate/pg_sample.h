//--------------------------------------------------------------------------------------------------
// Copyright (c) YugaByte, Inc.
//
// Licensed under the Apache License, Version 2.0 (the "License"); you may not use this file except
// in compliance with the License.  You may obtain a copy of the License at
//
// http://www.apache.org/licenses/LICENSE-2.0
//
// Unless required by applicable law or agreed to in writing, software distributed under the License
// is distributed on an "AS IS" BASIS, WITHOUT WARRANTIES OR CONDITIONS OF ANY KIND, either express
// or implied.  See the License for the specific language governing permissions and limitations
// under the License.
//--------------------------------------------------------------------------------------------------

#pragma once

#include "yb/yql/pggate/pg_select_index.h"

#include "yb/yql/pggate/pg_tools.h"

namespace yb::pggate {

class PgSamplePicker;

//--------------------------------------------------------------------------------------------------
// SAMPLE collect table statistics and take random rows sample
//--------------------------------------------------------------------------------------------------
class PgSample : public PgDmlRead {
 public:
  PgSample(
      PgSession::ScopedRefPtr pg_session, int targrows, const PgObjectId& table_id,
      bool is_region_local);

  StmtOp stmt_op() const override { return StmtOp::STMT_SAMPLE; }

  // Prepare query
  Status Prepare() override;

  // Prepare PgSamplePicker's random state
  Status InitRandomState(double rstate_w, uint64_t rand_state_s0, uint64_t rand_state_s1);

  // Make PgSamplePicker to process next block of rows in the table.
  // The has_more parameter is set to true if table has and needs more blocks.
  // PgSampler is not ready to be executed until this function returns false
  Result<bool> SampleNextBlock();

  // Retrieve estimated number of live and dead rows. Available after execution.
  Result<EstimatedRowCount> GetEstimatedRowCount();

 private:
  Result<PgSamplePicker&> SamplePicker();

  // How many sample rows are needed
  const int targrows_;
};

<<<<<<< HEAD
// Internal class to work as the secondary_index_query_ to select sample tuples.
// Like index, it produces ybctids of random records and outer PgSample fetches them.
// Unlike index, it does not use a secondary index, but scans main table instead.
class PgSamplePicker : public PgSelectIndex {
 public:
  PgSamplePicker(PgSession::ScopedRefPtr pg_session,
                 const PgObjectId& table_id,
                 bool is_region_local);
  virtual ~PgSamplePicker();

  // Prepare picker
  Status Prepare() override;

  // Seed random numbers generator before execution
  Status PrepareSamplingState(
      int targrows, double rstate_w, uint64_t rand_state_s0, uint64_t rand_state_s1);

  // Process next block of table rows and update the reservoir with ybctids of randomly selected
  // rows from the block. Returns true if there is another block to process.
  // Reservoir is not finalized until this function returns false.
  Result<bool> ProcessNextBlock();

  // Overrides inherited function returning ybctids of records to fetch.
  // PgSamplePicker::FetchYbctidBatch returns entire reservoir in one batch.
  virtual Result<bool> FetchYbctidBatch(const std::vector<Slice> **ybctids) override;

  // Retrieve estimated number of live and dead rows. Available after execution.
  Status GetEstimatedRowCount(double *liverows, double *deadrows);

 private:
  // The reservoir to keep ybctids of selected sample rows
  std::unique_ptr<std::string[]> reservoir_;
  // If true sampling is completed and ybctids can be collected from the reservoir
  bool reservoir_ready_ = false;
  // Vector of Slices pointing to the values in the reservoir
  std::vector<Slice> ybctids_;
};

}  // namespace pggate
}  // namespace yb
=======
}  // namespace yb::pggate
>>>>>>> ac9164b6
<|MERGE_RESOLUTION|>--- conflicted
+++ resolved
@@ -54,47 +54,4 @@
   const int targrows_;
 };
 
-<<<<<<< HEAD
-// Internal class to work as the secondary_index_query_ to select sample tuples.
-// Like index, it produces ybctids of random records and outer PgSample fetches them.
-// Unlike index, it does not use a secondary index, but scans main table instead.
-class PgSamplePicker : public PgSelectIndex {
- public:
-  PgSamplePicker(PgSession::ScopedRefPtr pg_session,
-                 const PgObjectId& table_id,
-                 bool is_region_local);
-  virtual ~PgSamplePicker();
-
-  // Prepare picker
-  Status Prepare() override;
-
-  // Seed random numbers generator before execution
-  Status PrepareSamplingState(
-      int targrows, double rstate_w, uint64_t rand_state_s0, uint64_t rand_state_s1);
-
-  // Process next block of table rows and update the reservoir with ybctids of randomly selected
-  // rows from the block. Returns true if there is another block to process.
-  // Reservoir is not finalized until this function returns false.
-  Result<bool> ProcessNextBlock();
-
-  // Overrides inherited function returning ybctids of records to fetch.
-  // PgSamplePicker::FetchYbctidBatch returns entire reservoir in one batch.
-  virtual Result<bool> FetchYbctidBatch(const std::vector<Slice> **ybctids) override;
-
-  // Retrieve estimated number of live and dead rows. Available after execution.
-  Status GetEstimatedRowCount(double *liverows, double *deadrows);
-
- private:
-  // The reservoir to keep ybctids of selected sample rows
-  std::unique_ptr<std::string[]> reservoir_;
-  // If true sampling is completed and ybctids can be collected from the reservoir
-  bool reservoir_ready_ = false;
-  // Vector of Slices pointing to the values in the reservoir
-  std::vector<Slice> ybctids_;
-};
-
-}  // namespace pggate
-}  // namespace yb
-=======
-}  // namespace yb::pggate
->>>>>>> ac9164b6
+}  // namespace yb::pggate