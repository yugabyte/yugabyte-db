--- conflicted
+++ resolved
@@ -1643,7 +1643,6 @@
   return ToYBCStatus(res.status());
 }
 
-<<<<<<< HEAD
 YBCStatus YBCActiveUniverseHistory(YBCAUHDescriptor **rpcs, size_t* count) {
   const auto result = pgapi->ActiveUniverseHistory();
   if (!result.ok()) {
@@ -1689,7 +1688,8 @@
 
 void YBCSetTopLevelRequestId() {
   pgapi->SetTopLevelRequestId();
-=======
+}
+
 YBCStatus YBCIsObjectPartOfXRepl(YBCPgOid database_oid, YBCPgOid table_oid,
                                  bool* is_object_part_of_xrepl) {
   auto res = pgapi->IsObjectPartOfXRepl(PgObjectId(database_oid, table_oid));
@@ -1702,7 +1702,6 @@
 
 YBCStatus YBCPgCancelTransaction(const unsigned char* transaction_id) {
   return ToYBCStatus(pgapi->CancelTransaction(transaction_id));
->>>>>>> 876e13f7
 }
 
 } // extern "C"
