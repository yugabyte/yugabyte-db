--- conflicted
+++ resolved
@@ -176,14 +176,12 @@
   Result<tserver::PgGetTserverCatalogVersionInfoResponsePB> GetTserverCatalogVersionInfo(
       bool size_only, uint32_t db_oid);
 
-<<<<<<< HEAD
   Result<client::RpcsInfo> ActiveUniverseHistory();
-=======
+  
   using ActiveTransactionCallback = LWFunction<Status(
       const tserver::PgGetActiveTransactionListResponsePB_EntryPB&, bool is_last)>;
   Status EnumerateActiveTransactions(
       const ActiveTransactionCallback& callback, bool for_current_session_only = false) const;
->>>>>>> 876e13f7
 
 #define YB_PG_CLIENT_SIMPLE_METHOD_DECLARE(r, data, method) \
   Status method(                             \
