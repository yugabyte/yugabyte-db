--- conflicted
+++ resolved
@@ -727,35 +727,24 @@
   return ReloadConfig();
 }
 
-<<<<<<< HEAD
 Status PgWrapper::InitDb(InitdbParams initdb_params) {
-=======
-Status PgWrapper::InitDb(const string& versioned_data_dir) {
->>>>>>> 4a5799c9
   const string initdb_program_path = GetInitDbExecutablePath();
   RETURN_NOT_OK(CheckExecutableValid(initdb_program_path));
   if (!Env::Default()->FileExists(initdb_program_path)) {
     return STATUS_FORMAT(IOError, "initdb not found at: $0", initdb_program_path);
   }
 
-<<<<<<< HEAD
   // If InitdbParams is LocalInitdbParams, then it's local initdb, and we need to initialize in the
   // actual directory. Otherwise, we can use the symlink.
   const string& data_dir =
       std::holds_alternative<LocalInitdbParams>(initdb_params)
           ? std::get<LocalInitdbParams>(initdb_params).versioned_data_dir
           : conf_.data_dir;
-=======
-  // A set versioned_data_dir means it's local initdb, so we need to initialize in the actual
-  // directory. Otherwise, we can use the symlink.
-  const string& data_dir = versioned_data_dir.empty() ? conf_.data_dir : versioned_data_dir;
->>>>>>> 4a5799c9
   vector<string> initdb_args { initdb_program_path, "-D", data_dir, "-U", "postgres" };
   LOG(INFO) << "Launching initdb: " << AsString(initdb_args);
 
   Subprocess initdb_subprocess(initdb_program_path, initdb_args);
   initdb_subprocess.InheritNonstandardFd(conf_.tserver_shm_fd);
-<<<<<<< HEAD
   bool global_initdb = std::holds_alternative<GlobalInitdbParams>(initdb_params);
   SetCommonEnv(&initdb_subprocess, global_initdb);
   initdb_subprocess.SetEnv(
@@ -766,10 +755,6 @@
       initdb_subprocess.SetEnv("YB_DATABASE_OID_" + db_name, std::to_string(db_oid));
     }
   }
-=======
-  bool yb_enabled = versioned_data_dir.empty();
-  SetCommonEnv(&initdb_subprocess, yb_enabled);
->>>>>>> 4a5799c9
   int status = 0;
   RETURN_NOT_OK(initdb_subprocess.Start());
   RETURN_NOT_OK(initdb_subprocess.Wait(&status));
@@ -871,11 +856,7 @@
   // Run local initdb. Do not communicate with the YugaByte cluster at all. This function is only
   // concerned with setting up the local PostgreSQL data directory on this tablet server. We skip
   // local initdb if versioned_data_dir already exists.
-<<<<<<< HEAD
   RETURN_NOT_OK(InitDb(LocalInitdbParams{versioned_data_dir}));
-=======
-  RETURN_NOT_OK(InitDb(versioned_data_dir));
->>>>>>> 4a5799c9
   return Env::Default()->SymlinkPath(versioned_data_dir, conf_.data_dir);
 }
 
@@ -906,11 +887,7 @@
   });
   PgWrapper pg_wrapper(conf);
   auto start_time = std::chrono::steady_clock::now();
-<<<<<<< HEAD
   Status initdb_status = pg_wrapper.InitDb(GlobalInitdbParams{db_to_oid});
-=======
-  Status initdb_status = pg_wrapper.InitDb();
->>>>>>> 4a5799c9
   auto elapsed_time = std::chrono::steady_clock::now() - start_time;
   LOG(INFO)
       << "initdb took "
