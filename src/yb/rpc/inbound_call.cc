--- conflicted
+++ resolved
@@ -93,12 +93,8 @@
   DecrementGauge(rpc_metrics_->inbound_calls_alive);
 }
 
-<<<<<<< HEAD
-void InboundCall::NotifyTransferred(const Status& status, Connection* conn) {
+void InboundCall::NotifyTransferred(const Status& status, const ConnectionPtr& conn) {
   // wait_state_->set_state(util::WaitStateCode::ActiveOnCPU);
-=======
-void InboundCall::NotifyTransferred(const Status& status, const ConnectionPtr& conn) {
->>>>>>> 911b6bef
   if (status.ok()) {
     TRACE_TO(trace(), "Transfer finished");
   } else {
