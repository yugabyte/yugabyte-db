// Licensed to the Apache Software Foundation (ASF) under one
// or more contributor license agreements.  See the NOTICE file
// distributed with this work for additional information
// regarding copyright ownership.  The ASF licenses this file
// to you under the Apache License, Version 2.0 (the
// "License"); you may not use this file except in compliance
// with the License.  You may obtain a copy of the License at
//
//   http://www.apache.org/licenses/LICENSE-2.0
//
// Unless required by applicable law or agreed to in writing,
// software distributed under the License is distributed on an
// "AS IS" BASIS, WITHOUT WARRANTIES OR CONDITIONS OF ANY
// KIND, either express or implied.  See the License for the
// specific language governing permissions and limitations
// under the License.
//
// The following only applies to changes made to this file as part of YugaByte development.
//
// Portions Copyright (c) YugaByte, Inc.
//
// Licensed under the Apache License, Version 2.0 (the "License"); you may not use this file except
// in compliance with the License.  You may obtain a copy of the License at
//
// http://www.apache.org/licenses/LICENSE-2.0
//
// Unless required by applicable law or agreed to in writing, software distributed under the License
// is distributed on an "AS IS" BASIS, WITHOUT WARRANTIES OR CONDITIONS OF ANY KIND, either express
// or implied.  See the License for the specific language governing permissions and limitations
// under the License.
//

#include "yb/rpc/outbound_call.h"

#include <algorithm>
#include <mutex>
#include <string>
#include <vector>

#include <boost/functional/hash.hpp>
#include <boost/range/adaptor/transformed.hpp>

#include "yb/gutil/strings/substitute.h"
#include "yb/gutil/walltime.h"

#include "yb/rpc/connection.h"
#include "yb/rpc/constants.h"
#include "yb/rpc/proxy_base.h"
#include "yb/rpc/rpc_context.h"
#include "yb/rpc/rpc_controller.h"
#include "yb/rpc/rpc_introspection.pb.h"
#include "yb/rpc/rpc_metrics.h"
#include "yb/rpc/serialization.h"
#include "yb/rpc/sidecars.h"

#include "yb/util/flags.h"
#include "yb/util/format.h"
#include "yb/util/logging.h"
#include "yb/util/memory/memory.h"
#include "yb/util/metrics.h"
#include "yb/util/otel_tracing.h"
#include "yb/util/pb_util.h"
#include "yb/util/result.h"
#include "yb/util/scope_exit.h"
#include "yb/util/status_format.h"
#include "yb/util/thread_restrictions.h"
#include "yb/util/tostring.h"
#include "yb/util/trace.h"
#include "yb/util/tsan_util.h"

using std::string;

METRIC_DEFINE_event_stats(
    server, handler_latency_outbound_call_queue_time, "Time taken to queue the request ",
    yb::MetricUnit::kMicroseconds, "Microseconds spent to queue the request to the reactor");
METRIC_DEFINE_event_stats(
    server, handler_latency_outbound_call_send_time, "Time taken to send the request ",
    yb::MetricUnit::kMicroseconds, "Microseconds spent to queue and write the request to the wire");
METRIC_DEFINE_event_stats(
    server, handler_latency_outbound_call_time_to_response, "Time taken to get the response ",
    yb::MetricUnit::kMicroseconds,
    "Microseconds spent to send the request and get a response on the wire");

// 100M cycles should be about 50ms on a 2Ghz box. This should be high
// enough that involuntary context switches don't trigger it, but low enough
// that any serious blocking behavior on the reactor would.
DEFINE_RUNTIME_int64(rpc_callback_max_cycles, 100 * 1000 * 1000 * yb::kTimeMultiplier,
    "The maximum number of cycles for which an RPC callback "
    "should be allowed to run without emitting a warning."
    " (Advanced debugging option)");
TAG_FLAG(rpc_callback_max_cycles, advanced);
DECLARE_bool(rpc_dump_all_traces);

DEFINE_test_flag(double, outbound_call_skip_callback_probability, 0.0,
    "Test flag for skipping an OutboundCall callback, to simulate a bug with a stuck "
    "OutboundCall.");

namespace yb {
namespace rpc {

using google::protobuf::io::CodedOutputStream;

OutboundCallMetrics::OutboundCallMetrics(const scoped_refptr<MetricEntity>& entity)
    : queue_time(METRIC_handler_latency_outbound_call_queue_time.Instantiate(entity)),
      send_time(METRIC_handler_latency_outbound_call_send_time.Instantiate(entity)),
      time_to_response(METRIC_handler_latency_outbound_call_time_to_response.Instantiate(entity)) {
}

namespace {

std::atomic<int32_t> call_id_ = {0};

int32_t NextCallId() {
  for (;;) {
    auto result = call_id_.fetch_add(1, std::memory_order_acquire);
    ++result;
    if (result > 0) {
      return result;
    }
    // When call id overflows, we reset it to zero.
    call_id_.compare_exchange_weak(result, 0);
  }
}

const std::string kEmptyString;

bool FinishedState(RpcCallState state) {
  switch (state) {
    case READY:
    case ON_OUTBOUND_QUEUE:
    case SENT:
      return false;
    case TIMED_OUT:
    case FINISHED_ERROR:
    case FINISHED_SUCCESS:
      return true;
  }
  LOG(FATAL) << "Unknown call state: " << state;
  return false;
}

bool ValidStateTransition(RpcCallState old_state, RpcCallState new_state) {
  switch (new_state) {
    case ON_OUTBOUND_QUEUE:
      return old_state == READY;
    case SENT:
      return old_state == ON_OUTBOUND_QUEUE;
    case TIMED_OUT:
      return old_state == SENT || old_state == ON_OUTBOUND_QUEUE;
    case FINISHED_SUCCESS:
      return old_state == SENT;
    case FINISHED_ERROR:
      return old_state == SENT || old_state == ON_OUTBOUND_QUEUE || old_state == READY;
    default:
      // No sanity checks for others.
      return true;
  }
}

} // namespace

void InvokeCallbackTask::Run() {
  CHECK_NOTNULL(call_.get());
  call_->InvokeCallbackSync();
}

void InvokeCallbackTask::Done(const Status& status) {
  CHECK_NOTNULL(call_.get());
  if (!status.ok()) {
    LOG(WARNING) << Format(
        "Failed to schedule invoking callback on response for request $0 to $1: $2",
        call_->remote_method(), call_->hostname(), status);
    call_->SetThreadPoolFailure(status);
    // We are in the shutdown path, with the threadpool closing, so allow IO and wait.
    ThreadRestrictions::SetWaitAllowed(true);
    ThreadRestrictions::SetIOAllowed(true);
    {
      std::lock_guard lock(call_->mtx_);
      call_->status_ = status;
    }
    call_->InvokeCallbackSync();
  }
  // Clear the call, since it holds OutboundCall object.
  call_ = nullptr;
}

///
/// CompletedCallQueue
///

void CompletedCallQueue::AddCompletedCall(int32_t call_id) {
  if (!stopping_.load(std::memory_order_acquire)) {
    completed_calls_.Push(new CompletedCallEntry(call_id));
  }
}

std::optional<int32_t> CompletedCallQueue::Pop() {
  auto entry = std::unique_ptr<CompletedCallEntry>(completed_calls_.Pop());
  if (!entry) {
    return std::nullopt;
  }
  auto call_id = entry->call_id;
  return call_id;
}

void CompletedCallQueue::Shutdown() {
  // Using sequential consistency because we don't want queue draining operations to be reordered
  // before setting stopping_ to true, which could have happened with memory_order_release.
  stopping_ = true;
  completed_calls_.Drain();
}

///
/// OutboundCall
///

OutboundCall::OutboundCall(const RemoteMethod& remote_method,
                           const std::shared_ptr<OutboundCallMetrics>& outbound_call_metrics,
                           std::shared_ptr<const OutboundMethodMetrics> method_metrics,
                           AnyMessagePtr response_storage,
                           RpcController* controller,
                           std::shared_ptr<RpcMetrics> rpc_metrics,
                           ResponseCallback callback,
                           ThreadPool* callback_thread_pool)
    : hostname_(&kEmptyString),
      start_(CoarseMonoClock::Now()),
      controller_(DCHECK_NOTNULL(controller)),
      response_(DCHECK_NOTNULL(response_storage)),
      trace_(Trace::MaybeGetNewTraceForParent(Trace::CurrentTrace())),
      call_id_(NextCallId()),
      remote_method_(remote_method),
      callback_(std::move(callback)),
      callback_thread_pool_(callback_thread_pool),
      outbound_call_metrics_(outbound_call_metrics),
      rpc_metrics_(std::move(rpc_metrics)),
      method_metrics_(std::move(method_metrics)) {
  TRACE_TO_WITH_TIME(trace_, start_, "$0.", remote_method_.ToString());

  DVLOG(4) << "OutboundCall " << this << " constructed with state_: " << StateName(state_)
           << " and RPC timeout: "
           << (controller_->timeout().Initialized() ? controller_->timeout().ToString() : "none");

  IncrementCounter(rpc_metrics_->outbound_calls_created);
  IncrementGauge(rpc_metrics_->outbound_calls_alive);

<<<<<<< HEAD
  // Create RPC span inheriting from current context (e.g., pggate.batch)
  if (OtelTracing::HasActiveContext()) {
    otel_span_ = OtelTracing::StartSpan(
        Format("rpc.client $0", remote_method_.ToString()));
    if (otel_span_.IsActive()) {
=======
  const auto& traceparent = controller_->traceparent();
  if (!traceparent.empty()) {
    otel_span_ = OtelTracing::StartSpanFromTraceparent(
        Format("rpc.client $0", remote_method_.ToString()), traceparent);
    if (otel_span_.IsActive()) {
      otel_span_.SetAttribute("rpc.system", "yugabytedb");
>>>>>>> 55026600
      otel_span_.SetAttribute("rpc.service", remote_method_.service_name());
      otel_span_.SetAttribute("rpc.method", remote_method_.method_name());
      const auto& remote = conn_id_.remote();
      otel_span_.SetAttribute("net.peer.name", remote.address().to_string());
      otel_span_.SetAttribute(
          "net.peer.address",
          Format("$0:$1", remote.address().to_string(), remote.port()));
      otel_span_.SetAttribute("rpc.call_id", static_cast<int64_t>(call_id_));
      if (controller_->timeout().Initialized()) {
        otel_span_.SetAttribute("rpc.timeout_ms", controller_->timeout().ToMilliseconds());
      }
    }
  }
}

OutboundCall::~OutboundCall() {
  {
    auto current_state = state();
    bool was_callback_invoked = callback_invoked();
    auto invalid_state_transition = invalid_state_transition_.load(std::memory_order_acquire);
    LOG_IF_WITH_PREFIX(DFATAL,
                       !FinishedState(current_state) ||
                       !was_callback_invoked ||
                       invalid_state_transition)
        << "Outbound call is in a bad state when destroyed: " << DebugString();
  }
  DVLOG(4) << "OutboundCall " << this << " destroyed with state_: " << StateName(state_);

  if (PREDICT_FALSE(FLAGS_rpc_dump_all_traces)) {
    LOG(INFO) << ToString() << " took "
              << MonoDelta(CoarseMonoClock::Now() - start_).ToPrettyString() << "."
              << (trace_ ? " Trace:" : "");
    if (trace_) {
      trace_->DumpToLogInfo(true);
    }
  }

  DecrementGauge(rpc_metrics_->outbound_calls_alive);
}

void OutboundCall::NotifyTransferred(const Status& status, const ConnectionPtr& conn) {
  sent_time_.store(CoarseMonoClock::Now(), std::memory_order_release);
  if (IsFinished()) {
    auto current_state = state();
    LOG_IF_WITH_PREFIX(DFATAL, !IsTimedOut())
        << "Transferred call is in wrong state: "
        << current_state
        << "(" << StateName(current_state) << ")"
        << ", status: " << this->status();
  } else if (status.ok()) {
    if (!conn) {
      LOG_WITH_PREFIX_AND_FUNC(WARNING)
          << this << " - Unexpected - Connection is null with ok status";
    }
    if (SetSent()) {
      std::lock_guard lock(sent_on_connection_mutex_);
      sent_on_connection_ = conn;
    }
  } else {
    VLOG_WITH_PREFIX(1) << "Connection torn down: " << status;
    SetFailed(status);
  }
}

void OutboundCall::Serialize(ByteBlocks* output) {
  output->emplace_back(std::move(buffer_));
  if (sidecars_) {
    sidecars_->Flush(output);
  }
  buffer_consumption_ = ScopedTrackedConsumption();
}

size_t OutboundCall::HeaderTotalLength(size_t header_pb_len) {
  return
      kMsgLengthPrefixLength                            // Int prefix for the total length.
      + CodedOutputStream::VarintSize32(
            narrow_cast<uint32_t>(header_pb_len))       // Varint delimiter for header PB.
      + header_pb_len;                                  // Length for the header PB itself.
}

Status OutboundCall::SetRequestParam(
    AnyMessageConstPtr req, std::unique_ptr<Sidecars> sidecars, const MemTrackerPtr& mem_tracker) {
  auto req_size = req.SerializedSize();
  sidecars_ = std::move(sidecars);
  auto sidecars_size = sidecars_ ? sidecars_->size() : 0;
  size_t message_size = SerializedMessageSize(req_size, sidecars_size);

  using Output = google::protobuf::io::CodedOutputStream;
  auto timeout_ms = VERIFY_RESULT(TimeoutMs());
  size_t call_id_size = Output::VarintSize32(call_id_);
  size_t timeout_ms_size = Output::VarintSize32(timeout_ms);
  auto serialized_remote_method = remote_method_.serialized();

  // We use manual encoding for header in protobuf format. So should add 1 byte for tag before
  // each field.
  // serialized_remote_method already contains tag byte, so don't add extra byte for it.
  size_t header_pb_len = 1 + call_id_size + serialized_remote_method.size() + 1 + timeout_ms_size;
  const google::protobuf::RepeatedField<uint32_t>* sidecar_offsets = nullptr;
  size_t encoded_sidecars_len = 0;
  if (sidecars_size) {
    sidecar_offsets = &sidecars_->offsets();
    encoded_sidecars_len = sidecar_offsets->size() * sizeof(uint32_t);
    header_pb_len += 1 + Output::VarintSize64(encoded_sidecars_len) + encoded_sidecars_len;
  }
  size_t header_size = HeaderTotalLength(header_pb_len);
  size_t buffer_size = header_size + message_size;

  buffer_ = RefCntBuffer(buffer_size);
  uint8_t* dst = buffer_.udata();

  // 1. The length for the whole request, not including the 4-byte
  // length prefix.
  NetworkByteOrder::Store32(
      dst, narrow_cast<uint32_t>(buffer_size + sidecars_size - kMsgLengthPrefixLength));
  dst += sizeof(uint32_t);

  // 2. The varint-prefixed RequestHeader PB
  dst = CodedOutputStream::WriteVarint32ToArray(narrow_cast<uint32_t>(header_pb_len), dst);
  dst = Output::WriteTagToArray(RequestHeader::kCallIdFieldNumber << 3, dst);
  dst = Output::WriteVarint32ToArray(call_id_, dst);
  memcpy(dst, serialized_remote_method.data(), serialized_remote_method.size());
  dst += serialized_remote_method.size();
  dst = CodedOutputStream::WriteTagToArray(RequestHeader::kTimeoutMillisFieldNumber << 3, dst);
  dst = Output::WriteVarint32ToArray(timeout_ms, dst);
  if (sidecars_size) {
    using google::protobuf::internal::WireFormatLite;
    constexpr auto kTag = (RequestHeader::kSidecarOffsetsFieldNumber << 3) |
                          WireFormatLite::WIRETYPE_LENGTH_DELIMITED;
    dst = PackedWrite<LightweightSerialization<WireFormatLite::TYPE_FIXED32, uint32_t>, kTag>(
        *sidecar_offsets | boost::adaptors::transformed(
            [req_size](auto offset) { return narrow_cast<uint32_t>(offset + req_size); }),
        encoded_sidecars_len, dst);
  }

  DCHECK_EQ(dst - buffer_.udata(), header_size);

  if (mem_tracker) {
    buffer_consumption_ = ScopedTrackedConsumption(mem_tracker, buffer_.size());
  }
  RETURN_NOT_OK(SerializeMessage(req, req_size, buffer_, sidecars_size, header_size));
  if (method_metrics_) {
    IncrementCounterBy(method_metrics_->request_bytes, buffer_.size());
  }
  return Status::OK();
}

Status OutboundCall::status() const {
  std::lock_guard l(mtx_);
  return status_;
}

const ErrorStatusPB* OutboundCall::error_pb() const {
  std::lock_guard l(mtx_);
  return error_pb_.get();
}

string OutboundCall::StateName(State state) {
  return RpcCallState_Name(state);
}

OutboundCall::State OutboundCall::state() const {
  return state_.load(std::memory_order_acquire);
}

bool OutboundCall::SetState(State new_state) {
  auto old_state = state();
  // Sanity check state transitions.
  DVLOG(3) << "OutboundCall " << this << " (" << ToString() << ") switching from "
           << StateName(old_state) << " to " << StateName(new_state);
  for (;;) {
    if (FinishedState(old_state) || !ValidStateTransition(old_state, new_state)) {
      LOG_WITH_PREFIX(DFATAL)
          << "Invalid call state transition: " << StateName(old_state) << " => "
          << StateName(new_state) << ": " << DebugString();
      SetInvalidStateTransition(old_state, new_state);
      return false;
    }
    if (state_.compare_exchange_weak(old_state, new_state, std::memory_order_acq_rel)) {
      return true;
    }
  }
}

bool OutboundCall::UpdateCallbackTime(
    std::atomic<CoarseTimePoint>& time, CoarseTimePoint now, const char* callback_action) {
  auto expected = CoarseTimePoint::min();
  if (!time.compare_exchange_strong(expected, now, std::memory_order_acq_rel)) {
    LOG_WITH_PREFIX(DFATAL) << "Callback was already " << callback_action << " for "
                            << DebugString() << " at " << ToStringRelativeToNow(expected, now);
    return false;
  }
  return true;
}

void OutboundCall::InvokeCallback(std::optional<CoarseTimePoint> now_optional) {
  const auto now = now_optional ? *now_optional : CoarseMonoClock::now();
  if (!UpdateCallbackTime(trigger_callback_time_, now, "triggered")) {
    return;
  }

  LOG_IF_WITH_PREFIX(DFATAL, !IsFinished())
      << "Invoking callback on an unfinished OutboundCall: " << DebugString();

  if (callback_thread_pool_) {
    callback_task_.SetOutboundCall(shared_from(this));
    if (callback_thread_pool_->Enqueue(&callback_task_)) {
      TRACE_TO(trace_, "Callback will be called asynchronously.");
    } else {
      // In case of a failure to enqueue, the thread pool invokes Done() on the task, which in this
      // case calls the callback synchronously.
      TRACE_TO(trace_, "Callback has been called synchronously.");
    }
    return;
  }

  InvokeCallbackSync(now);
  TRACE_TO(trace_, "Callback called synchronously.");
}

void OutboundCall::InvokeCallbackSync(std::optional<CoarseTimePoint> now_optional) {
  if (RandomActWithProbability(FLAGS_TEST_outbound_call_skip_callback_probability) &&
      !callback_invoked() &&
      !is_local()) {
    LOG_WITH_PREFIX(WARNING) << "Skipping OutboundCall callback as a test: " << DebugString();
    return;
  }

  const auto now = now_optional ? *now_optional : CoarseMonoClock::now();
  if (!UpdateCallbackTime(invoke_callback_time_, now, "invoked")) {
    return;
  }

  LOG_IF_WITH_PREFIX(DFATAL, !IsFinished())
      << "Invoking callback synchronously on an unfinished OutboundCall: " << DebugString();

  // Release the connection reference once the callback is invoked. This helps prevent circular
  // dependencies between OutboundCall and Connection.
  {
    std::lock_guard lock(sent_on_connection_mutex_);
    sent_on_connection_.reset();
  }

  // TODO: consider removing the cycle-based mechanism of reporting slow callbacks below.

  int64_t start_cycles = CycleClock::Now();
  callback_();
  // Clear the callback, since it may be holding onto reference counts
  // via bound parameters. We do this inside the timer because it's possible
  // the user has naughty destructors that block, and we want to account for that
  // time here if they happen to run on this thread.
  callback_ = nullptr;
  int64_t end_cycles = CycleClock::Now();
  int64_t wait_cycles = end_cycles - start_cycles;
  if (PREDICT_FALSE(wait_cycles > FLAGS_rpc_callback_max_cycles)) {
    auto time_spent = MonoDelta::FromSeconds(
        static_cast<double>(wait_cycles) / base::CyclesPerSecond());

    LOG(WARNING) << "RPC callback for " << ToString() << " took " << time_spent;
  }

  // Could be destroyed during callback. So reset it.
  controller_ = nullptr;
  response_ = nullptr;

  auto completed_call_queue = completed_call_queue_.lock();
  if (completed_call_queue) {
    completed_call_queue->AddCompletedCall(call_id_);
  }
}

void OutboundCall::SetConnection(const ConnectionPtr& connection) {
  if (!connection_weak_.Set(connection)) {
    LOG(WARNING) << "Failed to set connection to " << AsString(connection) << " on "
                 << DebugString();
  }
}

void OutboundCall::SetCompletedCallQueue(
    const std::shared_ptr<CompletedCallQueue>& completed_call_queue) {
  if (!completed_call_queue_.Set(completed_call_queue)) {
    LOG(WARNING) << "Failed to set completed call queue on " << DebugString();
  }
}

void OutboundCall::SetInvalidStateTransition(RpcCallState old_state, RpcCallState new_state) {
  invalid_state_transition_.store(InvalidStateTransition {
    .old_state = static_cast<uint8_t>(old_state),
    .new_state = static_cast<uint8_t>(new_state)
  }, std::memory_order_release);
}

void OutboundCall::SetResponse(CallResponse&& resp) {
  LOG_IF(DFATAL, IsFinished()) << "SetResponse called on an already finished call: "
                               << DebugString();

  if (test_ignore_response) {
    LOG_WITH_PREFIX(WARNING) << "Skipping OutboundCall response processing: " << this << " - "
                             << ToString();
    return;
  }

  auto now = CoarseMonoClock::Now();
  TRACE_TO_WITH_TIME(trace_, now, "Response received.");
  // Avoid expensive conn_id.ToString() in production.
  VTRACE_TO(1, trace_, "from $0", conn_id_.ToString());
  // Track time taken to be responded.

  if (outbound_call_metrics_) {
    outbound_call_metrics_->time_to_response->Increment(MonoDelta(now - start_).ToMicroseconds());
  }
  call_response_ = std::move(resp);
  Slice r(call_response_.serialized_response());

  if (method_metrics_) {
    IncrementCounterBy(method_metrics_->response_bytes, r.size());
  }

  if (call_response_.is_success()) {
    // TODO: here we're deserializing the call response within the reactor thread,
    // which isn't great, since it would block processing of other RPCs in parallel.
    // Should look into a way to avoid this.
    auto status = response_.ParseFromSlice(r);
    if (!status.ok()) {
      SetFailed(status);
      return;
    }
    if (SetState(RpcCallState::FINISHED_SUCCESS)) {
      InvokeCallback(now);
    }
  } else {
    // Error
    auto err = std::make_unique<ErrorStatusPB>();
    if (!pb_util::ParseFromArray(err.get(), r.data(), r.size()).IsOk()) {
      SetFailed(STATUS(IOError,
                       "Was an RPC error but could not parse error response",
                       err->InitializationErrorString()));
      return;
    }
    auto status = STATUS(RemoteError, err->message());
    SetFailed(status, std::move(err));
  }
}

void OutboundCall::SetQueued() {
  auto end_time = CoarseMonoClock::Now();
  // Track time taken to be queued.
  if (outbound_call_metrics_) {
    outbound_call_metrics_->queue_time->Increment(MicrosecondsSinceStart(end_time));
  }
  auto ignored [[maybe_unused]] = SetState(RpcCallState::ON_OUTBOUND_QUEUE);  // NOLINT
  TRACE_TO_WITH_TIME(trace_, end_time, "Queued.");
}

bool OutboundCall::SetSent() {
  auto end_time = CoarseMonoClock::Now();
  // Track time taken to be sent
  if (outbound_call_metrics_) {
    outbound_call_metrics_->send_time->Increment(MicrosecondsSinceStart(end_time));
  }
  auto state_set_successfully = SetState(RpcCallState::SENT);
  TRACE_TO_WITH_TIME(trace_, end_time, "Call Sent.");
  return state_set_successfully;
}

void OutboundCall::SetFinished() {
  // Track time taken to be responded.
  if (outbound_call_metrics_) {
    outbound_call_metrics_->time_to_response->Increment(
        MicrosecondsSinceStart(CoarseMonoClock::Now()));
  }
  
  // End the OpenTelemetry span with success status
  if (otel_span_.IsActive()) {
    otel_span_.SetStatus(true, "OK");
  }
  
  if (SetState(RpcCallState::FINISHED_SUCCESS)) {
    InvokeCallback();
  }
}

void OutboundCall::SetFailed(const Status &status, std::unique_ptr<ErrorStatusPB> err_pb) {
  TRACE_TO(trace_, "Call Failed.");
  
  // End the OpenTelemetry span with error status
  if (otel_span_.IsActive()) {
    otel_span_.SetStatus(false, status.ToString());
    otel_span_.SetAttribute("rpc.error", status.CodeAsString());
  }
  
  bool invoke_callback;
  {
    std::lock_guard l(mtx_);
    invoke_callback = SetState(RpcCallState::FINISHED_ERROR);
    if (invoke_callback) {
      status_ = status;
      if (status_.IsRemoteError()) {
        CHECK(err_pb);
        error_pb_ = std::move(err_pb);
        if (error_pb_->has_code()) {
          status_ = status_.CloneAndAddErrorCode(RpcError(error_pb_->code()));
        }
      } else {
        CHECK(!err_pb);
      }
    } else {
      LOG_WITH_PREFIX(ERROR)
          << "SetFailed failed to set call state. Existing status_: " << status_
          << ", attempting to set status to: " << status;
      if (status_.ok()) {
        status_ = status;
      }
    }
  }
  if (invoke_callback) {
    InvokeCallback();
  }
}

void OutboundCall::SetTimedOut() {
  TRACE_TO(trace_, "Call TimedOut.");
  
  // End the OpenTelemetry span with timeout status
  if (otel_span_.IsActive()) {
    otel_span_.SetStatus(false, "Timeout");
    otel_span_.SetAttribute("rpc.error", "TimedOut");
  }
  
  bool invoke_callback;
  {
    auto status = STATUS_FORMAT(
        TimedOut,
        "$0 RPC (request call id $3) to $1 timed out after $2",
        remote_method_.method_name(),
        conn_id_.remote(),
        controller_->timeout(),
        call_id_);
    std::lock_guard l(mtx_);
    status_ = std::move(status);
    invoke_callback = SetState(RpcCallState::TIMED_OUT);
  }
  if (invoke_callback) {
    InvokeCallback();
  }
}

bool OutboundCall::IsTimedOut() const {
  return state() == RpcCallState::TIMED_OUT;
}

bool OutboundCall::IsFinished() const {
  return FinishedState(state());
}

// The following two functions are only invoked when the call has already finished.
Result<RefCntSlice> OutboundCall::ExtractSidecar(size_t idx) const NO_THREAD_SAFETY_ANALYSIS {
  return call_response_.ExtractSidecar(idx);
}

size_t OutboundCall::GetSidecarsCount() const NO_THREAD_SAFETY_ANALYSIS {
  return call_response_.GetSidecarsCount();
}

size_t OutboundCall::TransferSidecars(Sidecars* dest) NO_THREAD_SAFETY_ANALYSIS  {
  return call_response_.TransferSidecars(dest);
}

string OutboundCall::ToString() const {
  std::ostringstream out;
  if (is_local()) {
    out << "Local ";
  }
  // Use AsString to get a fixed-with pointer format.
  out << "RPC call " << AsString(pointer_cast<const void*>(this));
  out << ": " << AsString(remote_method_) << " -> " << AsString(conn_id_);
  out << ", id: " << call_id_;
  out << ", state: " << RpcCallState_Name(state());
  out << ", transfer_state: " << transfer_state();
  return out.str();
}

std::string OutboundCall::DebugString() const {
  auto now = CoarseMonoClock::Now();
  std::ostringstream out;

  out << ToString();
  out << ", start_time: " << ToStringRelativeToNow(start_, now);
  out << ", sent_time: " << ToStringRelativeToNow(sent_time_.load(std::memory_order_acquire), now);

  out << ", trigger_callback_time: ";
  out << ToStringRelativeToNow(trigger_callback_time_.load(std::memory_order_acquire), now);

  out << ", invoke_callback_time: ";
  out << ToStringRelativeToNow(invoke_callback_time_.load(std::memory_order_acquire), now);

  out << ", expiration_time: ";
  out << ToStringRelativeToNow(expires_at_.load(std::memory_order_acquire), now);

  out << ", now: " << AsString(now);

  auto conn = connection_weak_.lock();
  const void* conn_raw_ptr = connection_weak_.raw_ptr_for_logging();
  out << ", connection: ";
  out << (conn ? conn->ToString() : (conn_raw_ptr ? AsString(conn_raw_ptr) : "N/A"));

  out << ", active_call_state: " << active_call_state_.load(std::memory_order_acquire);

  auto invalid_state_transition = invalid_state_transition_.load(std::memory_order_acquire);
  if (invalid_state_transition) {
    out << ", invalid_state_transition: " << invalid_state_transition->ToString();
  }
  return out.str();
}

bool OutboundCall::DumpPB(const DumpRunningRpcsRequestPB& req,
                          RpcCallInProgressPB* resp) {
  std::lock_guard l(mtx_);
  auto state_value = state();
  if (!req.dump_timed_out() && state_value == RpcCallState::TIMED_OUT) {
    return false;
  }
  if (!InitHeader(resp->mutable_header()).ok() && !req.dump_timed_out()) {
    // Note that if we proceed here due to req.dump_timed_out() being true, then the
    // header.timeout_millis() will be inaccurate/not-set. This is ok because DumpPB
    // is only used for dumping the PB and not to send the RPC over the wire.
    return false;
  }
  resp->set_elapsed_millis(MonoDelta(CoarseMonoClock::Now() - start_).ToMilliseconds());
  resp->set_state(state_value);
  if (req.include_traces() && trace_) {
    resp->set_trace_buffer(trace_->DumpToString(true));
  }
  return true;
}

std::string OutboundCall::LogPrefix() const {
  return Format("OutboundCall@$0: ", pointer_cast<const void*>(this));
}

Result<uint32_t> OutboundCall::TimeoutMs() const {
  MonoDelta timeout = controller_->timeout();
  if (timeout.Initialized()) {
    auto timeout_millis = timeout.ToMilliseconds();
    if (timeout_millis <= 0) {
      return STATUS(TimedOut, "Call timed out before sending");
    }
    return narrow_cast<uint32_t>(timeout_millis);
  } else {
    return 0;
  }
}

Status OutboundCall::InitHeader(RequestHeader* header) {
  header->set_call_id(call_id_);
  remote_method_.ToPB(header->mutable_remote_method());

  if (!IsFinished()) {
    header->set_timeout_millis(VERIFY_RESULT(TimeoutMs()));
  }
  return Status::OK();
}

void OutboundCall::QueueDumpConnectionState() const {
  auto connection = connection_weak_.lock();
  if (connection) {
    connection->QueueDumpConnectionState(call_id_, this);
  }
}

///
/// ConnectionId
///

string ConnectionId::ToString() const {
  return Format("{ remote: $0 idx: $1 protocol: $2 }", remote_, idx_, protocol_);
}

size_t ConnectionId::HashCode() const {
  size_t seed = 0;
  boost::hash_combine(seed, hash_value(remote_));
  boost::hash_combine(seed, idx_);
  boost::hash_combine(seed, protocol_);
  return seed;
}

size_t ConnectionIdHash::operator() (const ConnectionId& conn_id) const {
  return conn_id.HashCode();
}

///
/// CallResponse
///

CallResponse::CallResponse()
    : parsed_(false) {
}

Result<RefCntSlice> CallResponse::ExtractSidecar(size_t idx) const {
  SCHECK(parsed_, IllegalState, "Calling $0 on non parsed response", __func__);
  return sidecars_.Extract(response_data_.holder(), idx);
}

Result<SidecarHolder> CallResponse::GetSidecarHolder(size_t idx) const {
  return sidecars_.GetHolder(response_data_.holder(), idx);
}

size_t CallResponse::TransferSidecars(Sidecars* dest) {
  return sidecars_.Transfer(response_data_.holder(), dest);
}

Status CallResponse::ParseFrom(CallData* call_data) {
  CHECK(!parsed_);

  RETURN_NOT_OK(ParseYBMessage(*call_data, &header_, &serialized_response_, &sidecars_));
  response_data_ = std::move(*call_data);

  parsed_ = true;
  return Status::OK();
}

const std::string kRpcErrorCategoryName = "rpc error";

StatusCategoryRegisterer rpc_error_category_registerer(
    StatusCategoryDescription::Make<RpcErrorTag>(&kRpcErrorCategoryName));

std::string OutboundCall::InvalidStateTransition::ToString() const {
  return YB_STRUCT_TO_STRING(
      (old_state, RpcCallState_Name(static_cast<RpcCallState>(old_state))),
      (new_state, RpcCallState_Name(static_cast<RpcCallState>(new_state))));
}

}  // namespace rpc
}  // namespace yb<|MERGE_RESOLUTION|>--- conflicted
+++ resolved
@@ -243,20 +243,11 @@
   IncrementCounter(rpc_metrics_->outbound_calls_created);
   IncrementGauge(rpc_metrics_->outbound_calls_alive);
 
-<<<<<<< HEAD
   // Create RPC span inheriting from current context (e.g., pggate.batch)
   if (OtelTracing::HasActiveContext()) {
     otel_span_ = OtelTracing::StartSpan(
         Format("rpc.client $0", remote_method_.ToString()));
     if (otel_span_.IsActive()) {
-=======
-  const auto& traceparent = controller_->traceparent();
-  if (!traceparent.empty()) {
-    otel_span_ = OtelTracing::StartSpanFromTraceparent(
-        Format("rpc.client $0", remote_method_.ToString()), traceparent);
-    if (otel_span_.IsActive()) {
-      otel_span_.SetAttribute("rpc.system", "yugabytedb");
->>>>>>> 55026600
       otel_span_.SetAttribute("rpc.service", remote_method_.service_name());
       otel_span_.SetAttribute("rpc.method", remote_method_.method_name());
       const auto& remote = conn_id_.remote();
@@ -631,6 +622,7 @@
   // End the OpenTelemetry span with success status
   if (otel_span_.IsActive()) {
     otel_span_.SetStatus(true, "OK");
+    otel_span_ = OtelSpanHandle();  // End span now by triggering destructor
   }
   
   if (SetState(RpcCallState::FINISHED_SUCCESS)) {
@@ -645,6 +637,7 @@
   if (otel_span_.IsActive()) {
     otel_span_.SetStatus(false, status.ToString());
     otel_span_.SetAttribute("rpc.error", status.CodeAsString());
+    otel_span_ = OtelSpanHandle();  // End span now by triggering destructor
   }
   
   bool invoke_callback;
@@ -683,6 +676,7 @@
   if (otel_span_.IsActive()) {
     otel_span_.SetStatus(false, "Timeout");
     otel_span_.SetAttribute("rpc.error", "TimedOut");
+    otel_span_ = OtelSpanHandle();  // End span now by triggering destructor
   }
   
   bool invoke_callback;
