// Copyright (c) YugaByte, Inc.
//
// Licensed under the Apache License, Version 2.0 (the "License"); you may not use this file except
// in compliance with the License.  You may obtain a copy of the License at
//
// http://www.apache.org/licenses/LICENSE-2.0
//
// Unless required by applicable law or agreed to in writing, software distributed under the License
// is distributed on an "AS IS" BASIS, WITHOUT WARRANTIES OR CONDITIONS OF ANY KIND, either express
// or implied.  See the License for the specific language governing permissions and limitations
// under the License.
//
#include "yb/docdb/conflict_resolution.h"

#include <atomic>
#include <map>

#include "yb/common/hybrid_time.h"
#include "yb/common/row_mark.h"
#include "yb/common/transaction.h"
#include "yb/common/transaction.pb.h"
#include "yb/common/transaction_error.h"
#include "yb/common/transaction_priority.h"

#include "yb/docdb/docdb.h"
#include "yb/docdb/docdb.messages.h"
#include "yb/docdb/doc_read_context.h"
#include "yb/docdb/docdb_rocksdb_util.h"
#include "yb/docdb/iter_util.h"
#include "yb/docdb/shared_lock_manager.h"
#include "yb/docdb/transaction_dump.h"

#include "yb/dockv/doc_key.h"
#include "yb/dockv/intent.h"

#include "yb/gutil/stl_util.h"

#include "yb/tablet/tablet_metadata.h"
#include "yb/tablet/tablet_metrics.h"

#include "yb/util/lazy_invoke.h"
#include "yb/util/logging.h"
#include "yb/util/metrics.h"
#include "yb/util/monotime.h"
#include "yb/util/ref_cnt_buffer.h"
#include "yb/util/scope_exit.h"
#include "yb/util/status_format.h"
#include "yb/util/stopwatch.h"
#include "yb/util/trace.h"
#include "yb/util/wait_state.h"
#include "yb/util/memory/memory.h"

using namespace std::literals;
using namespace std::placeholders;

namespace yb {
namespace docdb {

using dockv::IntentTypeSet;
using dockv::KeyBytes;
using dockv::KeyEntryTypeAsChar;
using dockv::PartialRangeKeyIntents;
using dockv::SubDocKey;

namespace {

// For each conflicting transaction, SubtxnHasNonLockConflict stores a mapping from
// subtransaction_id -> bool which tracks whether or not a subtransaction has a conflict which is
// from modification (i.e., not just from explicit row-level locks such as "FOR UPDATE",
// "FOR SHARE", etc). The map helps in 2 ways -
//   1. After reading all conflicts with a txn, we need the list of subtransactions with
//      conflicting intents so that we can ignore those which have been aborted via savepoint
//      rollbacks.
//   2. If a conflicting transaction has committed and all its live subtransactions wrote only
//      non-modification intents, we don't have to consider them for conflicts.

using TransactionConflictInfoMap = std::unordered_map<TransactionId,
                                                      TransactionConflictInfoPtr,
                                                      TransactionIdHash>;

Status MakeConflictStatus(const TransactionId& our_id, const TransactionId& other_id,
                          const char* reason, tablet::TabletMetrics* tablet_metrics) {
  tablet_metrics->Increment(tablet::TabletCounters::kTransactionConflicts);
  return (STATUS(TryAgain, Format("$0 conflicts with $1 transaction: $2", our_id, reason, other_id),
                 Slice(), TransactionError(TransactionErrorCode::kConflict)));
}

class ConflictResolver;

class ConflictResolverContext {
 public:
  // Read all conflicts for operation/transaction.
  virtual Status ReadConflicts(ConflictResolver* resolver) = 0;

  // Check priority of this one against existing transactions.
  virtual Status CheckPriority(
      ConflictResolver* resolver,
      boost::iterator_range<TransactionConflictData*> transactions) = 0;

  // Check subtransaction data of pending transaction to determine if conflict can be avoided.
  virtual bool CheckConflictWithPending(const TransactionConflictData& transaction_data) = 0;

  // Check for conflict against committed transaction.
  // Returns true if transaction could be removed from list of conflicts.
  virtual Result<bool> CheckConflictWithCommitted(
      const TransactionConflictData& transaction_data, HybridTime commit_time) = 0;

  virtual HybridTime GetResolutionHt() = 0;

  virtual void MakeResolutionAtLeast(const HybridTime& resolution_ht) = 0;

  virtual tablet::TabletMetrics* GetTabletMetrics() = 0;

  virtual bool IgnoreConflictsWith(const TransactionId& other) = 0;

  virtual TransactionId transaction_id() const = 0;

  virtual SubTransactionId subtransaction_id() const = 0;

  virtual std::string ToString() const = 0;

  virtual Result<TabletId> GetStatusTablet(ConflictResolver* resolver) const = 0;

  virtual ConflictManagementPolicy GetConflictManagementPolicy() const = 0;

  virtual bool IsSingleShardTransaction() const = 0;

  std::string LogPrefix() const {
    return ToString() + ": ";
  }

  virtual ~ConflictResolverContext() = default;
};

class ConflictResolver : public std::enable_shared_from_this<ConflictResolver> {
 public:
  ConflictResolver(const DocDB& doc_db,
                   TransactionStatusManager* status_manager,
                   PartialRangeKeyIntents partial_range_key_intents,
                   std::unique_ptr<ConflictResolverContext> context,
                   ResolutionCallback callback)
      : doc_db_(doc_db), status_manager_(*status_manager),
        partial_range_key_intents_(partial_range_key_intents), context_(std::move(context)),
        callback_(std::move(callback)) {}

  virtual ~ConflictResolver() = default;

  PartialRangeKeyIntents partial_range_key_intents() {
    return partial_range_key_intents_;
  }

  TransactionStatusManager& status_manager() {
    return status_manager_;
  }

  const DocDB& doc_db() {
    return doc_db_;
  }

  Result<TransactionMetadata> PrepareMetadata(const LWTransactionMetadataPB& pb) {
    return status_manager_.PrepareMetadata(pb);
  }

  Status FillPriorities(
      boost::container::small_vector_base<std::pair<TransactionId, uint64_t>>* inout) {
    return status_manager_.FillPriorities(inout);
  }

  void Resolve() {
    auto status = SetRequestScope();
    if (status.ok()) {
      auto start_time = CoarseMonoClock::Now();
      status = context_->ReadConflicts(this);
      status_manager_.RecordConflictResolutionScanLatency(
          MonoDelta(CoarseMonoClock::Now() - start_time));
    }
    if (!status.ok()) {
      InvokeCallback(status);
      return;
    }

    ResolveConflicts();
  }

  std::shared_ptr<ConflictDataManager> ConsumeTransactionDataAndReset() {
    auto conflict_data = std::move(conflict_data_);
    DCHECK(!conflict_data_);

    request_scope_ = RequestScope();
    intent_iter_.Reset();
    DCHECK(intent_key_upperbound_.empty());
    conflicts_.clear();
    DCHECK_EQ(pending_requests_.load(std::memory_order_acquire), 0);

    return conflict_data;
  }

  // Reads conflicts for specified intent from DB.
  Status ReadIntentConflicts(IntentTypeSet type, bool first, KeyBytes* intent_key_prefix) {
    EnsureIntentIteratorCreated();

    const auto conflicting_intent_types = kIntentTypeSetConflicts[type.ToUIntPtr()];

    KeyBytes upperbound_key(*intent_key_prefix);
    upperbound_key.AppendKeyEntryType(dockv::KeyEntryType::kMaxByte);
    intent_key_upperbound_ = upperbound_key.AsSlice();

    size_t original_size = intent_key_prefix->size();
    intent_key_prefix->AppendKeyEntryType(dockv::KeyEntryType::kIntentTypeSet);
    // Have only weak intents, so could skip other weak intents.
    if (!HasStrong(type)) {
      char value = 1 << dockv::kStrongIntentFlag;
      intent_key_prefix->AppendRawBytes(&value, 1);
    }
    auto se = ScopeExit([this, intent_key_prefix, original_size] {
      intent_key_prefix->Truncate(original_size);
      intent_key_upperbound_.clear();
    });
    Slice prefix_slice(intent_key_prefix->AsSlice().data(), original_size);
    VLOG_WITH_PREFIX_AND_FUNC(4) << "Check conflicts in intents DB; Seek: "
                                 << intent_key_prefix->AsSlice().ToDebugHexString() << " for type "
                                 << ToString(type);
    if (first) {
      intent_iter_.Seek(intent_key_prefix->AsSlice());
    } else {
      intent_iter_.RevalidateAfterUpperBoundChange();
      SeekForward(intent_key_prefix->AsSlice(), &intent_iter_);
    }
    int64_t num_keys_scanned = 0;
    while (intent_iter_.Valid()) {
      auto existing_key = intent_iter_.key();
      auto existing_value = intent_iter_.value();
      if (!existing_key.starts_with(prefix_slice)) {
        break;
      }
      // Support for obsolete intent type.
      // When looking for intent with specific prefix it should start with this prefix, followed
      // by ValueType::kIntentTypeSet.
      // Previously we were using intent type, so should support its value type also, now it is
      // kObsoleteIntentType.
      // Actual handling of obsolete intent type is done in ParseIntentKey.
      if (existing_key.size() <= prefix_slice.size() ||
          !dockv::IntentValueType(existing_key[prefix_slice.size()])) {
        break;
      }

      auto existing_intent = VERIFY_RESULT(
          docdb::ParseIntentKey(intent_iter_.key(), existing_value));

      VLOG_WITH_PREFIX_AND_FUNC(4) << "Found: " << SubDocKey::DebugSliceToString(existing_key)
                                   << ", with value: " << existing_value.ToDebugString()
                                   << " has intent types " << ToString(existing_intent.types);
      const auto intent_mask = kIntentTypeSetMask[existing_intent.types.ToUIntPtr()];
      if ((conflicting_intent_types & intent_mask) != 0) {
        auto decoded_value = VERIFY_RESULT(dockv::DecodeIntentValue(
            existing_value, nullptr /* verify_transaction_id_slice */,
            HasStrong(existing_intent.types)));
        auto transaction_id = decoded_value.transaction_id;
        bool lock_only = decoded_value.body.starts_with(dockv::ValueEntryTypeAsChar::kRowLock);
        VLOG_WITH_PREFIX_AND_FUNC(4)
            << "Found conflict with exiting transaction: " << transaction_id
            << ", lock_only: " << lock_only
            << ", body: " << decoded_value.body.ToDebugHexString();

        if (!context_->IgnoreConflictsWith(transaction_id)) {
          auto it = conflicts_.try_emplace(
              transaction_id,
              MakeLazyFactory([]() { return std::make_shared<TransactionConflictInfo>(); }));
          auto& txn_conflict_info = DCHECK_NOTNULL(it.first->second);
          auto& subtxn_conflict_info = txn_conflict_info->subtransactions[
              decoded_value.subtransaction_id];
          subtxn_conflict_info.has_non_lock_conflict |= !lock_only;

          if (RecordLockInfo()) {
            auto doc_path = RefCntPrefix(existing_intent.doc_path);
            RETURN_NOT_OK(dockv::RemoveGroupEndSuffix(&doc_path));
            auto lock_it = subtxn_conflict_info.locks.emplace_back(
                LockInfo {std::move(doc_path), existing_intent.types});
          }
        }
      }
      ++num_keys_scanned;
      intent_iter_.Next();
    }
    status_manager_.RecordConflictResolutionKeysScanned(num_keys_scanned);
    return intent_iter_.status();
  }

  void EnsureIntentIteratorCreated() {
    if (!intent_iter_.Initialized()) {
      intent_iter_ = CreateRocksDBIterator(
          doc_db_.intents,
          doc_db_.key_bounds,
          BloomFilterMode::DONT_USE_BLOOM_FILTER,
          boost::none /* user_key_for_filter */,
          rocksdb::kDefaultQueryId,
          nullptr /* file_filter */,
          &intent_key_upperbound_);
    }
  }

 protected:
  Status SetRequestScope() {
    request_scope_ = VERIFY_RESULT(RequestScope::Create(&status_manager()));
    return Status::OK();
  }

  void InvokeCallback(const Result<HybridTime>& result) {
    YB_TRANSACTION_DUMP(
        Conflicts, context_->transaction_id(),
        result.ok() ? *result : HybridTime::kInvalid, conflict_data_->DumpConflicts());
    intent_iter_.Reset();
    callback_(result);
  }

  MUST_USE_RESULT bool CheckResolutionDone(const Result<bool>& result) {
    if (!result.ok()) {
      TRACE("Abort: $0", result.status().ToString());
      VLOG_WITH_PREFIX(4) << "Abort: " << result.status();
      InvokeCallback(result.status());
      return true;
    }

    if (result.get()) {
      TRACE("No conflicts.");
      VLOG_WITH_PREFIX(4) << "No conflicts: " << context_->GetResolutionHt();
      InvokeCallback(context_->GetResolutionHt());
      return true;
    }

    return false;
  }

  void ResolveConflicts() {
    VLOG_WITH_PREFIX(3) << "Conflicts: " << yb::ToString(conflicts_);
    if (conflicts_.empty()) {
      VTRACE(1, LogPrefix());
      TRACE("No conflicts.");
      InvokeCallback(context_->GetResolutionHt());
      return;
    }

    TRACE("Has conflicts.");
    conflict_data_ = std::make_shared<ConflictDataManager>(conflicts_.size());
    for (const auto& [id, conflict_info] : conflicts_) {
      conflict_data_->AddTransaction(id, conflict_info);
    }

    DoResolveConflicts();
  }

  void DoResolveConflicts() {
    if (CheckResolutionDone(CheckLocalCommits())) {
      return;
    }

    FetchTransactionStatuses();
  }

  void FetchTransactionStatusesDone() {
    if (CheckResolutionDone(ContinueResolve())) {
      return;
    }
  }

  Result<bool> ContinueResolve() {
    if (VERIFY_RESULT(Cleanup())) {
      return true;
    }
    RETURN_NOT_OK(OnConflictingTransactionsFound());
    return false;
  }

  virtual Status OnConflictingTransactionsFound() = 0;

  virtual bool RecordLockInfo() const = 0;

  // Returns true when there are no conflicts left.
  Result<bool> CheckLocalCommits() {
    return conflict_data_->FilterInactiveTransactions([this](auto* transaction) -> Result<bool> {
      return this->CheckLocalRunningTransaction(transaction);
    });
  }

  // Check whether specified transaction was locally committed, and store this state if so.
  // Returns true if conflict with specified transaction is resolved.
  Result<bool> CheckLocalRunningTransaction(TransactionConflictData* transaction) {
    auto local_txn_data = status_manager().LocalTxnData(transaction->id);
    if (!local_txn_data) {
      return false;
    }
    transaction->conflict_info->RemoveAbortedSubtransactions(local_txn_data->aborted_subtxn_set);
    auto commit_time = local_txn_data->commit_ht;
    if (commit_time.is_valid()) {
      transaction->commit_time = commit_time;
      transaction->status = TransactionStatus::COMMITTED;
      auto res = VERIFY_RESULT(context_->CheckConflictWithCommitted(*transaction, commit_time));
      if (!res) {
        VLOG_WITH_PREFIX(4) << "Locally committed: " << transaction->id;
      }
      return res;
    }
    return context_->CheckConflictWithPending(*transaction);
  }

  // Removes all transactions that would not conflict with us anymore.
  // Returns failure if we conflict with transaction that cannot be aborted.
  Result<bool> Cleanup() {
    return conflict_data_->FilterInactiveTransactions([this](auto* transaction) -> Result<bool> {
      return this->CheckCleanup(transaction);
    });
  }

  Result<bool> CheckCleanup(TransactionConflictData* transaction) {
    RETURN_NOT_OK(transaction->failure);
    auto status = transaction->status;
    if (status == TransactionStatus::COMMITTED) {
      if (VERIFY_RESULT(context_->CheckConflictWithCommitted(
              *transaction, transaction->commit_time))) {
        VLOG_WITH_PREFIX(4)
            << "Committed: " << transaction->id << ", commit time: " << transaction->commit_time;
        return true;
      }
    } else if (status == TransactionStatus::ABORTED) {
      auto commit_time = status_manager().LocalCommitTime(transaction->id);
      if (commit_time) {
        if (VERIFY_RESULT(context_->CheckConflictWithCommitted(*transaction, commit_time))) {
          VLOG_WITH_PREFIX(4)
              << "Locally committed: " << transaction->id << "< commit time: " << commit_time;
          return true;
        }
      } else {
        VLOG_WITH_PREFIX(4) << "Aborted: " << transaction->id;
        return true;
      }
    } else if (status == TransactionStatus::PENDING) {
      if (context_->CheckConflictWithPending(*transaction)) {
        VLOG_WITH_PREFIX(4)
            << "Local aborted_subtxn_set indicates all discovered intents are aborted for "
            << transaction->id << ".";
        return true;
      }
    } else if (status != TransactionStatus::APPLYING) {
      return STATUS_FORMAT(
          IllegalState, "Unexpected transaction state: $0", TransactionStatus_Name(status));
    }
    return false;
  }

  void FetchTransactionStatuses() {
    static const std::string kRequestReason = "conflict resolution"s;
    auto self = shared_from_this();
    pending_requests_.store(conflict_data_->NumActiveTransactions());
    SET_WAIT_STATUS(util::WaitStateCode::WaitOnTxnResolve);
    for (auto& i : conflict_data_->RemainingTransactions()) {
      auto& transaction = i;
      TRACE("FetchingTransactionStatus for $0", yb::ToString(transaction.id));
      StatusRequest request = {
        &transaction.id,
        context_->GetResolutionHt(),
        context_->GetResolutionHt(),
        0, // serial no. Could use 0 here, because read_ht == global_limit_ht.
           // So we cannot accept status with time >= read_ht and < global_limit_ht.
        &kRequestReason,
        TransactionLoadFlags{TransactionLoadFlag::kCleanup},
        [self, &transaction, trace = Trace::CurrentTrace(),
         wait_state = util::WaitStateInfo::CurrentWaitState()](Result<TransactionStatusResult> result) {
          SCOPED_ADOPT_WAIT_STATE(wait_state);
          ADOPT_TRACE(trace);
          if (result.ok()) {
            transaction.ProcessStatus(*result);
          } else if (result.status().IsTryAgain()) {
            // It is safe to suppose that transaction in PENDING state in case of try again error.
            transaction.status = TransactionStatus::PENDING;
          } else if (result.status().IsNotFound()) {
            transaction.status = TransactionStatus::ABORTED;
          } else {
            transaction.failure = result.status();
          }
          DCHECK(!transaction.status_tablet.empty() ||
                 transaction.status != TransactionStatus::PENDING);
          if (self->pending_requests_.fetch_sub(1, std::memory_order_acq_rel) == 1) {
            self->FetchTransactionStatusesDone();
          }
        },
        &transaction.status_tablet,
      };
      status_manager().RequestStatusAt(request);
    }
  }

  std::string LogPrefix() const {
    return context_->LogPrefix();
  }

  DocDB doc_db_;
  TransactionStatusManager& status_manager_;
  RequestScope request_scope_;
  PartialRangeKeyIntents partial_range_key_intents_;
  std::unique_ptr<ConflictResolverContext> context_;
  ResolutionCallback callback_;

  BoundedRocksDbIterator intent_iter_;
  Slice intent_key_upperbound_;
  TransactionConflictInfoMap conflicts_;

  std::shared_ptr<ConflictDataManager> conflict_data_;

  std::atomic<size_t> pending_requests_{0};
};

struct IntentData {
  IntentTypeSet types;
  bool full_doc_key;

  std::string ToString() const {
    return YB_STRUCT_TO_STRING(types, full_doc_key);
  }
};

class FailOnConflictResolver : public ConflictResolver {
 public:
  FailOnConflictResolver(
      const DocDB& doc_db,
      TransactionStatusManager* status_manager,
      PartialRangeKeyIntents partial_range_key_intents,
      std::unique_ptr<ConflictResolverContext> context,
      ResolutionCallback callback)
      : ConflictResolver(
          doc_db, status_manager, partial_range_key_intents, std::move(context),
          std::move(callback))
    {}

  Status OnConflictingTransactionsFound() override {
    DCHECK_GT(conflict_data_->NumActiveTransactions(), 0);
    if (context_->GetConflictManagementPolicy() == SKIP_ON_CONFLICT) {
      return STATUS(InternalError, "Skip locking since entity is already locked",
                    TransactionError(TransactionErrorCode::kSkipLocking));
    }

    RETURN_NOT_OK(context_->CheckPriority(this, conflict_data_->RemainingTransactions()));

    AbortTransactions();
    return Status::OK();
  }

  bool RecordLockInfo() const override {
    return false;
  }

 private:
  void AbortTransactions() {
    auto self = shared_from(this);
    pending_requests_.store(conflict_data_->NumActiveTransactions());
    for (auto& i : conflict_data_->RemainingTransactions()) {
      auto& transaction = i;
      TRACE("Aborting $0", yb::ToString(transaction.id));
      status_manager().Abort(
          transaction.id,
          [self, &transaction](Result<TransactionStatusResult> result) {
        VLOG(4) << self->LogPrefix() << "Abort received: " << AsString(result);
        if (result.ok()) {
          transaction.ProcessStatus(*result);
        } else if (result.status().IsRemoteError() || result.status().IsAborted()) {
          // Non retryable errors. Aborted could be caused by shutdown.
          transaction.failure = result.status();
        } else {
          LOG(INFO) << self->LogPrefix() << "Abort failed, would retry: " << result.status();
        }
        if (self->pending_requests_.fetch_sub(1, std::memory_order_acq_rel) == 1) {
          self->AbortTransactionsDone();
        }
      });
    }
  }

  void AbortTransactionsDone() {
    if (CheckResolutionDone(Cleanup())) {
      return;
    }

    DoResolveConflicts();
  }
};

class WaitOnConflictResolver : public ConflictResolver {
 public:
  WaitOnConflictResolver(
      const DocDB& doc_db,
      TransactionStatusManager* status_manager,
      PartialRangeKeyIntents partial_range_key_intents,
      std::unique_ptr<ConflictResolverContext> context,
      ResolutionCallback callback,
      WaitQueue* wait_queue,
      LockBatch* lock_batch)
        : ConflictResolver(
        doc_db, status_manager, partial_range_key_intents, std::move(context), std::move(callback)),
        wait_queue_(wait_queue), lock_batch_(lock_batch), serial_no_(wait_queue_->GetSerialNo()) {}

  ~WaitOnConflictResolver() {
    VLOG(3) << "Wait-on-Conflict resolution complete after " << wait_for_iters_ << " iters.";

    if (wait_start_time_.Initialized()) {
      const MonoDelta elapsed_time = MonoTime::Now().GetDeltaSince(wait_start_time_);
      context_->GetTabletMetrics()->Increment(
          tablet::TabletEventStats::kTotalWaitQueueTime,
          make_unsigned(elapsed_time.ToMicroseconds()));
    }
  }

  void Run() {
    if (context_->IsSingleShardTransaction()) {
      return ConflictResolver::Resolve();
    }

    auto status_tablet_res = context_->GetStatusTablet(this);
    if (status_tablet_res.ok()) {
      status_tablet_id_ = std::move(*status_tablet_res);
      TryPreWait();
    } else {
      InvokeCallback(status_tablet_res.status());
    }
  }

  bool RecordLockInfo() const override {
    return true;
  }

  void MaybeSetWaitStartTime() {
    if (!wait_start_time_.Initialized()) {
      wait_start_time_ = MonoTime::Now();
    }
  }

  void TryPreWait() {
    DCHECK(!status_tablet_id_.empty());
    auto did_wait_or_status = wait_queue_->MaybeWaitOnLocks(
        context_->transaction_id(), context_->subtransaction_id(), lock_batch_, status_tablet_id_,
        serial_no_, std::bind(&WaitOnConflictResolver::WaitingDone, shared_from(this), Trace::CurrentTrace(), util::WaitStateInfo::CurrentWaitState(), _1, _2));
    if (!did_wait_or_status.ok()) {
      InvokeCallback(did_wait_or_status.status());
    } else if (!*did_wait_or_status) {
      ConflictResolver::Resolve();
    } else {
      MaybeSetWaitStartTime();
      VLOG(3) << "Wait-on-Conflict resolution entered wait queue in PreWaitOn stage";
    }
  }

  Status OnConflictingTransactionsFound() override {
    DCHECK_GT(conflict_data_->NumActiveTransactions(), 0);
    VTRACE(3, "Waiting on $0 transactions after $1 tries.",
           conflict_data_->NumActiveTransactions(), wait_for_iters_);
<<<<<<< HEAD

    SET_WAIT_STATUS(util::WaitStateCode::WaitOnTxnConflict);
=======
    MaybeSetWaitStartTime();
>>>>>>> de19b35b
    return wait_queue_->WaitOn(
        context_->transaction_id(), context_->subtransaction_id(), lock_batch_,
        ConsumeTransactionDataAndReset(), status_tablet_id_, serial_no_,
        std::bind(&WaitOnConflictResolver::WaitingDone, shared_from(this), Trace::CurrentTrace(), util::WaitStateInfo::CurrentWaitState(), _1, _2));
  }

  // Note: we must pass in shared_this to keep the WaitOnConflictResolver alive until the wait queue
  // invokes this call.
  void WaitingDone(Trace* trace, util::WaitStateInfoPtr wait_state, const Status& status, HybridTime resume_ht) {
    ADOPT_TRACE(trace);
    SCOPED_ADOPT_WAIT_STATE(wait_state);
    TRACE(__func__);
    SCOPED_WAIT_STATUS(util::WaitStateCode::ActiveOnCPU);
    VLOG_WITH_FUNC(4) << context_->transaction_id() << " status: " << status << " current trace is " << Trace::CurrentTrace()
      << " wait state is " << util::WaitStateInfo::CurrentWaitState().get();
    wait_for_iters_++;

    if (!status.ok()) {
      InvokeCallback(status);
      return;
    }

    if (resume_ht.is_special()) {
      auto error_msg = Format("Unexpected resume_ht in conflict resolution: $0", resume_ht);
      LOG_WITH_PREFIX(DFATAL) << error_msg;
      InvokeCallback(STATUS(InternalError, error_msg));
      return;
    }
    context_->MakeResolutionAtLeast(resume_ht);

    // If status from wait_queue is OK, then all blockers read earlier are now resolved. Retry
    // conflict resolution with all state reset.
    // TODO(wait-queues): In case wait queue finds that a blocker was committed, and if that blocker
    // has still-live modification conflicts with this operation (i.e. not from rolled back subtxn),
    // we can avoid re-running conflict resolution here and just abort.
    Resolve();
  }

 private:
  WaitQueue* const wait_queue_;
  LockBatch* const lock_batch_;
  uint64_t serial_no_;
  uint32_t wait_for_iters_ = 0;
  TabletId status_tablet_id_;
  MonoTime wait_start_time_ = MonoTime::kUninitialized;
};

using IntentTypesContainer = std::map<KeyBuffer, IntentData>;

class IntentProcessor {
 public:
  explicit IntentProcessor(IntentTypesContainer* container)
      : container_(*container)
  {}

  void Process(
      dockv::AncestorDocKey ancestor_doc_key,
      dockv::FullDocKey full_doc_key,
      const KeyBytes* const intent_key,
      IntentTypeSet intent_types) {
    const auto& intent_type_set = ancestor_doc_key ? MakeWeak(intent_types) : intent_types;
    auto [i, inserted] = container_.try_emplace(
            intent_key->data(), IntentData{intent_type_set, full_doc_key});
    if (inserted) {
      return;
    }

    i->second.types |= intent_type_set;

    // In a batch of keys, the computed full_doc_key value might vary based on the key that produced
    // a particular intent. E.g. suppose we have a primary key (h, r) and s is a subkey. If we are
    // trying to write strong intents on (h) and (h, r, s) in a batch, we end up with the following
    // intent types:
    //
    // (h) -> strong, full_doc_key: true (always true for strong intents)
    // (h, r) -> weak, full_doc_key: true (we did not omit any final doc key components)
    // (h, r, s) -> strong, full_doc_key: true
    //
    // Note that full_doc_key is always true for strong intents because we process one key at a time
    // and when taking that key by itself, (h) looks like the full doc key (nothing follows it).
    // In the above example, the intent (h) is generated both as a strong intent and as a weak
    // intent based on keys (h, r) and (h, r, s), and we OR the value of full_doc_key and end up
    // with true.
    //
    // If we are trying to write strong intents on (h, r) and (h, r, s), we get:
    //
    // (h) -> weak, full_doc_key: false (because we know it is just part of the doc key)
    // (h, r) -> strong, full_doc_key: true
    // (h, r, s) -> strong, full_doc_key: true
    //
    // So we effectively end up with three types of intents:
    // - Weak intents with full_doc_key=false
    // - Weak intents with full_doc_key=true
    // - Strong intents with full_doc_key=true.
    i->second.full_doc_key = i->second.full_doc_key || full_doc_key;
  }

 private:
  IntentTypesContainer& container_;
};

class StrongConflictChecker {
 public:
  StrongConflictChecker(const TransactionId& transaction_id,
                        HybridTime read_time,
                        ConflictResolver* resolver,
                        tablet::TabletMetrics* tablet_metrics,
                        KeyBytes* buffer)
      : transaction_id_(transaction_id),
        read_time_(read_time),
        resolver_(*resolver),
        tablet_metrics_(*tablet_metrics),
        buffer_(*buffer)
  {}

  Status Check(
      Slice intent_key, bool strong, ConflictManagementPolicy conflict_management_policy,
      BloomFilterMode bloom_filter_mode) {
    if (PREDICT_FALSE(!value_iter_.Initialized())) {
      value_iter_ = CreateRocksDBIterator(
          resolver_.doc_db().regular,
          resolver_.doc_db().key_bounds,
          bloom_filter_mode,
          intent_key,
          rocksdb::kDefaultQueryId);
      value_iter_.Seek(intent_key);
    } else {
      SeekForward(intent_key, &value_iter_);
    }

    VLOG_WITH_PREFIX_AND_FUNC(4)
        << "Overwrite; Seek: " << intent_key.ToDebugString() << " ("
        << SubDocKey::DebugSliceToString(intent_key) << "), strong: " << strong
        << ", conflict_management_policy: " << AsString(conflict_management_policy);

    // If we are resolving conflicts for writing a strong intent, look at records in regular RocksDB
    // with the same key as the intent's key (not including hybrid time) and any child keys. This is
    // because a strong intent indicates deletion or replacement of the entire subdocument tree and
    // any element of that tree that has already been committed at a higher hybrid time than the
    // read timestamp would be in conflict.
    //
    // (Note that when writing a strong intent on the entire table, e.g. as part of locking the
    // table, there is currently a performance issue and we'll need a better approach:
    // https://github.com/yugabyte/yugabyte-db/issues/6055).
    //
    // If we are resolving conflicts for writing a weak intent, only look at records in regular
    // RocksDB with the same key as the intent (not including hybrid time). This is because a weak
    // intent indicates that something in the document subtree rooted at that intent's key will
    // change, so it is only directly in conflict with a committed record that deletes or replaces
    // that entire document subtree (similar to a strong intent), so it would have the same exact
    // key as the weak intent (not including hybrid time).
    while (value_iter_.Valid() &&
           (intent_key.starts_with(KeyEntryTypeAsChar::kGroupEnd) ||
            value_iter_.key().starts_with(intent_key))) {
      auto existing_key = value_iter_.key();
      auto doc_ht = VERIFY_RESULT(DocHybridTime::DecodeFromEnd(&existing_key));
      if (existing_key.empty() ||
          existing_key[existing_key.size() - 1] != KeyEntryTypeAsChar::kHybridTime) {
        return STATUS_FORMAT(
            Corruption, "Hybrid time expected at end of key: $0",
            value_iter_.key().ToDebugString());
      }
      if (!strong && existing_key.size() != intent_key.size() + 1) {
        VLOG_WITH_PREFIX(4)
            << "Check value overwrite, key: " << intent_key.ToDebugString()
            << ", out of bound key: " << existing_key.ToDebugString();
        break;
      }
      VLOG_WITH_PREFIX(4)
          << "Check value overwrite, key: " << SubDocKey::DebugSliceToString(intent_key)
          << ", read time: " << read_time_
          << ", doc ht: " << doc_ht.hybrid_time()
          << ", found key: " << SubDocKey::DebugSliceToString(value_iter_.key())
          << ", after start: " << (doc_ht.hybrid_time() >= read_time_)
          << ", value: " << value_iter_.value().ToDebugString();
      if (doc_ht.hybrid_time() >= read_time_) {
        if (conflict_management_policy == SKIP_ON_CONFLICT) {
          return STATUS(InternalError, "Skip locking since entity was modified in regular db",
                        TransactionError(TransactionErrorCode::kSkipLocking));
        } else {
          tablet_metrics_.Increment(tablet::TabletCounters::kTransactionConflicts);
          return STATUS_EC_FORMAT(TryAgain, TransactionError(TransactionErrorCode::kConflict),
                                  "Value write after transaction start: $0 >= $1",
                                  doc_ht.hybrid_time(), read_time_);
        }
      }
      buffer_.Reset(existing_key);
      // Already have ValueType::kHybridTime at the end
      buffer_.AppendHybridTime(DocHybridTime::kMin);
      SeekForward(buffer_.AsSlice(), &value_iter_);
    }

    return value_iter_.status();
  }

 private:
  std::string LogPrefix() const {
    return Format("$0: ", transaction_id_);
  }

  const TransactionId& transaction_id_;
  const HybridTime read_time_;
  ConflictResolver& resolver_;
  tablet::TabletMetrics& tablet_metrics_;
  KeyBytes& buffer_;

  // RocksDb iterator with bloom filter can be reused in case keys has same hash component.
  BoundedRocksDbIterator value_iter_;
};

class ConflictResolverContextBase : public ConflictResolverContext {
 public:
  ConflictResolverContextBase(const DocOperations& doc_ops,
                              HybridTime resolution_ht,
                              tablet::TabletMetrics* tablet_metrics,
                              ConflictManagementPolicy conflict_management_policy)
      : doc_ops_(doc_ops),
        resolution_ht_(resolution_ht),
        tablet_metrics_(*tablet_metrics),
        conflict_management_policy_(conflict_management_policy) {
  }

  const DocOperations& doc_ops() {
    return doc_ops_;
  }

  HybridTime GetResolutionHt() override {
    return resolution_ht_;
  }

  void MakeResolutionAtLeast(const HybridTime& resolution_ht) override {
    resolution_ht_.MakeAtLeast(resolution_ht);
  }

  tablet::TabletMetrics* GetTabletMetrics() override {
    return &tablet_metrics_;
  }

  ConflictManagementPolicy GetConflictManagementPolicy() const override {
    return conflict_management_policy_;
  }

 protected:
  Status CheckPriorityInternal(
      ConflictResolver* resolver,
      boost::iterator_range<TransactionConflictData*> transactions,
      const TransactionId& our_transaction_id,
      uint64_t our_priority) {

    if (!fetched_metadata_for_transactions_) {
      boost::container::small_vector<std::pair<TransactionId, uint64_t>, 8> ids_and_priorities;
      ids_and_priorities.reserve(transactions.size());
      for (const auto& transaction : transactions) {
        ids_and_priorities.emplace_back(transaction.id, 0);
      }
      RETURN_NOT_OK(resolver->FillPriorities(&ids_and_priorities));
      for (size_t i = 0; i != transactions.size(); ++i) {
        transactions[i].priority = ids_and_priorities[i].second;
      }
    }
    for (const auto& transaction : transactions) {
      auto their_priority = transaction.priority;

      // READ COMMITTED txns require a guarantee that no txn abort it. They can handle facing a
      // kConflict due to another txn's conflicting intent, but can't handle aborts. To ensure
      // these guarantees -
      //   1. all READ COMMITTED txns are given kHighestPriority and
      //   2. a kConflict is raised even if their_priority equals our_priority.
      if (our_priority <= their_priority) {
        return MakeConflictStatus(
            our_transaction_id, transaction.id, "higher priority", GetTabletMetrics());
      }
    }
    fetched_metadata_for_transactions_ = true;

    return Status::OK();
  }

 private:
  const DocOperations& doc_ops_;

  // Hybrid time of conflict resolution, used to request transaction status from status tablet.
  HybridTime resolution_ht_;

  bool fetched_metadata_for_transactions_ = false;

  tablet::TabletMetrics& tablet_metrics_;

  const ConflictManagementPolicy conflict_management_policy_;
};

// Utility class for ResolveTransactionConflicts implementation.
class TransactionConflictResolverContext : public ConflictResolverContextBase {
 public:
  TransactionConflictResolverContext(const DocOperations& doc_ops,
                                     const LWKeyValueWriteBatchPB& write_batch,
                                     HybridTime resolution_ht,
                                     HybridTime read_time,
                                     tablet::TabletMetrics* tablet_metrics,
                                     ConflictManagementPolicy conflict_management_policy)
      : ConflictResolverContextBase(
            doc_ops, resolution_ht, tablet_metrics, conflict_management_policy),
        write_batch_(write_batch),
        read_time_(read_time),
        transaction_id_(FullyDecodeTransactionId(write_batch.transaction().transaction_id()))
  {}

  virtual ~TransactionConflictResolverContext() {}

  Result<TabletId> GetStatusTablet(ConflictResolver* resolver) const override {
    RETURN_NOT_OK(transaction_id_);
    // If this is the first operation for this transaction at this tablet, then GetStatusTablet
    // will return boost::none since the transaction has not been registered with the tablet's
    // transaction participant. However, the write_batch_ transaction metadata only includes the
    // status tablet on the first write to this tablet.
    if (write_batch_.transaction().has_status_tablet()) {
      return write_batch_.transaction().status_tablet().ToBuffer();
    }
    auto tablet_id_opt =
        VERIFY_RESULT(resolver->status_manager().FindStatusTablet(transaction_id()));
    if (!tablet_id_opt) {
      return STATUS_FORMAT(
          InternalError, "Cannot find status tablet for write_batch transaction $0",
          transaction_id());
    }
    return std::move(*tablet_id_opt);
  }

 private:
  Status ReadConflicts(ConflictResolver* resolver) override {
    RETURN_NOT_OK(transaction_id_);

    VLOG_WITH_PREFIX(3) << "Resolve conflicts";

    metadata_ = VERIFY_RESULT(resolver->PrepareMetadata(write_batch_.transaction()));

    boost::container::small_vector<RefCntPrefix, 8> paths;

    const size_t kKeyBufferInitialSize = 512;
    KeyBytes buffer;
    buffer.Reserve(kKeyBufferInitialSize);
    const auto row_mark = GetRowMarkTypeFromPB(write_batch_);
    IntentTypesContainer container;
    auto intent_types = dockv::GetIntentTypesForWrite(metadata_.isolation);
    IntentProcessor intent_processor(&container);
    for (const auto& doc_op : doc_ops()) {
      paths.clear();
      IsolationLevel ignored_isolation_level;
      RETURN_NOT_OK(doc_op->GetDocPaths(
          GetDocPathsMode::kIntents, &paths, &ignored_isolation_level));

      for (const auto& path : paths) {
        VLOG_WITH_PREFIX_AND_FUNC(4)
            << "Doc path: " << SubDocKey::DebugSliceToString(path.as_slice());
        RETURN_NOT_OK(EnumerateIntents(
            path.as_slice(),
            /* intent_value */ Slice(),
            [&intent_processor, intent_types](
                auto ancestor_doc_key, dockv::FullDocKey full_doc_key, auto, auto intent_key,
                auto) {
              intent_processor.Process(ancestor_doc_key, full_doc_key, intent_key, intent_types);
              return Status::OK();
            },
            &buffer,
            resolver->partial_range_key_intents()));
      }
    }

    const auto& pairs = write_batch_.read_pairs();
    intent_types = dockv::GetIntentTypesForRead(metadata_.isolation, row_mark);
    if (!pairs.empty()) {
      RETURN_NOT_OK(EnumerateIntents(
          pairs,
          [&intent_processor, intent_types] (
              auto ancestor_doc_key, dockv::FullDocKey full_doc_key, auto, auto intent_key, auto) {
            intent_processor.Process(ancestor_doc_key, full_doc_key, intent_key, intent_types);
            return Status::OK();
          },
          resolver->partial_range_key_intents()));
    }

    if (container.empty()) {
      return Status::OK();
    }

    VLOG_WITH_PREFIX_AND_FUNC(4) << "Check txn's conflicts for following intents: "
                                 << AsString(container);

    StrongConflictChecker checker(
        *transaction_id_, read_time_, resolver, GetTabletMetrics(), &buffer);
    // Iterator on intents DB should be created before iterator on regular DB.
    // This is to prevent the case when we create an iterator on the regular DB where a
    // provisional record has not yet been applied, and then create an iterator the intents
    // DB where the provisional record has already been removed.
    resolver->EnsureIntentIteratorCreated();

    // Check if we could use bloom filter for value_iter_.
    auto bloom_filter_mode = BloomFilterMode::USE_BLOOM_FILTER;
    // Whether we plan to instantiate value_iter_.
    if (read_time_ != HybridTime::kMax) {
      Slice bloom_filter_component;
      for (const auto& [key_buffer, data] : container) {
        const Slice intent_key = key_buffer.AsSlice();
        if (data.full_doc_key || HasStrong(data.types)) {
          if (bloom_filter_component.empty()) {
            auto size_result = VERIFY_RESULT(dockv::DocKey::EncodedSize(
                intent_key, dockv::DocKeyPart::kUpToHashOrFirstRange));
            bloom_filter_component = intent_key.Prefix(size_result);
          } else if (!intent_key.starts_with(bloom_filter_component)) {
            bloom_filter_mode = BloomFilterMode::DONT_USE_BLOOM_FILTER;
            break;
          }
        }
      }
    }

    bool first = true;
    for (const auto& i : container) {
      if (read_time_ != HybridTime::kMax) {
        const Slice intent_key = i.first.AsSlice();
        bool strong = HasStrong(i.second.types);
        // For strong intents or weak intents at a full document key level (i.e. excluding intents
        // that omit some final range components of the document key), check for conflicts with
        // records in regular RocksDB. We need this because the row might have been deleted
        // concurrently by a single-shard transaction or a committed and applied transaction.
        if (strong || i.second.full_doc_key) {
          RETURN_NOT_OK(checker.Check(
              intent_key, strong, GetConflictManagementPolicy(), bloom_filter_mode));
        }
      }
      buffer.Reset(i.first.AsSlice());
      RETURN_NOT_OK(resolver->ReadIntentConflicts(i.second.types, first, &buffer));
      first = false;
    }

    return Status::OK();
  }

  Status CheckPriority(ConflictResolver* resolver,
                       boost::iterator_range<TransactionConflictData*> transactions) override {
    return CheckPriorityInternal(resolver, transactions, metadata_.transaction_id,
                                 metadata_.priority);
  }

  bool CheckConflictWithPending(const TransactionConflictData& transaction_data) override {
    // We remove aborted subtransactions when processing the SubtxnSet stored
    // locally or returned by the status tablet. If this is now empty, then all potentially
    // conflicting intents have been aborted and there is no longer a conflict with this
    // transaction.
    return transaction_data.conflict_info->subtransactions.empty();
  }

  Result<bool> CheckConflictWithCommitted(
      const TransactionConflictData& transaction_data, HybridTime commit_time) override {
    RSTATUS_DCHECK(commit_time.is_valid(), Corruption, "Invalid transaction commit time");

    VLOG_WITH_PREFIX(4) << "Committed: " << transaction_data.id << ", commit_time: " << commit_time
                        << ", read_time: " << read_time_
                        << ", transaction_data: " << transaction_data.ToString();

    for (const auto& subtxn_and_data : transaction_data.conflict_info->subtransactions) {
      auto has_non_lock_conflict = subtxn_and_data.second.has_non_lock_conflict;
      // If the intents to be written conflict with only "explicit row lock" intents of a committed
      // transaction, we can proceed now because a committed transaction implies that the locks are
      // released. In other words, only a committed transaction with some conflicting intent that
      // results in a modification to data in regular db, can result in a serialization error.
      //
      // A commit_time of HybridTime::kMax means that the transaction is not actually committed,
      // but is being committed. I.e. status tablet is trying to replicate COMMITTED state.
      // So we should always conflict with such a transaction, because we are not able to read its
      // results.
      //
      // read_time equals HybridTime::kMax in case of serializable isolation or when read time was
      // not yet picked for snapshot isolation. So it should conflict only with transactions that
      // are being committed.
      //
      // In all other cases we have a concrete read time and should conflict with transactions
      // that were committed after this point.
      if (has_non_lock_conflict && commit_time >= read_time_) {
        if (GetConflictManagementPolicy() == SKIP_ON_CONFLICT) {
          return STATUS(InternalError, "Skip locking since entity was modified by a recent commit",
                        TransactionError(TransactionErrorCode::kSkipLocking));
        } else {
          return MakeConflictStatus(
            *transaction_id_, transaction_data.id, "committed", GetTabletMetrics());
        }
      }
    }

    return true;
  }

  bool IgnoreConflictsWith(const TransactionId& other) override {
    return other == *transaction_id_;
  }

  TransactionId transaction_id() const override {
    return *transaction_id_;
  }

  SubTransactionId subtransaction_id() const override {
    if (write_batch_.subtransaction().has_subtransaction_id()) {
      return write_batch_.subtransaction().subtransaction_id();
    }
    return kMinSubTransactionId;
  }

  bool IsSingleShardTransaction() const override {
    return false;
  }

  std::string ToString() const override {
    return yb::ToString(transaction_id_);
  }

  const LWKeyValueWriteBatchPB& write_batch_;

  // Read time of the transaction identified by transaction_id_, could be HybridTime::kMax in case
  // of serializable isolation or when read time not yet picked for snapshot isolation.
  const HybridTime read_time_;

  // Id of transaction when is writing intents, for which we are resolving conflicts.
  Result<TransactionId> transaction_id_;

  TransactionMetadata metadata_;

  Status result_ = Status::OK();
};

class OperationConflictResolverContext : public ConflictResolverContextBase {
 public:
  OperationConflictResolverContext(const DocOperations* doc_ops,
                                   HybridTime resolution_ht,
                                   tablet::TabletMetrics* tablet_metrics,
                                   ConflictManagementPolicy conflict_management_policy)
      : ConflictResolverContextBase(
            *doc_ops, resolution_ht, tablet_metrics, conflict_management_policy) {
  }

  virtual ~OperationConflictResolverContext() {}

  Result<TabletId> GetStatusTablet(ConflictResolver* resolver) const override {
    return STATUS(
        NotSupported,
        "Status tablets are not used for single tablet transactions.");
  }

  // Reads stored intents that could conflict with our operations.
  Status ReadConflicts(ConflictResolver* resolver) override {
    boost::container::small_vector<RefCntPrefix, 8> doc_paths;
    boost::container::small_vector<size_t, 32> key_prefix_lengths;
    KeyBytes encoded_key_buffer;

    IntentTypeSet intent_types;

    IntentTypesContainer container;
    IntentProcessor intent_processor(&container);
    for (const auto& doc_op : doc_ops()) {
      doc_paths.clear();
      IsolationLevel isolation;
      RETURN_NOT_OK(doc_op->GetDocPaths(GetDocPathsMode::kIntents, &doc_paths, &isolation));

      intent_types = dockv::GetIntentTypesForWrite(isolation);

      for (const auto& doc_path : doc_paths) {
        VLOG_WITH_PREFIX_AND_FUNC(4)
            << "Doc path: " << SubDocKey::DebugSliceToString(doc_path.as_slice());
        RETURN_NOT_OK(EnumerateIntents(
            doc_path.as_slice(),
            /* intent_value */ Slice(),
            [&intent_processor, intent_types](
                auto ancestor_doc_key, dockv::FullDocKey full_doc_key, auto, auto intent_key,
                auto) {
              intent_processor.Process(ancestor_doc_key, full_doc_key, intent_key, intent_types);
              return Status::OK();
            },
            &encoded_key_buffer,
            resolver->partial_range_key_intents()));
      }
    }

    if (container.empty()) {
      return Status::OK();
    }

    bool first = true;
    for (const auto& [key, intent_data] : container) {
      encoded_key_buffer.Reset(key.AsSlice());
      RETURN_NOT_OK(resolver->ReadIntentConflicts(intent_data.types, first, &encoded_key_buffer));
      first = false;
    }

    return Status::OK();
  }

  Status CheckPriority(ConflictResolver* resolver,
                       boost::iterator_range<TransactionConflictData*> transactions) override {
    return CheckPriorityInternal(resolver,
                                 transactions,
                                 TransactionId::Nil(),
                                 kHighPriTxnLowerBound - 1 /* our_priority */);
  }

  bool IgnoreConflictsWith(const TransactionId& other) override {
    return false;
  }

  TransactionId transaction_id() const override {
    return TransactionId::Nil();
  }

  SubTransactionId subtransaction_id() const override {
    return kMinSubTransactionId;
  }

  bool IsSingleShardTransaction() const override {
    return true;
  }

  std::string ToString() const override {
    return "Operation Context";
  }

  bool CheckConflictWithPending(const TransactionConflictData& transaction_data) override {
    return false;
  }

  Result<bool> CheckConflictWithCommitted(
      const TransactionConflictData& transaction_data, HybridTime commit_time) override {
    if (commit_time != HybridTime::kMax) {
      MakeResolutionAtLeast(commit_time);
      return true;
    }
    return false;
  }
};

} // namespace

Status ResolveTransactionConflicts(const DocOperations& doc_ops,
                                   const ConflictManagementPolicy conflict_management_policy,
                                   const LWKeyValueWriteBatchPB& write_batch,
                                   HybridTime resolution_ht,
                                   HybridTime read_time,
                                   const DocDB& doc_db,
                                   PartialRangeKeyIntents partial_range_key_intents,
                                   TransactionStatusManager* status_manager,
                                   tablet::TabletMetrics* tablet_metrics,
                                   LockBatch* lock_batch,
                                   WaitQueue* wait_queue,
                                   ResolutionCallback callback) {
  DCHECK(resolution_ht.is_valid());
  TRACE_FUNC();
  // SCOPED_WAIT_STATUS(util::WaitStateCode::ActiveOnCPU);

  VLOG_WITH_FUNC(3)
      << "conflict_management_policy=" << conflict_management_policy
      << ", resolution_ht: " << resolution_ht
      << ", read_time: " << read_time;

  auto context = std::make_unique<TransactionConflictResolverContext>(
      doc_ops, write_batch, resolution_ht, read_time, tablet_metrics,
      conflict_management_policy);
  if (conflict_management_policy == WAIT_ON_CONFLICT) {
    RSTATUS_DCHECK(
        wait_queue, InternalError,
        "Cannot use Wait-on-Conflict behavior - wait queue is not initialized");
    DCHECK(lock_batch);
    auto resolver = std::make_shared<WaitOnConflictResolver>(
        doc_db, status_manager, partial_range_key_intents, std::move(context), std::move(callback),
        wait_queue, lock_batch);
    resolver->Run();
  } else {
    // SKIP_ON_CONFLICT is piggybacked on FailOnConflictResolver since it is almost the same
    // with just a few lines of extra handling.
    auto resolver = std::make_shared<FailOnConflictResolver>(
        doc_db, status_manager, partial_range_key_intents, std::move(context), std::move(callback));
    resolver->Resolve();
  }
  TRACE("resolver->Resolve done");
  return Status::OK();
}

Status ResolveOperationConflicts(const DocOperations& doc_ops,
                                 const ConflictManagementPolicy conflict_management_policy,
                                 HybridTime intial_resolution_ht,
                                 const DocDB& doc_db,
                                 PartialRangeKeyIntents partial_range_key_intents,
                                 TransactionStatusManager* status_manager,
                                 tablet::TabletMetrics* tablet_metrics,
                                 LockBatch* lock_batch,
                                 WaitQueue* wait_queue,
                                 ResolutionCallback callback) {
  TRACE("ResolveOperationConflicts");
  // SCOPED_WAIT_STATUS(util::WaitStateCode::ActiveOnCPU);
  VLOG_WITH_FUNC(3)
      << "conflict_management_policy=" << conflict_management_policy
      << ", initial_resolution_ht: " << intial_resolution_ht;

  auto context = std::make_unique<OperationConflictResolverContext>(
      &doc_ops, intial_resolution_ht, tablet_metrics, conflict_management_policy);

  if (conflict_management_policy == WAIT_ON_CONFLICT) {
    RSTATUS_DCHECK(
        wait_queue, InternalError,
        "Cannot use Wait-on-Conflict behavior - wait queue is not initialized");
    auto resolver = std::make_shared<WaitOnConflictResolver>(
        doc_db, status_manager, partial_range_key_intents, std::move(context), std::move(callback),
        wait_queue, lock_batch);
    resolver->Run();
  } else {
    // SKIP_ON_CONFLICT is piggybacked on FailOnConflictResolver since it is almost the same
    // with just a few lines of extra handling.
    auto resolver = std::make_shared<FailOnConflictResolver>(
        doc_db, status_manager, partial_range_key_intents, std::move(context), std::move(callback));
    resolver->Resolve();
  }
  TRACE("resolver->Resolve done");
  return Status::OK();
}

#define INTENT_KEY_SCHECK(lhs, op, rhs, msg) \
  BOOST_PP_CAT(SCHECK_, op)(lhs, \
                            rhs, \
                            Corruption, \
                            Format("Bad intent key, $0 in $1, transaction from: $2", \
                                   msg, \
                                   intent_key.ToDebugHexString(), \
                                   transaction_id_source.ToDebugHexString()))

// transaction_id_slice used in INTENT_KEY_SCHECK
Result<ParsedIntent> ParseIntentKey(Slice intent_key, Slice transaction_id_source) {
  ParsedIntent result;
  result.doc_path = intent_key;
  // Intent is encoded as "DocPath + IntentType + DocHybridTime".
  size_t doc_ht_size = VERIFY_RESULT(DocHybridTime::GetEncodedSize(result.doc_path));
  // 3 comes from (ValueType::kIntentType, the actual intent type, ValueType::kHybridTime).
  INTENT_KEY_SCHECK(result.doc_path.size(), GE, doc_ht_size + 3, "key too short");
  result.doc_path.remove_suffix(doc_ht_size + 3);
  auto intent_type_and_doc_ht = result.doc_path.end();
  if (intent_type_and_doc_ht[0] == KeyEntryTypeAsChar::kObsoleteIntentType) {
    result.types = dockv::ObsoleteIntentTypeToSet(intent_type_and_doc_ht[1]);
  } else if (intent_type_and_doc_ht[0] == KeyEntryTypeAsChar::kObsoleteIntentTypeSet) {
    result.types = dockv::ObsoleteIntentTypeSetToNew(intent_type_and_doc_ht[1]);
  } else {
    INTENT_KEY_SCHECK(intent_type_and_doc_ht[0], EQ, KeyEntryTypeAsChar::kIntentTypeSet,
        "intent type set type expected");
    result.types = IntentTypeSet(intent_type_and_doc_ht[1]);
  }
  INTENT_KEY_SCHECK(intent_type_and_doc_ht[2], EQ, KeyEntryTypeAsChar::kHybridTime,
                    "hybrid time value type expected");
  result.doc_ht = Slice(result.doc_path.end() + 2, doc_ht_size + 1);
  return result;
}

std::string DebugIntentKeyToString(Slice intent_key) {
  auto parsed = ParseIntentKey(intent_key, Slice());
  if (!parsed.ok()) {
    LOG(WARNING) << "Failed to parse: " << intent_key.ToDebugHexString() << ": " << parsed.status();
    return intent_key.ToDebugHexString();
  }
  auto doc_ht = DocHybridTime::DecodeFromEnd(parsed->doc_ht);
  if (!doc_ht.ok()) {
    LOG(WARNING) << "Failed to decode doc ht: " << intent_key.ToDebugHexString() << ": "
                 << doc_ht.status();
    return intent_key.ToDebugHexString();
  }
  return Format("$0 (key: $1 type: $2 doc_ht: $3)",
                intent_key.ToDebugHexString(), SubDocKey::DebugSliceToString(parsed->doc_path),
                parsed->types, *doc_ht);
}

Status PopulateLockInfoFromParsedIntent(
    const ParsedIntent& parsed_intent, const dockv::DecodedIntentValue& decoded_value,
    const TableInfoProvider& table_info_provider, LockInfoPB* lock_info, bool intent_has_ht) {
  dockv::SubDocKey subdoc_key;
  RETURN_NOT_OK(subdoc_key.FullyDecodeFrom(
      parsed_intent.doc_path, dockv::HybridTimeRequired::kFalse));
  DCHECK(!subdoc_key.has_hybrid_time());

  const auto& doc_key = subdoc_key.doc_key();
  tablet::TableInfoPtr table_info;
  if (doc_key.has_colocation_id()) {
    table_info = VERIFY_RESULT(table_info_provider.GetTableInfo(doc_key.colocation_id()));
    lock_info->set_table_id(table_info->table_id);
  } else {
    table_info = VERIFY_RESULT(table_info_provider.GetTableInfo(kColocationIdNotSet));
  }
  RSTATUS_DCHECK(
      table_info, IllegalState, "Couldn't fetch TableInfo for key $0", doc_key.ToString());

  if (intent_has_ht) {
    auto doc_ht = VERIFY_RESULT(DocHybridTime::DecodeFromEnd(parsed_intent.doc_ht));
    lock_info->set_wait_end_ht(doc_ht.hybrid_time().ToUint64());
  }

  for (const auto& hash_key : doc_key.hashed_group()) {
    lock_info->add_hash_cols(hash_key.ToString());
  }
  for (const auto& range_key : doc_key.range_group()) {
    lock_info->add_range_cols(range_key.ToString());
  }
  const auto& schema = table_info->doc_read_context->schema();
  if (subdoc_key.num_subkeys() > 0 && subdoc_key.last_subkey().IsColumnId()) {
    const ColumnId& column_id = subdoc_key.last_subkey().GetColumnId();

    // Don't print the attnum for the liveness column
    if (column_id != 0) {
      const ColumnSchema& column = VERIFY_RESULT(schema.column_by_id(column_id));

      // If the order field is negative, it doesn't correspond to a column in pg_attribute
      if (column.order() > 0) {
        lock_info->set_attnum(column.order());
      }
    }

    lock_info->set_column_id(column_id);
  }

  lock_info->set_subtransaction_id(decoded_value.subtransaction_id);
  lock_info->set_is_explicit(
      decoded_value.body.starts_with(dockv::ValueEntryTypeAsChar::kRowLock));
  lock_info->set_multiple_rows_locked(
      schema.num_hash_key_columns() > doc_key.hashed_group().size() ||
      schema.num_range_key_columns() > doc_key.range_group().size());

  for (const auto& intent_type : parsed_intent.types) {
    switch (intent_type) {
      case dockv::IntentType::kWeakRead:
        lock_info->add_modes(LockMode::WEAK_READ);
        break;
      case dockv::IntentType::kWeakWrite:
        lock_info->add_modes(LockMode::WEAK_WRITE);
        break;
      case dockv::IntentType::kStrongRead:
        lock_info->add_modes(LockMode::STRONG_READ);
        break;
      case dockv::IntentType::kStrongWrite:
        lock_info->add_modes(LockMode::STRONG_WRITE);
        break;
    }
  }
  return Status::OK();
}

} // namespace docdb
} // namespace yb<|MERGE_RESOLUTION|>--- conflicted
+++ resolved
@@ -651,12 +651,9 @@
     DCHECK_GT(conflict_data_->NumActiveTransactions(), 0);
     VTRACE(3, "Waiting on $0 transactions after $1 tries.",
            conflict_data_->NumActiveTransactions(), wait_for_iters_);
-<<<<<<< HEAD
 
     SET_WAIT_STATUS(util::WaitStateCode::WaitOnTxnConflict);
-=======
     MaybeSetWaitStartTime();
->>>>>>> de19b35b
     return wait_queue_->WaitOn(
         context_->transaction_id(), context_->subtransaction_id(), lock_batch_,
         ConsumeTransactionDataAndReset(), status_tablet_id_, serial_no_,
