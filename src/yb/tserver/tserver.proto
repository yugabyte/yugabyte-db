--- conflicted
+++ resolved
@@ -88,11 +88,10 @@
 
   optional int64 leader_term = 21;
 
-<<<<<<< HEAD
-  optional AUHMetadataPB auh_metadata = 22;
-=======
   optional uint64 start_time_micros = 22;
->>>>>>> 876e13f7
+
+  optional AUHMetadataPB auh_metadata = 23;
+
 }
 
 message WriteResponsePB {
