// Licensed to the Apache Software Foundation (ASF) under one
// or more contributor license agreements.  See the NOTICE file
// distributed with this work for additional information
// regarding copyright ownership.  The ASF licenses this file
// to you under the Apache License, Version 2.0 (the
// "License"); you may not use this file except in compliance
// with the License.  You may obtain a copy of the License at
//
//   http://www.apache.org/licenses/LICENSE-2.0
//
// Unless required by applicable law or agreed to in writing,
// software distributed under the License is distributed on an
// "AS IS" BASIS, WITHOUT WARRANTIES OR CONDITIONS OF ANY
// KIND, either express or implied.  See the License for the
// specific language governing permissions and limitations
// under the License.
//
// The following only applies to changes made to this file as part of YugaByte development.
//
// Portions Copyright (c) YugaByte, Inc.
//
// Licensed under the Apache License, Version 2.0 (the "License"); you may not use this file except
// in compliance with the License.  You may obtain a copy of the License at
//
// http://www.apache.org/licenses/LICENSE-2.0
//
// Unless required by applicable law or agreed to in writing, software distributed under the License
// is distributed on an "AS IS" BASIS, WITHOUT WARRANTIES OR CONDITIONS OF ANY KIND, either express
// or implied.  See the License for the specific language governing permissions and limitations
// under the License.
//

#pragma once

#include <memory>
#include <string>
#include <unordered_map>
#include <unordered_set>
#include <vector>

#include <boost/optional/optional_fwd.hpp>
#include <gtest/gtest_prod.h>

#include "yb/client/client_fwd.h"
#include "yb/client/async_initializer.h"

#include "yb/common/constants.h"
#include "yb/common/snapshot.h"

#include "yb/consensus/consensus_fwd.h"
#include "yb/consensus/metadata.pb.h"

#include "yb/docdb/local_waiting_txn_registry.h"

#include "yb/gutil/callback.h"
#include "yb/gutil/macros.h"
#include "yb/gutil/ref_counted.h"
#include "yb/gutil/stl_util.h"

#include "yb/master/master_fwd.h"
#include "yb/master/master_heartbeat.fwd.h"

#include "yb/rocksdb/cache.h"
#include "yb/rocksdb/options.h"

#include "yb/rpc/rpc_fwd.h"

#include "yb/tablet/tablet_fwd.h"
#include "yb/tablet/metadata.pb.h"
#include "yb/tablet/tablet_options.h"
#include "yb/tablet/tablet_splitter.h"

#include "yb/tserver/tserver_fwd.h"
#include "yb/tserver/tablet_memory_manager.h"
#include "yb/tserver/tablet_peer_lookup.h"
#include "yb/tserver/tserver_types.pb.h"

#include "yb/util/status_fwd.h"
#include "yb/util/locks.h"
#include "yb/util/rw_mutex.h"
#include "yb/util/shared_lock.h"
#include "yb/util/threadpool.h"

namespace yb {

class GarbageCollector;
class FsManager;
class HostPort;
class Schema;
class BackgroundTask;
class XClusterSafeTimeTest;

namespace consensus {
class RaftConfigPB;
} // namespace consensus

namespace tserver {
class TabletServer;
class FullCompactionManager;

using rocksdb::MemoryMonitor;

// Map of tablet id -> transition reason string.
typedef std::unordered_map<TabletId, std::string> TransitionInProgressMap;

class TransitionInProgressDeleter;
struct TabletCreationMetaData;
typedef boost::container::static_vector<TabletCreationMetaData, kNumSplitParts>
    SplitTabletsCreationMetaData;

typedef Callback<void(tablet::TabletPeerPtr)> ConsensusChangeCallback;

// If 'expr' fails, log a message, tombstone the given tablet, and return the
// error status.
#define TOMBSTONE_NOT_OK(expr, meta, uuid, msg, ts_manager_ptr) \
  do { \
    Status _s = (expr); \
    if (PREDICT_FALSE(!_s.ok())) { \
      tserver::LogAndTombstone((meta), (msg), (uuid), _s, ts_manager_ptr); \
      return _s; \
    } \
  } while (0)

// Type of tablet directory.
YB_DEFINE_ENUM(TabletDirType, (kData)(kWal));

// Keeps track of the tablets hosted on the tablet server side.
//
// TODO: will also be responsible for keeping the local metadata about
// which tablets are hosted on this server persistent on disk, as well
// as re-opening all the tablets at startup, etc.
class TSTabletManager : public tserver::TabletPeerLookupIf, public tablet::TabletSplitter {
 public:
  typedef std::vector<std::shared_ptr<tablet::TabletPeer>> TabletPeers;
  typedef std::vector<tablet::TabletPtr> TabletPtrs;

  // Construct the tablet manager.
  // 'fs_manager' must remain valid until this object is destructed.
  TSTabletManager(FsManager* fs_manager,
                  TabletServer* server,
                  MetricRegistry* metric_registry);

  virtual ~TSTabletManager();

  // Load all tablet metadata blocks from disk, and open their respective tablets.
  // Upon return of this method all existing tablets are registered, but
  // the bootstrap is performed asynchronously.
  Status Init();
  Status Start();

  Status RegisterServiceCallback(
      StatefulServiceKind service_kind, ConsensusChangeCallback callback);

  // Waits for all the bootstraps to complete.
  // Returns Status::OK if all tablets bootstrapped successfully. If
  // the bootstrap of any tablet failed returns the failure reason for
  // the first tablet whose bootstrap failed.
  Status WaitForAllBootstrapsToFinish();

  // Starts shutdown process.
  void StartShutdown();
  // Completes shutdown process and waits for it's completeness.
  void CompleteShutdown();

  ThreadPool* tablet_prepare_pool() const { return tablet_prepare_pool_.get(); }
  ThreadPool* raft_pool() const { return raft_pool_.get(); }
  ThreadPool* read_pool() const { return read_pool_.get(); }
  ThreadPool* append_pool() const { return append_pool_.get(); }
  ThreadPool* log_sync_pool() const { return log_sync_pool_.get(); }
  ThreadPool* full_compaction_pool() const { return full_compaction_pool_.get(); }
  ThreadPool* admin_triggered_compaction_pool() const {
    return admin_triggered_compaction_pool_.get();
  }
  ThreadPool* waiting_txn_pool() const { return waiting_txn_pool_.get(); }
  ThreadPool* flush_retryable_requests_pool() const { return flush_retryable_requests_pool_.get(); }

  // Create a new tablet and register it with the tablet manager. The new tablet
  // is persisted on disk and opened before this method returns.
  //
  // If tablet_peer is non-NULL, the newly created tablet will be returned.
  //
  // If another tablet already exists with this ID, logs a DFATAL
  // and returns a bad Status.
  Result<tablet::TabletPeerPtr> CreateNewTablet(
      const tablet::TableInfoPtr& table_info,
      const std::string& tablet_id,
      const dockv::Partition& partition,
      consensus::RaftConfigPB config,
      const bool colocated = false,
      const std::vector<SnapshotScheduleId>& snapshot_schedules = {},
      const std::unordered_set<StatefulServiceKind>& hosted_services = {});

  Status ApplyTabletSplit(
      tablet::SplitOperation* operation, log::Log* raft_log,
      boost::optional<consensus::RaftConfigPB> committed_raft_config) override;

  // Delete the specified tablet.
  // 'delete_type' must be one of TABLET_DATA_DELETED or TABLET_DATA_TOMBSTONED
  // or else returns Status::IllegalArgument.
  // 'cas_config_opid_index_less_or_equal' is optionally specified to enable an
  // atomic DeleteTablet operation that only occurs if the latest committed
  // raft config change op has an opid_index equal to or less than the specified
  // value. If not, 'error_code' is set to CAS_FAILED and a non-OK Status is
  // returned.
  // If `hide_only` is true, then just hide tablet instead of deleting it.
  // If `keep_data` is true, then on disk data is not deleted.
  Status DeleteTablet(
      const TabletId& tablet_id,
      tablet::TabletDataState delete_type,
      tablet::ShouldAbortActiveTransactions should_abort_active_txns,
      const boost::optional<int64_t>& cas_config_opid_index_less_or_equal,
      bool hide_only,
      bool keep_data,
      boost::optional<TabletServerErrorPB::Code>* error_code);

  // Lookup the given tablet peer by its ID. Returns nullptr if the tablet is not found.
  tablet::TabletPeerPtr LookupTablet(const TabletId& tablet_id) const;
  tablet::TabletPeerPtr LookupTablet(const Slice& tablet_id) const;

  // Lookup the given tablet peer by its ID.
  // Returns NotFound error if the tablet is not found.
  Result<tablet::TabletPeerPtr> GetTablet(const TabletId& tablet_id) const;
  Result<tablet::TabletPeerPtr> GetTablet(const Slice& tablet_id) const;

  Result<tablet::TabletPeerPtr> GetTablet(const char* tablet_id) const {
    return GetTablet(Slice(tablet_id));
  }

  Result<consensus::RetryableRequests> GetTabletRetryableRequests(
      const TabletId& tablet_id) const;

  // Lookup the given tablet peer by its ID.
  // Returns NotFound error if the tablet is not found.
  // Returns IllegalState if the tablet cannot serve requests.
  Result<tablet::TabletPeerPtr> GetServingTablet(const TabletId& tablet_id) const override;
  Result<tablet::TabletPeerPtr> GetServingTablet(const Slice& tablet_id) const override;

  const NodeInstancePB& NodeInstance() const override;

  Status GetRegistration(ServerRegistrationPB* reg) const override;

  // Initiate remote bootstrap of the specified tablet.
  // See the StartRemoteBootstrap() RPC declaration in consensus.proto for details.
  // Currently this runs the entire procedure synchronously.
  // TODO: KUDU-921: Run this procedure on a background thread.
  virtual Status
      StartRemoteBootstrap(const consensus::StartRemoteBootstrapRequestPB& req) override;

  // Initiate remote snapshot transfer of the specified tablet.
  Status StartRemoteSnapshotTransfer(const StartRemoteSnapshotTransferRequestPB& req);

  // Generate a tablet report.
  //
  // This will report any tablets which have changed since the last acknowleged
  // tablet report. Once the report is successfully transferred, call
  // MarkTabletReportAcknowledged() to clear the incremental state. Otherwise, the
  // next tablet report will continue to include the same tablets until one
  // is acknowleged.
  // 'include_bootstrap' flag indicates whether to include bootstrapped tablets that have not
  // changed.  Normal reports include bootstrap information on every HB, but full reports do not.
  //
  // This is thread-safe to call along with tablet modification, but not safe
  // to call from multiple threads at the same time.
  void GenerateTabletReport(master::TabletReportPB* report, bool include_bootstrap = true);

  // Start a full tablet report and reset any incremental state tracking.
  void StartFullTabletReport(master::TabletReportPB* report);

  // Mark that the master successfully received and processed the given tablet report.
  // 'seq_num' - only remove tablets unchanged since the acknowledged report sequence number.
  // 'updates' - explicitly ACK'd updates from the Master, may be a subset of request tablets.
  // 'dirty_check' - DEBUG. Confirm we've processed all dirty tablets after a full sweep.
  void MarkTabletReportAcknowledged(uint32_t seq_num,
                                    const master::TabletReportUpdatesPB& updates,
                                    bool dirty_check = false);

  // Adjust the max number of tablets that will be included in a single report.
  // This is normally controlled by a master-configured GFLAG.
  void SetReportLimit(int32_t limit) {
    std::lock_guard write_lock(mutex_);
    report_limit_ = limit;
  }
  int32_t GetReportLimit() {
    SharedLock<RWMutex> read_lock(mutex_);
    return report_limit_;
  }

  // Get all of the tablets currently hosted on this server.
  TabletPeers GetTabletPeers(TabletPtrs* tablet_ptrs = nullptr) const;
  // Get all of the tablets currently hosted on this server that belong to a given table.
  TabletPeers GetTabletPeersWithTableId(const TableId& table_id) const;
  void GetTabletPeersUnlocked(TabletPeers* tablet_peers) const REQUIRES_SHARED(mutex_);
  void PreserveLocalLeadersOnly(std::vector<const TabletId*>* tablet_ids) const;

  // Get TabletPeers for all status tablets hosted on this server.
  TabletPeers GetStatusTabletPeers();

  // Callback used for state changes outside of the control of TsTabletManager, such as a consensus
  // role change. They are applied asynchronously internally.
  void ApplyChange(const TabletId& tablet_id,
                   std::shared_ptr<consensus::StateChangeContext> context);

  void NotifyConfigChangeToStatefulServices(const TabletId& tablet_id) EXCLUDES(mutex_);

  // Marks tablet with 'tablet_id' dirty.
  // Used for state changes outside of the control of TsTabletManager, such as consensus role
  // changes.
  void MarkTabletDirty(const TabletId& tablet_id,
                       std::shared_ptr<consensus::StateChangeContext> context);

  void MarkTabletBeingRemoteBootstrapped(const TabletId& tablet_id, const TableId& table_id);

  void UnmarkTabletBeingRemoteBootstrapped(const TabletId& tablet_id, const TableId& table_id);

  // Returns the number of tablets in the "dirty" map, for use by unit tests.
  size_t TEST_GetNumDirtyTablets() const;

  // Return the number of tablets in RUNNING or BOOTSTRAPPING state.
  int GetNumLiveTablets() const;

  // Return the number of tablets for which this ts is a leader.
  int GetLeaderCount() const;

  // Set the number of tablets which are waiting to be bootstrapped and can go to RUNNING
  // state in the response proto. Also set the total number of runnable tablets on this tserver.
  // If the tablet manager itself is not initialized, then INT_MAX is set for both.
  Status GetNumTabletsPendingBootstrap(IsTabletServerReadyResponsePB* resp) const;

  Status RunAllLogGC();

  // Creates and updates the map of table to the set of tablets assigned per table per disk
  // for both data and wal directories.
  void GetAndRegisterDataAndWalDir(FsManager* fs_manager,
                                   const std::string& table_id,
                                   const TabletId& tablet_id,
                                   std::string* data_root_dir,
                                   std::string* wal_root_dir);
  // Updates the map of table to the set of tablets assigned per table per disk
  // for both of the given data and wal directories.
  void RegisterDataAndWalDir(FsManager* fs_manager,
                            const std::string& table_id,
                            const TabletId& tablet_id,
                            const std::string& data_root_dir,
                            const std::string& wal_root_dir);
  // Removes the tablet id assigned to the table and disk pair for both the data and WAL directory
  // as pointed by the data and wal directory map.
  void UnregisterDataWalDir(const std::string& table_id,
                            const TabletId& tablet_id,
                            const std::string& data_root_dir,
                            const std::string& wal_root_dir);

  bool IsTabletInTransition(const TabletId& tablet_id) const;

  TabletServer* server() { return server_; }

  MemoryMonitor* memory_monitor() { return tablet_options_.memory_monitor.get(); }

  TabletMemoryManager* tablet_memory_manager() { return mem_manager_.get(); }

  FullCompactionManager* full_compaction_manager() { return full_compaction_manager_.get(); }

  Status UpdateSnapshotsInfo(const master::TSSnapshotsInfoPB& info);

  // Background task that verifies the data on each tablet for consistency.
  void VerifyTabletData();

  // Background task that Retires old metrics.
  void CleanupOldMetrics();

  client::YBClient& client();

  const std::shared_future<client::YBClient*>& client_future();

  tablet::TabletOptions* TEST_tablet_options() { return &tablet_options_; }

  // Trigger admin full compactions concurrently on the provided tablets.
  // should_wait determines whether this function is asynchronous or not.
  Status TriggerAdminCompaction(const TabletPtrs& tablets, bool should_wait);

<<<<<<< HEAD
  std::vector<yb::util::WaitStateInfoPtr> GetThreadpoolWaitStates() const;
=======
  // Create Metadata cache atomically and return the metadata cache object.
  client::YBMetaDataCache* CreateYBMetaDataCache();

  // Get the metadata cache object.
  client::YBMetaDataCache* YBMetaDataCache() const;
>>>>>>> 876e13f7

 private:
  FRIEND_TEST(TsTabletManagerTest, TestTombstonedTabletsAreUnregistered);
  friend class ::yb::XClusterSafeTimeTest;

  // Flag specified when registering a TabletPeer.
  enum RegisterTabletPeerMode {
    NEW_PEER,
    REPLACEMENT_PEER
  };

  typedef std::unordered_set<TabletId> TabletIdUnorderedSet;

  // Maps directory to set of tablets (IDs) using that directory.
  typedef std::map<std::string, TabletIdUnorderedSet> TabletIdSetByDirectoryMap;

  // This is a map that takes a table id and maps it to a map of directory and
  // set of tablets using that directory.
  typedef std::unordered_map<TableId, TabletIdSetByDirectoryMap> TableDiskAssignmentMap;

  // Each tablet report is assigned a sequence number, so that subsequent
  // tablet reports only need to re-report those tablets which have
  // changed since the last report. Each tablet tracks the sequence
  // number at which it became dirty.
  struct TabletReportState {
    uint32_t change_seq;
  };
  typedef std::unordered_map<std::string, TabletReportState> DirtyMap;

  // Returns Status::OK() iff state_ == MANAGER_RUNNING.
  Status CheckRunningUnlocked(boost::optional<TabletServerErrorPB::Code>* error_code) const
      REQUIRES_SHARED(mutex_);

  // Registers the start of a tablet state transition by inserting the tablet
  // id and reason string into the transition_in_progress_ map.
  // 'reason' is a string included in the Status return when there is
  // contention indicating why the tablet is currently already transitioning.
  // Returns IllegalState if the tablet is already "locked" for a state
  // transition by some other operation.
  // On success, returns OK and populates 'deleter' with an object that removes
  // the map entry on destruction.
  Status StartTabletStateTransition(
      const TabletId& tablet_id, const std::string& reason,
      scoped_refptr<TransitionInProgressDeleter>* deleter);

  // Registers the start of a table state transition with "creating tablet" reason.
  // See StartTabletStateTransition.
  Result<scoped_refptr<TransitionInProgressDeleter>> StartTabletStateTransitionForCreation(
      const TabletId& tablet_id);

  // Open a tablet meta from the local file system by loading its superblock.
  Status OpenTabletMeta(const TabletId& tablet_id,
                        scoped_refptr<tablet::RaftGroupMetadata>* metadata);

  // Open a tablet whose metadata has already been loaded/created.
  // This method does not return anything as it can be run asynchronously.
  // Upon completion of this method the tablet should be initialized and running.
  // If something wrong happened on bootstrap/initialization the relevant error
  // will be set on TabletPeer along with the state set to FAILED.
  //
  // The tablet must be registered and an entry corresponding to this tablet
  // must be put into the transition_in_progress_ map before calling this
  // method. A TransitionInProgressDeleter must be passed as 'deleter' into
  // this method in order to remove that transition-in-progress entry when
  // opening the tablet is complete (in either a success or a failure case).
  void OpenTablet(const scoped_refptr<tablet::RaftGroupMetadata>& meta,
                  const scoped_refptr<TransitionInProgressDeleter>& deleter);

  // Open a tablet whose metadata has already been loaded.
  void BootstrapAndInitTablet(const scoped_refptr<tablet::RaftGroupMetadata>& meta,
                              std::shared_ptr<tablet::TabletPeer>* peer);

  // Add the tablet to the tablet map.
  // 'mode' specifies whether to expect an existing tablet to exist in the map.
  // If mode == NEW_PEER but a tablet with the same name is already registered,
  // or if mode == REPLACEMENT_PEER but a tablet with the same name is not
  // registered, a FATAL message is logged, causing a process crash.
  // Calls to this method are expected to be externally synchronized, typically
  // using the transition_in_progress_ map.
  Status RegisterTablet(const TabletId& tablet_id,
                        const std::shared_ptr<tablet::TabletPeer>& tablet_peer,
                        RegisterTabletPeerMode mode);

  // Create and register a new TabletPeer, given tablet metadata.
  // Calls RegisterTablet() with the given 'mode' parameter after constructing
  // the TablerPeer object. See RegisterTablet() for details about the
  // semantics of 'mode' and the locking requirements.
  Result<std::shared_ptr<tablet::TabletPeer>> CreateAndRegisterTabletPeer(
      const scoped_refptr<tablet::RaftGroupMetadata>& meta,
      RegisterTabletPeerMode mode);

  // Returns either table_data_assignment_map_ or table_wal_assignment_map_ depending on dir_type.
  TableDiskAssignmentMap* GetTableDiskAssignmentMapUnlocked(TabletDirType dir_type);

  // Returns assigned root dir of specified type for specified table and tablet.
  // If root dir is not registered for the specified table_id and tablet_id combination - returns
  // error.
  Result<const std::string&> GetAssignedRootDirForTablet(
      TabletDirType dir_type, const TableId& table_id, const TabletId& tablet_id);

  // Helper to generate the report for a single tablet.
  void CreateReportedTabletPB(const std::shared_ptr<tablet::TabletPeer>& tablet_peer,
                              master::ReportedTabletPB* reported_tablet);

  // Mark that the provided TabletPeer's state has changed. That should be taken into
  // account in the next report.
  //
  // NOTE: requires that the caller holds the lock.
  void MarkDirtyUnlocked(const TabletId& tablet_id,
                         std::shared_ptr<consensus::StateChangeContext> context) REQUIRES(mutex_);

  // Handle the case on startup where we find a tablet that is not in ready state. Generally, we
  // tombstone the replica.
  Status HandleNonReadyTabletOnStartup(
      const scoped_refptr<tablet::RaftGroupMetadata>& meta);

  Status StartSubtabletsSplit(
      const tablet::RaftGroupMetadata& source_tablet_meta, SplitTabletsCreationMetaData* tcmetas);

  // Creates tablet peer and schedules opening the tablet.
  // See CreateAndRegisterTabletPeer and OpenTablet.
  void CreatePeerAndOpenTablet(
      const tablet::RaftGroupMetadataPtr& meta,
      const scoped_refptr<TransitionInProgressDeleter>& deleter);

  TSTabletManagerStatePB state() const {
    SharedLock<RWMutex> lock(mutex_);
    return state_;
  }

  bool ClosingUnlocked() const REQUIRES_SHARED(mutex_);

  // Initializes the RaftPeerPB for the local peer.
  // Guaranteed to include both uuid and last_seen_addr fields.
  // Crashes with an invariant check if the RPC server is not currently in a
  // running state.
  void InitLocalRaftPeerPB();

  std::string LogPrefix() const;

  std::string TabletLogPrefix(const TabletId& tablet_id) const;

  void CleanupCheckpoints();

  void LogCacheGC(MemTracker* log_cache_mem_tracker, size_t required);

  // Check that the the global and per-table RBS limits are respected if flags
  // TEST_crash_if_remote_bootstrap_sessions_greater_than and
  // TEST_crash_if_remote_bootstrap_sessions_per_table_greater_than are non-zero.
  // Used only for tests.
  void MaybeDoChecksForTests(const TableId& table_id) REQUIRES_SHARED(mutex_);

  void CleanupSplitTablets();

  HybridTime AllowedHistoryCutoff(tablet::RaftGroupMetadata* metadata);

  template <class Key>
  Result<tablet::TabletPeerPtr> DoGetServingTablet(const Key& tablet_id) const;

  template <class Key>
  tablet::TabletPeerPtr DoLookupTablet(const Key& tablet_id) const;

  template <class Key>
  Result<tablet::TabletPeerPtr> DoGetTablet(const Key& tablet_id) const;

  // Same as LookupTablet but doesn't acquired the shared lock.
  template <class Key>
  tablet::TabletPeerPtr LookupTabletUnlocked(const Key& tablet_id) const REQUIRES_SHARED(mutex_);

  void PollWaitingTxnRegistry();

  void FlushDirtySuperblocks();

  // Helper functions to reduce code duplication between RemoteBootstrap and RemoteSnapshotTransfer
  // flows.
  typedef std::unordered_map<std::string, int> RemoteSessionSourceAddresses;
  struct RemoteClients {
    RemoteSessionSourceAddresses source_addresses_;
    int32_t num_clients_ = 0;
  };

  // Registers remote client by incrementing num concurrent clients and adding private_addr to
  // source address map. Proceeds to call CheckStateAndLookupTabletUnlocked and the callback before
  // returning the result of the tablet lookup if successful.
  Result<tablet::TabletPeerPtr> RegisterRemoteClientAndLookupTablet(
      const TabletId& tablet_id, const std::string& private_addr, const std::string& log_prefix,
      RemoteClients* remote_clients,
      std::function<Status()> callback = [] { return Status::OK(); });

  void WaitForRemoteSessionsToEnd(
      const RemoteClients& remote_clients, const std::string& debug_session_string) const;

  void DecrementRemoteSessionCount(const std::string& private_addr, RemoteClients* remote_clients);

  // Checks ClosingUnlocked and then returns the result of LookupTabletUnlocked.
  template <class Key>
  Result<tablet::TabletPeerPtr> CheckStateAndLookupTabletUnlocked(
      const Key& tablet_id, const std::string& log_prefix) const REQUIRES_SHARED(mutex_);

  template <class RemoteClient>
  std::unique_ptr<RemoteClient> InitRemoteClient(
      const std::string& log_prefix, const TabletId& tablet_id, const PeerId& source_uuid,
      const std::string& source_addr, const std::string& debug_session_string);

  const CoarseTimePoint start_time_;

  FsManager* const fs_manager_;

  TabletServer* server_;

  consensus::RaftPeerPB local_peer_pb_;

  using TabletMap = std::unordered_map<
      TabletId, std::shared_ptr<tablet::TabletPeer>, StringHash, std::equal_to<void>>;

  // Lock protecting tablet_map_, dirty_tablets_, state_, tablets_blocked_from_lb_,
  // tablets_being_remote_bootstrapped_, remote_bootstrap_clients_ and snapshot_transfer_clients_.
  mutable RWMutex mutex_;

  // Map from tablet ID to tablet
  TabletMap tablet_map_ GUARDED_BY(mutex_);

  // Map from table ID to count of children in data and wal directories.
  TableDiskAssignmentMap table_data_assignment_map_ GUARDED_BY(dir_assignment_mutex_);
  TableDiskAssignmentMap table_wal_assignment_map_ GUARDED_BY(dir_assignment_mutex_);
  mutable std::mutex dir_assignment_mutex_;

  // Map of tablet ids -> reason strings where the keys are tablets whose
  // bootstrap, creation, or deletion is in-progress
  TransitionInProgressMap transition_in_progress_ GUARDED_BY(transition_in_progress_mutex_);
  mutable std::mutex transition_in_progress_mutex_;

  // Tablets to include in the next tablet report. When a tablet is added/removed/added
  // locally and needs to be reported to the master, an entry is added to this map.
  // Tablets aren't removed from this Map until the Master acknowledges it in response.
  DirtyMap dirty_tablets_ GUARDED_BY(mutex_);

  typedef std::set<TabletId> TabletIdSet;

  TabletIdSet tablets_being_remote_bootstrapped_ GUARDED_BY(mutex_);

  TabletIdSet tablets_blocked_from_lb_ GUARDED_BY(mutex_);

  // Used to keep track of the number of concurrent remote bootstrap sessions per table.
  std::unordered_map<TableId, TabletIdSet> tablets_being_remote_bootstrapped_per_table_;

  // Next tablet report seqno.
  uint32_t next_report_seq_ GUARDED_BY(mutex_) = 0;

  // Limit on the number of tablets to send in a single report.
  int32_t report_limit_ GUARDED_BY(mutex_) = std::numeric_limits<int32_t>::max();

  MetricRegistry* metric_registry_;

  TSTabletManagerStatePB state_ GUARDED_BY(mutex_);

  // Thread pool used to perform fsync operations corresponding to log::Log of each tablet_peer
  std::unique_ptr<ThreadPool> log_sync_pool_;

  // Thread pool used to open the tablets async, whether bootstrap is required or not.
  std::unique_ptr<ThreadPool> open_tablet_pool_;

  // Thread pool for preparing transactions, shared between all tablets.
  std::unique_ptr<ThreadPool> tablet_prepare_pool_;

  // Thread pool for apply transactions, shared between all tablets.
  std::unique_ptr<ThreadPool> apply_pool_;

  // Thread pool for Raft-related operations, shared between all tablets.
  std::unique_ptr<ThreadPool> raft_pool_;

  // Thread pool for appender threads, shared between all tablets.
  std::unique_ptr<ThreadPool> append_pool_;

  // Thread pool for log allocation threads, shared between all tablets.
  std::unique_ptr<ThreadPool> allocation_pool_;

  // Thread pool for read ops, that are run in parallel, shared between all tablets.
  std::unique_ptr<ThreadPool> read_pool_;

  // Thread pool for flushing retryable requests.
  std::unique_ptr<ThreadPool> flush_retryable_requests_pool_;

  // Thread pool for manually triggering full compactions for tablets, either via schedule
  // of tablets created from a split.
  // This is used by a tablet method to schedule compactions on the child tablets after
  // a split so each tablet has a reference to this pool.
  std::unique_ptr<ThreadPool> full_compaction_pool_;

  // Thread pool for admin triggered compactions for tablets.
  std::unique_ptr<ThreadPool> admin_triggered_compaction_pool_;

  std::unique_ptr<ThreadPool> waiting_txn_pool_;

  std::unique_ptr<rpc::Poller> tablets_cleaner_;

  // Used for verifying tablet data integrity.
  std::unique_ptr<rpc::Poller> verify_tablet_data_poller_;

  // Used for cleaning up old metrics.
  std::unique_ptr<rpc::Poller> metrics_cleaner_;

  std::unique_ptr<docdb::LocalWaitingTxnRegistry> waiting_txn_registry_;

  std::unique_ptr<rpc::Poller> waiting_txn_registry_poller_;

  // For block cache and memory monitor shared across tablets
  tablet::TabletOptions tablet_options_;

  std::unique_ptr<consensus::MultiRaftManager> multi_raft_manager_;

  TabletPeers shutting_down_peers_;

  std::shared_ptr<TabletMemoryManager> mem_manager_;

  RemoteClients remote_bootstrap_clients_ GUARDED_BY(mutex_);
  RemoteClients snapshot_transfer_clients GUARDED_BY(mutex_);

  // Gauge to monitor applied split operations.
  scoped_refptr<yb::AtomicGauge<uint64_t>> ts_split_op_apply_;

  // Gauge to monitor post-split compactions that have been started.
  scoped_refptr<yb::AtomicGauge<uint64_t>> ts_post_split_compaction_added_;

  mutable simple_spinlock snapshot_schedule_allowed_history_cutoff_mutex_;
  std::unordered_map<SnapshotScheduleId, HybridTime, SnapshotScheduleIdHash>
      snapshot_schedule_allowed_history_cutoff_
      GUARDED_BY(snapshot_schedule_allowed_history_cutoff_mutex_);
  // Store snapshot schedules that were missing on previous calls to AllowedHistoryCutoff.
  std::unordered_map<SnapshotScheduleId, int64_t, SnapshotScheduleIdHash>
      missing_snapshot_schedules_
      GUARDED_BY(snapshot_schedule_allowed_history_cutoff_mutex_);
  int64_t snapshot_schedules_version_ = 0;
  HybridTime last_restorations_update_ht_;

  // Background task for periodically flushing the superblocks.
  std::unique_ptr<BackgroundTask> superblock_flush_bg_task_;

  std::unique_ptr<FullCompactionManager> full_compaction_manager_;

  std::shared_mutex service_registration_mutex_;
  std::unordered_map<StatefulServiceKind, ConsensusChangeCallback> service_consensus_change_cb_;

  // Metadata cache used by write operations for index requests processing.
  simple_spinlock metadata_cache_spinlock_;
  std::shared_ptr<client::YBMetaDataCache> metadata_cache_holder_;
  std::atomic<client::YBMetaDataCache*> metadata_cache_;

  DISALLOW_COPY_AND_ASSIGN(TSTabletManager);
};

// Helper to delete the transition-in-progress entry from the corresponding set
// when tablet bootstrap, create, and delete operations complete.
class TransitionInProgressDeleter : public RefCountedThreadSafe<TransitionInProgressDeleter> {
 public:
  TransitionInProgressDeleter(TransitionInProgressMap* map, std::mutex* mutex,
                              const TabletId& tablet_id);

 private:
  friend class RefCountedThreadSafe<TransitionInProgressDeleter>;
  ~TransitionInProgressDeleter();

  TransitionInProgressMap* const in_progress_;
  std::mutex* const mutex_;
  const std::string tablet_id_;
};

// Print a log message using the given info and tombstone the specified tablet.
// If tombstoning the tablet fails, a FATAL error is logged, resulting in a crash.
// If ts_manager pointer is passed in, it will unregister from the directory assignment map.
void LogAndTombstone(const scoped_refptr<tablet::RaftGroupMetadata>& meta,
                     const std::string& msg,
                     const std::string& uuid,
                     const Status& s,
                     TSTabletManager* ts_manager = nullptr);

// Delete the tablet using the specified delete_type as the final metadata
// state. Deletes the on-disk data, as well as all WAL segments.
// If ts_manager pointer is passed in, it will unregister from the directory assignment map.
Status DeleteTabletData(const scoped_refptr<tablet::RaftGroupMetadata>& meta,
                        tablet::TabletDataState delete_type,
                        const std::string& uuid,
                        const yb::OpId& last_logged_opid,
                        TSTabletManager* ts_manager = nullptr,
                        FsManager* fs_manager = nullptr);

// Return Status::IllegalState if leader_term < last_logged_term.
// Helper function for use with remote bootstrap.
Status CheckLeaderTermNotLower(const TabletId& tablet_id,
                               const std::string& uuid,
                               int64_t leader_term,
                               int64_t last_logged_term);

// Helper function to replace a stale tablet found from earlier failed tries.
Status HandleReplacingStaleTablet(scoped_refptr<tablet::RaftGroupMetadata> meta,
                                  std::shared_ptr<tablet::TabletPeer> old_tablet_peer,
                                  const TabletId& tablet_id,
                                  const std::string& uuid,
                                  const int64_t& leader_term);

Status ShutdownAndTombstoneTabletPeerNotOk(
    const Status& status, const tablet::TabletPeerPtr& tablet_peer,
    const tablet::RaftGroupMetadataPtr& meta, const std::string& uuid, const char* msg,
    TSTabletManager* ts_tablet_manager = nullptr);

} // namespace tserver
} // namespace yb<|MERGE_RESOLUTION|>--- conflicted
+++ resolved
@@ -377,15 +377,13 @@
   // should_wait determines whether this function is asynchronous or not.
   Status TriggerAdminCompaction(const TabletPtrs& tablets, bool should_wait);
 
-<<<<<<< HEAD
   std::vector<yb::util::WaitStateInfoPtr> GetThreadpoolWaitStates() const;
-=======
+  
   // Create Metadata cache atomically and return the metadata cache object.
   client::YBMetaDataCache* CreateYBMetaDataCache();
 
   // Get the metadata cache object.
   client::YBMetaDataCache* YBMetaDataCache() const;
->>>>>>> 876e13f7
 
  private:
   FRIEND_TEST(TsTabletManagerTest, TestTombstonedTabletsAreUnregistered);
