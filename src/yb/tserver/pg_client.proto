// Copyright (c) YugaByte, Inc.
//
// Licensed under the Apache License, Version 2.0 (the "License"); you may not use this file except
// in compliance with the License.  You may obtain a copy of the License at
//
// http://www.apache.org/licenses/LICENSE-2.0
//
// Unless required by applicable law or agreed to in writing, software distributed under the License
// is distributed on an "AS IS" BASIS, WITHOUT WARRANTIES OR CONDITIONS OF ANY KIND, either express
// or implied.  See the License for the specific language governing permissions and limitations
// under the License.
//

syntax = "proto3";

package yb.tserver;

option java_package = "org.yb.tserver";

import "yb/common/common.proto";
import "yb/common/pgsql_protocol.proto";
import "yb/common/transaction.proto";
import "yb/common/value.proto";
import "yb/common/wire_protocol.proto";
import "yb/master/master_ddl.proto";
import "yb/master/master_types.proto";
import "yb/rpc/lightweight_message.proto";

service PgClientService {
  rpc Heartbeat(PgHeartbeatRequestPB) returns (PgHeartbeatResponsePB);

  rpc AlterDatabase(PgAlterDatabaseRequestPB) returns (PgAlterDatabaseResponsePB);
  rpc AlterTable(PgAlterTableRequestPB) returns (PgAlterTableResponsePB);
  rpc BackfillIndex(PgBackfillIndexRequestPB) returns (PgBackfillIndexResponsePB);
  rpc CreateDatabase(PgCreateDatabaseRequestPB) returns (PgCreateDatabaseResponsePB);
  rpc CreateSequencesDataTable(PgCreateSequencesDataTableRequestPB)
      returns (PgCreateSequencesDataTableResponsePB);
  rpc CreateTable(PgCreateTableRequestPB) returns (PgCreateTableResponsePB);
  rpc CreateTablegroup(PgCreateTablegroupRequestPB) returns (PgCreateTablegroupResponsePB);
  rpc DropDatabase(PgDropDatabaseRequestPB) returns (PgDropDatabaseResponsePB);
  rpc DropTable(PgDropTableRequestPB) returns (PgDropTableResponsePB);
  rpc DropTablegroup(PgDropTablegroupRequestPB) returns (PgDropTablegroupResponsePB);
  rpc FinishTransaction(PgFinishTransactionRequestPB) returns (PgFinishTransactionResponsePB);
  rpc GetCatalogMasterVersion(PgGetCatalogMasterVersionRequestPB)
      returns (PgGetCatalogMasterVersionResponsePB);
  rpc GetTServerUUID (PgGetTServerUUIDRequestPB) returns (PgGetTServerUUIDResponsePB);
  rpc GetDatabaseInfo(PgGetDatabaseInfoRequestPB) returns (PgGetDatabaseInfoResponsePB);
  rpc GetLockStatus(PgGetLockStatusRequestPB) returns (PgGetLockStatusResponsePB);
  rpc IsInitDbDone(PgIsInitDbDoneRequestPB) returns (PgIsInitDbDoneResponsePB);
  rpc ListLiveTabletServers(PgListLiveTabletServersRequestPB)
      returns (PgListLiveTabletServersResponsePB);
  rpc GetIndexBackfillProgress(PgGetIndexBackfillProgressRequestPB)
      returns (PgGetIndexBackfillProgressResponsePB);
  rpc OpenTable(PgOpenTableRequestPB) returns (PgOpenTableResponsePB);
  rpc GetTablePartitionList(PgGetTablePartitionListRequestPB)
      returns (PgGetTablePartitionListResponsePB);
  rpc Perform(PgPerformRequestPB) returns (PgPerformResponsePB) {
    option (yb.rpc.lightweight_method).sides = PROXY;
  };
  rpc ReserveOids(PgReserveOidsRequestPB) returns (PgReserveOidsResponsePB);
  rpc RollbackToSubTransaction(PgRollbackToSubTransactionRequestPB)
      returns (PgRollbackToSubTransactionResponsePB);
  // DEPRECATED
  rpc SetActiveSubTransaction(PgSetActiveSubTransactionRequestPB)
      returns (PgSetActiveSubTransactionResponsePB);
  rpc TabletServerCount(PgTabletServerCountRequestPB) returns (PgTabletServerCountResponsePB);
  rpc TruncateTable(PgTruncateTableRequestPB) returns (PgTruncateTableResponsePB);
  rpc ValidatePlacement(PgValidatePlacementRequestPB)
      returns (PgValidatePlacementResponsePB);
  rpc GetTableDiskSize(PgGetTableDiskSizeRequestPB)
      returns (PgGetTableDiskSizeResponsePB);
  rpc WaitForBackendsCatalogVersion(PgWaitForBackendsCatalogVersionRequestPB)
      returns (PgWaitForBackendsCatalogVersionResponsePB);

  rpc InsertSequenceTuple(PgInsertSequenceTupleRequestPB) returns (PgInsertSequenceTupleResponsePB);
  rpc UpdateSequenceTuple(PgUpdateSequenceTupleRequestPB) returns (PgUpdateSequenceTupleResponsePB);
  rpc FetchSequenceTuple(PgFetchSequenceTupleRequestPB) returns (PgFetchSequenceTupleResponsePB);
  rpc ReadSequenceTuple(PgReadSequenceTupleRequestPB) returns (PgReadSequenceTupleResponsePB);
  rpc DeleteSequenceTuple(PgDeleteSequenceTupleRequestPB) returns (PgDeleteSequenceTupleResponsePB);
  rpc DeleteDBSequences(PgDeleteDBSequencesRequestPB) returns (PgDeleteDBSequencesResponsePB);
  rpc CheckIfPitrActive(PgCheckIfPitrActiveRequestPB) returns (PgCheckIfPitrActiveResponsePB);
  rpc IsObjectPartOfXRepl(PgIsObjectPartOfXReplRequestPB)
      returns (PgIsObjectPartOfXReplResponsePB);
  rpc GetTserverCatalogVersionInfo(PgGetTserverCatalogVersionInfoRequestPB)
      returns (PgGetTserverCatalogVersionInfoResponsePB);
  rpc CancelTransaction(PgCancelTransactionRequestPB) returns (PgCancelTransactionResponsePB);
<<<<<<< HEAD
  rpc ActiveUniverseHistory(PgActiveUniverseHistoryRequestPB)
      returns (PgActiveUniverseHistoryResponsePB);
=======
  rpc GetActiveTransactionList(PgGetActiveTransactionListRequestPB)
      returns (PgGetActiveTransactionListResponsePB);
>>>>>>> 876e13f7
}

message PgHeartbeatRequestPB {
  uint64 session_id = 1;
}

message PgHeartbeatResponsePB {
  AppStatusPB status = 1;
  uint64 session_id = 2;
  bytes instance_id = 3;
}

message PgObjectIdPB {
  uint32 database_oid = 1;
  uint32 object_oid = 2;
}

message PgAlterDatabaseRequestPB {
  uint64 session_id = 1;
  string database_name = 2;
  uint32 database_oid = 3;
  string new_name = 4;
}

message PgAlterDatabaseResponsePB {
  AppStatusPB status = 1;
}

message PgBackfillIndexRequestPB {
  uint64 session_id = 1;
  PgObjectIdPB table_id = 2;
}

message PgBackfillIndexResponsePB {
  AppStatusPB status = 1;
}

message PgRenameColumnPB {
  string old_name = 1;
  string new_name = 2;
}

message PgRenameTablePB {
  string database_name = 1;
  string table_name = 2;
}

message PgAlterTableRequestPB {
  uint64 session_id = 1;
  bool use_transaction = 2;
  PgObjectIdPB table_id = 3;
  repeated PgCreateColumnPB add_columns = 4;
  repeated PgRenameColumnPB rename_columns = 5;
  repeated string drop_columns = 6;
  PgRenameTablePB rename_table = 7;
  bool increment_schema_version = 8;
}

message PgAlterTableResponsePB {
  AppStatusPB status = 1;
}

message PgCreateDatabaseRequestPB {
  uint64 session_id = 1;
  bool use_transaction = 2;
  string database_name = 3;
  uint32 database_oid = 4;
  uint32 source_database_oid = 5;
  uint32 next_oid = 6;
  bool colocated = 7;
}

message PgCreateDatabaseResponsePB {
  AppStatusPB status = 1;
}

message PgCreateSequencesDataTableRequestPB {
}

message PgCreateSequencesDataTableResponsePB {
  AppStatusPB status = 1;
}

message PgCreateColumnPB {
  string attr_name = 1;
  int32 attr_num = 2;
  int32 attr_ybtype = 3;
  bool is_hash = 4;
  bool is_range = 5;
  int32 sorting_type = 6;
  int32 attr_pgoid = 7;
}

message PgCreateSplitBoundaryPB {
  repeated QLValuePB values = 1;
}

message PgCreateTableRequestPB {
  uint64 session_id = 1;

  bool use_transaction = 2;
  PgObjectIdPB table_id = 3;
  string database_name = 4;
  string table_name = 5;
  int32 num_tablets = 6;
  bool is_pg_catalog_table = 7;
  bool is_shared_table = 8;
  bool if_not_exist = 9;

  bool is_colocated_via_database = 10;
  PgObjectIdPB tablegroup_oid = 11;
  // Auto-generated by catalog manager if not specified.
  // Only makes sense for colocated tables.
  // Note: proto3 v3.15 includes an "optional" keyword as a syntactic sugar for this oneof wrapper.
  oneof optional_colocation_id {
    uint32 colocation_id = 20;
  }

  PgObjectIdPB tablespace_oid = 12;
  repeated PgCreateColumnPB create_columns = 13;
  repeated PgCreateSplitBoundaryPB split_bounds = 14;

  // Actual for index only.
  PgObjectIdPB base_table_id = 15;
  bool is_unique_index = 16;
  bool skip_index_backfill = 17;

  bool is_matview = 21;
  PgObjectIdPB matview_pg_table_oid = 18;
  string schema_name = 19;
}

message PgCreateTableResponsePB {
  AppStatusPB status = 1;
}

message PgCreateTablegroupRequestPB {
  uint64 session_id = 1;

  string database_name = 2;

  PgObjectIdPB tablegroup_id = 3;
  PgObjectIdPB tablespace_id = 4;
}

message PgCreateTablegroupResponsePB {
  AppStatusPB status = 1;
}

message PgDropDatabaseRequestPB {
  uint64 session_id = 1;
  string database_name = 3;
  uint32 database_oid = 4;
}

message PgDropDatabaseResponsePB {
  AppStatusPB status = 1;
}

message PgDropTableRequestPB {
  uint64 session_id = 1;
  PgObjectIdPB table_id = 2;
  bool index = 3;
}

message PgDropTableResponsePB {
  AppStatusPB status = 1;
  master.TableIdentifierPB indexed_table = 2;
}

message PgDropTablegroupRequestPB {
  uint64 session_id = 1;
  PgObjectIdPB tablegroup_id = 2;
}

message PgDropTablegroupResponsePB {
  AppStatusPB status = 1;
}

message PgGetCatalogMasterVersionRequestPB {
}

message PgGetTServerUUIDRequestPB {
}

message PgGetTServerUUIDResponsePB {
  AppStatusPB status = 1;
  string node_uuid = 2;
}

message PgFinishTransactionRequestPB {
  uint64 session_id = 1;
  bool commit = 2;
  bool ddl_mode = 3;
  // This transaction contains changes to the DocDB schema protobufs.
  bool has_docdb_schema_changes = 4;
}

message PgFinishTransactionResponsePB {
  AppStatusPB status = 1;
}

message PgGetCatalogMasterVersionResponsePB {
  AppStatusPB status = 1;
  uint64 version = 2;
}

message PgGetDatabaseInfoRequestPB {
  uint32 oid = 1;
}

message PgGetDatabaseInfoResponsePB {
  AppStatusPB status = 1;

  master.GetNamespaceInfoResponsePB info = 2;
}

message PgIsInitDbDoneRequestPB {
}

message PgIsInitDbDoneResponsePB {
  AppStatusPB status = 1;
  bool done = 2;
}

message PgGetLockStatusRequestPB {
  // The table to scan. If unset, scan all tables
  bytes table_id = 1;

  // If set, only read the locks associated with this txn_id and ignore the fields
  // min_txn_age_ms and max_num_txns.
  bytes transaction_id = 2;

  // Return lock statuses of transactions with age >= 'min_txn_age_ms'
  uint32 min_txn_age_ms = 3;

  // Limit number of old transactions whose lock info is retrieved.
  uint32 max_num_txns = 4;
}

message PgGetLockStatusResponsePB {
  AppStatusPB status = 1;

  message NodeLockStatusResponsePB {
    bytes permanent_uuid = 1;

    repeated TabletLockInfoPB tablet_lock_infos = 2;
  }

  repeated NodeLockStatusResponsePB node_locks = 2;

  message TransactionList {
    repeated bytes transaction_ids = 1;
  }

  // Map of transactions keyed by the host node uuid.
  map<string, TransactionList> transactions_by_node = 3;
}

message PgListLiveTabletServersRequestPB {
  bool primary_only = 1;
}

message PgLiveTabletServerPB {
  string uuid = 1;
  string hostname = 2;
  string placement_uuid = 3;
  string cloud = 4;
  string region = 5;
  string zone = 6;
  bool is_primary = 7;
  string public_ip = 8;
  uint32 pg_port = 9;
}

message PgGetIndexBackfillProgressRequestPB {
 repeated PgObjectIdPB index_ids = 1;
}

message PgGetIndexBackfillProgressResponsePB {
  AppStatusPB status = 1;
  // The ordering of the indexes' results here is expected to be the same as the ordering in the
  // corresponding request PB (PgGetIndexBackfillProgressRequestPB).
  repeated uint64 rows_processed_entries = 2;
}

message PgListLiveTabletServersResponsePB {
  AppStatusPB status = 1;
  repeated PgLiveTabletServerPB servers = 2;
}

message PgOpenTableRequestPB {
  string table_id = 1;
  bool reopen = 2;
  fixed64 invalidate_cache_time_us = 3;
}

message PgTablePartitionsPB {
  uint32 version = 1;
  repeated bytes keys = 2;
}

message PgOpenTableResponsePB {
  AppStatusPB status = 1;

  master.GetTableSchemaResponsePB info = 2;
  PgTablePartitionsPB partitions = 3;
}

message PgGetTablePartitionListRequestPB {
  string table_id = 1;
}

message PgGetTablePartitionListResponsePB {
  AppStatusPB status = 1;
  PgTablePartitionsPB partitions = 2;
}

message PgPerformOpPB {
  oneof op {
    PgsqlWriteRequestPB write = 1;
    PgsqlReadRequestPB read = 2;
  }
  bool read_from_followers = 3;
}

enum ReadTimeManipulation {
  NONE = 0;
  RESET = 1;
  RESTART = 2;
}

// TODO: Remove the OptionalUint32PB helper message after updating protobuf generator to allow
// 'optional' in proto3
message OptionalFixed64PB {
  fixed64 value = 1;
}

message OptionalUint32PB {
  uint32 value = 1;
}

message OptionalUint64PB { uint64 value = 1; }

message PgPerformOptionsPB {
  message CachingInfoPB {
    bytes key = 1;
    OptionalUint32PB lifetime_threshold_ms = 2;
  }

  // Cannot use IsolationLevel enum, since we cannot use proto2 enum in proto3 messages.
  // Replace with IsolationLevel after migration to proto3.
  uint32 isolation = 2;
  bool ddl_mode = 3;
  uint64 txn_serial_no = 4;

  // See ReadHybridTimePB for information about in_txn_limit_ht.
  OptionalFixed64PB in_txn_limit_ht = 5;
  bool use_existing_priority = 6;
  fixed64 priority = 7;
  bool restart_transaction = 8;
  bool defer_read_point = 9;
  ReadTimeManipulation read_time_manipulation = 10;
  ReadHybridTimePB read_time = 11;
  bool use_catalog_session = 12;
  bool force_global_transaction = 13;
  string namespace_id = 14;
  bool use_xcluster_database_consistency = 15;
  uint32 active_sub_transaction_id = 16;
  CachingInfoPB caching_info = 17;
  bool read_from_followers = 18;
  bool trace_requested = 19;
  AUHMetadataPB auh_metadata = 20;
}

message PgPerformRequestPB {
  uint64 session_id = 1;
  PgPerformOptionsPB options = 2;
  repeated PgPerformOpPB ops = 3;
  fixed64 write_time = 4;
}

message PgPerformResponsePB {
  AppStatusPB status = 1;
  repeated PgsqlResponsePB responses = 2;
  ReadHybridTimePB catalog_read_time = 3;
  fixed64 used_in_txn_limit_ht = 4;
}

message PgReserveOidsRequestPB {
  uint32 database_oid = 1;
  uint32 next_oid = 2;
  uint32 count = 3;
}

message PgReserveOidsResponsePB {
  AppStatusPB status = 1;

  uint32 begin_oid = 2;
  uint32 end_oid = 3;
}

message PgRollbackToSubTransactionRequestPB {
  uint64 session_id = 1;
  uint32 sub_transaction_id = 2;
  PgPerformOptionsPB options = 3;
}

message PgRollbackToSubTransactionResponsePB {
  AppStatusPB status = 1;
}

// DEPRECATED
message PgSetActiveSubTransactionRequestPB {
  uint64 session_id = 1;
  uint32 sub_transaction_id = 2;
  // Used to create transaction when we did not have one yet.
  PgPerformOptionsPB options = 3;
}

// DEPRECATED
message PgSetActiveSubTransactionResponsePB {
  AppStatusPB status = 1;
}

message PgTabletServerCountRequestPB {
  bool primary_only = 1;
}

message PgTabletServerCountResponsePB {
  AppStatusPB status = 1;
  int32 count = 2;
}

message PgTruncateTableRequestPB {
  uint64 session_id = 1;
  PgObjectIdPB table_id = 2;
}

message PgTruncateTableResponsePB {
  AppStatusPB status = 1;
}

message PgPlacementInfoPB {
  string cloud = 1;
  string region = 2;
  string zone = 3;
  int32 min_num_replicas = 4;
  int32 leader_preference = 5;
}

message PgValidatePlacementRequestPB {
  uint64 session_id = 1;
  int32 num_replicas = 2;
  repeated PgPlacementInfoPB placement_infos = 3;
}

message PgValidatePlacementResponsePB {
  AppStatusPB status = 1;
}

message PgInsertSequenceTupleRequestPB {
  uint64 session_id = 1;
  int64 db_oid = 2;
  int64 seq_oid = 3;
  uint64 ysql_catalog_version = 4;
  uint64 ysql_db_catalog_version = 7;
  int64 last_val = 5;
  bool is_called = 6;
}

message PgInsertSequenceTupleResponsePB {
  AppStatusPB status = 1;
}

message PgUpdateSequenceTupleRequestPB {
  uint64 session_id = 1;
  int64 db_oid = 2;
  int64 seq_oid = 3;
  uint64 ysql_catalog_version = 4;
  uint64 ysql_db_catalog_version = 10;
  int64 last_val = 5;
  bool is_called = 6;
  bool has_expected = 7;
  int64 expected_last_val = 8;
  bool expected_is_called = 9;
}

message PgUpdateSequenceTupleResponsePB {
  AppStatusPB status = 1;
  bool skipped = 2;
}

message PgFetchSequenceTupleRequestPB {
  uint64 session_id = 1;
  int64 db_oid = 2;
  int64 seq_oid = 3;
  uint64 ysql_catalog_version = 4;
  uint64 ysql_db_catalog_version = 10;
  // The number of values to fetch. If the cache method is connection, this quantity
  // of values will be returned to the connection. If the cache method is server,
  // this quantity will be retrieved from the master server when it is exhausted, and
  // only one value will be returned to the connection.
  uint32 fetch_count = 5;
  int64 inc_by = 6;
  int64 min_value = 7;
  int64 max_value = 8;
  bool cycle = 9;
}

message PgFetchSequenceTupleResponsePB {
  AppStatusPB status = 1;
  int64 first_value = 2;
  int64 last_value = 3;
}

message PgReadSequenceTupleRequestPB {
  uint64 session_id = 1;
  int64 db_oid = 2;
  int64 seq_oid = 3;
  uint64 ysql_catalog_version = 4;
  uint64 ysql_db_catalog_version = 5;
}

message PgReadSequenceTupleResponsePB {
  AppStatusPB status = 1;
  int64 last_val = 2;
  bool is_called = 3;
}

message PgDeleteSequenceTupleRequestPB {
  uint64 session_id = 1;
  int64 db_oid = 2;
  int64 seq_oid = 3;
}

message PgDeleteSequenceTupleResponsePB {
  AppStatusPB status = 1;
}

message PgDeleteDBSequencesRequestPB {
  uint64 session_id = 1;
  int64 db_oid = 2;
}

message PgDeleteDBSequencesResponsePB {
  AppStatusPB status = 1;
}

message PgGetTableDiskSizeRequestPB {
  PgObjectIdPB table_id = 1;
}

message PgGetTableDiskSizeResponsePB {
  AppStatusPB status = 1;

  // size is 0 for colocated tables
  int64 size = 2;
  int32 num_missing_tablets = 3;
}

message PgCheckIfPitrActiveRequestPB {}

message PgCheckIfPitrActiveResponsePB {
  bool is_pitr_active = 1;
  AppStatusPB status = 2;
}

message PgIsObjectPartOfXReplRequestPB {
  PgObjectIdPB table_id = 2;
}

message PgIsObjectPartOfXReplResponsePB {
  AppStatusPB status = 1;
  bool is_object_part_of_xrepl = 2;
}

message PgGetTserverCatalogVersionInfoRequestPB {
  // True if we only want to return the size of the catalog version map from tserver.
  bool size_only = 1;
  // If > 0, we ask for the catalog version of the given database from the tserver.
  // If == 0, we ask for the catalog version map of all databases from the tserver.
  uint32 db_oid = 2;
}

message PgGetTserverCatalogVersionInfoResponsePB {
  AppStatusPB status = 1;
  repeated TServerDBCatalogVersionInfo entries = 2;
  uint32 num_entries = 3;
}

message PgWaitForBackendsCatalogVersionRequestPB {
  uint64 session_id = 1;
  uint32 database_oid = 2;
  uint64 catalog_version = 3;
}

message PgWaitForBackendsCatalogVersionResponsePB {
  AppStatusPB status = 1;
  // Number of YSQL backends (across all tservers) that have not reached the requested catalog
  // version.  If the field is -1, the counting is in-progress.
  int32 num_lagging_backends = 2;
}

message PgCancelTransactionRequestPB {
  bytes transaction_id = 1;

  // Populating the field is optional. When populated, the cancel request is sent to the specified
  // status tablet alone. If not, the request is forwarded to all tablet servers and is thereafter
  // broadcast to all status tablets hosted by the tablet server.
  bytes status_tablet_id = 2;
}

message PgCancelTransactionResponsePB {
  AppStatusPB status = 1;
}

<<<<<<< HEAD
message PgActiveUniverseHistoryRequestPB {}

message PgActiveUniverseHistoryResponsePB {
  AppStatusPB status = 1;
  repeated WaitStateInfoPB wait_states = 2;
=======
message PgGetActiveTransactionListRequestPB { OptionalUint64PB session_id = 1; }

message PgGetActiveTransactionListResponsePB {
  message EntryPB {
    uint64 session_id = 1;
    bytes txn_id = 2;
  }
  AppStatusPB status = 1;
  repeated EntryPB entries = 2;
>>>>>>> 876e13f7
}<|MERGE_RESOLUTION|>--- conflicted
+++ resolved
@@ -84,13 +84,10 @@
   rpc GetTserverCatalogVersionInfo(PgGetTserverCatalogVersionInfoRequestPB)
       returns (PgGetTserverCatalogVersionInfoResponsePB);
   rpc CancelTransaction(PgCancelTransactionRequestPB) returns (PgCancelTransactionResponsePB);
-<<<<<<< HEAD
   rpc ActiveUniverseHistory(PgActiveUniverseHistoryRequestPB)
       returns (PgActiveUniverseHistoryResponsePB);
-=======
   rpc GetActiveTransactionList(PgGetActiveTransactionListRequestPB)
       returns (PgGetActiveTransactionListResponsePB);
->>>>>>> 876e13f7
 }
 
 message PgHeartbeatRequestPB {
@@ -708,13 +705,13 @@
   AppStatusPB status = 1;
 }
 
-<<<<<<< HEAD
 message PgActiveUniverseHistoryRequestPB {}
 
 message PgActiveUniverseHistoryResponsePB {
   AppStatusPB status = 1;
   repeated WaitStateInfoPB wait_states = 2;
-=======
+}
+
 message PgGetActiveTransactionListRequestPB { OptionalUint64PB session_id = 1; }
 
 message PgGetActiveTransactionListResponsePB {
@@ -724,5 +721,4 @@
   }
   AppStatusPB status = 1;
   repeated EntryPB entries = 2;
->>>>>>> 876e13f7
 }