--- conflicted
+++ resolved
@@ -411,21 +411,15 @@
   }
   return false;
 }
-<<<<<<< HEAD
-bool TableInfo::AreAllTabletsDeleted() const {
-  SharedLock<decltype(lock_)> l(lock_);
-  for (const TableInfo::TabletInfoMap::value_type& e : tablet_map_) {
-=======
 
 bool TableInfo::HasTablets() const {
-  shared_lock<decltype(lock_)> l(lock_);
+  SharedLock<decltype(lock_)> l(lock_);
   return !tablet_map_.empty();
 }
 
 bool TableInfo::AreAllTabletsDeletedOrHidden() const {
-  shared_lock<decltype(lock_)> l(lock_);
+  SharedLock<decltype(lock_)> l(lock_);
   for (const auto& e : tablet_map_) {
->>>>>>> f14d869f
     auto tablet_lock = e.second->LockForRead();
     if (!tablet_lock->is_deleted() && !tablet_lock->is_hidden()) {
       return false;
@@ -435,7 +429,7 @@
 }
 
 bool TableInfo::AreAllTabletsDeleted() const {
-  shared_lock<decltype(lock_)> l(lock_);
+  SharedLock<decltype(lock_)> l(lock_);
   for (const auto& e : tablet_map_) {
     if (!e.second->LockForRead()->is_deleted()) {
       return false;
