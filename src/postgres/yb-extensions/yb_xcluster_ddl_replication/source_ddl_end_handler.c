// Copyright (c) YugaByte, Inc.
//
// Licensed under the Apache License, Version 2.0 (the "License"); you may not
// use this file except in compliance with the License.  You may obtain a copy
// of the License at
//
// http://www.apache.org/licenses/LICENSE-2.0
//
// Unless required by applicable law or agreed to in writing, software
// distributed under the License is distributed on an "AS IS" BASIS, WITHOUT
// WARRANTIES OR CONDITIONS OF ANY KIND, either express or implied.  See the
// License for the specific language governing permissions and limitations under
// the License.

#include "source_ddl_end_handler.h"

#include "catalog/pg_attrdef_d.h"
#include "catalog/pg_constraint_d.h"
#include "catalog/pg_type_d.h"
#include "executor/spi.h"
#include "json_util.h"
#include "lib/stringinfo.h"

#include "extension_util.h"
#include "pg_yb_utils.h"
#include "utils/jsonb.h"
#include "utils/palloc.h"
#include "utils/rel.h"

#define DDL_END_OBJID_COLUMN_ID		  1
#define DDL_END_COMMAND_TAG_COLUMN_ID 2

#define SQL_DROP_CLASS_ID_COLUMN_ID	   1
#define SQL_DROP_IS_TEMP_COLUMN_ID	   2
#define SQL_DROP_OBJECT_TYPE_COLUMN_ID 3
#define SQL_DROP_SCHEMA_NAME_COLUMN_ID 4
#define SQL_DROP_OBJECT_NAME_COLUMN_ID 5

typedef struct NewRelMapEntry
{
	Oid relfile_oid;
	char *rel_name;
} NewRelMapEntry;

Oid
SPI_GetOid(HeapTuple spi_tuple, int column_id)
{
	bool is_null;
	Oid oid = DatumGetObjectId(
		SPI_getbinval(spi_tuple, SPI_tuptable->tupdesc, column_id, &is_null));
	if (is_null)
		elog(ERROR, "Found NULL value when parsing oid (column %d)", column_id);
	return oid;
}

const char *
SPI_GetText(HeapTuple spi_tuple, int column_id)
{
	return SPI_getvalue(spi_tuple, SPI_tuptable->tupdesc, column_id);
}

bool
SPI_GetBool(HeapTuple spi_tuple, int column_id)
{
	bool is_null;
	bool val = DatumGetBool(
		SPI_getbinval(spi_tuple, SPI_tuptable->tupdesc, column_id, &is_null));
	if (is_null)
		elog(ERROR, "Found NULL value when parsing bool (column %d)", column_id);
	return val;
}

bool
AreCommandTagsEqual(const char *command_tag1, const char *command_tag2)
{
	size_t len = strlen(command_tag1);
	if (len != strlen(command_tag2))
		return false;
	return strncmp(command_tag1, command_tag2, len) == 0;
}

bool
ShouldReplicateCreateRelation(Oid rel_oid, List **new_rel_list)
{
	Relation rel = RelationIdGetRelation(rel_oid);
	if (!rel)
		elog(ERROR, "Could not find relation with oid %d", rel_oid);

	// Ignore temporary tables and primary indexes (same as main table).
	if (!IsYBBackedRelation(rel) ||
		(rel->rd_rel->relkind == RELKIND_INDEX && rel->rd_index->indisprimary))
	{
		RelationClose(rel);
		return false;
	}

	// Also need to disallow colocated objects until that is supported.
	YbTableProperties table_props = YbGetTableProperties(rel);
	bool is_colocated = table_props->is_colocated;
	RelationClose(rel);
	if (is_colocated)
		ereport(ERROR, (errcode(ERRCODE_FEATURE_NOT_SUPPORTED),
						errmsg("Colocated objects are not yet supported by "
							   "yb_xcluster_ddl_replication\n%s",
							   kManualReplicationErrorMsg)));

	// Add the new relation to the list of relations to replicate.
	NewRelMapEntry *new_rel_entry = palloc(sizeof(struct NewRelMapEntry));
	new_rel_entry->relfile_oid = YbGetRelfileNodeId(rel);
	new_rel_entry->rel_name = pstrdup(RelationGetRelationName(rel));

	*new_rel_list = lappend(*new_rel_list, new_rel_entry);

	return true;
}

bool
ProcessSourceEventTriggerDDLCommands(JsonbParseState *state)
{
	StringInfoData query_buf;
	initStringInfo(&query_buf);
	appendStringInfo(&query_buf, "SELECT objid, command_tag FROM "
								 "pg_catalog.pg_event_trigger_ddl_commands()");
	int exec_res = SPI_execute(query_buf.data, /*readonly*/ true, /*tcount*/ 0);
	if (exec_res != SPI_OK_SELECT)
		elog(ERROR, "SPI_exec failed (error %d): %s", exec_res, query_buf.data);

	// As long as there is at least one command that needs to be replicated, we
	// will set this to true and replicate the entire query string.
	List *new_rel_list = NIL;
	bool should_replicate_ddl = false;
	for (int row = 0; row < SPI_processed; row++)
	{
		HeapTuple spi_tuple = SPI_tuptable->vals[row];
<<<<<<< HEAD
		bool is_null;
		Oid objid = DatumGetObjectId(
			SPI_getbinval(spi_tuple, spi_tup_desc, OBJID_COLUMN_ID, &is_null));
		if (is_null)
			elog(ERROR, "Found NULL value when parsing objid");

		const char *command_tag_name =
			SPI_getvalue(spi_tuple, spi_tup_desc, COMMAND_TAG_COLUMN_ID);
		CommandTag command_tag = GetCommandTagEnum(command_tag_name);

		if (command_tag == CMDTAG_CREATE_TABLE ||
			command_tag == CMDTAG_CREATE_INDEX)
=======
		Oid obj_id = SPI_GetOid(spi_tuple, DDL_END_OBJID_COLUMN_ID);
		const char *command_tag =
			SPI_GetText(spi_tuple, DDL_END_COMMAND_TAG_COLUMN_ID);

		/*
		 * TODO(jhe): Need a better way of handling all these DDL types. Perhaps
		 * can mimic CreateCommandTag and return a custom enum instead, thus
		 * allowing for switch cases here.
		 */
		if (AreCommandTagsEqual(command_tag, "CREATE TABLE") ||
			AreCommandTagsEqual(command_tag, "CREATE INDEX"))
>>>>>>> f6aaa64d
		{
			should_replicate_ddl |=
				ShouldReplicateCreateRelation(obj_id, &new_rel_list);
		}
		else
		{
			elog(ERROR, "Unsupported DDL: %s\n%s", command_tag_name,
				 kManualReplicationErrorMsg);
		}
	}

	if (new_rel_list)
	{
		// Add the new_rel_map to the JSON output.
		AddJsonKey(state, "new_rel_map");
		(void) pushJsonbValue(&state, WJB_BEGIN_ARRAY, NULL);

		ListCell *l;
		foreach (l, new_rel_list)
		{
			NewRelMapEntry *entry = (NewRelMapEntry *) lfirst(l);

			(void) pushJsonbValue(&state, WJB_BEGIN_OBJECT, NULL);
			AddNumericJsonEntry(state, "relfile_oid", entry->relfile_oid);
			AddStringJsonEntry(state, "rel_name", entry->rel_name);
			(void) pushJsonbValue(&state, WJB_END_OBJECT, NULL);

			pfree(entry->rel_name);
			pfree(entry);
		}

		(void) pushJsonbValue(&state, WJB_END_ARRAY, NULL);
	}

	return should_replicate_ddl;
}

bool
ProcessSourceEventTriggerDroppedObjects()
{
	StringInfoData query_buf;
	initStringInfo(&query_buf);
	appendStringInfo(&query_buf, "SELECT classid, is_temporary, "
								 "object_type, schema_name, object_name FROM "
								 "pg_catalog.pg_event_trigger_dropped_objects()");
	int exec_res = SPI_execute(query_buf.data, /*readonly*/ true, /*tcount*/ 0);
	if (exec_res != SPI_OK_SELECT)
		elog(ERROR, "SPI_exec failed (error %d): %s", exec_res, query_buf.data);

	// As long as there is at least one command that needs to be replicated, we
	// will set this to true and replicate the entire query string.
	bool should_replicate_ddl = false;
	bool found_temp = false;
	for (int row = 0; row < SPI_processed; row++)
	{
		HeapTuple spi_tuple = SPI_tuptable->vals[row];
		Oid class_id = SPI_GetOid(spi_tuple, SQL_DROP_CLASS_ID_COLUMN_ID);
		bool is_temp = SPI_GetBool(spi_tuple, SQL_DROP_IS_TEMP_COLUMN_ID);
		if (is_temp)
		{
			found_temp = true;
			continue;
		}

		switch (class_id)
		{
			case RelationRelationId:
				/*
				 * Since this trigger only happens after the objects are already
				 * deleted, there is not that much that we can validate here.
         * If required for certain checks, we could:
         * - make a call to yb-master for any docdb metadata via pggate.
         * - or could modify pg_event_trigger_dropped_objects / create
         *   yb_event_trigger_dropped_objects to provide the data we require.
				 */

				/*
				 * TODO(#22320) - For now we aggressively block any drops of
				 * relations in a colocated database, including non-colocated tables.
				 */
				if (MyDatabaseColocated)
					ereport(ERROR, (errcode(ERRCODE_FEATURE_NOT_SUPPORTED),
									errmsg("Colocated objects are not yet "
										   "supported by yb_xcluster_ddl_replication\n%s",
										   kManualReplicationErrorMsg)));
				switch_fallthrough();
			case AttrDefaultRelationId:
			case ConstraintRelationId:
			case TypeRelationId:
				should_replicate_ddl = true;
				break;
			default:
			{
				const char *object_type =
					SPI_GetText(spi_tuple, SQL_DROP_OBJECT_TYPE_COLUMN_ID);
				const char *schema_name =
					SPI_GetText(spi_tuple, SQL_DROP_SCHEMA_NAME_COLUMN_ID);
				const char *object_name =
					SPI_GetText(spi_tuple, SQL_DROP_OBJECT_NAME_COLUMN_ID);
				elog(ERROR,
					 "Unsupported Drop DDL for xCluster replicated DB: %s "
					 "(class_id: %d), object_name: %s.%s\n%s",
					 object_type, class_id, schema_name, object_name,
					 kManualReplicationErrorMsg);
			}
		}
	}

	if (found_temp && should_replicate_ddl)
		ereport(ERROR, (errcode(ERRCODE_FEATURE_NOT_SUPPORTED),
						errmsg("Unsupported DROP command, found mix of "
							   "temporary and persisted objects in DDL command.\n%s",
							   kManualReplicationErrorMsg)));

	return should_replicate_ddl;
}<|MERGE_RESOLUTION|>--- conflicted
+++ resolved
@@ -71,15 +71,6 @@
 }
 
 bool
-AreCommandTagsEqual(const char *command_tag1, const char *command_tag2)
-{
-	size_t len = strlen(command_tag1);
-	if (len != strlen(command_tag2))
-		return false;
-	return strncmp(command_tag1, command_tag2, len) == 0;
-}
-
-bool
 ShouldReplicateCreateRelation(Oid rel_oid, List **new_rel_list)
 {
 	Relation rel = RelationIdGetRelation(rel_oid);
@@ -132,32 +123,13 @@
 	for (int row = 0; row < SPI_processed; row++)
 	{
 		HeapTuple spi_tuple = SPI_tuptable->vals[row];
-<<<<<<< HEAD
-		bool is_null;
-		Oid objid = DatumGetObjectId(
-			SPI_getbinval(spi_tuple, spi_tup_desc, OBJID_COLUMN_ID, &is_null));
-		if (is_null)
-			elog(ERROR, "Found NULL value when parsing objid");
-
+		Oid obj_id = SPI_GetOid(spi_tuple, DDL_END_OBJID_COLUMN_ID);
 		const char *command_tag_name =
-			SPI_getvalue(spi_tuple, spi_tup_desc, COMMAND_TAG_COLUMN_ID);
+			SPI_GetText(spi_tuple, DDL_END_COMMAND_TAG_COLUMN_ID);
 		CommandTag command_tag = GetCommandTagEnum(command_tag_name);
 
 		if (command_tag == CMDTAG_CREATE_TABLE ||
 			command_tag == CMDTAG_CREATE_INDEX)
-=======
-		Oid obj_id = SPI_GetOid(spi_tuple, DDL_END_OBJID_COLUMN_ID);
-		const char *command_tag =
-			SPI_GetText(spi_tuple, DDL_END_COMMAND_TAG_COLUMN_ID);
-
-		/*
-		 * TODO(jhe): Need a better way of handling all these DDL types. Perhaps
-		 * can mimic CreateCommandTag and return a custom enum instead, thus
-		 * allowing for switch cases here.
-		 */
-		if (AreCommandTagsEqual(command_tag, "CREATE TABLE") ||
-			AreCommandTagsEqual(command_tag, "CREATE INDEX"))
->>>>>>> f6aaa64d
 		{
 			should_replicate_ddl |=
 				ShouldReplicateCreateRelation(obj_id, &new_rel_list);
