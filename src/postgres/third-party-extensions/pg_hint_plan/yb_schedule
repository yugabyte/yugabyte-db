--- conflicted
+++ resolved
@@ -1,6 +1,5 @@
 # third-party-extensions/pg_hint_plan/yb_schedule
 
-<<<<<<< HEAD
 test: oldextversions
 test: init
 test: base_plan
@@ -9,8 +8,4 @@
 # TODO(#TBD): These tests are broken in upstream. Once a hint is given by a statement, all
 # subsequent statements continue to use the same hints.
 # test: plpgsql
-=======
-test: yb_pg_init
-test: yb_pg_pg_hint_plan
-test: yb_hint_table
->>>>>>> d4103e80
+test: yb_hint_table