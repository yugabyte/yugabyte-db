/*-------------------------------------------------------------------------
 *
 *	 FILE
 *		fe-misc.c
 *
 *	 DESCRIPTION
 *		 miscellaneous useful functions
 *
 * The communication routines here are analogous to the ones in
 * backend/libpq/pqcomm.c and backend/libpq/pqformat.c, but operate
 * in the considerably different environment of the frontend libpq.
 * In particular, we work with a bare nonblock-mode socket, rather than
 * a stdio stream, so that we can avoid unwanted blocking of the application.
 *
 * XXX: MOVE DEBUG PRINTOUT TO HIGHER LEVEL.  As is, block and restart
 * will cause repeat printouts.
 *
 * We must speak the same transmitted data representations as the backend
 * routines.
 *
 *
 * Portions Copyright (c) 1996-2022, PostgreSQL Global Development Group
 * Portions Copyright (c) 1994, Regents of the University of California
 *
 * IDENTIFICATION
 *	  src/interfaces/libpq/fe-misc.c
 *
 *-------------------------------------------------------------------------
 */

#include "postgres_fe.h"

#include <signal.h>
#include <time.h>
#include <stdatomic.h>

#ifdef WIN32
#include "win32.h"
#else
#include <unistd.h>
#include <sys/time.h>
#endif

#ifdef HAVE_POLL_H
#include <poll.h>
#endif
#ifdef HAVE_SYS_SELECT_H
#include <sys/select.h>
#endif

#include "libpq-fe.h"
#include "libpq-int.h"
#include "mb/pg_wchar.h"
#include "pg_config_paths.h"
#include "port/pg_bswap.h"

static int	pqPutMsgBytes(const void *buf, size_t len, PGconn *conn);
static int	pqSendSome(PGconn *conn, int len);
static int	pqSocketCheck(PGconn *conn, int forRead, int forWrite,
						  time_t end_time);
static int	pqSocketPoll(int sock, int forRead, int forWrite, time_t end_time);

/*
 * PQlibVersion: return the libpq version number
 */
int
PQlibVersion(void)
{
	return PG_VERSION_NUM;
}


/*
 * pqGetc: get 1 character from the connection
 *
 *	All these routines return 0 on success, EOF on error.
 *	Note that for the Get routines, EOF only means there is not enough
 *	data in the buffer, not that there is necessarily a hard error.
 */
int
pqGetc(char *result, PGconn *conn)
{
	if (conn->inCursor >= conn->inEnd)
		return EOF;

	*result = conn->inBuffer[conn->inCursor++];

	return 0;
}


/*
 * pqPutc: write 1 char to the current message
 */
int
pqPutc(char c, PGconn *conn)
{
	if (pqPutMsgBytes(&c, 1, conn))
		return EOF;

	return 0;
}


/*
 * pqGets[_append]:
 * get a null-terminated string from the connection,
 * and store it in an expansible PQExpBuffer.
 * If we run out of memory, all of the string is still read,
 * but the excess characters are silently discarded.
 */
static int
pqGets_internal(PQExpBuffer buf, PGconn *conn, bool resetbuffer)
{
	/* Copy conn data to locals for faster search loop */
	char	   *inBuffer = conn->inBuffer;
	int			inCursor = conn->inCursor;
	int			inEnd = conn->inEnd;
	int			slen;

	while (inCursor < inEnd && inBuffer[inCursor])
		inCursor++;

	if (inCursor >= inEnd)
		return EOF;

	slen = inCursor - conn->inCursor;

	if (resetbuffer)
		resetPQExpBuffer(buf);

	appendBinaryPQExpBuffer(buf, inBuffer + conn->inCursor, slen);

	conn->inCursor = ++inCursor;

	return 0;
}

int
pqGets(PQExpBuffer buf, PGconn *conn)
{
	return pqGets_internal(buf, conn, true);
}

int
pqGets_append(PQExpBuffer buf, PGconn *conn)
{
	return pqGets_internal(buf, conn, false);
}


/*
 * pqPuts: write a null-terminated string to the current message
 */
int
pqPuts(const char *s, PGconn *conn)
{
	if (pqPutMsgBytes(s, strlen(s) + 1, conn))
		return EOF;

	return 0;
}

/*
 * pqGetnchar:
 *	get a string of exactly len bytes in buffer s, no null termination
 */
int
pqGetnchar(char *s, size_t len, PGconn *conn)
{
	if (len > (size_t) (conn->inEnd - conn->inCursor))
		return EOF;

	memcpy(s, conn->inBuffer + conn->inCursor, len);
	/* no terminating null */

	conn->inCursor += len;

	return 0;
}

/*
 * pqSkipnchar:
 *	skip over len bytes in input buffer.
 *
 * Note: this is primarily useful for its debug output, which should
 * be exactly the same as for pqGetnchar.  We assume the data in question
 * will actually be used, but just isn't getting copied anywhere as yet.
 */
int
pqSkipnchar(size_t len, PGconn *conn)
{
	if (len > (size_t) (conn->inEnd - conn->inCursor))
		return EOF;

	conn->inCursor += len;

	return 0;
}

/*
 * pqPutnchar:
 *	write exactly len bytes to the current message
 */
int
pqPutnchar(const char *s, size_t len, PGconn *conn)
{
	if (pqPutMsgBytes(s, len, conn))
		return EOF;

	return 0;
}

/*
 * pqGetInt
 *	read a 2 or 4 byte integer and convert from network byte order
 *	to local byte order
 */
int
pqGetInt(int *result, size_t bytes, PGconn *conn)
{
	uint16		tmp2;
	uint32		tmp4;

	switch (bytes)
	{
		case 2:
			if (conn->inCursor + 2 > conn->inEnd)
				return EOF;
			memcpy(&tmp2, conn->inBuffer + conn->inCursor, 2);
			conn->inCursor += 2;
			*result = (int) pg_ntoh16(tmp2);
			break;
		case 4:
			if (conn->inCursor + 4 > conn->inEnd)
				return EOF;
			memcpy(&tmp4, conn->inBuffer + conn->inCursor, 4);
			conn->inCursor += 4;
			*result = (int) pg_ntoh32(tmp4);
			break;
		default:
			pqInternalNotice(&conn->noticeHooks,
							 "integer of size %lu not supported by pqGetInt",
							 (unsigned long) bytes);
			return EOF;
	}

	return 0;
}

/*
 * pqPutInt
 * write an integer of 2 or 4 bytes, converting from host byte order
 * to network byte order.
 */
int
pqPutInt(int value, size_t bytes, PGconn *conn)
{
	uint16		tmp2;
	uint32		tmp4;

	switch (bytes)
	{
		case 2:
			tmp2 = pg_hton16((uint16) value);
			if (pqPutMsgBytes((const char *) &tmp2, 2, conn))
				return EOF;
			break;
		case 4:
			tmp4 = pg_hton32((uint32) value);
			if (pqPutMsgBytes((const char *) &tmp4, 4, conn))
				return EOF;
			break;
		default:
			pqInternalNotice(&conn->noticeHooks,
							 "integer of size %lu not supported by pqPutInt",
							 (unsigned long) bytes);
			return EOF;
	}

	return 0;
}

/*
 * Make sure conn's output buffer can hold bytes_needed bytes (caller must
 * include already-stored data into the value!)
 *
 * Returns 0 on success, EOF if failed to enlarge buffer
 */
int
pqCheckOutBufferSpace(size_t bytes_needed, PGconn *conn)
{
	int			newsize = conn->outBufSize;
	char	   *newbuf;

	/* Quick exit if we have enough space */
	if (bytes_needed <= (size_t) newsize)
		return 0;

	/*
	 * If we need to enlarge the buffer, we first try to double it in size; if
	 * that doesn't work, enlarge in multiples of 8K.  This avoids thrashing
	 * the malloc pool by repeated small enlargements.
	 *
	 * Note: tests for newsize > 0 are to catch integer overflow.
	 */
	do
	{
		newsize *= 2;
	} while (newsize > 0 && bytes_needed > (size_t) newsize);

	if (newsize > 0 && bytes_needed <= (size_t) newsize)
	{
		newbuf = realloc(conn->outBuffer, newsize);
		if (newbuf)
		{
			/* realloc succeeded */
			conn->outBuffer = newbuf;
			conn->outBufSize = newsize;
			return 0;
		}
	}

	newsize = conn->outBufSize;
	do
	{
		newsize += 8192;
	} while (newsize > 0 && bytes_needed > (size_t) newsize);

	if (newsize > 0 && bytes_needed <= (size_t) newsize)
	{
		newbuf = realloc(conn->outBuffer, newsize);
		if (newbuf)
		{
			/* realloc succeeded */
			conn->outBuffer = newbuf;
			conn->outBufSize = newsize;
			return 0;
		}
	}

	/* realloc failed. Probably out of memory */
	appendPQExpBufferStr(&conn->errorMessage,
						 "cannot allocate memory for output buffer\n");
	return EOF;
}

/*
 * Make sure conn's input buffer can hold bytes_needed bytes (caller must
 * include already-stored data into the value!)
 *
 * Returns 0 on success, EOF if failed to enlarge buffer
 */
int
pqCheckInBufferSpace(size_t bytes_needed, PGconn *conn)
{
	int			newsize = conn->inBufSize;
	char	   *newbuf;

	/* Quick exit if we have enough space */
	if (bytes_needed <= (size_t) newsize)
		return 0;

	/*
	 * Before concluding that we need to enlarge the buffer, left-justify
	 * whatever is in it and recheck.  The caller's value of bytes_needed
	 * includes any data to the left of inStart, but we can delete that in
	 * preference to enlarging the buffer.  It's slightly ugly to have this
	 * function do this, but it's better than making callers worry about it.
	 */
	bytes_needed -= conn->inStart;

	if (conn->inStart < conn->inEnd)
	{
		if (conn->inStart > 0)
		{
			memmove(conn->inBuffer, conn->inBuffer + conn->inStart,
					conn->inEnd - conn->inStart);
			conn->inEnd -= conn->inStart;
			conn->inCursor -= conn->inStart;
			conn->inStart = 0;
		}
	}
	else
	{
		/* buffer is logically empty, reset it */
		conn->inStart = conn->inCursor = conn->inEnd = 0;
	}

	/* Recheck whether we have enough space */
	if (bytes_needed <= (size_t) newsize)
		return 0;

	/*
	 * If we need to enlarge the buffer, we first try to double it in size; if
	 * that doesn't work, enlarge in multiples of 8K.  This avoids thrashing
	 * the malloc pool by repeated small enlargements.
	 *
	 * Note: tests for newsize > 0 are to catch integer overflow.
	 */
	do
	{
		newsize *= 2;
	} while (newsize > 0 && bytes_needed > (size_t) newsize);

	if (newsize > 0 && bytes_needed <= (size_t) newsize)
	{
		newbuf = realloc(conn->inBuffer, newsize);
		if (newbuf)
		{
			/* realloc succeeded */
			conn->inBuffer = newbuf;
			conn->inBufSize = newsize;
			return 0;
		}
	}

	newsize = conn->inBufSize;
	do
	{
		newsize += 8192;
	} while (newsize > 0 && bytes_needed > (size_t) newsize);

	if (newsize > 0 && bytes_needed <= (size_t) newsize)
	{
		newbuf = realloc(conn->inBuffer, newsize);
		if (newbuf)
		{
			/* realloc succeeded */
			conn->inBuffer = newbuf;
			conn->inBufSize = newsize;
			return 0;
		}
	}

	/* realloc failed. Probably out of memory */
	appendPQExpBufferStr(&conn->errorMessage,
						 "cannot allocate memory for input buffer\n");
	return EOF;
}

/*
 * pqPutMsgStart: begin construction of a message to the server
 *
 * msg_type is the message type byte, or 0 for a message without type byte
 * (only startup messages have no type byte)
 *
 * Returns 0 on success, EOF on error
 *
 * The idea here is that we construct the message in conn->outBuffer,
 * beginning just past any data already in outBuffer (ie, at
 * outBuffer+outCount).  We enlarge the buffer as needed to hold the message.
 * When the message is complete, we fill in the length word (if needed) and
 * then advance outCount past the message, making it eligible to send.
 *
 * The state variable conn->outMsgStart points to the incomplete message's
 * length word: it is either outCount or outCount+1 depending on whether
 * there is a type byte.  The state variable conn->outMsgEnd is the end of
 * the data collected so far.
 */
int
pqPutMsgStart(char msg_type, PGconn *conn)
{
	int			lenPos;
	int			endPos;

	/* allow room for message type byte */
	if (msg_type)
		endPos = conn->outCount + 1;
	else
		endPos = conn->outCount;

	/* do we want a length word? */
	lenPos = endPos;
	/* allow room for message length */
	endPos += 4;

	/* make sure there is room for message header */
	if (pqCheckOutBufferSpace(endPos, conn))
		return EOF;
	/* okay, save the message type byte if any */
	if (msg_type)
		conn->outBuffer[conn->outCount] = msg_type;
	/* set up the message pointers */
	conn->outMsgStart = lenPos;
	conn->outMsgEnd = endPos;
	/* length word, if needed, will be filled in by pqPutMsgEnd */

	return 0;
}

/*
 * pqPutMsgBytes: add bytes to a partially-constructed message
 *
 * Returns 0 on success, EOF on error
 */
static int
pqPutMsgBytes(const void *buf, size_t len, PGconn *conn)
{
	/* make sure there is room for it */
	if (pqCheckOutBufferSpace(conn->outMsgEnd + len, conn))
		return EOF;
	/* okay, save the data */
	memcpy(conn->outBuffer + conn->outMsgEnd, buf, len);
	conn->outMsgEnd += len;
	/* no Pfdebug call here, caller should do it */
	return 0;
}

/*
 * pqPutMsgEnd: finish constructing a message and possibly send it
 *
 * Returns 0 on success, EOF on error
 *
 * We don't actually send anything here unless we've accumulated at least
 * 8K worth of data (the typical size of a pipe buffer on Unix systems).
 * This avoids sending small partial packets.  The caller must use pqFlush
 * when it's important to flush all the data out to the server.
 */
int
pqPutMsgEnd(PGconn *conn)
{
	/* Fill in length word if needed */
	if (conn->outMsgStart >= 0)
	{
		uint32		msgLen = conn->outMsgEnd - conn->outMsgStart;

		msgLen = pg_hton32(msgLen);
		memcpy(conn->outBuffer + conn->outMsgStart, &msgLen, 4);
	}

	/* trace client-to-server message */
	if (conn->Pfdebug)
	{
		if (conn->outCount < conn->outMsgStart)
			pqTraceOutputMessage(conn, conn->outBuffer + conn->outCount, true);
		else
			pqTraceOutputNoTypeByteMessage(conn,
										   conn->outBuffer + conn->outMsgStart);
	}

	/* Make message eligible to send */
	conn->outCount = conn->outMsgEnd;

	if (conn->outCount >= 8192)
	{
		int			toSend = conn->outCount - (conn->outCount % 8192);

		if (pqSendSome(conn, toSend) < 0)
			return EOF;
		/* in nonblock mode, don't complain if unable to send it all */
	}

	return 0;
}

/* ----------
 * pqReadData: read more data, if any is available
 * Possible return values:
 *	 1: successfully loaded at least one more byte
 *	 0: no data is presently available, but no error detected
 *	-1: error detected (including EOF = connection closure);
 *		conn->errorMessage set
 * NOTE: callers must not assume that pointers or indexes into conn->inBuffer
 * remain valid across this call!
 * ----------
 */
int
pqReadData(PGconn *conn)
{
	int			someread = 0;
	int			nread;

	if (conn->sock == PGINVALID_SOCKET)
	{
		appendPQExpBufferStr(&conn->errorMessage,
							 libpq_gettext("connection not open\n"));
		return -1;
	}

	/* Left-justify any data in the buffer to make room */
	if (conn->inStart < conn->inEnd)
	{
		if (conn->inStart > 0)
		{
			memmove(conn->inBuffer, conn->inBuffer + conn->inStart,
					conn->inEnd - conn->inStart);
			conn->inEnd -= conn->inStart;
			conn->inCursor -= conn->inStart;
			conn->inStart = 0;
		}
	}
	else
	{
		/* buffer is logically empty, reset it */
		conn->inStart = conn->inCursor = conn->inEnd = 0;
	}

	/*
	 * If the buffer is fairly full, enlarge it. We need to be able to enlarge
	 * the buffer in case a single message exceeds the initial buffer size. We
	 * enlarge before filling the buffer entirely so as to avoid asking the
	 * kernel for a partial packet. The magic constant here should be large
	 * enough for a TCP packet or Unix pipe bufferload.  8K is the usual pipe
	 * buffer size, so...
	 */
	if (conn->inBufSize - conn->inEnd < 8192)
	{
		if (pqCheckInBufferSpace(conn->inEnd + (size_t) 8192, conn))
		{
			/*
			 * We don't insist that the enlarge worked, but we need some room
			 */
			if (conn->inBufSize - conn->inEnd < 100)
				return -1;		/* errorMessage already set */
		}
	}

	/* OK, try to read some data */
retry3:
	nread = pqsecure_read(conn, conn->inBuffer + conn->inEnd,
						  conn->inBufSize - conn->inEnd);
	if (nread < 0)
	{
		switch (SOCK_ERRNO)
		{
			case EINTR:
				goto retry3;

				/* Some systems return EAGAIN/EWOULDBLOCK for no data */
#ifdef EAGAIN
			case EAGAIN:
				return someread;
#endif
#if defined(EWOULDBLOCK) && (!defined(EAGAIN) || (EWOULDBLOCK != EAGAIN))
			case EWOULDBLOCK:
				return someread;
#endif

				/* We might get ECONNRESET etc here if connection failed */
			case ALL_CONNECTION_FAILURE_ERRNOS:
				goto definitelyFailed;

			default:
				/* pqsecure_read set the error message for us */
				return -1;
		}
	}
	if (nread > 0)
	{
		conn->inEnd += nread;

		/*
		 * Hack to deal with the fact that some kernels will only give us back
		 * 1 packet per recv() call, even if we asked for more and there is
		 * more available.  If it looks like we are reading a long message,
		 * loop back to recv() again immediately, until we run out of data or
		 * buffer space.  Without this, the block-and-restart behavior of
		 * libpq's higher levels leads to O(N^2) performance on long messages.
		 *
		 * Since we left-justified the data above, conn->inEnd gives the
		 * amount of data already read in the current message.  We consider
		 * the message "long" once we have acquired 32k ...
		 */
		if (conn->inEnd > 32768 &&
			(conn->inBufSize - conn->inEnd) >= 8192)
		{
			someread = 1;
			goto retry3;
		}
		return 1;
	}

	if (someread)
		return 1;				/* got a zero read after successful tries */

	/*
	 * A return value of 0 could mean just that no data is now available, or
	 * it could mean EOF --- that is, the server has closed the connection.
	 * Since we have the socket in nonblock mode, the only way to tell the
	 * difference is to see if select() is saying that the file is ready.
	 * Grumble.  Fortunately, we don't expect this path to be taken much,
	 * since in normal practice we should not be trying to read data unless
	 * the file selected for reading already.
	 *
	 * In SSL mode it's even worse: SSL_read() could say WANT_READ and then
	 * data could arrive before we make the pqReadReady() test, but the second
	 * SSL_read() could still say WANT_READ because the data received was not
	 * a complete SSL record.  So we must play dumb and assume there is more
	 * data, relying on the SSL layer to detect true EOF.
	 */

#ifdef USE_SSL
	if (conn->ssl_in_use)
		return 0;
#endif

	switch (pqReadReady(conn))
	{
		case 0:
			/* definitely no data available */
			return 0;
		case 1:
			/* ready for read */
			break;
		default:
			/* we override pqReadReady's message with something more useful */
			goto definitelyEOF;
	}

	/*
	 * Still not sure that it's EOF, because some data could have just
	 * arrived.
	 */
retry4:
	nread = pqsecure_read(conn, conn->inBuffer + conn->inEnd,
						  conn->inBufSize - conn->inEnd);
	if (nread < 0)
	{
		switch (SOCK_ERRNO)
		{
			case EINTR:
				goto retry4;

				/* Some systems return EAGAIN/EWOULDBLOCK for no data */
#ifdef EAGAIN
			case EAGAIN:
				return 0;
#endif
#if defined(EWOULDBLOCK) && (!defined(EAGAIN) || (EWOULDBLOCK != EAGAIN))
			case EWOULDBLOCK:
				return 0;
#endif

				/* We might get ECONNRESET etc here if connection failed */
			case ALL_CONNECTION_FAILURE_ERRNOS:
				goto definitelyFailed;

			default:
				/* pqsecure_read set the error message for us */
				return -1;
		}
	}
	if (nread > 0)
	{
		conn->inEnd += nread;
		return 1;
	}

	/*
	 * OK, we are getting a zero read even though select() says ready. This
	 * means the connection has been closed.  Cope.
	 */
definitelyEOF:
	appendPQExpBufferStr(&conn->errorMessage,
						 libpq_gettext("server closed the connection unexpectedly\n"
									   "\tThis probably means the server terminated abnormally\n"
									   "\tbefore or while processing the request.\n"));

	/* Come here if lower-level code already set a suitable errorMessage */
definitelyFailed:
	/* Do *not* drop any already-read data; caller still wants it */
	pqDropConnection(conn, false);
	conn->status = CONNECTION_BAD;	/* No more connection to backend */
	return -1;
}

/*
 * pqSendSome: send data waiting in the output buffer.
 *
 * len is how much to try to send (typically equal to outCount, but may
 * be less).
 *
 * Return 0 on success, -1 on failure and 1 when not all data could be sent
 * because the socket would block and the connection is non-blocking.
 *
 * Note that this is also responsible for consuming data from the socket
 * (putting it in conn->inBuffer) in any situation where we can't send
 * all the specified data immediately.
 *
 * If a socket-level write failure occurs, conn->write_failed is set and the
 * error message is saved in conn->write_err_msg, but we clear the output
 * buffer and return zero anyway; this is because callers should soldier on
 * until we have read what we can from the server and checked for an error
 * message.  write_err_msg should be reported only when we are unable to
 * obtain a server error first.  Much of that behavior is implemented at
 * lower levels, but this function deals with some edge cases.
 */
static int
pqSendSome(PGconn *conn, int len)
{
	char	   *ptr = conn->outBuffer;
	int			remaining = conn->outCount;
	int			result = 0;

	/*
	 * If we already had a write failure, we will never again try to send data
	 * on that connection.  Even if the kernel would let us, we've probably
	 * lost message boundary sync with the server.  conn->write_failed
	 * therefore persists until the connection is reset, and we just discard
	 * all data presented to be written.  However, as long as we still have a
	 * valid socket, we should continue to absorb data from the backend, so
	 * that we can collect any final error messages.
	 */
	if (conn->write_failed)
	{
		/* conn->write_err_msg should be set up already */
		conn->outCount = 0;
		/* Absorb input data if any, and detect socket closure */
		if (conn->sock != PGINVALID_SOCKET)
		{
			if (pqReadData(conn) < 0)
				return -1;
		}
		return 0;
	}

	if (conn->sock == PGINVALID_SOCKET)
	{
		conn->write_failed = true;
		/* Store error message in conn->write_err_msg, if possible */
		/* (strdup failure is OK, we'll cope later) */
		conn->write_err_msg = strdup(libpq_gettext("connection not open\n"));
		/* Discard queued data; no chance it'll ever be sent */
		conn->outCount = 0;
		return 0;
	}

	/* while there's still data to send */
	while (len > 0)
	{
		int			sent;

#ifndef WIN32
		sent = pqsecure_write(conn, ptr, len);
#else

		/*
		 * Windows can fail on large sends, per KB article Q201213. The
		 * failure-point appears to be different in different versions of
		 * Windows, but 64k should always be safe.
		 */
		sent = pqsecure_write(conn, ptr, Min(len, 65536));
#endif

		if (sent < 0)
		{
			/* Anything except EAGAIN/EWOULDBLOCK/EINTR is trouble */
			switch (SOCK_ERRNO)
			{
#ifdef EAGAIN
				case EAGAIN:
					break;
#endif
#if defined(EWOULDBLOCK) && (!defined(EAGAIN) || (EWOULDBLOCK != EAGAIN))
				case EWOULDBLOCK:
					break;
#endif
				case EINTR:
					continue;

				default:
					/* Discard queued data; no chance it'll ever be sent */
					conn->outCount = 0;

					/* Absorb input data if any, and detect socket closure */
					if (conn->sock != PGINVALID_SOCKET)
					{
						if (pqReadData(conn) < 0)
							return -1;
					}

					/*
					 * Lower-level code should already have filled
					 * conn->write_err_msg (and set conn->write_failed) or
					 * conn->errorMessage.  In the former case, we pretend
					 * there's no problem; the write_failed condition will be
					 * dealt with later.  Otherwise, report the error now.
					 */
					if (conn->write_failed)
						return 0;
					else
						return -1;
			}
		}
		else
		{
			ptr += sent;
			len -= sent;
			remaining -= sent;
		}

		if (len > 0)
		{
			/*
			 * We didn't send it all, wait till we can send more.
			 *
			 * There are scenarios in which we can't send data because the
			 * communications channel is full, but we cannot expect the server
			 * to clear the channel eventually because it's blocked trying to
			 * send data to us.  (This can happen when we are sending a large
			 * amount of COPY data, and the server has generated lots of
			 * NOTICE responses.)  To avoid a deadlock situation, we must be
			 * prepared to accept and buffer incoming data before we try
			 * again.  Furthermore, it is possible that such incoming data
			 * might not arrive until after we've gone to sleep.  Therefore,
			 * we wait for either read ready or write ready.
			 *
			 * In non-blocking mode, we don't wait here directly, but return 1
			 * to indicate that data is still pending.  The caller should wait
			 * for both read and write ready conditions, and call
			 * PQconsumeInput() on read ready, but just in case it doesn't, we
			 * call pqReadData() ourselves before returning.  That's not
			 * enough if the data has not arrived yet, but it's the best we
			 * can do, and works pretty well in practice.  (The documentation
			 * used to say that you only need to wait for write-ready, so
			 * there are still plenty of applications like that out there.)
			 *
			 * Note that errors here don't result in write_failed becoming
			 * set.
			 */
			if (pqReadData(conn) < 0)
			{
				result = -1;	/* error message already set up */
				break;
			}

			if (pqIsnonblocking(conn))
			{
				result = 1;
				break;
			}

			if (pqWait(true, true, conn))
			{
				result = -1;
				break;
			}
		}
	}

	/* shift the remaining contents of the buffer */
	if (remaining > 0)
		memmove(conn->outBuffer, ptr, remaining);
	conn->outCount = remaining;

	return result;
}


/*
 * pqFlush: send any data waiting in the output buffer
 *
 * Return 0 on success, -1 on failure and 1 when not all data could be sent
 * because the socket would block and the connection is non-blocking.
 * (See pqSendSome comments about how failure should be handled.)
 */
int
pqFlush(PGconn *conn)
{
	if (conn->outCount > 0)
	{
		if (conn->Pfdebug)
			fflush(conn->Pfdebug);

		return pqSendSome(conn, conn->outCount);
	}

	return 0;
}


/*
 * pqWait: wait until we can read or write the connection socket
 *
 * JAB: If SSL enabled and used and forRead, buffered bytes short-circuit the
 * call to select().
 *
 * We also stop waiting and return if the kernel flags an exception condition
 * on the socket.  The actual error condition will be detected and reported
 * when the caller tries to read or write the socket.
 */
int
pqWait(int forRead, int forWrite, PGconn *conn)
{
	return pqWaitTimed(forRead, forWrite, conn, (time_t) -1);
}

/*
 * pqWaitTimed: wait, but not past finish_time.
 *
 * finish_time = ((time_t) -1) disables the wait limit.
 *
 * Returns -1 on failure, 0 if the socket is readable/writable, 1 if it timed out.
 */
int
pqWaitTimed(int forRead, int forWrite, PGconn *conn, time_t finish_time)
{
	int			result;

	result = pqSocketCheck(conn, forRead, forWrite, finish_time);

	if (result < 0)
		return -1;				/* errorMessage is already set */

	if (result == 0)
	{
		appendPQExpBufferStr(&conn->errorMessage,
							 libpq_gettext("timeout expired\n"));
		return 1;
	}

	return 0;
}

/*
 * pqReadReady: is select() saying the file is ready to read?
 * Returns -1 on failure, 0 if not ready, 1 if ready.
 */
int
pqReadReady(PGconn *conn)
{
	return pqSocketCheck(conn, 1, 0, (time_t) 0);
}

/*
 * pqWriteReady: is select() saying the file is ready to write?
 * Returns -1 on failure, 0 if not ready, 1 if ready.
 */
int
pqWriteReady(PGconn *conn)
{
	return pqSocketCheck(conn, 0, 1, (time_t) 0);
}

/*
 * Checks a socket, using poll or select, for data to be read, written,
 * or both.  Returns >0 if one or more conditions are met, 0 if it timed
 * out, -1 if an error occurred.
 *
 * If SSL is in use, the SSL buffer is checked prior to checking the socket
 * for read data directly.
 */
static int
pqSocketCheck(PGconn *conn, int forRead, int forWrite, time_t end_time)
{
	int			result;

	if (!conn)
		return -1;
	if (conn->sock == PGINVALID_SOCKET)
	{
		appendPQExpBufferStr(&conn->errorMessage,
							 libpq_gettext("invalid socket\n"));
		return -1;
	}

#ifdef USE_SSL
	/* Check for SSL library buffering read bytes */
	if (forRead && conn->ssl_in_use && pgtls_read_pending(conn))
	{
		/* short-circuit the select */
		return 1;
	}
#endif

	/* We will retry as long as we get EINTR */
	do
		result = pqSocketPoll(conn->sock, forRead, forWrite, end_time);
	while (result < 0 && SOCK_ERRNO == EINTR);

	if (result < 0)
	{
		char		sebuf[PG_STRERROR_R_BUFLEN];

		appendPQExpBuffer(&conn->errorMessage,
						  libpq_gettext("%s() failed: %s\n"),
						  "select",
						  SOCK_STRERROR(SOCK_ERRNO, sebuf, sizeof(sebuf)));
	}

	return result;
}


/*
 * Check a file descriptor for read and/or write data, possibly waiting.
 * If neither forRead nor forWrite are set, immediately return a timeout
 * condition (without waiting).  Return >0 if condition is met, 0
 * if a timeout occurred, -1 if an error or interrupt occurred.
 *
 * Timeout is infinite if end_time is -1.  Timeout is immediate (no blocking)
 * if end_time is 0 (or indeed, any time before now).
 */
static int
pqSocketPoll(int sock, int forRead, int forWrite, time_t end_time)
{
	/* We use poll(2) if available, otherwise select(2) */
#ifdef HAVE_POLL
	struct pollfd input_fd;
	int			timeout_ms;

	if (!forRead && !forWrite)
		return 0;

	input_fd.fd = sock;
	input_fd.events = POLLERR;
	input_fd.revents = 0;

	if (forRead)
		input_fd.events |= POLLIN;
	if (forWrite)
		input_fd.events |= POLLOUT;

	/* Compute appropriate timeout interval */
	if (end_time == ((time_t) -1))
		timeout_ms = -1;
	else
	{
		time_t		now = time(NULL);

		if (end_time > now)
			timeout_ms = (end_time - now) * 1000;
		else
			timeout_ms = 0;
	}

	return poll(&input_fd, 1, timeout_ms);
#else							/* !HAVE_POLL */

	fd_set		input_mask;
	fd_set		output_mask;
	fd_set		except_mask;
	struct timeval timeout;
	struct timeval *ptr_timeout;

	if (!forRead && !forWrite)
		return 0;

	FD_ZERO(&input_mask);
	FD_ZERO(&output_mask);
	FD_ZERO(&except_mask);
	if (forRead)
		FD_SET(sock, &input_mask);

	if (forWrite)
		FD_SET(sock, &output_mask);
	FD_SET(sock, &except_mask);

	/* Compute appropriate timeout interval */
	if (end_time == ((time_t) -1))
		ptr_timeout = NULL;
	else
	{
		time_t		now = time(NULL);

		if (end_time > now)
			timeout.tv_sec = end_time - now;
		else
			timeout.tv_sec = 0;
		timeout.tv_usec = 0;
		ptr_timeout = &timeout;
	}

	return select(sock + 1, &input_mask, &output_mask,
				  &except_mask, ptr_timeout);
#endif							/* HAVE_POLL */
}


/*
 * A couple of "miscellaneous" multibyte related functions. They used
 * to be in fe-print.c but that file is doomed.
 */

/*
 * Returns the byte length of the character beginning at s, using the
 * specified encoding.
 *
 * Caution: when dealing with text that is not certainly valid in the
 * specified encoding, the result may exceed the actual remaining
 * string length.  Callers that are not prepared to deal with that
 * should use PQmblenBounded() instead.
 */
int
PQmblen(const char *s, int encoding)
{
	return pg_encoding_mblen(encoding, s);
}

/*
 * Returns the byte length of the character beginning at s, using the
 * specified encoding; but not more than the distance to end of string.
 */
int
PQmblenBounded(const char *s, int encoding)
{
	return strnlen(s, pg_encoding_mblen(encoding, s));
}

/*
 * Returns the display length of the character beginning at s, using the
 * specified encoding.
 */
int
PQdsplen(const char *s, int encoding)
{
	return pg_encoding_dsplen(encoding, s);
}

/*
 * Get encoding id from environment variable PGCLIENTENCODING.
 */
int
PQenv2encoding(void)
{
	char	   *str;
	int			encoding = PG_SQL_ASCII;

	str = getenv("PGCLIENTENCODING");
	if (str && *str != '\0')
	{
		encoding = pg_char_to_encoding(str);
		if (encoding < 0)
			encoding = PG_SQL_ASCII;
	}
	return encoding;
}


#ifdef ENABLE_NLS

static void
libpq_binddomain(void)
{
<<<<<<< HEAD
	/*
	 * If multiple threads come through here at about the same time, it's okay
	 * for more than one of them to call bindtextdomain().  But it's not okay
	 * for any of them to return to caller before bindtextdomain() is
	 * complete, so don't set the flag till that's done.  Use "volatile" just
	 * to be sure the compiler doesn't try to get cute.
	 */
	static volatile bool already_bound = false;
=======
	static atomic_bool already_bound = false;
>>>>>>> f5f84e2f

	if (!already_bound)
	{
		/* bindtextdomain() does not preserve errno */
#ifdef WIN32
		int			save_errno = GetLastError();
#else
		int			save_errno = errno;
#endif
		const char *ldir;

		/* No relocatable lookup here because the binary could be anywhere */
		ldir = getenv("PGLOCALEDIR");
		if (!ldir)
			ldir = LOCALEDIR;
		bindtextdomain(PG_TEXTDOMAIN("libpq"), ldir);
		already_bound = true;
#ifdef WIN32
		SetLastError(save_errno);
#else
		errno = save_errno;
#endif
	}
}

char *
libpq_gettext(const char *msgid)
{
	libpq_binddomain();
	return dgettext(PG_TEXTDOMAIN("libpq"), msgid);
}

char *
libpq_ngettext(const char *msgid, const char *msgid_plural, unsigned long n)
{
	libpq_binddomain();
	return dngettext(PG_TEXTDOMAIN("libpq"), msgid, msgid_plural, n);
}

#endif							/* ENABLE_NLS */<|MERGE_RESOLUTION|>--- conflicted
+++ resolved
@@ -1233,7 +1233,6 @@
 static void
 libpq_binddomain(void)
 {
-<<<<<<< HEAD
 	/*
 	 * If multiple threads come through here at about the same time, it's okay
 	 * for more than one of them to call bindtextdomain().  But it's not okay
@@ -1241,10 +1240,7 @@
 	 * complete, so don't set the flag till that's done.  Use "volatile" just
 	 * to be sure the compiler doesn't try to get cute.
 	 */
-	static volatile bool already_bound = false;
-=======
 	static atomic_bool already_bound = false;
->>>>>>> f5f84e2f
 
 	if (!already_bound)
 	{
