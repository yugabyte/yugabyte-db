--- conflicted
+++ resolved
@@ -408,6 +408,7 @@
 #min_parallel_index_scan_size = 512kB
 #effective_cache_size = 4GB
 #yb_parallel_range_rows = 0
+#yb_parallel_range_size = 1024kB
 
 #jit_above_cost = 100000		# perform JIT compilation if available
 					# and query more expensive than this;
@@ -418,15 +419,6 @@
 					# query is more expensive than this;
 					# -1 disables
 
-<<<<<<< HEAD
-=======
-#min_parallel_table_scan_size = 8MB
-#min_parallel_index_scan_size = 512kB
-#effective_cache_size = 4GB
-#yb_parallel_range_rows = 0
-#yb_parallel_range_size = 1024kB
-
->>>>>>> b66e31a7
 # - Genetic Query Optimizer -
 
 #geqo = on
