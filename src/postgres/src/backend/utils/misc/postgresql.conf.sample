--- conflicted
+++ resolved
@@ -389,7 +389,7 @@
 #enable_sort = on
 #enable_tidscan = on
 #yb_enable_geolocation_costing = on
-#yb_enable_expression_pushdown = on
+#yb_enable_expression_pushdown = off
 #yb_enable_sequence_pushdown = on
 
 # - Planner Cost Constants -
@@ -522,7 +522,6 @@
 					# statements running at least this number
 					# of milliseconds
 
-<<<<<<< HEAD
 #log_min_duration_sample = -1		# -1 is disabled, 0 logs a sample of statements
 					# and their durations, > 0 logs only a sample of
 					# statements running at least this number
@@ -542,22 +541,6 @@
 					# long-running startup operations.
 					# 0 disables the feature, > 0 indicates
 					# the interval in milliseconds.
-=======
-#log_min_duration_sample = -1	# -1 is disabled, 0 logs a sample of statements
-					# and their durations, > 0 logs only a sample of
-					# statements running at least this number
-					# of milliseconds
-					# Sample fraction is determined by log_statement_sample_rate
-
-#log_statement_sample_rate = 1.0   # Fraction of logged statements exceeding
-                   # log_min_duration_sample to be logged.
-                   # 1.0 logs all such statements, 0.0 never logs.
-
-
-#log_transaction_sample_rate = 0.0	# Fraction of transactions whose statements
-					# are logged regardless of their duration. 1.0 logs all
-					# statements from all transactions, 0.0 never logs.
->>>>>>> f5f84e2f
 
 # - What to Log -
 
