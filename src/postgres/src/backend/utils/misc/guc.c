/*--------------------------------------------------------------------
 * guc.c
 *
 * Support for grand unified configuration scheme, including SET
 * command, configuration file, and command line options.
 * See src/backend/utils/misc/README for more information.
 *
 *
 * Copyright (c) 2000-2022, PostgreSQL Global Development Group
 * Written by Peter Eisentraut <peter_e@gmx.net>.
 *
 * IDENTIFICATION
 *	  src/backend/utils/misc/guc.c
 *
 *--------------------------------------------------------------------
 */
#include "postgres.h"

#include <ctype.h>
#include <float.h>
#include <math.h>
#include <limits.h>
#ifdef HAVE_POLL_H
#include <poll.h>
#endif
#ifndef WIN32
#include <sys/mman.h>
#endif
#include <sys/stat.h>
#ifdef HAVE_SYSLOG
#include <syslog.h>
#endif
#include <unistd.h>

#include "access/commit_ts.h"
#include "access/gin.h"
#include "access/rmgr.h"
#include "access/tableam.h"
#include "access/toast_compression.h"
#include "access/transam.h"
#include "access/twophase.h"
#include "access/xact.h"
#include "access/xlog_internal.h"
#include "access/xlogprefetcher.h"
#include "access/xlogrecovery.h"
#include "catalog/namespace.h"
#include "catalog/objectaccess.h"
#include "catalog/pg_authid.h"
#include "catalog/pg_parameter_acl.h"
#include "catalog/storage.h"
#include "commands/async.h"
#include "commands/prepare.h"
#include "commands/tablespace.h"
#include "commands/trigger.h"
#include "commands/user.h"
#include "commands/vacuum.h"
#include "commands/variable.h"
#include "common/string.h"
#include "funcapi.h"
#include "jit/jit.h"
#include "libpq/auth.h"
#include "libpq/libpq.h"
#include "libpq/pqformat.h"
#include "miscadmin.h"
#include "optimizer/cost.h"
#include "optimizer/geqo.h"
#include "optimizer/optimizer.h"
#include "optimizer/paths.h"
#include "optimizer/planmain.h"
#include "parser/parse_expr.h"
#include "parser/parse_type.h"
#include "parser/parser.h"
#include "parser/scansup.h"
#include "pgstat.h"
#include "postmaster/autovacuum.h"
#include "postmaster/bgworker_internals.h"
#include "postmaster/bgwriter.h"
#include "postmaster/postmaster.h"
#include "postmaster/startup.h"
#include "postmaster/syslogger.h"
#include "postmaster/walwriter.h"
#include "replication/logicallauncher.h"
#include "replication/reorderbuffer.h"
#include "replication/slot.h"
#include "replication/syncrep.h"
#include "replication/walreceiver.h"
#include "replication/walsender.h"
#include "storage/bufmgr.h"
#include "storage/dsm_impl.h"
#include "storage/fd.h"
#include "storage/large_object.h"
#include "storage/pg_shmem.h"
#include "storage/predicate.h"
#include "storage/proc.h"
#include "storage/standby.h"
#include "tcop/tcopprot.h"
#include "tsearch/ts_cache.h"
#include "utils/acl.h"
#include "utils/backend_status.h"
#include "utils/builtins.h"
#include "utils/bytea.h"
#include "utils/float.h"
#include "utils/guc_tables.h"
#include "utils/memutils.h"
#include "utils/pg_locale.h"
#include "utils/pg_lsn.h"
#include "utils/plancache.h"
#include "utils/portal.h"
#include "utils/ps_status.h"
#include "utils/queryjumble.h"
#include "utils/rls.h"
#include "utils/snapmgr.h"
#include "utils/tzparser.h"
#include "utils/inval.h"
#include "utils/varlena.h"
#include "utils/xml.h"

/* Yugabyte includes */
#include "access/heaptoast.h"
#include "access/yb_scan.h"
#include "commands/copy.h"
#include "executor/ybcModifyTable.h"
#include "tcop/pquery.h"
#include "pg_yb_utils.h"
#include "yb_ash.h"
#include "yb_query_diagnostics.h"

#ifndef PG_KRB_SRVTAB
#define PG_KRB_SRVTAB ""
#endif

#define CONFIG_FILENAME "postgresql.conf"
#define HBA_FILENAME	"pg_hba.conf"
#define IDENT_FILENAME	"pg_ident.conf"

#ifdef EXEC_BACKEND
#define CONFIG_EXEC_PARAMS "global/config_exec_params"
#define CONFIG_EXEC_PARAMS_NEW "global/config_exec_params.new"
#endif

/*
 * Precision with which REAL type guc values are to be printed for GUC
 * serialization.
 */
#define REALTYPE_PRECISION 17

/* XXX these should appear in other modules' header files */
extern bool Log_disconnections;
extern int	CommitDelay;
extern int	CommitSiblings;
extern char *default_tablespace;
extern char *temp_tablespaces;
extern bool ignore_checksum_failure;
extern bool ignore_invalid_pages;
extern bool synchronize_seqscans;

#ifdef TRACE_SYNCSCAN
extern bool trace_syncscan;
#endif
#ifdef DEBUG_BOUNDED_SORT
extern bool optimize_bounded_sort;
#endif

static double yb_transaction_priority_lower_bound = 0.0;
static double yb_transaction_priority_upper_bound = 1.0;
static double yb_transaction_priority = 0.0;

static int	GUC_check_errcode_value;

static List *reserved_class_prefix = NIL;

/* global variables for check hook support */
char	   *GUC_check_errmsg_string;
char	   *GUC_check_errdetail_string;
char	   *GUC_check_errhint_string;

static void do_serialize(char **destptr, Size *maxbytes, const char *fmt,...) pg_attribute_printf(3, 4);

static void set_config_sourcefile(const char *name, char *sourcefile,
								  int sourceline);
static bool call_bool_check_hook(struct config_bool *conf, bool *newval,
								 void **extra, GucSource source, int elevel);
static bool call_int_check_hook(struct config_int *conf, int *newval,
								void **extra, GucSource source, int elevel);
static bool call_oid_check_hook(struct config_oid *conf, Oid *newval,
								void **extra, GucSource source, int elevel);
static bool call_real_check_hook(struct config_real *conf, double *newval,
								 void **extra, GucSource source, int elevel);
static bool call_string_check_hook(struct config_string *conf, char **newval,
								   void **extra, GucSource source, int elevel);
static bool call_enum_check_hook(struct config_enum *conf, int *newval,
								 void **extra, GucSource source, int elevel);

static bool check_log_destination(char **newval, void **extra, GucSource source);
static void assign_log_destination(const char *newval, void *extra);

static bool check_wal_consistency_checking(char **newval, void **extra,
										   GucSource source);
static void assign_wal_consistency_checking(const char *newval, void *extra);

static bool check_default_replica_identity(char **newval, void **extra,
							   GucSource source);

#ifdef HAVE_SYSLOG
static int	syslog_facility = LOG_LOCAL0;
#else
static int	syslog_facility = 0;
#endif

static void assign_syslog_facility(int newval, void *extra);
static void assign_syslog_ident(const char *newval, void *extra);
static void assign_session_replication_role(int newval, void *extra);
static bool check_temp_buffers(int *newval, void **extra, GucSource source);
static bool check_bonjour(bool *newval, void **extra, GucSource source);
static bool check_ssl(bool *newval, void **extra, GucSource source);
static bool check_stage_log_stats(bool *newval, void **extra, GucSource source);
static bool check_log_stats(bool *newval, void **extra, GucSource source);
static bool check_canonical_path(char **newval, void **extra, GucSource source);
static bool check_timezone_abbreviations(char **newval, void **extra, GucSource source);
static void assign_timezone_abbreviations(const char *newval, void *extra);
static void pg_timezone_abbrev_initialize(void);
static const char *show_archive_command(void);
static void assign_tcp_keepalives_idle(int newval, void *extra);
static void assign_tcp_keepalives_interval(int newval, void *extra);
static void assign_tcp_keepalives_count(int newval, void *extra);
static void assign_tcp_user_timeout(int newval, void *extra);
static const char *show_tcp_keepalives_idle(void);
static const char *show_tcp_keepalives_interval(void);
static const char *show_tcp_keepalives_count(void);
static const char *show_tcp_user_timeout(void);
static bool check_yb_explicit_row_locking_batch_size(int *newval, void **extra, GucSource source);
static bool check_maxconnections(int *newval, void **extra, GucSource source);
static const char *yb_show_maxconnections(void);
static bool check_max_worker_processes(int *newval, void **extra, GucSource source);
static bool check_autovacuum_max_workers(int *newval, void **extra, GucSource source);
static bool check_max_wal_senders(int *newval, void **extra, GucSource source);
static bool check_autovacuum_work_mem(int *newval, void **extra, GucSource source);
static bool check_effective_io_concurrency(int *newval, void **extra, GucSource source);
static bool check_maintenance_io_concurrency(int *newval, void **extra, GucSource source);
static bool check_huge_page_size(int *newval, void **extra, GucSource source);
static bool check_client_connection_check_interval(int *newval, void **extra, GucSource source);
static void assign_maintenance_io_concurrency(int newval, void *extra);
static bool check_application_name(char **newval, void **extra, GucSource source);
static void assign_application_name(const char *newval, void *extra);
static bool check_cluster_name(char **newval, void **extra, GucSource source);
static const char *show_unix_socket_permissions(void);
static const char *show_log_file_mode(void);
static const char *show_data_directory_mode(void);
static const char *show_in_hot_standby(void);
static bool check_backtrace_functions(char **newval, void **extra, GucSource source);
static void assign_backtrace_functions(const char *newval, void *extra);
static bool check_recovery_target_timeline(char **newval, void **extra, GucSource source);
static void assign_recovery_target_timeline(const char *newval, void *extra);
static bool check_recovery_target(char **newval, void **extra, GucSource source);
static void assign_recovery_target(const char *newval, void *extra);
static bool check_recovery_target_xid(char **newval, void **extra, GucSource source);
static void assign_recovery_target_xid(const char *newval, void *extra);
static bool check_recovery_target_time(char **newval, void **extra, GucSource source);
static void assign_recovery_target_time(const char *newval, void *extra);
static bool check_recovery_target_name(char **newval, void **extra, GucSource source);
static void assign_recovery_target_name(const char *newval, void *extra);
static bool check_recovery_target_lsn(char **newval, void **extra, GucSource source);
static void assign_recovery_target_lsn(const char *newval, void *extra);
static bool check_primary_slot_name(char **newval, void **extra, GucSource source);
static bool check_default_with_oids(bool *newval, void **extra, GucSource source);

static bool check_transaction_priority_lower_bound(double *newval, void **extra, GucSource source);
extern void YBCAssignTransactionPriorityLowerBound(double newval, void* extra);
static bool check_transaction_priority_upper_bound(double *newval, void **extra, GucSource source);
extern void YBCAssignTransactionPriorityUpperBound(double newval, void* extra);
extern double YBCGetTransactionPriority();
extern TxnPriorityRequirement YBCGetTransactionPriorityType();
static bool yb_check_no_txn(int* newval, void **extra, GucSource source);

static void assign_yb_pg_batch_detection_mechanism(int new_value, void *extra);
static void assign_ysql_upgrade_mode(bool newval, void *extra);

static bool check_max_backoff(int *max_backoff_msecs, void **extra, GucSource source);
static bool check_min_backoff(int *min_backoff_msecs, void **extra, GucSource source);
static bool check_backoff_multiplier(double *multiplier, void **extra, GucSource source);
static bool yb_check_toast_catcache_threshold(int *newval, void **extra, GucSource source);
static void check_reserved_prefixes(const char *varName);

/* Private functions in guc-file.l that need to be called from guc.c */
static ConfigVariable *ProcessConfigFileInternal(GucContext context,
												 bool applySettings, int elevel);

/*
 * Track whether there were any deferred checks for custom resource managers
 * specified in wal_consistency_checking.
 */
static bool check_wal_consistency_checking_deferred = false;

/*
 * Options for enum values defined in this module.
 *
 * NOTE! Option values may not contain double quotes!
 */

static const struct config_enum_entry bytea_output_options[] = {
	{"escape", BYTEA_OUTPUT_ESCAPE, false},
	{"hex", BYTEA_OUTPUT_HEX, false},
	{NULL, 0, false}
};

StaticAssertDecl(lengthof(bytea_output_options) == (BYTEA_OUTPUT_HEX + 2),
				 "array length mismatch");

/*
 * We have different sets for client and server message level options because
 * they sort slightly different (see "log" level), and because "fatal"/"panic"
 * aren't sensible for client_min_messages.
 */
static const struct config_enum_entry client_message_level_options[] = {
	{"debug5", DEBUG5, false},
	{"debug4", DEBUG4, false},
	{"debug3", DEBUG3, false},
	{"debug2", DEBUG2, false},
	{"debug1", DEBUG1, false},
	{"debug", DEBUG2, true},
	{"log", LOG, false},
	{"info", INFO, true},
	{"notice", NOTICE, false},
	{"warning", WARNING, false},
	{"error", ERROR, false},
	{NULL, 0, false}
};

static const struct config_enum_entry server_message_level_options[] = {
	{"debug5", DEBUG5, false},
	{"debug4", DEBUG4, false},
	{"debug3", DEBUG3, false},
	{"debug2", DEBUG2, false},
	{"debug1", DEBUG1, false},
	{"debug", DEBUG2, true},
	{"info", INFO, false},
	{"notice", NOTICE, false},
	{"warning", WARNING, false},
	{"error", ERROR, false},
	{"log", LOG, false},
	{"fatal", FATAL, false},
	{"panic", PANIC, false},
	{NULL, 0, false}
};

static const struct config_enum_entry intervalstyle_options[] = {
	{"postgres", INTSTYLE_POSTGRES, false},
	{"postgres_verbose", INTSTYLE_POSTGRES_VERBOSE, false},
	{"sql_standard", INTSTYLE_SQL_STANDARD, false},
	{"iso_8601", INTSTYLE_ISO_8601, false},
	{NULL, 0, false}
};

StaticAssertDecl(lengthof(intervalstyle_options) == (INTSTYLE_ISO_8601 + 2),
				 "array length mismatch");

static const struct config_enum_entry log_error_verbosity_options[] = {
	{"terse", PGERROR_TERSE, false},
	{"default", PGERROR_DEFAULT, false},
	{"verbose", PGERROR_VERBOSE, false},
	{NULL, 0, false}
};

StaticAssertDecl(lengthof(log_error_verbosity_options) == (PGERROR_VERBOSE + 2),
				 "array length mismatch");

static const struct config_enum_entry log_statement_options[] = {
	{"none", LOGSTMT_NONE, false},
	{"ddl", LOGSTMT_DDL, false},
	{"mod", LOGSTMT_MOD, false},
	{"all", LOGSTMT_ALL, false},
	{NULL, 0, false}
};

StaticAssertDecl(lengthof(log_statement_options) == (LOGSTMT_ALL + 2),
				 "array length mismatch");

static const struct config_enum_entry isolation_level_options[] = {
	{"serializable", XACT_SERIALIZABLE, false},
	{"repeatable read", XACT_REPEATABLE_READ, false},
	{"read committed", XACT_READ_COMMITTED, false},
	{"read uncommitted", XACT_READ_UNCOMMITTED, false},
	{NULL, 0}
};

static const struct config_enum_entry session_replication_role_options[] = {
	{"origin", SESSION_REPLICATION_ROLE_ORIGIN, false},
	{"replica", SESSION_REPLICATION_ROLE_REPLICA, false},
	{"local", SESSION_REPLICATION_ROLE_LOCAL, false},
	{NULL, 0, false}
};

StaticAssertDecl(lengthof(session_replication_role_options) == (SESSION_REPLICATION_ROLE_LOCAL + 2),
				 "array length mismatch");

static const struct config_enum_entry syslog_facility_options[] = {
#ifdef HAVE_SYSLOG
	{"local0", LOG_LOCAL0, false},
	{"local1", LOG_LOCAL1, false},
	{"local2", LOG_LOCAL2, false},
	{"local3", LOG_LOCAL3, false},
	{"local4", LOG_LOCAL4, false},
	{"local5", LOG_LOCAL5, false},
	{"local6", LOG_LOCAL6, false},
	{"local7", LOG_LOCAL7, false},
#else
	{"none", 0, false},
#endif
	{NULL, 0}
};

static const struct config_enum_entry track_function_options[] = {
	{"none", TRACK_FUNC_OFF, false},
	{"pl", TRACK_FUNC_PL, false},
	{"all", TRACK_FUNC_ALL, false},
	{NULL, 0, false}
};

StaticAssertDecl(lengthof(track_function_options) == (TRACK_FUNC_ALL + 2),
				 "array length mismatch");

static const struct config_enum_entry stats_fetch_consistency[] = {
	{"none", PGSTAT_FETCH_CONSISTENCY_NONE, false},
	{"cache", PGSTAT_FETCH_CONSISTENCY_CACHE, false},
	{"snapshot", PGSTAT_FETCH_CONSISTENCY_SNAPSHOT, false},
	{NULL, 0, false}
};

StaticAssertDecl(lengthof(stats_fetch_consistency) == (PGSTAT_FETCH_CONSISTENCY_SNAPSHOT + 2),
				 "array length mismatch");

static const struct config_enum_entry xmlbinary_options[] = {
	{"base64", XMLBINARY_BASE64, false},
	{"hex", XMLBINARY_HEX, false},
	{NULL, 0, false}
};

StaticAssertDecl(lengthof(xmlbinary_options) == (XMLBINARY_HEX + 2),
				 "array length mismatch");

static const struct config_enum_entry xmloption_options[] = {
	{"content", XMLOPTION_CONTENT, false},
	{"document", XMLOPTION_DOCUMENT, false},
	{NULL, 0, false}
};

StaticAssertDecl(lengthof(xmloption_options) == (XMLOPTION_CONTENT + 2),
				 "array length mismatch");

/*
 * Although only "on", "off", and "safe_encoding" are documented, we
 * accept all the likely variants of "on" and "off".
 */
static const struct config_enum_entry backslash_quote_options[] = {
	{"safe_encoding", BACKSLASH_QUOTE_SAFE_ENCODING, false},
	{"on", BACKSLASH_QUOTE_ON, false},
	{"off", BACKSLASH_QUOTE_OFF, false},
	{"true", BACKSLASH_QUOTE_ON, true},
	{"false", BACKSLASH_QUOTE_OFF, true},
	{"yes", BACKSLASH_QUOTE_ON, true},
	{"no", BACKSLASH_QUOTE_OFF, true},
	{"1", BACKSLASH_QUOTE_ON, true},
	{"0", BACKSLASH_QUOTE_OFF, true},
	{NULL, 0, false}
};

/*
 * Although only "on", "off", and "auto" are documented, we accept
 * all the likely variants of "on" and "off".
 */
static const struct config_enum_entry compute_query_id_options[] = {
	{"auto", COMPUTE_QUERY_ID_AUTO, false},
	{"regress", COMPUTE_QUERY_ID_REGRESS, false},
	{"on", COMPUTE_QUERY_ID_ON, false},
	{"off", COMPUTE_QUERY_ID_OFF, false},
	{"true", COMPUTE_QUERY_ID_ON, true},
	{"false", COMPUTE_QUERY_ID_OFF, true},
	{"yes", COMPUTE_QUERY_ID_ON, true},
	{"no", COMPUTE_QUERY_ID_OFF, true},
	{"1", COMPUTE_QUERY_ID_ON, true},
	{"0", COMPUTE_QUERY_ID_OFF, true},
	{NULL, 0, false}
};

/*
 * Although only "on", "off", and "partition" are documented, we
 * accept all the likely variants of "on" and "off".
 */
static const struct config_enum_entry constraint_exclusion_options[] = {
	{"partition", CONSTRAINT_EXCLUSION_PARTITION, false},
	{"on", CONSTRAINT_EXCLUSION_ON, false},
	{"off", CONSTRAINT_EXCLUSION_OFF, false},
	{"true", CONSTRAINT_EXCLUSION_ON, true},
	{"false", CONSTRAINT_EXCLUSION_OFF, true},
	{"yes", CONSTRAINT_EXCLUSION_ON, true},
	{"no", CONSTRAINT_EXCLUSION_OFF, true},
	{"1", CONSTRAINT_EXCLUSION_ON, true},
	{"0", CONSTRAINT_EXCLUSION_OFF, true},
	{NULL, 0, false}
};

/*
 * Although only "on", "off", "remote_apply", "remote_write", and "local" are
 * documented, we accept all the likely variants of "on" and "off".
 */
static const struct config_enum_entry synchronous_commit_options[] = {
	{"local", SYNCHRONOUS_COMMIT_LOCAL_FLUSH, false},
	{"remote_write", SYNCHRONOUS_COMMIT_REMOTE_WRITE, false},
	{"remote_apply", SYNCHRONOUS_COMMIT_REMOTE_APPLY, false},
	{"on", SYNCHRONOUS_COMMIT_ON, false},
	{"off", SYNCHRONOUS_COMMIT_OFF, false},
	{"true", SYNCHRONOUS_COMMIT_ON, true},
	{"false", SYNCHRONOUS_COMMIT_OFF, true},
	{"yes", SYNCHRONOUS_COMMIT_ON, true},
	{"no", SYNCHRONOUS_COMMIT_OFF, true},
	{"1", SYNCHRONOUS_COMMIT_ON, true},
	{"0", SYNCHRONOUS_COMMIT_OFF, true},
	{NULL, 0, false}
};

/*
 * Although only "on", "off", "try" are documented, we accept all the likely
 * variants of "on" and "off".
 */
static const struct config_enum_entry huge_pages_options[] = {
	{"off", HUGE_PAGES_OFF, false},
	{"on", HUGE_PAGES_ON, false},
	{"try", HUGE_PAGES_TRY, false},
	{"true", HUGE_PAGES_ON, true},
	{"false", HUGE_PAGES_OFF, true},
	{"yes", HUGE_PAGES_ON, true},
	{"no", HUGE_PAGES_OFF, true},
	{"1", HUGE_PAGES_ON, true},
	{"0", HUGE_PAGES_OFF, true},
	{NULL, 0, false}
};

static const struct config_enum_entry recovery_prefetch_options[] = {
	{"off", RECOVERY_PREFETCH_OFF, false},
	{"on", RECOVERY_PREFETCH_ON, false},
	{"try", RECOVERY_PREFETCH_TRY, false},
	{"true", RECOVERY_PREFETCH_ON, true},
	{"false", RECOVERY_PREFETCH_OFF, true},
	{"yes", RECOVERY_PREFETCH_ON, true},
	{"no", RECOVERY_PREFETCH_OFF, true},
	{"1", RECOVERY_PREFETCH_ON, true},
	{"0", RECOVERY_PREFETCH_OFF, true},
	{NULL, 0, false}
};

static const struct config_enum_entry force_parallel_mode_options[] = {
	{"off", FORCE_PARALLEL_OFF, false},
	{"on", FORCE_PARALLEL_ON, false},
	{"regress", FORCE_PARALLEL_REGRESS, false},
	{"true", FORCE_PARALLEL_ON, true},
	{"false", FORCE_PARALLEL_OFF, true},
	{"yes", FORCE_PARALLEL_ON, true},
	{"no", FORCE_PARALLEL_OFF, true},
	{"1", FORCE_PARALLEL_ON, true},
	{"0", FORCE_PARALLEL_OFF, true},
	{NULL, 0, false}
};

static const struct config_enum_entry plan_cache_mode_options[] = {
	{"auto", PLAN_CACHE_MODE_AUTO, false},
	{"force_generic_plan", PLAN_CACHE_MODE_FORCE_GENERIC_PLAN, false},
	{"force_custom_plan", PLAN_CACHE_MODE_FORCE_CUSTOM_PLAN, false},
	{NULL, 0, false}
};

static const struct config_enum_entry password_encryption_options[] = {
	{"md5", PASSWORD_TYPE_MD5, false},
	{"scram-sha-256", PASSWORD_TYPE_SCRAM_SHA_256, false},
	{NULL, 0, false}
};

const struct config_enum_entry ssl_protocol_versions_info[] = {
	{"", PG_TLS_ANY, false},
	{"TLSv1", PG_TLS1_VERSION, false},
	{"TLSv1.1", PG_TLS1_1_VERSION, false},
	{"TLSv1.2", PG_TLS1_2_VERSION, false},
	{"TLSv1.3", PG_TLS1_3_VERSION, false},
	{NULL, 0, false}
};

StaticAssertDecl(lengthof(ssl_protocol_versions_info) == (PG_TLS1_3_VERSION + 2),
				 "array length mismatch");

static struct config_enum_entry recovery_init_sync_method_options[] = {
	{"fsync", RECOVERY_INIT_SYNC_METHOD_FSYNC, false},
#ifdef HAVE_SYNCFS
	{"syncfs", RECOVERY_INIT_SYNC_METHOD_SYNCFS, false},
#endif
	{NULL, 0, false}
};

const struct config_enum_entry yb_pg_batch_detection_mechanism_options[] = {
  {"detect_by_peeking", DETECT_BY_PEEKING, false},
  {"assume_all_batch_executions", ASSUME_ALL_BATCH_EXECUTIONS, false},
  {"ignore_batch_delete_and_update_may_fail", IGNORE_BATCH_DELETE_AND_UPDATE_MAY_FAIL, false},
  {NULL, 0, false}
};

static struct config_enum_entry shared_memory_options[] = {
#ifndef WIN32
	{"sysv", SHMEM_TYPE_SYSV, false},
#endif
#ifndef EXEC_BACKEND
	{"mmap", SHMEM_TYPE_MMAP, false},
#endif
#ifdef WIN32
	{"windows", SHMEM_TYPE_WINDOWS, false},
#endif
	{NULL, 0, false}
};

static struct config_enum_entry default_toast_compression_options[] = {
	{"pglz", TOAST_PGLZ_COMPRESSION, false},
#ifdef  USE_LZ4
	{"lz4", TOAST_LZ4_COMPRESSION, false},
#endif
	{NULL, 0, false}
};

static const struct config_enum_entry wal_compression_options[] = {
	{"pglz", WAL_COMPRESSION_PGLZ, false},
#ifdef USE_LZ4
	{"lz4", WAL_COMPRESSION_LZ4, false},
#endif
#ifdef USE_ZSTD
	{"zstd", WAL_COMPRESSION_ZSTD, false},
#endif
	{"on", WAL_COMPRESSION_PGLZ, false},
	{"off", WAL_COMPRESSION_NONE, false},
	{"true", WAL_COMPRESSION_PGLZ, true},
	{"false", WAL_COMPRESSION_NONE, true},
	{"yes", WAL_COMPRESSION_PGLZ, true},
	{"no", WAL_COMPRESSION_NONE, true},
	{"1", WAL_COMPRESSION_PGLZ, true},
	{"0", WAL_COMPRESSION_NONE, true},
	{NULL, 0, false}
};

const struct config_enum_entry yb_read_after_commit_visibility_options[] = {
  {"strict", YB_STRICT_READ_AFTER_COMMIT_VISIBILITY, false},
  {"relaxed", YB_RELAXED_READ_AFTER_COMMIT_VISIBILITY, false},
  {NULL, 0, false}
};

/*
 * Options for enum values stored in other modules
 */
extern const struct config_enum_entry wal_level_options[];
extern const struct config_enum_entry archive_mode_options[];
extern const struct config_enum_entry recovery_target_action_options[];
extern const struct config_enum_entry sync_method_options[];
extern const struct config_enum_entry dynamic_shared_memory_options[];

/*
 * GUC option variables that are exported from this module
 */
bool		log_duration = false;
bool		Debug_print_plan = false;
bool		Debug_print_parse = false;
bool		Debug_print_rewritten = false;
bool		Debug_pretty_print = true;

bool		log_parser_stats = false;
bool		log_planner_stats = false;
bool		log_executor_stats = false;
bool		log_statement_stats = false;	/* this is sort of all three above
											 * together */
bool		log_btree_build_stats = false;
char	   *event_source;

bool		row_security;
bool		check_function_bodies = true;

/*
 * This GUC exists solely for backward compatibility, check its definition for
 * details.
 */
bool		default_with_oids = false;
bool		session_auth_is_superuser;
bool		yb_enable_memory_tracking = true;

int			log_min_error_statement = ERROR;
int			log_min_messages = WARNING;
int			client_min_messages = NOTICE;
int			log_min_duration_sample = -1;
int			log_min_duration_statement = -1;
int			log_parameter_max_length = -1;
int			log_parameter_max_length_on_error = 0;
int			log_temp_files = -1;
double		log_statement_sample_rate = 1.0;
double		log_xact_sample_rate = 0;
int			trace_recovery_messages = LOG;
char	   *backtrace_functions;
char	   *backtrace_symbol_list;

int			temp_file_limit = -1;

int			num_temp_buffers = 1024;

char	   *cluster_name = "";
char	   *ConfigFileName;
char	   *HbaFileName;
char	   *IdentFileName;
char	   *external_pid_file;

char	   *pgstat_temp_directory;

char	   *application_name;

int			tcp_keepalives_idle;
int			tcp_keepalives_interval;
int			tcp_keepalives_count;
int			tcp_user_timeout;

/*
 * SSL renegotiation was been removed in PostgreSQL 9.5, but we tolerate it
 * being set to zero (meaning never renegotiate) for backward compatibility.
 * This avoids breaking compatibility with clients that have never supported
 * renegotiation and therefore always try to zero it.
 */
int			ssl_renegotiation_limit;

/*
 * This really belongs in pg_shmem.c, but is defined here so that it doesn't
 * need to be duplicated in all the different implementations of pg_shmem.c.
 */
int			huge_pages;
int			huge_page_size;

/*
 * These variables are all dummies that don't do anything, except in some
 * cases provide the value for SHOW to display.  The real state is elsewhere
 * and is kept in sync by assign_hooks.
 */
static char *syslog_ident_str;
static double phony_random_seed;
static char *client_encoding_string;
static char *datestyle_string;
static char *locale_collate;
static char *locale_ctype;
static char *server_encoding_string;
static char *server_version_string;
static int	server_version_num;
static char *timezone_string;
static char *log_timezone_string;
static char *timezone_abbreviations_string;
static char *data_directory;
static char *session_authorization_string;
static int	max_function_args;
static int	max_index_keys;
static int	max_identifier_length;
static int	block_size;
static int	segment_size;
static int	shared_memory_size_mb;
static int	shared_memory_size_in_huge_pages;
static int	wal_block_size;
static bool data_checksums;
static bool integer_datetimes;
static bool assert_enabled;
static bool in_hot_standby;
static char *recovery_target_timeline_string;
static char *recovery_target_string;
static char *recovery_target_xid_string;
static char *recovery_target_name_string;
static char *recovery_target_lsn_string;

static char *yb_effective_transaction_isolation_level_string;
static char *yb_xcluster_consistency_level_string;
static char *yb_read_time_string;

/* should be static, but commands/variable.c needs to get at this */
char	   *role_string;


/*
 * Displayable names for context types (enum GucContext)
 *
 * Note: these strings are deliberately not localized.
 */
const char *const GucContext_Names[] =
{
	 /* PGC_INTERNAL */ "internal",
	 /* PGC_POSTMASTER */ "postmaster",
	 /* PGC_SIGHUP */ "sighup",
	 /* PGC_SU_BACKEND */ "superuser-backend",
	 /* PGC_BACKEND */ "backend",
	 /* PGC_SUSET */ "superuser",
	 /* PGC_USERSET */ "user"
};

StaticAssertDecl(lengthof(GucContext_Names) == (PGC_USERSET + 1),
				 "array length mismatch");

/*
 * Displayable names for source types (enum GucSource)
 *
 * Note: these strings are deliberately not localized.
 */
const char *const GucSource_Names[] =
{
	 /* PGC_S_DEFAULT */ "default",
	 /* PGC_S_DYNAMIC_DEFAULT */ "default",
	 /* PGC_S_ENV_VAR */ "environment variable",
	 /* PGC_S_FILE */ "configuration file",
	 /* PGC_S_ARGV */ "command line",
	 /* PGC_S_GLOBAL */ "global",
	 /* PGC_S_DATABASE */ "database",
	 /* PGC_S_USER */ "user",
	 /* PGC_S_DATABASE_USER */ "database user",
	 /* PGC_S_CLIENT */ "client",
	 /* PGC_S_OVERRIDE */ "override",
	 /* PGC_S_INTERACTIVE */ "interactive",
	 /* PGC_S_TEST */ "test",
	 /* PGC_S_SESSION */ "session"
};

StaticAssertDecl(lengthof(GucSource_Names) == (PGC_S_SESSION + 1),
				 "array length mismatch");

/*
 * Displayable names for the groupings defined in enum config_group
 */
const char *const config_group_names[] =
{
	/* UNGROUPED */
	gettext_noop("Ungrouped"),
	/* FILE_LOCATIONS */
	gettext_noop("File Locations"),
	/* CONN_AUTH_SETTINGS */
	gettext_noop("Connections and Authentication / Connection Settings"),
	/* CONN_AUTH_AUTH */
	gettext_noop("Connections and Authentication / Authentication"),
	/* CONN_AUTH_SSL */
	gettext_noop("Connections and Authentication / SSL"),
	/* RESOURCES_MEM */
	gettext_noop("Resource Usage / Memory"),
	/* RESOURCES_DISK */
	gettext_noop("Resource Usage / Disk"),
	/* RESOURCES_KERNEL */
	gettext_noop("Resource Usage / Kernel Resources"),
	/* RESOURCES_VACUUM_DELAY */
	gettext_noop("Resource Usage / Cost-Based Vacuum Delay"),
	/* RESOURCES_BGWRITER */
	gettext_noop("Resource Usage / Background Writer"),
	/* RESOURCES_ASYNCHRONOUS */
	gettext_noop("Resource Usage / Asynchronous Behavior"),
	/* WAL_SETTINGS */
	gettext_noop("Write-Ahead Log / Settings"),
	/* WAL_CHECKPOINTS */
	gettext_noop("Write-Ahead Log / Checkpoints"),
	/* WAL_ARCHIVING */
	gettext_noop("Write-Ahead Log / Archiving"),
	/* WAL_RECOVERY */
	gettext_noop("Write-Ahead Log / Recovery"),
	/* WAL_ARCHIVE_RECOVERY */
	gettext_noop("Write-Ahead Log / Archive Recovery"),
	/* WAL_RECOVERY_TARGET */
	gettext_noop("Write-Ahead Log / Recovery Target"),
	/* REPLICATION_SENDING */
	gettext_noop("Replication / Sending Servers"),
	/* REPLICATION_PRIMARY */
	gettext_noop("Replication / Primary Server"),
	/* REPLICATION_STANDBY */
	gettext_noop("Replication / Standby Servers"),
	/* REPLICATION_SUBSCRIBERS */
	gettext_noop("Replication / Subscribers"),
	/* QUERY_TUNING_METHOD */
	gettext_noop("Query Tuning / Planner Method Configuration"),
	/* QUERY_TUNING_COST */
	gettext_noop("Query Tuning / Planner Cost Constants"),
	/* QUERY_TUNING_GEQO */
	gettext_noop("Query Tuning / Genetic Query Optimizer"),
	/* QUERY_TUNING_OTHER */
	gettext_noop("Query Tuning / Other Planner Options"),
	/* LOGGING_WHERE */
	gettext_noop("Reporting and Logging / Where to Log"),
	/* LOGGING_WHEN */
	gettext_noop("Reporting and Logging / When to Log"),
	/* LOGGING_WHAT */
	gettext_noop("Reporting and Logging / What to Log"),
	/* PROCESS_TITLE */
	gettext_noop("Reporting and Logging / Process Title"),
	/* STATS_MONITORING */
	gettext_noop("Statistics / Monitoring"),
	/* STATS_CUMULATIVE */
	gettext_noop("Statistics / Cumulative Query and Index Statistics"),
	/* AUTOVACUUM */
	gettext_noop("Autovacuum"),
	/* CLIENT_CONN_STATEMENT */
	gettext_noop("Client Connection Defaults / Statement Behavior"),
	/* CLIENT_CONN_LOCALE */
	gettext_noop("Client Connection Defaults / Locale and Formatting"),
	/* CLIENT_CONN_PRELOAD */
	gettext_noop("Client Connection Defaults / Shared Library Preloading"),
	/* CLIENT_CONN_OTHER */
	gettext_noop("Client Connection Defaults / Other Defaults"),
	/* LOCK_MANAGEMENT */
	gettext_noop("Lock Management"),
	/* COMPAT_OPTIONS_PREVIOUS */
	gettext_noop("Version and Platform Compatibility / Previous PostgreSQL Versions"),
	/* COMPAT_OPTIONS_CLIENT */
	gettext_noop("Version and Platform Compatibility / Other Platforms and Clients"),
	/* ERROR_HANDLING */
	gettext_noop("Error Handling"),
	/* PRESET_OPTIONS */
	gettext_noop("Preset Options"),
	/* CUSTOM_OPTIONS */
	gettext_noop("Customized Options"),
	/* DEVELOPER_OPTIONS */
	gettext_noop("Developer Options"),
	/* help_config wants this array to be null-terminated */
	NULL
};

StaticAssertDecl(lengthof(config_group_names) == (DEVELOPER_OPTIONS + 2),
				 "array length mismatch");

/*
 * Displayable names for GUC variable types (enum config_type)
 *
 * Note: these strings are deliberately not localized.
 */
const char *const config_type_names[] =
{
	 /* PGC_BOOL */ "bool",
	 /* PGC_INT */ "integer",
	 /* PGC_OID */ "oid",
	 /* PGC_REAL */ "real",
	 /* PGC_STRING */ "string",
	 /* PGC_ENUM */ "enum"
};

StaticAssertDecl(lengthof(config_type_names) == (PGC_ENUM + 1),
				 "array length mismatch");

/*
 * Unit conversion tables.
 *
 * There are two tables, one for memory units, and another for time units.
 * For each supported conversion from one unit to another, we have an entry
 * in the table.
 *
 * To keep things simple, and to avoid possible roundoff error,
 * conversions are never chained.  There needs to be a direct conversion
 * between all units (of the same type).
 *
 * The conversions for each base unit must be kept in order from greatest to
 * smallest human-friendly unit; convert_xxx_from_base_unit() rely on that.
 * (The order of the base-unit groups does not matter.)
 */
#define MAX_UNIT_LEN		3	/* length of longest recognized unit string */

typedef struct
{
	char		unit[MAX_UNIT_LEN + 1]; /* unit, as a string, like "kB" or
										 * "min" */
	int			base_unit;		/* GUC_UNIT_XXX */
	double		multiplier;		/* Factor for converting unit -> base_unit */
} unit_conversion;

/* Ensure that the constants in the tables don't overflow or underflow */
#if BLCKSZ < 1024 || BLCKSZ > (1024*1024)
#error BLCKSZ must be between 1KB and 1MB
#endif
#if XLOG_BLCKSZ < 1024 || XLOG_BLCKSZ > (1024*1024)
#error XLOG_BLCKSZ must be between 1KB and 1MB
#endif

static const char *memory_units_hint = gettext_noop("Valid units for this parameter are \"B\", \"kB\", \"MB\", \"GB\", and \"TB\".");

static const unit_conversion memory_unit_conversion_table[] =
{
	{"TB", GUC_UNIT_BYTE, 1024.0 * 1024.0 * 1024.0 * 1024.0},
	{"GB", GUC_UNIT_BYTE, 1024.0 * 1024.0 * 1024.0},
	{"MB", GUC_UNIT_BYTE, 1024.0 * 1024.0},
	{"kB", GUC_UNIT_BYTE, 1024.0},
	{"B", GUC_UNIT_BYTE, 1.0},

	{"TB", GUC_UNIT_KB, 1024.0 * 1024.0 * 1024.0},
	{"GB", GUC_UNIT_KB, 1024.0 * 1024.0},
	{"MB", GUC_UNIT_KB, 1024.0},
	{"kB", GUC_UNIT_KB, 1.0},
	{"B", GUC_UNIT_KB, 1.0 / 1024.0},

	{"TB", GUC_UNIT_MB, 1024.0 * 1024.0},
	{"GB", GUC_UNIT_MB, 1024.0},
	{"MB", GUC_UNIT_MB, 1.0},
	{"kB", GUC_UNIT_MB, 1.0 / 1024.0},
	{"B", GUC_UNIT_MB, 1.0 / (1024.0 * 1024.0)},

	{"TB", GUC_UNIT_BLOCKS, (1024.0 * 1024.0 * 1024.0) / (BLCKSZ / 1024)},
	{"GB", GUC_UNIT_BLOCKS, (1024.0 * 1024.0) / (BLCKSZ / 1024)},
	{"MB", GUC_UNIT_BLOCKS, 1024.0 / (BLCKSZ / 1024)},
	{"kB", GUC_UNIT_BLOCKS, 1.0 / (BLCKSZ / 1024)},
	{"B", GUC_UNIT_BLOCKS, 1.0 / BLCKSZ},

	{"TB", GUC_UNIT_XBLOCKS, (1024.0 * 1024.0 * 1024.0) / (XLOG_BLCKSZ / 1024)},
	{"GB", GUC_UNIT_XBLOCKS, (1024.0 * 1024.0) / (XLOG_BLCKSZ / 1024)},
	{"MB", GUC_UNIT_XBLOCKS, 1024.0 / (XLOG_BLCKSZ / 1024)},
	{"kB", GUC_UNIT_XBLOCKS, 1.0 / (XLOG_BLCKSZ / 1024)},
	{"B", GUC_UNIT_XBLOCKS, 1.0 / XLOG_BLCKSZ},

	{""}						/* end of table marker */
};

static const char *time_units_hint = gettext_noop("Valid units for this parameter are \"us\", \"ms\", \"s\", \"min\", \"h\", and \"d\".");

static const unit_conversion time_unit_conversion_table[] =
{
	{"d", GUC_UNIT_MS, 1000 * 60 * 60 * 24},
	{"h", GUC_UNIT_MS, 1000 * 60 * 60},
	{"min", GUC_UNIT_MS, 1000 * 60},
	{"s", GUC_UNIT_MS, 1000},
	{"ms", GUC_UNIT_MS, 1},
	{"us", GUC_UNIT_MS, 1.0 / 1000},

	{"d", GUC_UNIT_S, 60 * 60 * 24},
	{"h", GUC_UNIT_S, 60 * 60},
	{"min", GUC_UNIT_S, 60},
	{"s", GUC_UNIT_S, 1},
	{"ms", GUC_UNIT_S, 1.0 / 1000},
	{"us", GUC_UNIT_S, 1.0 / (1000 * 1000)},

	{"d", GUC_UNIT_MIN, 60 * 24},
	{"h", GUC_UNIT_MIN, 60},
	{"min", GUC_UNIT_MIN, 1},
	{"s", GUC_UNIT_MIN, 1.0 / 60},
	{"ms", GUC_UNIT_MIN, 1.0 / (1000 * 60)},
	{"us", GUC_UNIT_MIN, 1.0 / (1000 * 1000 * 60)},

	{""}						/* end of table marker */
};

/*
 * Contents of GUC tables
 *
 * See src/backend/utils/misc/README for design notes.
 *
 * TO ADD AN OPTION:
 *
 * 1. Declare a global variable of type bool, int, double, or char*
 *	  and make use of it.
 *
 * 2. Decide at what times it's safe to set the option. See guc.h for
 *	  details.
 *
 * 3. Decide on a name, a default value, upper and lower bounds (if
 *	  applicable), etc.
 *
 * 4. Add a record below.
 *
 * 5. Add it to src/backend/utils/misc/postgresql.conf.sample, if
 *	  appropriate.
 *
 * 6. Don't forget to document the option (at least in config.sgml).
 *
 * 7. If it's a new GUC_LIST_QUOTE option, you must add it to
 *	  variable_is_guc_list_quote() in src/bin/pg_dump/dumputils.c.
 */


/******** option records follow ********/

static struct config_bool ConfigureNamesBool[] =
{
	{
		{"enable_seqscan", PGC_USERSET, QUERY_TUNING_METHOD,
			gettext_noop("Enables the planner's use of sequential-scan plans."),
			NULL,
			GUC_EXPLAIN
		},
		&enable_seqscan,
		true,
		NULL, NULL, NULL
	},
	{
		{"enable_indexscan", PGC_USERSET, QUERY_TUNING_METHOD,
			gettext_noop("Enables the planner's use of index-scan plans."),
			NULL,
			GUC_EXPLAIN
		},
		&enable_indexscan,
		true,
		NULL, NULL, NULL
	},
	{
		{"enable_indexonlyscan", PGC_USERSET, QUERY_TUNING_METHOD,
			gettext_noop("Enables the planner's use of index-only-scan plans."),
			NULL,
			GUC_EXPLAIN
		},
		&enable_indexonlyscan,
		true,
		NULL, NULL, NULL
	},
	{
		{"enable_bitmapscan", PGC_USERSET, QUERY_TUNING_METHOD,
			gettext_noop("Enables the planner's use of bitmap-scan plans."),
			NULL,
			GUC_EXPLAIN
		},
		&enable_bitmapscan,
		true,
		NULL, NULL, NULL
	},
	{
		{"enable_tidscan", PGC_USERSET, QUERY_TUNING_METHOD,
			gettext_noop("Enables the planner's use of TID scan plans."),
			NULL,
			GUC_EXPLAIN
		},
		&enable_tidscan,
		true,
		NULL, NULL, NULL
	},
	{
		{"enable_sort", PGC_USERSET, QUERY_TUNING_METHOD,
			gettext_noop("Enables the planner's use of explicit sort steps."),
			NULL,
			GUC_EXPLAIN
		},
		&enable_sort,
		true,
		NULL, NULL, NULL
	},
	{
		{"enable_incremental_sort", PGC_USERSET, QUERY_TUNING_METHOD,
			gettext_noop("Enables the planner's use of incremental sort steps."),
			NULL,
			GUC_EXPLAIN
		},
		&enable_incremental_sort,
		true,
		NULL, NULL, NULL
	},
	{
		{"enable_hashagg", PGC_USERSET, QUERY_TUNING_METHOD,
			gettext_noop("Enables the planner's use of hashed aggregation plans."),
			NULL,
			GUC_EXPLAIN
		},
		&enable_hashagg,
		true,
		NULL, NULL, NULL
	},
	{
		{"enable_material", PGC_USERSET, QUERY_TUNING_METHOD,
			gettext_noop("Enables the planner's use of materialization."),
			NULL,
			GUC_EXPLAIN
		},
		&enable_material,
		true,
		NULL, NULL, NULL
	},
	{
		{"enable_memoize", PGC_USERSET, QUERY_TUNING_METHOD,
			gettext_noop("Enables the planner's use of memoization."),
			NULL,
			GUC_EXPLAIN
		},
		&enable_memoize,
		true,
		NULL, NULL, NULL
	},
	{
		{"enable_nestloop", PGC_USERSET, QUERY_TUNING_METHOD,
			gettext_noop("Enables the planner's use of nested-loop join plans."),
			NULL,
			GUC_EXPLAIN
		},
		&enable_nestloop,
		true,
		NULL, NULL, NULL
	},
	{
		{"enable_mergejoin", PGC_USERSET, QUERY_TUNING_METHOD,
			gettext_noop("Enables the planner's use of merge join plans."),
			NULL,
			GUC_EXPLAIN
		},
		&enable_mergejoin,
		true,
		NULL, NULL, NULL
	},
	{
		{"enable_hashjoin", PGC_USERSET, QUERY_TUNING_METHOD,
			gettext_noop("Enables the planner's use of hash join plans."),
			NULL,
			GUC_EXPLAIN
		},
		&enable_hashjoin,
		true,
		NULL, NULL, NULL
	},
	{
		{"enable_gathermerge", PGC_USERSET, QUERY_TUNING_METHOD,
			gettext_noop("Enables the planner's use of gather merge plans."),
			NULL,
			GUC_EXPLAIN
		},
		&enable_gathermerge,
		true,
		NULL, NULL, NULL
	},
	{
		{"enable_partitionwise_join", PGC_USERSET, QUERY_TUNING_METHOD,
			gettext_noop("Enables partitionwise join."),
			NULL,
			GUC_EXPLAIN
		},
		&enable_partitionwise_join,
		false,
		NULL, NULL, NULL
	},
	{
		{"enable_partitionwise_aggregate", PGC_USERSET, QUERY_TUNING_METHOD,
			gettext_noop("Enables partitionwise aggregation and grouping."),
			NULL,
			GUC_EXPLAIN
		},
		&enable_partitionwise_aggregate,
		false,
		NULL, NULL, NULL
	},
	{
		{"enable_parallel_append", PGC_USERSET, QUERY_TUNING_METHOD,
			gettext_noop("Enables the planner's use of parallel append plans."),
			NULL,
			GUC_EXPLAIN
		},
		&enable_parallel_append,
		true,
		NULL, NULL, NULL
	},
	{
		{"enable_parallel_hash", PGC_USERSET, QUERY_TUNING_METHOD,
			gettext_noop("Enables the planner's use of parallel hash plans."),
			NULL,
			GUC_EXPLAIN
		},
		&enable_parallel_hash,
		true,
		NULL, NULL, NULL
	},
	{
		{"yb_bnl_enable_hashing", PGC_USERSET, QUERY_TUNING_METHOD,
			gettext_noop("Enables batched nested loop joins to use hashing to "
						 "process its matches."),
			NULL
		},
		&yb_bnl_enable_hashing,
		true,
		NULL, NULL, NULL
	},
	{
		{"yb_bnl_optimize_first_batch", PGC_USERSET, QUERY_TUNING_METHOD,
			gettext_noop("Enables batched nested loop joins to predict the "			 	 "size of its first batch and optimize if it's "
						 "smaller than yb_bnl_batch_size."),
			NULL
		},
		&yb_bnl_optimize_first_batch,
		true,
		NULL, NULL, NULL
	},
	{
		{"yb_lock_pk_single_rpc", PGC_USERSET, QUERY_TUNING_OTHER,
			gettext_noop("Use single RPC to select and lock when PK is specified."),
			gettext_noop("If possible (no conflicting filters in the plan), use a single RPC to "
						 "select and lock, when a locking clause is provided, in isolation levels "
						 "REPEATABLE READ and READ COMMITTED.")
		},
		&yb_lock_pk_single_rpc,
		false,
		NULL, NULL, NULL
	},
	{
		{"yb_use_hash_splitting_by_default", PGC_USERSET, QUERY_TUNING_OTHER,
			 gettext_noop("Enables hash splitting as the default method for primary "
					   "key and index sorting in LSM indexes"),
			 gettext_noop("When set to true, the default sorting for the first "
					  "primary/index key column in LSM indexes is HASH, "
					  "Setting this to false changes the default to ASC, "
					  "making it compatible with standard PostgreSQL behavior. "
					  "This setting is useful for optimizing query "
					  "performance, especially for migrations from PostgreSQL "
					  "or scenarios where index-based sorting and sharding "
					  "behavior are critical."),

	 },
		&yb_use_hash_splitting_by_default,
		true,
		NULL, NULL, NULL
	},
	{
		{"yb_prefer_bnl", PGC_USERSET, QUERY_TUNING_METHOD,
			gettext_noop("If enabled, planner will force a preference of batched"
						" nested loop join plans over classic nested loop"
						" join plans."),
			NULL
		},
		&yb_prefer_bnl,
		true,
		NULL, NULL, NULL
	},
	{
		{"yb_enable_batchednl", PGC_USERSET, QUERY_TUNING_METHOD,
			gettext_noop("Enables the planner's use of batched nested-loop "
							 "join plans."),
			NULL
		},
		&yb_enable_batchednl,
		true,
		NULL, NULL, NULL
	},
	{
		{"yb_enable_parallel_append", PGC_USERSET, QUERY_TUNING_METHOD,
			gettext_noop("Enables the planner's use of parallel append plans "
						 "if YB is enabled."),
			NULL
		},
		&yb_enable_parallel_append,
		false,
		NULL, NULL, NULL
	},
	{
		{"yb_enable_bitmapscan", PGC_USERSET, QUERY_TUNING_METHOD,
			gettext_noop("Enables the planner's use of YB bitmap-scan plans."),
			gettext_noop("To use YB Bitmap Scans, both yb_enable_bitmapscan "
						 "and enable_bitmapscan must be true.")
		},
		&yb_enable_bitmapscan,
		false,
		NULL, NULL, NULL
	},
	{
		{"enable_partition_pruning", PGC_USERSET, QUERY_TUNING_METHOD,
			gettext_noop("Enables plan-time and execution-time partition pruning."),
			gettext_noop("Allows the query planner and executor to compare partition "
						 "bounds to conditions in the query to determine which "
						 "partitions must be scanned."),
			GUC_EXPLAIN
		},
		&enable_partition_pruning,
		true,
		NULL, NULL, NULL
	},
	{
		{"enable_async_append", PGC_USERSET, QUERY_TUNING_METHOD,
			gettext_noop("Enables the planner's use of async append plans."),
			NULL,
			GUC_EXPLAIN
		},
		&enable_async_append,
		true,
		NULL, NULL, NULL
	},
	{
		{"geqo", PGC_USERSET, QUERY_TUNING_GEQO,
			gettext_noop("Enables genetic query optimization."),
			gettext_noop("This algorithm attempts to do planning without "
						 "exhaustive searching."),
			GUC_EXPLAIN
		},
		&enable_geqo,
		true,
		NULL, NULL, NULL
	},
	{
		/* Not for general use --- used by SET SESSION AUTHORIZATION */
		{"is_superuser", PGC_INTERNAL, UNGROUPED,
			gettext_noop("Shows whether the current user is a superuser."),
			NULL,
			GUC_REPORT | GUC_NO_SHOW_ALL | GUC_NO_RESET_ALL | GUC_NOT_IN_SAMPLE | GUC_DISALLOW_IN_FILE
		},
		&session_auth_is_superuser,
		false,
		NULL, NULL, NULL
	},
	{
		{"bonjour", PGC_POSTMASTER, CONN_AUTH_SETTINGS,
			gettext_noop("Enables advertising the server via Bonjour."),
			NULL
		},
		&enable_bonjour,
		false,
		check_bonjour, NULL, NULL
	},
	{
		{"track_commit_timestamp", PGC_POSTMASTER, REPLICATION_SENDING,
			gettext_noop("Collects transaction commit time."),
			NULL
		},
		&track_commit_timestamp,
		false,
		NULL, NULL, NULL
	},
	{
		{"ssl", PGC_SIGHUP, CONN_AUTH_SSL,
			gettext_noop("Enables SSL connections."),
			NULL
		},
		&EnableSSL,
		false,
		check_ssl, NULL, NULL
	},
	{
		{"ssl_passphrase_command_supports_reload", PGC_SIGHUP, CONN_AUTH_SSL,
			gettext_noop("Controls whether ssl_passphrase_command is called during server reload."),
			NULL
		},
		&ssl_passphrase_command_supports_reload,
		false,
		NULL, NULL, NULL
	},
	{
		{"ssl_prefer_server_ciphers", PGC_SIGHUP, CONN_AUTH_SSL,
			gettext_noop("Give priority to server ciphersuite order."),
			NULL
		},
		&SSLPreferServerCiphers,
		true,
		NULL, NULL, NULL
	},
	{
		{"fsync", PGC_SIGHUP, WAL_SETTINGS,
			gettext_noop("Forces synchronization of updates to disk."),
			gettext_noop("The server will use the fsync() system call in several places to make "
						 "sure that updates are physically written to disk. This insures "
						 "that a database cluster will recover to a consistent state after "
						 "an operating system or hardware crash.")
		},
		&enableFsync,
		true,
		NULL, NULL, NULL
	},
	{
		{"ignore_checksum_failure", PGC_SUSET, DEVELOPER_OPTIONS,
			gettext_noop("Continues processing after a checksum failure."),
			gettext_noop("Detection of a checksum failure normally causes PostgreSQL to "
						 "report an error, aborting the current transaction. Setting "
						 "ignore_checksum_failure to true causes the system to ignore the failure "
						 "(but still report a warning), and continue processing. This "
						 "behavior could cause crashes or other serious problems. Only "
						 "has an effect if checksums are enabled."),
			GUC_NOT_IN_SAMPLE
		},
		&ignore_checksum_failure,
		false,
		NULL, NULL, NULL
	},
	{
		{"zero_damaged_pages", PGC_SUSET, DEVELOPER_OPTIONS,
			gettext_noop("Continues processing past damaged page headers."),
			gettext_noop("Detection of a damaged page header normally causes PostgreSQL to "
						 "report an error, aborting the current transaction. Setting "
						 "zero_damaged_pages to true causes the system to instead report a "
						 "warning, zero out the damaged page, and continue processing. This "
						 "behavior will destroy data, namely all the rows on the damaged page."),
			GUC_NOT_IN_SAMPLE
		},
		&zero_damaged_pages,
		false,
		NULL, NULL, NULL
	},
	{
		{"ignore_invalid_pages", PGC_POSTMASTER, DEVELOPER_OPTIONS,
			gettext_noop("Continues recovery after an invalid pages failure."),
			gettext_noop("Detection of WAL records having references to "
						 "invalid pages during recovery causes PostgreSQL to "
						 "raise a PANIC-level error, aborting the recovery. "
						 "Setting ignore_invalid_pages to true causes "
						 "the system to ignore invalid page references "
						 "in WAL records (but still report a warning), "
						 "and continue recovery. This behavior may cause "
						 "crashes, data loss, propagate or hide corruption, "
						 "or other serious problems. Only has an effect "
						 "during recovery or in standby mode."),
			GUC_NOT_IN_SAMPLE
		},
		&ignore_invalid_pages,
		false,
		NULL, NULL, NULL
	},
	{
		{"full_page_writes", PGC_SIGHUP, WAL_SETTINGS,
			gettext_noop("Writes full pages to WAL when first modified after a checkpoint."),
			gettext_noop("A page write in process during an operating system crash might be "
						 "only partially written to disk.  During recovery, the row changes "
						 "stored in WAL are not enough to recover.  This option writes "
						 "pages when first modified after a checkpoint to WAL so full recovery "
						 "is possible.")
		},
		&fullPageWrites,
		true,
		NULL, NULL, NULL
	},

	{
		{"wal_log_hints", PGC_POSTMASTER, WAL_SETTINGS,
			gettext_noop("Writes full pages to WAL when first modified after a checkpoint, even for a non-critical modification."),
			NULL
		},
		&wal_log_hints,
		false,
		NULL, NULL, NULL
	},

	{
		{"wal_init_zero", PGC_SUSET, WAL_SETTINGS,
			gettext_noop("Writes zeroes to new WAL files before first use."),
			NULL
		},
		&wal_init_zero,
		true,
		NULL, NULL, NULL
	},

	{
		{"wal_recycle", PGC_SUSET, WAL_SETTINGS,
			gettext_noop("Recycles WAL files by renaming them."),
			NULL
		},
		&wal_recycle,
		true,
		NULL, NULL, NULL
	},

	{
		{"log_checkpoints", PGC_SIGHUP, LOGGING_WHAT,
			gettext_noop("Logs each checkpoint."),
			NULL
		},
		&log_checkpoints,
		true,
		NULL, NULL, NULL
	},
	{
		{"log_connections", PGC_SU_BACKEND, LOGGING_WHAT,
			gettext_noop("Logs each successful connection."),
			NULL
		},
		&Log_connections,
		false,
		NULL, NULL, NULL
	},
	{
		{"log_disconnections", PGC_SU_BACKEND, LOGGING_WHAT,
			gettext_noop("Logs end of a session, including duration."),
			NULL
		},
		&Log_disconnections,
		false,
		NULL, NULL, NULL
	},
	{
		{"log_replication_commands", PGC_SUSET, LOGGING_WHAT,
			gettext_noop("Logs each replication command."),
			NULL
		},
		&log_replication_commands,
		false,
		NULL, NULL, NULL
	},
	{
		{"debug_assertions", PGC_INTERNAL, PRESET_OPTIONS,
			gettext_noop("Shows whether the running server has assertion checks enabled."),
			NULL,
			GUC_NOT_IN_SAMPLE | GUC_DISALLOW_IN_FILE
		},
		&assert_enabled,
#ifdef USE_ASSERT_CHECKING
		true,
#else
		false,
#endif
		NULL, NULL, NULL
	},

	{
		{"exit_on_error", PGC_USERSET, ERROR_HANDLING_OPTIONS,
			gettext_noop("Terminate session on any error."),
			NULL
		},
		&ExitOnAnyError,
		false,
		NULL, NULL, NULL
	},
	{
		{"restart_after_crash", PGC_SIGHUP, ERROR_HANDLING_OPTIONS,
			gettext_noop("Reinitialize server after backend crash."),
			NULL
		},
		&restart_after_crash,
		true,
		NULL, NULL, NULL
	},
	{
		{"remove_temp_files_after_crash", PGC_SIGHUP, DEVELOPER_OPTIONS,
			gettext_noop("Remove temporary files after backend crash."),
			NULL,
			GUC_NOT_IN_SAMPLE
		},
		&remove_temp_files_after_crash,
		true,
		NULL, NULL, NULL
	},

	{
		{"log_duration", PGC_SUSET, LOGGING_WHAT,
			gettext_noop("Logs the duration of each completed SQL statement."),
			NULL
		},
		&log_duration,
		false,
		NULL, NULL, NULL
	},
	{
		{"debug_print_parse", PGC_USERSET, LOGGING_WHAT,
			gettext_noop("Logs each query's parse tree."),
			NULL
		},
		&Debug_print_parse,
		false,
		NULL, NULL, NULL
	},
	{
		{"debug_print_rewritten", PGC_USERSET, LOGGING_WHAT,
			gettext_noop("Logs each query's rewritten parse tree."),
			NULL
		},
		&Debug_print_rewritten,
		false,
		NULL, NULL, NULL
	},
	{
		{"debug_print_plan", PGC_USERSET, LOGGING_WHAT,
			gettext_noop("Logs each query's execution plan."),
			NULL
		},
		&Debug_print_plan,
		false,
		NULL, NULL, NULL
	},
	{
		{"debug_pretty_print", PGC_USERSET, LOGGING_WHAT,
			gettext_noop("Indents parse and plan tree displays."),
			NULL
		},
		&Debug_pretty_print,
		true,
		NULL, NULL, NULL
	},
	{
		{"log_parser_stats", PGC_SUSET, STATS_MONITORING,
			gettext_noop("Writes parser performance statistics to the server log."),
			NULL
		},
		&log_parser_stats,
		false,
		check_stage_log_stats, NULL, NULL
	},
	{
		{"log_planner_stats", PGC_SUSET, STATS_MONITORING,
			gettext_noop("Writes planner performance statistics to the server log."),
			NULL
		},
		&log_planner_stats,
		false,
		check_stage_log_stats, NULL, NULL
	},
	{
		{"log_executor_stats", PGC_SUSET, STATS_MONITORING,
			gettext_noop("Writes executor performance statistics to the server log."),
			NULL
		},
		&log_executor_stats,
		false,
		check_stage_log_stats, NULL, NULL
	},
	{
		{"log_statement_stats", PGC_SUSET, STATS_MONITORING,
			gettext_noop("Writes cumulative performance statistics to the server log."),
			NULL
		},
		&log_statement_stats,
		false,
		check_log_stats, NULL, NULL
	},
#ifdef BTREE_BUILD_STATS
	{
		{"log_btree_build_stats", PGC_SUSET, DEVELOPER_OPTIONS,
			gettext_noop("Logs system resource usage statistics (memory and CPU) on various B-tree operations."),
			NULL,
			GUC_NOT_IN_SAMPLE
		},
		&log_btree_build_stats,
		false,
		NULL, NULL, NULL
	},
#endif

	{
		{"track_activities", PGC_SUSET, STATS_CUMULATIVE,
			gettext_noop("Collects information about executing commands."),
			gettext_noop("Enables the collection of information on the currently "
						 "executing command of each session, along with "
						 "the time at which that command began execution.")
		},
		&pgstat_track_activities,
		true,
		NULL, NULL, NULL
	},
	{
		{"track_counts", PGC_SUSET, STATS_CUMULATIVE,
			gettext_noop("Collects statistics on database activity."),
			NULL
		},
		&pgstat_track_counts,
		true,
		NULL, NULL, NULL
	},
	{
		{"track_io_timing", PGC_SUSET, STATS_CUMULATIVE,
			gettext_noop("Collects timing statistics for database I/O activity."),
			NULL
		},
		&track_io_timing,
		false,
		NULL, NULL, NULL
	},
	{
		{"track_wal_io_timing", PGC_SUSET, STATS_CUMULATIVE,
			gettext_noop("Collects timing statistics for WAL I/O activity."),
			NULL
		},
		&track_wal_io_timing,
		false,
		NULL, NULL, NULL
	},

	{
		{"update_process_title", PGC_SUSET, PROCESS_TITLE,
			gettext_noop("Updates the process title to show the active SQL command."),
			gettext_noop("Enables updating of the process title every time a new SQL command is received by the server.")
		},
		&update_process_title,
#ifdef WIN32
		false,
#else
		true,
#endif
		NULL, NULL, NULL
	},

	{
		{"autovacuum", PGC_SIGHUP, AUTOVACUUM,
			gettext_noop("Starts the autovacuum subprocess."),
			NULL
		},
		&autovacuum_start_daemon,
		true,
		NULL, NULL, NULL
	},

	{
		{"trace_notify", PGC_USERSET, DEVELOPER_OPTIONS,
			gettext_noop("Generates debugging output for LISTEN and NOTIFY."),
			NULL,
			GUC_NOT_IN_SAMPLE
		},
		&Trace_notify,
		false,
		NULL, NULL, NULL
	},

#ifdef LOCK_DEBUG
	{
		{"trace_locks", PGC_SUSET, DEVELOPER_OPTIONS,
			gettext_noop("Emits information about lock usage."),
			NULL,
			GUC_NOT_IN_SAMPLE
		},
		&Trace_locks,
		false,
		NULL, NULL, NULL
	},
	{
		{"trace_userlocks", PGC_SUSET, DEVELOPER_OPTIONS,
			gettext_noop("Emits information about user lock usage."),
			NULL,
			GUC_NOT_IN_SAMPLE
		},
		&Trace_userlocks,
		false,
		NULL, NULL, NULL
	},
	{
		{"trace_lwlocks", PGC_SUSET, DEVELOPER_OPTIONS,
			gettext_noop("Emits information about lightweight lock usage."),
			NULL,
			GUC_NOT_IN_SAMPLE
		},
		&Trace_lwlocks,
		false,
		NULL, NULL, NULL
	},
	{
		{"debug_deadlocks", PGC_SUSET, DEVELOPER_OPTIONS,
			gettext_noop("Dumps information about all current locks when a deadlock timeout occurs."),
			NULL,
			GUC_NOT_IN_SAMPLE
		},
		&Debug_deadlocks,
		false,
		NULL, NULL, NULL
	},
#endif

	{
		{"log_lock_waits", PGC_SUSET, LOGGING_WHAT,
			gettext_noop("Logs long lock waits."),
			NULL
		},
		&log_lock_waits,
		false,
		NULL, NULL, NULL
	},
	{
		{"log_recovery_conflict_waits", PGC_SIGHUP, LOGGING_WHAT,
			gettext_noop("Logs standby recovery conflict waits."),
			NULL
		},
		&log_recovery_conflict_waits,
		false,
		NULL, NULL, NULL
	},
	{
		{"log_hostname", PGC_SIGHUP, LOGGING_WHAT,
			gettext_noop("Logs the host name in the connection logs."),
			gettext_noop("By default, connection logs only show the IP address "
						 "of the connecting host. If you want them to show the host name you "
						 "can turn this on, but depending on your host name resolution "
						 "setup it might impose a non-negligible performance penalty.")
		},
		&log_hostname,
		false,
		NULL, NULL, NULL
	},
	{
		{"transform_null_equals", PGC_USERSET, COMPAT_OPTIONS_CLIENT,
			gettext_noop("Treats \"expr=NULL\" as \"expr IS NULL\"."),
			gettext_noop("When turned on, expressions of the form expr = NULL "
						 "(or NULL = expr) are treated as expr IS NULL, that is, they "
						 "return true if expr evaluates to the null value, and false "
						 "otherwise. The correct behavior of expr = NULL is to always "
						 "return null (unknown).")
		},
		&Transform_null_equals,
		false,
		NULL, NULL, NULL
	},
	{
		{"db_user_namespace", PGC_SIGHUP, CONN_AUTH_AUTH,
			gettext_noop("Enables per-database user names."),
			NULL
		},
		&Db_user_namespace,
		false,
		NULL, NULL, NULL
	},
	{
		{"default_transaction_read_only", PGC_USERSET, CLIENT_CONN_STATEMENT,
			gettext_noop("Sets the default read-only status of new transactions."),
			NULL,
			GUC_REPORT
		},
		&DefaultXactReadOnly,
		false,
		NULL, NULL, NULL
	},
	{
		{"transaction_read_only", PGC_USERSET, CLIENT_CONN_STATEMENT,
			gettext_noop("Sets the current transaction's read-only status."),
			NULL,
			GUC_NO_RESET_ALL | GUC_NOT_IN_SAMPLE | GUC_DISALLOW_IN_FILE
		},
		&XactReadOnly,
		false,
		check_transaction_read_only, assign_transaction_read_only, NULL
	},
	{
		{"default_transaction_deferrable", PGC_USERSET, CLIENT_CONN_STATEMENT,
			gettext_noop("Sets the default deferrable status of new transactions."),
			NULL
		},
		&DefaultXactDeferrable,
		false,
		NULL, NULL, NULL
	},
	{
		{"transaction_deferrable", PGC_USERSET, CLIENT_CONN_STATEMENT,
			gettext_noop("Whether to defer a read-only serializable transaction until it can be executed with no possible serialization failures."),
			NULL,
			GUC_NO_RESET_ALL | GUC_NOT_IN_SAMPLE | GUC_DISALLOW_IN_FILE
		},
		&XactDeferrable,
		false,
		check_transaction_deferrable, assign_transaction_deferrable, NULL
	},
	{
		{"row_security", PGC_USERSET, CLIENT_CONN_STATEMENT,
			gettext_noop("Enable row security."),
			gettext_noop("When enabled, row security will be applied to all users.")
		},
		&row_security,
		true,
		NULL, NULL, NULL
	},
	{
		{"check_function_bodies", PGC_USERSET, CLIENT_CONN_STATEMENT,
			gettext_noop("Check routine bodies during CREATE FUNCTION and CREATE PROCEDURE."),
			NULL
		},
		&check_function_bodies,
		true,
		NULL, NULL, NULL
	},
	{
		{"array_nulls", PGC_USERSET, COMPAT_OPTIONS_PREVIOUS,
			gettext_noop("Enable input of NULL elements in arrays."),
			gettext_noop("When turned on, unquoted NULL in an array input "
						 "value means a null value; "
						 "otherwise it is taken literally.")
		},
		&Array_nulls,
		true,
		NULL, NULL, NULL
	},

	/*
	 * WITH OIDS support, and consequently default_with_oids, was removed in
	 * PostgreSQL 12, but we tolerate the parameter being set to false to
	 * avoid unnecessarily breaking older dump files.
	 */
	{
		{"default_with_oids", PGC_USERSET, COMPAT_OPTIONS_PREVIOUS,
			gettext_noop("WITH OIDS is no longer supported; this can only be false."),
			NULL,
			GUC_NO_SHOW_ALL | GUC_NOT_IN_SAMPLE
		},
		&default_with_oids,
		false,
		check_default_with_oids, NULL, NULL
	},
	{
		{"logging_collector", PGC_POSTMASTER, LOGGING_WHERE,
			gettext_noop("Start a subprocess to capture stderr output and/or csvlogs into log files."),
			NULL
		},
		&Logging_collector,
		false,
		NULL, NULL, NULL
	},
	{
		{"log_truncate_on_rotation", PGC_SIGHUP, LOGGING_WHERE,
			gettext_noop("Truncate existing log files of same name during log rotation."),
			NULL
		},
		&Log_truncate_on_rotation,
		false,
		NULL, NULL, NULL
	},

#ifdef TRACE_SORT
	{
		{"trace_sort", PGC_USERSET, DEVELOPER_OPTIONS,
			gettext_noop("Emit information about resource usage in sorting."),
			NULL,
			GUC_NOT_IN_SAMPLE
		},
		&trace_sort,
		false,
		NULL, NULL, NULL
	},
#endif

#ifdef TRACE_SYNCSCAN
	/* this is undocumented because not exposed in a standard build */
	{
		{"trace_syncscan", PGC_USERSET, DEVELOPER_OPTIONS,
			gettext_noop("Generate debugging output for synchronized scanning."),
			NULL,
			GUC_NOT_IN_SAMPLE
		},
		&trace_syncscan,
		false,
		NULL, NULL, NULL
	},
#endif

#ifdef DEBUG_BOUNDED_SORT
	/* this is undocumented because not exposed in a standard build */
	{
		{
			"optimize_bounded_sort", PGC_USERSET, QUERY_TUNING_METHOD,
			gettext_noop("Enable bounded sorting using heap sort."),
			NULL,
			GUC_NOT_IN_SAMPLE | GUC_EXPLAIN
		},
		&optimize_bounded_sort,
		true,
		NULL, NULL, NULL
	},
#endif

#ifdef WAL_DEBUG
	{
		{"wal_debug", PGC_SUSET, DEVELOPER_OPTIONS,
			gettext_noop("Emit WAL-related debugging output."),
			NULL,
			GUC_NOT_IN_SAMPLE
		},
		&XLOG_DEBUG,
		false,
		NULL, NULL, NULL
	},
#endif

	{
		{"integer_datetimes", PGC_INTERNAL, PRESET_OPTIONS,
			gettext_noop("Shows whether datetimes are integer based."),
			NULL,
			GUC_REPORT | GUC_NOT_IN_SAMPLE | GUC_DISALLOW_IN_FILE
		},
		&integer_datetimes,
		true,
		NULL, NULL, NULL
	},

	{
		{"krb_caseins_users", PGC_SIGHUP, CONN_AUTH_AUTH,
			gettext_noop("Sets whether Kerberos and GSSAPI user names should be treated as case-insensitive."),
			NULL
		},
		&pg_krb_caseins_users,
		false,
		NULL, NULL, NULL
	},

	{
		{"escape_string_warning", PGC_USERSET, COMPAT_OPTIONS_PREVIOUS,
			gettext_noop("Warn about backslash escapes in ordinary string literals."),
			NULL
		},
		&escape_string_warning,
		true,
		NULL, NULL, NULL
	},

	{
		{"standard_conforming_strings", PGC_USERSET, COMPAT_OPTIONS_PREVIOUS,
			gettext_noop("Causes '...' strings to treat backslashes literally."),
			NULL,
			GUC_REPORT
		},
		&standard_conforming_strings,
		true,
		NULL, NULL, NULL
	},

	{
		{"synchronize_seqscans", PGC_USERSET, COMPAT_OPTIONS_PREVIOUS,
			gettext_noop("Enable synchronized sequential scans."),
			NULL
		},
		&synchronize_seqscans,
		true,
		NULL, NULL, NULL
	},

	{
		{"recovery_target_inclusive", PGC_POSTMASTER, WAL_RECOVERY_TARGET,
			gettext_noop("Sets whether to include or exclude transaction with recovery target."),
			NULL
		},
		&recoveryTargetInclusive,
		true,
		NULL, NULL, NULL
	},

	{
		{"hot_standby", PGC_POSTMASTER, REPLICATION_STANDBY,
			gettext_noop("Allows connections and queries during recovery."),
			NULL
		},
		&EnableHotStandby,
		true,
		NULL, NULL, NULL
	},

	{
		{"hot_standby_feedback", PGC_SIGHUP, REPLICATION_STANDBY,
			gettext_noop("Allows feedback from a hot standby to the primary that will avoid query conflicts."),
			NULL
		},
		&hot_standby_feedback,
		false,
		NULL, NULL, NULL
	},

	{
		{"in_hot_standby", PGC_INTERNAL, PRESET_OPTIONS,
			gettext_noop("Shows whether hot standby is currently active."),
			NULL,
			GUC_REPORT | GUC_NOT_IN_SAMPLE | GUC_DISALLOW_IN_FILE
		},
		&in_hot_standby,
		false,
		NULL, NULL, show_in_hot_standby
	},

	{
		{"allow_system_table_mods", PGC_SUSET, DEVELOPER_OPTIONS,
			gettext_noop("Allows modifications of the structure of system tables."),
			NULL,
			GUC_NOT_IN_SAMPLE
		},
		&allowSystemTableMods,
		false,
		NULL, NULL, NULL
	},

	{
		{"ignore_system_indexes", PGC_BACKEND, DEVELOPER_OPTIONS,
			gettext_noop("Disables reading from system indexes."),
			gettext_noop("It does not prevent updating the indexes, so it is safe "
						 "to use.  The worst consequence is slowness."),
			GUC_NOT_IN_SAMPLE
		},
		&IgnoreSystemIndexes,
		false,
		NULL, NULL, NULL
	},

	{
		{"allow_in_place_tablespaces", PGC_SUSET, DEVELOPER_OPTIONS,
			gettext_noop("Allows tablespaces directly inside pg_tblspc, for testing."),
			NULL,
			GUC_NOT_IN_SAMPLE
		},
		&allow_in_place_tablespaces,
		false,
		NULL, NULL, NULL
	},

	{
		{"lo_compat_privileges", PGC_SUSET, COMPAT_OPTIONS_PREVIOUS,
			gettext_noop("Enables backward compatibility mode for privilege checks on large objects."),
			gettext_noop("Skips privilege checks when reading or modifying large objects, "
						 "for compatibility with PostgreSQL releases prior to 9.0.")
		},
		&lo_compat_privileges,
		false,
		NULL, NULL, NULL
	},

	{
		{"quote_all_identifiers", PGC_USERSET, COMPAT_OPTIONS_PREVIOUS,
			gettext_noop("When generating SQL fragments, quote all identifiers."),
			NULL,
		},
		&quote_all_identifiers,
		false,
		NULL, NULL, NULL
	},

	{
		{"data_checksums", PGC_INTERNAL, PRESET_OPTIONS,
			gettext_noop("Shows whether data checksums are turned on for this cluster."),
			NULL,
			GUC_NOT_IN_SAMPLE | GUC_DISALLOW_IN_FILE | GUC_RUNTIME_COMPUTED
		},
		&data_checksums,
		false,
		NULL, NULL, NULL
	},

	{
		{"syslog_sequence_numbers", PGC_SIGHUP, LOGGING_WHERE,
			gettext_noop("Add sequence number to syslog messages to avoid duplicate suppression."),
			NULL
		},
		&syslog_sequence_numbers,
		true,
		NULL, NULL, NULL
	},

	{
		{"syslog_split_messages", PGC_SIGHUP, LOGGING_WHERE,
			gettext_noop("Split messages sent to syslog by lines and to fit into 1024 bytes."),
			NULL
		},
		&syslog_split_messages,
		true,
		NULL, NULL, NULL
	},

	{
		{"parallel_leader_participation", PGC_USERSET, RESOURCES_ASYNCHRONOUS,
			gettext_noop("Controls whether Gather and Gather Merge also run subplans."),
			gettext_noop("Should gather nodes also run subplans or just gather tuples?"),
			GUC_EXPLAIN
		},
		&parallel_leader_participation,
		true,
		NULL, NULL, NULL
	},

	{
		{"jit", PGC_USERSET, QUERY_TUNING_OTHER,
			gettext_noop("Allow JIT compilation."),
			NULL,
			GUC_EXPLAIN
		},
		&jit_enabled,
		true,
		NULL, NULL, NULL
	},

	{
		{"jit_debugging_support", PGC_SU_BACKEND, DEVELOPER_OPTIONS,
			gettext_noop("Register JIT-compiled functions with debugger."),
			NULL,
			GUC_NOT_IN_SAMPLE
		},
		&jit_debugging_support,
		false,

		/*
		 * This is not guaranteed to be available, but given it's a developer
		 * oriented option, it doesn't seem worth adding code checking
		 * availability.
		 */
		NULL, NULL, NULL
	},

	{
		{"jit_dump_bitcode", PGC_SUSET, DEVELOPER_OPTIONS,
			gettext_noop("Write out LLVM bitcode to facilitate JIT debugging."),
			NULL,
			GUC_NOT_IN_SAMPLE
		},
		&jit_dump_bitcode,
		false,
		NULL, NULL, NULL
	},

	{
		{"jit_expressions", PGC_USERSET, DEVELOPER_OPTIONS,
			gettext_noop("Allow JIT compilation of expressions."),
			NULL,
			GUC_NOT_IN_SAMPLE
		},
		&jit_expressions,
		true,
		NULL, NULL, NULL
	},

	{
		{"jit_profiling_support", PGC_SU_BACKEND, DEVELOPER_OPTIONS,
			gettext_noop("Register JIT-compiled functions with perf profiler."),
			NULL,
			GUC_NOT_IN_SAMPLE
		},
		&jit_profiling_support,
		false,

		/*
		 * This is not guaranteed to be available, but given it's a developer
		 * oriented option, it doesn't seem worth adding code checking
		 * availability.
		 */
		NULL, NULL, NULL
	},

	{
		{"jit_tuple_deforming", PGC_USERSET, DEVELOPER_OPTIONS,
			gettext_noop("Allow JIT compilation of tuple deforming."),
			NULL,
			GUC_NOT_IN_SAMPLE
		},
		&jit_tuple_deforming,
		true,
		NULL, NULL, NULL
	},

	{
		{"yb_debug_report_error_stacktrace", PGC_USERSET, DEVELOPER_OPTIONS,
			gettext_noop("Append stacktrace information for error messages."),
			NULL,
			GUC_NOT_IN_SAMPLE
		},
		&yb_debug_report_error_stacktrace,
		false,
		NULL, NULL, NULL
	},

	{
		{"yb_debug_log_catcache_events", PGC_USERSET, DEVELOPER_OPTIONS,
			gettext_noop("Log details for every catalog cache event such as a cache miss or cache invalidation/refresh."),
			NULL,
			GUC_NOT_IN_SAMPLE
		},
		&yb_debug_log_catcache_events,
		false,
		NULL, NULL, NULL
	},

	{
		{"yb_debug_log_internal_restarts", PGC_USERSET, DEVELOPER_OPTIONS,
			gettext_noop("Log details for internal restarts such as read-restarts, cache-invalidation restarts, or txn restarts."),
			NULL,
			GUC_NOT_IN_SAMPLE
		},
		&yb_debug_log_internal_restarts,
		false,
		NULL, NULL, NULL
	},

	{
		{"yb_debug_log_docdb_requests", PGC_USERSET, DEVELOPER_OPTIONS,
			gettext_noop("Log the contents of all internal (protobuf) requests to DocDB."),
			NULL,
			GUC_NOT_IN_SAMPLE
		},
		&yb_debug_log_docdb_requests,
		false,
		NULL, NULL, NULL
	},

	{
		{"yb_enable_create_with_table_oid", PGC_USERSET, CUSTOM_OPTIONS,
			gettext_noop("Enables the ability to set table oids when creating tables or indexes."),
			NULL,
			GUC_NOT_IN_SAMPLE
		},
		&yb_enable_create_with_table_oid,
		false,
		NULL, NULL, NULL
	},

	{
		{"yb_enable_docdb_tracing", PGC_USERSET, CLIENT_CONN_STATEMENT,
			gettext_noop("Enables tracing for the commands in this session."),
			NULL,
			GUC_NOT_IN_SAMPLE
		},
		&yb_enable_docdb_tracing,
		false,
		NULL, NULL, NULL
	},

	{
		{"yb_silence_advisory_locks_not_supported_error", PGC_USERSET, LOCK_MANAGEMENT,
			gettext_noop("Silence the advisory locks not supported error message."),
			gettext_noop(
					"Enable this with high caution. It was added to avoid disruption for users who were "
					"already using advisory locks but seeing success messages without the lock really being "
					"acquired. Such users should take the necessary steps to modify their application to "
					"remove usage of advisory locks. See https://github.com/yugabyte/yugabyte-db/issues/3642 "
					"for details."),
			GUC_NOT_IN_SAMPLE
		},
		&yb_silence_advisory_locks_not_supported_error,
		false,
		NULL, NULL, NULL
	},

	{
		{"data_sync_retry", PGC_POSTMASTER, ERROR_HANDLING_OPTIONS,
			gettext_noop("Whether to continue running after a failure to sync data files."),
		},
		&data_sync_retry,
		false,
		NULL, NULL, NULL
	},

	{
		{"wal_receiver_create_temp_slot", PGC_SIGHUP, REPLICATION_STANDBY,
			gettext_noop("Sets whether a WAL receiver should create a temporary replication slot if no permanent slot is configured."),
		},
		&wal_receiver_create_temp_slot,
		false,
		NULL, NULL, NULL
	},

	{
		{"yb_read_from_followers", PGC_USERSET, CLIENT_CONN_STATEMENT,
			gettext_noop("Allow any statement that generates a read request to go to any node."),
			NULL,
			GUC_NOT_IN_SAMPLE
		},
		&yb_read_from_followers,
		false,
		check_follower_reads, assign_follower_reads, NULL
	},

	{
		{"yb_follower_reads_behavior_before_fixing_20482", PGC_USERSET, CLIENT_CONN_STATEMENT,
			gettext_noop("Controls whether ysql follower reads that is enabled "
						 "inside a transaction block should take effect in the same "
						 "transaction or not. Prior to fixing #20482 the behavior was that "
						 "the change does not affect the current transaction but only "
						 "affects subsequent transactions. The flag is intended to be used if "
						 "there is a customer who relies on the old behavior."),
			NULL,
			GUC_NOT_IN_SAMPLE
		},
		&yb_follower_reads_behavior_before_fixing_20482,
		false,
		NULL, NULL, NULL
	},

	{
		{"yb_non_ddl_txn_for_sys_tables_allowed", PGC_USERSET, CUSTOM_OPTIONS,
			gettext_noop("Enables the use of regular transactions for operating on system catalog tables in case a DDL transaction has not been started."),
			NULL,
			GUC_NOT_IN_SAMPLE
		},
		&yb_non_ddl_txn_for_sys_tables_allowed,
		false,
		NULL, NULL, NULL
	},

	{
		{"yb_format_funcs_include_yb_metadata", PGC_USERSET, CUSTOM_OPTIONS,
			gettext_noop("Include DocDB metadata (such as tablet splits) in formatting functions exporting system catalog information."),
			NULL,
			GUC_NOT_IN_SAMPLE
		},
		&yb_format_funcs_include_yb_metadata,
		false,
		NULL, NULL, NULL
	},
	{
		{"yb_enable_geolocation_costing", PGC_USERSET, QUERY_TUNING_METHOD,
			gettext_noop("Allow the optimizer to cost and choose between duplicate indexes based on locality"),
			NULL
		},
		&yb_enable_geolocation_costing,
		true,
		NULL, NULL, NULL
	},

	{
		{"yb_pushdown_strict_inequality", PGC_USERSET, CUSTOM_OPTIONS,
			gettext_noop("If true, strict inequality filters are pushed down."),
			NULL,
			GUC_NOT_IN_SAMPLE
		},
		&yb_pushdown_strict_inequality,
		true,
		NULL, NULL, NULL
	},

	{
		{"yb_pushdown_is_not_null", PGC_USERSET, CUSTOM_OPTIONS,
			gettext_noop("If true, IS NOT NULL is pushed down."),
			NULL,
			GUC_NOT_IN_SAMPLE
		},
		&yb_pushdown_is_not_null,
		true,
		NULL, NULL, NULL
	},

	{
		{"yb_enable_pg_locks", PGC_SUSET, LOCK_MANAGEMENT,
			gettext_noop("Enable the pg_locks view. This view provides information about the locks held by active postgres sessions."),
			NULL,
			GUC_NOT_IN_SAMPLE
		},
		&yb_enable_pg_locks,
		true,
		NULL, NULL, NULL
	},

	{
		{"yb_enable_replication_commands", PGC_SUSET, DEVELOPER_OPTIONS,
			gettext_noop("Enable the replication commands for Publication and Replication Slots."),
			NULL,
			GUC_NOT_IN_SAMPLE
		},
		&yb_enable_replication_commands,
		true,
		NULL, NULL, NULL
	},

	{
		{"yb_enable_replication_slot_consumption", PGC_USERSET, DEVELOPER_OPTIONS,
			gettext_noop("Enable consumption of changes via replication slots. "
						 "This feature is currently in active development and "
						 "should not be enabled."),
			NULL,
			GUC_NOT_IN_SAMPLE,
		},
		&yb_enable_replication_slot_consumption,
		true,
		NULL, NULL, NULL
	},

	{
		{"yb_enable_replica_identity", PGC_SUSET, REPLICATION_SENDING,
			gettext_noop("Allow changing replica identity via ALTER TABLE command"),
			NULL,
			GUC_NOT_IN_SAMPLE
		},
		&yb_enable_replica_identity,
		true,
		NULL, NULL, NULL
	},

	{
		{"ysql_upgrade_mode", PGC_SUSET, DEVELOPER_OPTIONS,
			gettext_noop("Enter a special mode designed specifically for YSQL cluster upgrades. "
						 "Allows creating new system tables with given relation and type OID. "
						 "Do NOT use this unless you know exactly what you're doing, consequences "
						 "may be dire!"),
			NULL,
			GUC_NOT_IN_SAMPLE
		},
		&IsYsqlUpgrade,
		false,
		NULL, assign_ysql_upgrade_mode, NULL
	},

	{
		{"yb_binary_restore", PGC_SUSET, DEVELOPER_OPTIONS,
			gettext_noop("Enter a special mode designed specifically for YSQL binary restore."),
			NULL,
			GUC_NOT_IN_SAMPLE
		},
		&yb_binary_restore,
		false,
		NULL, NULL, NULL
	},

	{
		{"yb_ignore_pg_class_oids", PGC_SUSET, DEVELOPER_OPTIONS,
			gettext_noop("Ignores requests to set pg_class OIDs in yb_binary_restore mode"),
			NULL,
			GUC_NOT_IN_SAMPLE
		},
		&yb_ignore_pg_class_oids,
		true,
		NULL, NULL, NULL
	},

	{
		{"yb_test_system_catalogs_creation", PGC_SUSET, DEVELOPER_OPTIONS,
			gettext_noop("Relaxes some internal sanity checks for system "
						 "catalogs to allow creating them."),
			NULL,
			GUC_NOT_IN_SAMPLE
		},
		&yb_test_system_catalogs_creation,
		false,
		NULL, NULL, NULL
	},

	{
		{"yb_test_fail_next_ddl", PGC_USERSET, DEVELOPER_OPTIONS,
			gettext_noop("When set, the next DDL will fail right before "
					     "commit."),
			NULL,
			GUC_NOT_IN_SAMPLE
		},
		&yb_test_fail_next_ddl,
		false,
		NULL, NULL, NULL
	},

	{
		{"yb_test_fail_next_inc_catalog_version", PGC_USERSET,DEVELOPER_OPTIONS,
			gettext_noop("When set, the next increment catalog version will "
						 "fail right before it's done. This only works when "
						 "catalog version is stored in pg_yb_catalog_version."),
			NULL,
			GUC_NOT_IN_SAMPLE
		},
		&yb_test_fail_next_inc_catalog_version,
		false,
		NULL, NULL, NULL
	},

	{
		{"yb_test_fail_table_rewrite_after_creation", PGC_USERSET,
			DEVELOPER_OPTIONS,
			gettext_noop("When set, DDLs that rewrite tables/indexes will"
						 " fail after the new table is created."),
			NULL,
			GUC_NOT_IN_SAMPLE
		},
		&yb_test_fail_table_rewrite_after_creation,
		false,
		NULL, NULL, NULL
	},

	{
		{"yb_test_stay_in_global_catalog_version_mode", PGC_SUSET,
			DEVELOPER_OPTIONS,
			gettext_noop("When set, this PG backend will stay in global "
						 "catalog version mode. Used in testing to simulate "
						 "a lagging PG backend during the finalization phase "
						 "of cluster upgrade to a new release that has the "
						 "per-database catalog version mode on by default."),
			NULL,
			GUC_NOT_IN_SAMPLE
		},
		&yb_test_stay_in_global_catalog_version_mode,
		false,
		NULL, NULL, NULL
	},

	{
		{"yb_test_table_rewrite_keep_old_table", PGC_SUSET,
			DEVELOPER_OPTIONS,
			gettext_noop("When set, DDLs that rewrite tables/indexes will"
						 " not drop the old relfilenode/DocDB table."),
			NULL,
			GUC_NOT_IN_SAMPLE
		},
		&yb_test_table_rewrite_keep_old_table,
		false,
		NULL, NULL, NULL
	},

	{
		{"force_global_transaction", PGC_USERSET, UNGROUPED,
			gettext_noop("Forces use of global transaction table."),
			NULL
		},
		&yb_force_global_transaction,
		false,
		NULL, NULL, NULL
	},

	{
		{"yb_disable_transactional_writes", PGC_USERSET, CLIENT_CONN_STATEMENT,
			gettext_noop("Sets the boolean flag to disable transaction writes."),
			NULL
		},
		&yb_disable_transactional_writes,
		false,
		NULL, NULL, NULL
	},
	{
		{"suppress_nonpg_logs", PGC_SIGHUP, LOGGING_WHAT,
			gettext_noop("Suppresses non-Postgres logs from appearing in the Postgres log file."),
			NULL
		},
		&suppress_nonpg_logs,
		false,
		NULL, NULL, NULL
	},
	{
		{"yb_enable_optimizer_statistics", PGC_USERSET, QUERY_TUNING_METHOD,
			gettext_noop("Enables use of the PostgreSQL selectivity estimation which utilizes "
			"table statistics collected with ANALYZE. When disabled, a simpler heuristics based "
			"selectivity estimation is used."),
			NULL
		},
		&yb_enable_optimizer_statistics,
		false,
		NULL, NULL, NULL
	},
	{
		{"yb_enable_expression_pushdown", PGC_USERSET, QUERY_TUNING_METHOD,
			gettext_noop("Push supported expressions down to DocDB for evaluation."),
			NULL
		},
		&yb_enable_expression_pushdown,
		true,
		NULL, NULL, NULL
	},
	{
		{"yb_enable_distinct_pushdown", PGC_USERSET, QUERY_TUNING_METHOD,
			gettext_noop("Push supported DISTINCT operations to DocDB."),
			NULL
		},
		&yb_enable_distinct_pushdown,
		true,
		NULL, NULL, NULL
	},

	{
		/* Intended for rolling upgrade scenarios; tied to an auto-flag. */
		{"yb_enable_index_aggregate_pushdown", PGC_USERSET, QUERY_TUNING_METHOD,
			gettext_noop("Push supported index aggregate operations to DocDB."),
			gettext_noop("This affects IndexScan, not IndexOnlyScan."),
			GUC_NOT_IN_SAMPLE
		},
		&yb_enable_index_aggregate_pushdown,
		true,
		NULL, NULL, NULL
	},

	{
		{"yb_enable_hash_batch_in", PGC_USERSET, QUERY_TUNING_METHOD,
		gettext_noop("GUC variable that enables batching RPCs of generated for IN queries on hash "
					 "keys issued to the same tablets."),
		NULL
		},
		&yb_enable_hash_batch_in,
		true,
		NULL, NULL, NULL
	},
	{
		{"yb_bypass_cond_recheck", PGC_USERSET, QUERY_TUNING_METHOD,
			gettext_noop("If true then condition rechecking is bypassed at YSQL if the condition is bound to DocDB."),
			NULL
		},
		&yb_bypass_cond_recheck,
		true,
		NULL, NULL, NULL
	},

    {
		{"yb_enable_upsert_mode", PGC_USERSET, CLIENT_CONN_STATEMENT,
			gettext_noop("Sets the boolean flag to enable or disable upsert mode for writes."),
			NULL
		},
		&yb_enable_upsert_mode,
		false,
		NULL, NULL, NULL
	},

	{
		{"yb_planner_custom_plan_for_partition_pruning", PGC_USERSET, CLIENT_CONN_STATEMENT,
			gettext_noop("If enabled, choose custom plan over generic plan "
						 " for prepared statements based on the number of "
						 "partition pruned."),
			NULL
		},
		&enable_choose_custom_plan_for_partition_pruning,
		true,
		NULL, NULL, NULL
	},

	{
		{"yb_make_next_ddl_statement_nonbreaking", PGC_SUSET, CUSTOM_OPTIONS,
			gettext_noop("When set, the next ddl statement will not cause "
						 "running transactions to abort. This only affects "
						 "the next ddl statement and resets automatically."),
			NULL
		},
		&yb_make_next_ddl_statement_nonbreaking,
		false,
		NULL, NULL, NULL
	},

	{
<<<<<<< HEAD
		{"yb_plpgsql_disable_prefetch_in_for_query", PGC_USERSET, QUERY_TUNING_METHOD,
=======
		{"yb_make_next_ddl_statement_nonincrementing", PGC_SUSET, CUSTOM_OPTIONS,
			gettext_noop("When set, the next ddl statement will not cause "
						 "catalog version to increment. This only affects "
						 "the next ddl statement and resets automatically."),
			NULL
		},
		&yb_make_next_ddl_statement_nonincrementing,
		false,
		NULL, NULL, NULL
	},

	{
		{"yb_plpgsql_disable_prefetch_in_for_query", PGC_USERSET, QUERY_TUNING,
>>>>>>> d4103e80
			gettext_noop("Disable prefetching in a PLPGSQL FOR loop over a query."),
			NULL
		},
		&yb_plpgsql_disable_prefetch_in_for_query,
		false,
		NULL, NULL, NULL
	},

	{
		{"yb_enable_sequence_pushdown", PGC_USERSET, QUERY_TUNING_METHOD,
			gettext_noop("Allow nextval() to fetch the value range and advance "
						 "the sequence value in a single operation."),
			NULL
		},
		&yb_enable_sequence_pushdown,
		true,
		NULL, NULL, NULL
	},

	{
		{"yb_enable_memory_tracking", PGC_USERSET, DEVELOPER_OPTIONS,
			gettext_noop("Enables tracking of memory consumption of the PostgreSQL "
						  "process. This enhances garbage collection behaviour and memory usage "
						  "observability."),
			NULL
		},
		&yb_enable_memory_tracking,
		true,
		NULL, NULL, NULL
	},

	{
		{"yb_disable_wait_for_backends_catalog_version", PGC_SUSET, DEVELOPER_OPTIONS,
			gettext_noop("Disable waiting for backends to have up-to-date "
						 "pg_catalog. This could cause correctness issues."),
			NULL,
			GUC_NOT_IN_SAMPLE
		},
		&yb_disable_wait_for_backends_catalog_version,
		false,
		NULL, NULL, NULL
	},

	{
		/* YB: Not for general use */
		{"yb_is_client_ysqlconnmgr", PGC_BACKEND, UNGROUPED,
			gettext_noop("Identifies that connection is created by "
						"Ysql Connection Manager."),
			NULL
		},
		&yb_is_client_ysqlconnmgr,
		false,
		yb_is_client_ysqlconnmgr_check_hook, yb_is_client_ysqlconnmgr_assign_hook, NULL
	},

	{
		{"yb_enable_base_scans_cost_model", PGC_USERSET, QUERY_TUNING_METHOD,
			gettext_noop("Enables YB cost model for Sequential and Index scans. "
			              "This feature is currently in preview."),
			NULL
		},
		&yb_enable_base_scans_cost_model,
		false,
		NULL, NULL, NULL
	},

	{
		{"yb_enable_add_column_missing_default", PGC_USERSET, CUSTOM_OPTIONS,
			gettext_noop("Enable using the default value for existing rows"
						 " after an ADD COLUMN ... DEFAULT operation."),
			NULL
		},
		&yb_enable_add_column_missing_default,
		true,
		NULL, NULL, NULL
	},

	{
		{"yb_ddl_rollback_enabled", PGC_SUSET, DEVELOPER_OPTIONS,
			gettext_noop("If set, any DDL that involves DocDB schema changes will have those "
						 "changes rolled back upon failure."),
			NULL,
			GUC_NOT_IN_SAMPLE
		},
		&yb_ddl_rollback_enabled,
		true,
		NULL, NULL, NULL
	},

	{
		{"yb_enable_ddl_atomicity_infra", PGC_SUSET, DEVELOPER_OPTIONS,
			gettext_noop("Used along side with yb_ddl_rollback_enabled to control "
						 "whether DDL atomicity is enabled."),
			NULL,
			GUC_NOT_IN_SAMPLE
		},
		&yb_enable_ddl_atomicity_infra,
		true,
		NULL, NULL, NULL
	},

	{
		{"yb_explain_hide_non_deterministic_fields", PGC_USERSET, CUSTOM_OPTIONS,
			gettext_noop("If set, all fields that vary from run to run are hidden from "
						 "the output of EXPLAIN"),
			NULL,
			GUC_NOT_IN_SAMPLE
		},
		&yb_explain_hide_non_deterministic_fields,
		false,
		NULL, NULL, NULL
	},

	{
		{"yb_enable_alter_table_rewrite", PGC_USERSET, CUSTOM_OPTIONS,
			gettext_noop("Enable ALTER TABLE rewrite operations"),
			NULL
		},
		&yb_enable_alter_table_rewrite,
		true,
		NULL, NULL, NULL
	},

	{
		/* YB: Not for general use */
		{"yb_use_tserver_key_auth", PGC_BACKEND, UNGROUPED,
			gettext_noop("If set, the client connection will be authenticated via "
						 "'yb-tserver-key' auth"),
			NULL,
			GUC_NOT_IN_SAMPLE
		},
		&yb_use_tserver_key_auth,
		false,
		yb_use_tserver_key_auth_check_hook, NULL, NULL
	},

	{
		{"yb_enable_saop_pushdown", PGC_USERSET, QUERY_TUNING_METHOD,
			gettext_noop("Push supported scalar array operations down "
						 "to DocDB for evaluation."),
			NULL
		},
		&yb_enable_saop_pushdown,
		true,
		NULL, NULL, NULL
	},

	{
		{"yb_ash_enable_infra", PGC_POSTMASTER, STATS_MONITORING,
			gettext_noop("Allocate shared memory for ASH, start the "
							"background worker, create instrumentation hooks "
							"and enable querying the yb_active_session_history "
							"view."),
			NULL,
			GUC_NOT_IN_SAMPLE
		},
		&yb_ash_enable_infra,
		false,
		NULL, NULL, NULL
	},

	{
		{"yb_enable_ash", PGC_SIGHUP, STATS_MONITORING,
			gettext_noop("Starts sampling and instrumenting YSQL and YCQL queries, "
						 "and various background activities. This does nothing if "
						 "ysql_yb_ash_enable_infra is disabled."),
			NULL,
			GUC_NOT_IN_SAMPLE
		},
		&yb_enable_ash,
		false,
		yb_enable_ash_check_hook, NULL, NULL
	},

	/* End-of-list marker */
	{
		{NULL, 0, 0, NULL, NULL}, NULL, false, NULL, NULL, NULL
	}
};


static struct config_int ConfigureNamesInt[] =
{
	{
		{"archive_timeout", PGC_SIGHUP, WAL_ARCHIVING,
			gettext_noop("Sets the amount of time to wait before forcing a "
						 "switch to the next WAL file."),
			NULL,
			GUC_UNIT_S
		},
		&XLogArchiveTimeout,
		0, 0, INT_MAX / 2,
		NULL, NULL, NULL
	},
	{
		{"post_auth_delay", PGC_BACKEND, DEVELOPER_OPTIONS,
			gettext_noop("Sets the amount of time to wait after "
						 "authentication on connection startup."),
			gettext_noop("This allows attaching a debugger to the process."),
			GUC_NOT_IN_SAMPLE | GUC_UNIT_S
		},
		&PostAuthDelay,
		0, 0, INT_MAX / 1000000,
		NULL, NULL, NULL
	},
	{
		{"yb_bnl_batch_size", PGC_USERSET, QUERY_TUNING_OTHER,
			gettext_noop("Batch size of nested loop joins"),
			gettext_noop("Set to 1 to always use simple nested loop joins"),
			GUC_NOT_IN_SAMPLE
		},
		&yb_bnl_batch_size,
		1024, 1, INT_MAX,
		NULL, NULL, NULL
	},
	{
		{"yb_explicit_row_locking_batch_size", PGC_USERSET, QUERY_TUNING_OTHER,
			gettext_noop("Batch size of explicit row locking"),
			gettext_noop("Set to 1 to conserve default behavior, "
							"batching is disabled by default."),
			GUC_NOT_IN_SAMPLE
		},
		&yb_explicit_row_locking_batch_size,
		1, 1, INT_MAX,
		check_yb_explicit_row_locking_batch_size, NULL, NULL
	},
	{
		{"default_statistics_target", PGC_USERSET, QUERY_TUNING_OTHER,
			gettext_noop("Sets the default statistics target."),
			gettext_noop("This applies to table columns that have not had a "
						 "column-specific target set via ALTER TABLE SET STATISTICS.")
		},
		&default_statistics_target,
		100, 1, 10000,
		NULL, NULL, NULL
	},
	{
		{"from_collapse_limit", PGC_USERSET, QUERY_TUNING_OTHER,
			gettext_noop("Sets the FROM-list size beyond which subqueries "
						 "are not collapsed."),
			gettext_noop("The planner will merge subqueries into upper "
						 "queries if the resulting FROM list would have no more than "
						 "this many items."),
			GUC_EXPLAIN
		},
		&from_collapse_limit,
		8, 1, INT_MAX,
		NULL, NULL, NULL
	},
	{
		{"join_collapse_limit", PGC_USERSET, QUERY_TUNING_OTHER,
			gettext_noop("Sets the FROM-list size beyond which JOIN "
						 "constructs are not flattened."),
			gettext_noop("The planner will flatten explicit JOIN "
						 "constructs into lists of FROM items whenever a "
						 "list of no more than this many items would result."),
			GUC_EXPLAIN
		},
		&join_collapse_limit,
		8, 1, INT_MAX,
		NULL, NULL, NULL
	},
	{
		{"geqo_threshold", PGC_USERSET, QUERY_TUNING_GEQO,
			gettext_noop("Sets the threshold of FROM items beyond which GEQO is used."),
			NULL,
			GUC_EXPLAIN
		},
		&geqo_threshold,
		12, 2, INT_MAX,
		NULL, NULL, NULL
	},
	{
		{"geqo_effort", PGC_USERSET, QUERY_TUNING_GEQO,
			gettext_noop("GEQO: effort is used to set the default for other GEQO parameters."),
			NULL,
			GUC_EXPLAIN
		},
		&Geqo_effort,
		DEFAULT_GEQO_EFFORT, MIN_GEQO_EFFORT, MAX_GEQO_EFFORT,
		NULL, NULL, NULL
	},
	{
		{"geqo_pool_size", PGC_USERSET, QUERY_TUNING_GEQO,
			gettext_noop("GEQO: number of individuals in the population."),
			gettext_noop("Zero selects a suitable default value."),
			GUC_EXPLAIN
		},
		&Geqo_pool_size,
		0, 0, INT_MAX,
		NULL, NULL, NULL
	},
	{
		{"geqo_generations", PGC_USERSET, QUERY_TUNING_GEQO,
			gettext_noop("GEQO: number of iterations of the algorithm."),
			gettext_noop("Zero selects a suitable default value."),
			GUC_EXPLAIN
		},
		&Geqo_generations,
		0, 0, INT_MAX,
		NULL, NULL, NULL
	},

	{
		/* This is PGC_SUSET to prevent hiding from log_lock_waits. */
		{"deadlock_timeout", PGC_SUSET, LOCK_MANAGEMENT,
			gettext_noop("Sets the time to wait on a lock before checking for deadlock."),
			NULL,
			GUC_UNIT_MS
		},
		&DeadlockTimeout,
		1000, 1, INT_MAX,
		NULL, NULL, NULL
	},

	{
		{"yb_locks_min_txn_age", PGC_USERSET, LOCK_MANAGEMENT,
			gettext_noop("Sets the minimum transaction age for results from pg_locks."),
			NULL,
			GUC_UNIT_MS
		},
		&yb_locks_min_txn_age,
		1000, 0, INT_MAX,
		NULL, NULL, NULL
	},

	{
		{"yb_locks_max_transactions", PGC_USERSET, LOCK_MANAGEMENT,
			gettext_noop("Sets the maximum number of transactions for which to return rows in pg_locks."),
			NULL
		},
		&yb_locks_max_transactions,
		16, 1, INT_MAX,
		NULL, NULL, NULL
	},

	{
		{"yb_walsender_poll_sleep_duration_nonempty_ms", PGC_USERSET, DEVELOPER_OPTIONS,
			gettext_noop("Time in milliseconds for which Walsender waits before"
						 " fetching the next batch of changes from the CDC"
						 " service in case the last received response was"
						 " non-empty."),
			NULL,
			GUC_UNIT_MS
		},
		&yb_walsender_poll_sleep_duration_nonempty_ms,
		1, 0, INT_MAX,
		NULL, NULL, NULL
	},

	{
		{"yb_walsender_poll_sleep_duration_empty_ms", PGC_USERSET, DEVELOPER_OPTIONS,
			gettext_noop("Time in milliseconds for which Walsender waits before"
						 " fetching the next batch of changes from the CDC"
						 " service in case the last received response was"
						 " empty."),
			NULL,
			GUC_UNIT_MS
		},
		&yb_walsender_poll_sleep_duration_empty_ms,
		1 * 1000, 0, INT_MAX,
		NULL, NULL, NULL
	},

	{
		{"yb_reorderbuffer_max_changes_in_memory", PGC_USERSET, DEVELOPER_OPTIONS,
			gettext_noop("Maximum number of changes kept in memory per transaction "
						 "in reorder buffer, which is used in streaming changes via "
						 "logical replication. After that, changes are spooled to disk."),
			NULL,
			GUC_NOT_IN_SAMPLE
		},
		&yb_reorderbuffer_max_changes_in_memory,
		4096, 0, INT_MAX,
		NULL, NULL, NULL
	},

	{
		{"yb_locks_txn_locks_per_tablet", PGC_USERSET, LOCK_MANAGEMENT,
		 gettext_noop("Sets the maximum number of rows per transaction per tablet to return in pg_locks."),
		 NULL
		},
		&yb_locks_txn_locks_per_tablet,
		200, 0, INT_MAX,
		NULL, NULL, NULL
	},

	{
		{"ysql_conn_mgr_sticky_object_count", PGC_INTERNAL, CUSTOM_OPTIONS,
			gettext_noop("Shows the count of database objects that require a sticky connection within this session."),
			NULL
		},
		&ysql_conn_mgr_sticky_object_count,
		0, 0, INT_MAX,
		NULL, NULL, NULL
	},

	{
		{"max_standby_archive_delay", PGC_SIGHUP, REPLICATION_STANDBY,
			gettext_noop("Sets the maximum delay before canceling queries when a hot standby server is processing archived WAL data."),
			NULL,
			GUC_UNIT_MS
		},
		&max_standby_archive_delay,
		30 * 1000, -1, INT_MAX,
		NULL, NULL, NULL
	},

	{
		{"max_standby_streaming_delay", PGC_SIGHUP, REPLICATION_STANDBY,
			gettext_noop("Sets the maximum delay before canceling queries when a hot standby server is processing streamed WAL data."),
			NULL,
			GUC_UNIT_MS
		},
		&max_standby_streaming_delay,
		30 * 1000, -1, INT_MAX,
		NULL, NULL, NULL
	},

	{
		{"recovery_min_apply_delay", PGC_SIGHUP, REPLICATION_STANDBY,
			gettext_noop("Sets the minimum delay for applying changes during recovery."),
			NULL,
			GUC_UNIT_MS
		},
		&recovery_min_apply_delay,
		0, 0, INT_MAX,
		NULL, NULL, NULL
	},

	{
		{"wal_receiver_status_interval", PGC_SIGHUP, REPLICATION_STANDBY,
			gettext_noop("Sets the maximum interval between WAL receiver status reports to the sending server."),
			NULL,
			GUC_UNIT_S
		},
		&wal_receiver_status_interval,
		10, 0, INT_MAX / 1000,
		NULL, NULL, NULL
	},

	{
		{"wal_receiver_timeout", PGC_SIGHUP, REPLICATION_STANDBY,
			gettext_noop("Sets the maximum wait time to receive data from the sending server."),
			NULL,
			GUC_UNIT_MS
		},
		&wal_receiver_timeout,
		60 * 1000, 0, INT_MAX,
		NULL, NULL, NULL
	},

	{
		{"max_connections", PGC_POSTMASTER, CONN_AUTH_SETTINGS,
			gettext_noop("Sets the maximum number of concurrent connections."),
			NULL
		},
		&MaxConnections,
		100, 1, MAX_BACKENDS,
		check_maxconnections, NULL, yb_show_maxconnections
	},

	{
		/* see max_connections */
		{"superuser_reserved_connections", PGC_POSTMASTER, CONN_AUTH_SETTINGS,
			gettext_noop("Sets the number of connection slots reserved for superusers."),
			NULL
		},
		&ReservedBackends,
		3, 0, MAX_BACKENDS,
		NULL, NULL, NULL
	},

	{
		{"min_dynamic_shared_memory", PGC_POSTMASTER, RESOURCES_MEM,
			gettext_noop("Amount of dynamic shared memory reserved at startup."),
			NULL,
			GUC_UNIT_MB
		},
		&min_dynamic_shared_memory,
		0, 0, (int) Min((size_t) INT_MAX, SIZE_MAX / (1024 * 1024)),
		NULL, NULL, NULL
	},

	/*
	 * We sometimes multiply the number of shared buffers by two without
	 * checking for overflow, so we mustn't allow more than INT_MAX / 2.
	 */
	{
		{"shared_buffers", PGC_POSTMASTER, RESOURCES_MEM,
			gettext_noop("Sets the number of shared memory buffers used by the server."),
			NULL,
			GUC_UNIT_BLOCKS
		},
		&NBuffers,
		16384, 16, INT_MAX / 2,
		NULL, NULL, NULL
	},

	{
		{"shared_memory_size", PGC_INTERNAL, PRESET_OPTIONS,
			gettext_noop("Shows the size of the server's main shared memory area (rounded up to the nearest MB)."),
			NULL,
			GUC_NOT_IN_SAMPLE | GUC_DISALLOW_IN_FILE | GUC_UNIT_MB | GUC_RUNTIME_COMPUTED
		},
		&shared_memory_size_mb,
		0, 0, INT_MAX,
		NULL, NULL, NULL
	},

	{
		{"shared_memory_size_in_huge_pages", PGC_INTERNAL, PRESET_OPTIONS,
			gettext_noop("Shows the number of huge pages needed for the main shared memory area."),
			gettext_noop("-1 indicates that the value could not be determined."),
			GUC_NOT_IN_SAMPLE | GUC_DISALLOW_IN_FILE | GUC_RUNTIME_COMPUTED
		},
		&shared_memory_size_in_huge_pages,
		-1, -1, INT_MAX,
		NULL, NULL, NULL
	},

	{
		{"temp_buffers", PGC_USERSET, RESOURCES_MEM,
			gettext_noop("Sets the maximum number of temporary buffers used by each session."),
			NULL,
			GUC_UNIT_BLOCKS | GUC_EXPLAIN
		},
		&num_temp_buffers,
		1024, 100, INT_MAX / 2,
		check_temp_buffers, NULL, NULL
	},

	{
		{"port", PGC_POSTMASTER, CONN_AUTH_SETTINGS,
			gettext_noop("Sets the TCP port the server listens on."),
			NULL
		},
		&PostPortNumber,
		DEF_PGPORT, 1, 65535,
		NULL, NULL, NULL
	},

	{
		{"unix_socket_permissions", PGC_POSTMASTER, CONN_AUTH_SETTINGS,
			gettext_noop("Sets the access permissions of the Unix-domain socket."),
			gettext_noop("Unix-domain sockets use the usual Unix file system "
						 "permission set. The parameter value is expected "
						 "to be a numeric mode specification in the form "
						 "accepted by the chmod and umask system calls. "
						 "(To use the customary octal format the number must "
						 "start with a 0 (zero).)")
		},
		&Unix_socket_permissions,
		0777, 0000, 0777,
		NULL, NULL, show_unix_socket_permissions
	},

	{
		{"log_file_mode", PGC_SIGHUP, LOGGING_WHERE,
			gettext_noop("Sets the file permissions for log files."),
			gettext_noop("The parameter value is expected "
						 "to be a numeric mode specification in the form "
						 "accepted by the chmod and umask system calls. "
						 "(To use the customary octal format the number must "
						 "start with a 0 (zero).)")
		},
		&Log_file_mode,
		0600, 0000, 0777,
		NULL, NULL, show_log_file_mode
	},


	{
		{"data_directory_mode", PGC_INTERNAL, PRESET_OPTIONS,
			gettext_noop("Shows the mode of the data directory."),
			gettext_noop("The parameter value is a numeric mode specification "
						 "in the form accepted by the chmod and umask system "
						 "calls. (To use the customary octal format the number "
						 "must start with a 0 (zero).)"),
			GUC_NOT_IN_SAMPLE | GUC_DISALLOW_IN_FILE | GUC_RUNTIME_COMPUTED
		},
		&data_directory_mode,
		0700, 0000, 0777,
		NULL, NULL, show_data_directory_mode
	},

	{
		{"work_mem", PGC_USERSET, RESOURCES_MEM,
			gettext_noop("Sets the maximum memory to be used for query workspaces."),
			gettext_noop("This much memory can be used by each internal "
						 "sort operation and hash table before switching to "
						 "temporary disk files."),
			GUC_UNIT_KB | GUC_EXPLAIN
		},
		&work_mem,
		4096, 64, MAX_KILOBYTES,
		NULL, NULL, NULL
	},

	{
		{"maintenance_work_mem", PGC_USERSET, RESOURCES_MEM,
			gettext_noop("Sets the maximum memory to be used for maintenance operations."),
			gettext_noop("This includes operations such as VACUUM and CREATE INDEX."),
			GUC_UNIT_KB
		},
		&maintenance_work_mem,
		65536, 1024, MAX_KILOBYTES,
		NULL, NULL, NULL
	},

	{
		{"logical_decoding_work_mem", PGC_USERSET, RESOURCES_MEM,
			gettext_noop("Sets the maximum memory to be used for logical decoding."),
			gettext_noop("This much memory can be used by each internal "
						 "reorder buffer before spilling to disk."),
			GUC_UNIT_KB
		},
		&logical_decoding_work_mem,
		65536, 64, MAX_KILOBYTES,
		NULL, NULL, NULL
	},

	/*
	 * We use the hopefully-safely-small value of 100kB as the compiled-in
	 * default for max_stack_depth.  InitializeGUCOptions will increase it if
	 * possible, depending on the actual platform-specific stack limit.
	 */
	{
		{"max_stack_depth", PGC_SUSET, RESOURCES_MEM,
			gettext_noop("Sets the maximum stack depth, in kilobytes."),
			NULL,
			GUC_UNIT_KB
		},
		&max_stack_depth,
		100, 100, MAX_KILOBYTES,
		check_max_stack_depth, assign_max_stack_depth, NULL
	},

	{
		{"temp_file_limit", PGC_SUSET, RESOURCES_DISK,
			gettext_noop("Limits the total size of all temporary files used by each process."),
			gettext_noop("-1 means no limit."),
			GUC_UNIT_KB
		},
		&temp_file_limit,
		1024 * 1024, -1, INT_MAX,
		NULL, NULL, NULL
	},

	{
		{"vacuum_cost_page_hit", PGC_USERSET, RESOURCES_VACUUM_DELAY,
			gettext_noop("Vacuum cost for a page found in the buffer cache."),
			NULL
		},
		&VacuumCostPageHit,
		1, 0, 10000,
		NULL, NULL, NULL
	},

	{
		{"vacuum_cost_page_miss", PGC_USERSET, RESOURCES_VACUUM_DELAY,
			gettext_noop("Vacuum cost for a page not found in the buffer cache."),
			NULL
		},
		&VacuumCostPageMiss,
		2, 0, 10000,
		NULL, NULL, NULL
	},

	{
		{"vacuum_cost_page_dirty", PGC_USERSET, RESOURCES_VACUUM_DELAY,
			gettext_noop("Vacuum cost for a page dirtied by vacuum."),
			NULL
		},
		&VacuumCostPageDirty,
		20, 0, 10000,
		NULL, NULL, NULL
	},

	{
		{"vacuum_cost_limit", PGC_USERSET, RESOURCES_VACUUM_DELAY,
			gettext_noop("Vacuum cost amount available before napping."),
			NULL
		},
		&VacuumCostLimit,
		200, 1, 10000,
		NULL, NULL, NULL
	},

	{
		{"autovacuum_vacuum_cost_limit", PGC_SIGHUP, AUTOVACUUM,
			gettext_noop("Vacuum cost amount available before napping, for autovacuum."),
			NULL
		},
		&autovacuum_vac_cost_limit,
		-1, -1, 10000,
		NULL, NULL, NULL
	},

	{
		{"max_files_per_process", PGC_POSTMASTER, RESOURCES_KERNEL,
			gettext_noop("Sets the maximum number of simultaneously open files for each server process."),
			NULL
		},
		&max_files_per_process,
		1000, 64, INT_MAX,
		NULL, NULL, NULL
	},

	/*
	 * See also CheckRequiredParameterValues() if this parameter changes
	 */
	{
		{"max_prepared_transactions", PGC_POSTMASTER, RESOURCES_MEM,
			gettext_noop("Sets the maximum number of simultaneously prepared transactions."),
			NULL
		},
		&max_prepared_xacts,
		0, 0, MAX_BACKENDS,
		NULL, NULL, NULL
	},

#ifdef LOCK_DEBUG
	{
		{"trace_lock_oidmin", PGC_SUSET, DEVELOPER_OPTIONS,
			gettext_noop("Sets the minimum OID of tables for tracking locks."),
			gettext_noop("Is used to avoid output on system tables."),
			GUC_NOT_IN_SAMPLE
		},
		&Trace_lock_oidmin,
		FirstNormalObjectId, 0, INT_MAX,
		NULL, NULL, NULL
	},
	{
		{"trace_lock_table", PGC_SUSET, DEVELOPER_OPTIONS,
			gettext_noop("Sets the OID of the table with unconditionally lock tracing."),
			NULL,
			GUC_NOT_IN_SAMPLE
		},
		&Trace_lock_table,
		0, 0, INT_MAX,
		NULL, NULL, NULL
	},
#endif

	{
		{"statement_timeout", PGC_USERSET, CLIENT_CONN_STATEMENT,
			gettext_noop("Sets the maximum allowed duration of any statement."),
			gettext_noop("A value of 0 turns off the timeout."),
			GUC_UNIT_MS
		},
		&StatementTimeout,
		0, 0, INT_MAX,
		NULL, YBCSetTimeout, NULL
	},


	{
		{"retry_min_backoff", PGC_USERSET, CLIENT_CONN_STATEMENT,
			gettext_noop("Sets the minimum backoff in milliseconds between retries."),
			NULL,
			GUC_UNIT_MS
		},
		&RetryMinBackoffMsecs,
		10, 0, INT_MAX,
		check_min_backoff, NULL, NULL
	},

	{
		{"retry_max_backoff", PGC_USERSET, CLIENT_CONN_STATEMENT,
			gettext_noop("Sets the maximum backoff in milliseconds between retries."),
			NULL,
			GUC_UNIT_MS
		},
		&RetryMaxBackoffMsecs,
		1000, 0, INT_MAX,
		check_max_backoff, NULL, NULL
	},

	{
		{"lock_timeout", PGC_USERSET, CLIENT_CONN_STATEMENT,
			gettext_noop("Sets the maximum allowed duration of any wait for a lock."),
			gettext_noop("A value of 0 turns off the timeout."),
			GUC_UNIT_MS
		},
		&LockTimeout,
		0, 0, INT_MAX,
		NULL, NULL, NULL
	},

	{
		{"idle_in_transaction_session_timeout", PGC_USERSET, CLIENT_CONN_STATEMENT,
			gettext_noop("Sets the maximum allowed idle time between queries, when in a transaction."),
			gettext_noop("A value of 0 turns off the timeout."),
			GUC_UNIT_MS
		},
		&IdleInTransactionSessionTimeout,
		0, 0, INT_MAX,
		NULL, NULL, NULL
	},

	{
		{"idle_session_timeout", PGC_USERSET, CLIENT_CONN_STATEMENT,
			gettext_noop("Sets the maximum allowed idle time between queries, when not in a transaction."),
			gettext_noop("A value of 0 turns off the timeout."),
			GUC_UNIT_MS
		},
		&IdleSessionTimeout,
		0, 0, INT_MAX,
		NULL, NULL, NULL
	},

	{
		{"vacuum_freeze_min_age", PGC_USERSET, CLIENT_CONN_STATEMENT,
			gettext_noop("Minimum age at which VACUUM should freeze a table row."),
			NULL
		},
		&vacuum_freeze_min_age,
		50000000, 0, 1000000000,
		NULL, NULL, NULL
	},

	{
		{"vacuum_freeze_table_age", PGC_USERSET, CLIENT_CONN_STATEMENT,
			gettext_noop("Age at which VACUUM should scan whole table to freeze tuples."),
			NULL
		},
		&vacuum_freeze_table_age,
		150000000, 0, 2000000000,
		NULL, NULL, NULL
	},

	{
		{"vacuum_multixact_freeze_min_age", PGC_USERSET, CLIENT_CONN_STATEMENT,
			gettext_noop("Minimum age at which VACUUM should freeze a MultiXactId in a table row."),
			NULL
		},
		&vacuum_multixact_freeze_min_age,
		5000000, 0, 1000000000,
		NULL, NULL, NULL
	},

	{
		{"vacuum_multixact_freeze_table_age", PGC_USERSET, CLIENT_CONN_STATEMENT,
			gettext_noop("Multixact age at which VACUUM should scan whole table to freeze tuples."),
			NULL
		},
		&vacuum_multixact_freeze_table_age,
		150000000, 0, 2000000000,
		NULL, NULL, NULL
	},

	{
		{"vacuum_defer_cleanup_age", PGC_SIGHUP, REPLICATION_PRIMARY,
			gettext_noop("Number of transactions by which VACUUM and HOT cleanup should be deferred, if any."),
			NULL
		},
		&vacuum_defer_cleanup_age,
		0, 0, 1000000,			/* see ComputeXidHorizons */
		NULL, NULL, NULL
	},
	{
		{"vacuum_failsafe_age", PGC_USERSET, CLIENT_CONN_STATEMENT,
			gettext_noop("Age at which VACUUM should trigger failsafe to avoid a wraparound outage."),
			NULL
		},
		&vacuum_failsafe_age,
		1600000000, 0, 2100000000,
		NULL, NULL, NULL
	},
	{
		{"vacuum_multixact_failsafe_age", PGC_USERSET, CLIENT_CONN_STATEMENT,
			gettext_noop("Multixact age at which VACUUM should trigger failsafe to avoid a wraparound outage."),
			NULL
		},
		&vacuum_multixact_failsafe_age,
		1600000000, 0, 2100000000,
		NULL, NULL, NULL
	},

	/*
	 * See also CheckRequiredParameterValues() if this parameter changes
	 */
	{
		{"max_locks_per_transaction", PGC_POSTMASTER, LOCK_MANAGEMENT,
			gettext_noop("Sets the maximum number of locks per transaction."),
			gettext_noop("The shared lock table is sized on the assumption that "
						 "at most max_locks_per_transaction * max_connections distinct "
						 "objects will need to be locked at any one time.")
		},
		&max_locks_per_xact,
		64, 10, INT_MAX,
		NULL, NULL, NULL
	},

	{
		{"max_pred_locks_per_transaction", PGC_POSTMASTER, LOCK_MANAGEMENT,
			gettext_noop("Sets the maximum number of predicate locks per transaction."),
			gettext_noop("The shared predicate lock table is sized on the assumption that "
						 "at most max_pred_locks_per_transaction * max_connections distinct "
						 "objects will need to be locked at any one time.")
		},
		&max_predicate_locks_per_xact,
		64, 10, INT_MAX,
		NULL, NULL, NULL
	},

	{
		{"max_pred_locks_per_relation", PGC_SIGHUP, LOCK_MANAGEMENT,
			gettext_noop("Sets the maximum number of predicate-locked pages and tuples per relation."),
			gettext_noop("If more than this total of pages and tuples in the same relation are locked "
						 "by a connection, those locks are replaced by a relation-level lock.")
		},
		&max_predicate_locks_per_relation,
		-2, INT_MIN, INT_MAX,
		NULL, NULL, NULL
	},

	{
		{"max_pred_locks_per_page", PGC_SIGHUP, LOCK_MANAGEMENT,
			gettext_noop("Sets the maximum number of predicate-locked tuples per page."),
			gettext_noop("If more than this number of tuples on the same page are locked "
						 "by a connection, those locks are replaced by a page-level lock.")
		},
		&max_predicate_locks_per_page,
		2, 0, INT_MAX,
		NULL, NULL, NULL
	},

	{
		{"authentication_timeout", PGC_SIGHUP, CONN_AUTH_AUTH,
			gettext_noop("Sets the maximum allowed time to complete client authentication."),
			NULL,
			GUC_UNIT_S
		},
		&AuthenticationTimeout,
		60, 1, 600,
		NULL, NULL, NULL
	},

	{
		/* Not for general use */
		{"pre_auth_delay", PGC_SIGHUP, DEVELOPER_OPTIONS,
			gettext_noop("Sets the amount of time to wait before "
						 "authentication on connection startup."),
			gettext_noop("This allows attaching a debugger to the process."),
			GUC_NOT_IN_SAMPLE | GUC_UNIT_S
		},
		&PreAuthDelay,
		0, 0, 60,
		NULL, NULL, NULL
	},

	{
		{"wal_decode_buffer_size", PGC_POSTMASTER, WAL_RECOVERY,
			gettext_noop("Buffer size for reading ahead in the WAL during recovery."),
			gettext_noop("Maximum distance to read ahead in the WAL to prefetch referenced data blocks."),
			GUC_UNIT_BYTE
		},
		&wal_decode_buffer_size,
		512 * 1024, 64 * 1024, MaxAllocSize,
		NULL, NULL, NULL
	},

	{
		{"wal_keep_size", PGC_SIGHUP, REPLICATION_SENDING,
			gettext_noop("Sets the size of WAL files held for standby servers."),
			NULL,
			GUC_UNIT_MB
		},
		&wal_keep_size_mb,
		0, 0, MAX_KILOBYTES,
		NULL, NULL, NULL
	},

	{
		{"min_wal_size", PGC_SIGHUP, WAL_CHECKPOINTS,
			gettext_noop("Sets the minimum size to shrink the WAL to."),
			NULL,
			GUC_UNIT_MB
		},
		&min_wal_size_mb,
		DEFAULT_MIN_WAL_SEGS * (DEFAULT_XLOG_SEG_SIZE / (1024 * 1024)),
		2, MAX_KILOBYTES,
		NULL, NULL, NULL
	},

	{
		{"max_wal_size", PGC_SIGHUP, WAL_CHECKPOINTS,
			gettext_noop("Sets the WAL size that triggers a checkpoint."),
			NULL,
			GUC_UNIT_MB
		},
		&max_wal_size_mb,
		DEFAULT_MAX_WAL_SEGS * (DEFAULT_XLOG_SEG_SIZE / (1024 * 1024)),
		2, MAX_KILOBYTES,
		NULL, assign_max_wal_size, NULL
	},

	{
		{"checkpoint_timeout", PGC_SIGHUP, WAL_CHECKPOINTS,
			gettext_noop("Sets the maximum time between automatic WAL checkpoints."),
			NULL,
			GUC_UNIT_S
		},
		&CheckPointTimeout,
		300, 30, 86400,
		NULL, NULL, NULL
	},

	{
		{"checkpoint_warning", PGC_SIGHUP, WAL_CHECKPOINTS,
			gettext_noop("Sets the maximum time before warning if checkpoints "
						 "triggered by WAL volume happen too frequently."),
			gettext_noop("Write a message to the server log if checkpoints "
						 "caused by the filling of WAL segment files happen more "
						 "frequently than this amount of time. "
						 "Zero turns off the warning."),
			GUC_UNIT_S
		},
		&CheckPointWarning,
		30, 0, INT_MAX,
		NULL, NULL, NULL
	},

	{
		{"checkpoint_flush_after", PGC_SIGHUP, WAL_CHECKPOINTS,
			gettext_noop("Number of pages after which previously performed writes are flushed to disk."),
			NULL,
			GUC_UNIT_BLOCKS
		},
		&checkpoint_flush_after,
		DEFAULT_CHECKPOINT_FLUSH_AFTER, 0, WRITEBACK_MAX_PENDING_FLUSHES,
		NULL, NULL, NULL
	},

	{
		{"wal_buffers", PGC_POSTMASTER, WAL_SETTINGS,
			gettext_noop("Sets the number of disk-page buffers in shared memory for WAL."),
			NULL,
			GUC_UNIT_XBLOCKS
		},
		&XLOGbuffers,
		-1, -1, (INT_MAX / XLOG_BLCKSZ),
		check_wal_buffers, NULL, NULL
	},

	{
		{"wal_writer_delay", PGC_SIGHUP, WAL_SETTINGS,
			gettext_noop("Time between WAL flushes performed in the WAL writer."),
			NULL,
			GUC_UNIT_MS
		},
		&WalWriterDelay,
		200, 1, 10000,
		NULL, NULL, NULL
	},

	{
		{"wal_writer_flush_after", PGC_SIGHUP, WAL_SETTINGS,
			gettext_noop("Amount of WAL written out by WAL writer that triggers a flush."),
			NULL,
			GUC_UNIT_XBLOCKS
		},
		&WalWriterFlushAfter,
		(1024 * 1024) / XLOG_BLCKSZ, 0, INT_MAX,
		NULL, NULL, NULL
	},

	{
		{"wal_skip_threshold", PGC_USERSET, WAL_SETTINGS,
			gettext_noop("Minimum size of new file to fsync instead of writing WAL."),
			NULL,
			GUC_UNIT_KB
		},
		&wal_skip_threshold,
		2048, 0, MAX_KILOBYTES,
		NULL, NULL, NULL
	},

	{
		{"max_wal_senders", PGC_POSTMASTER, REPLICATION_SENDING,
			gettext_noop("Sets the maximum number of simultaneously running WAL sender processes."),
			NULL
		},
		&max_wal_senders,
		10, 0, MAX_BACKENDS,
		check_max_wal_senders, NULL, NULL
	},

	{
		/* see max_wal_senders */
		{"max_replication_slots", PGC_POSTMASTER, REPLICATION_SENDING,
			gettext_noop("Sets the maximum number of simultaneously defined replication slots."),
			NULL
		},
		&max_replication_slots,
		10, 0, MAX_BACKENDS /* XXX? */ ,
		NULL, yb_assign_max_replication_slots, NULL
	},

	{
		{"max_slot_wal_keep_size", PGC_SIGHUP, REPLICATION_SENDING,
			gettext_noop("Sets the maximum WAL size that can be reserved by replication slots."),
			gettext_noop("Replication slots will be marked as failed, and segments released "
						 "for deletion or recycling, if this much space is occupied by WAL "
						 "on disk."),
			GUC_UNIT_MB
		},
		&max_slot_wal_keep_size_mb,
		-1, -1, MAX_KILOBYTES,
		NULL, NULL, NULL
	},

	{
		{"wal_sender_timeout", PGC_USERSET, REPLICATION_SENDING,
			gettext_noop("Sets the maximum time to wait for WAL replication."),
			NULL,
			GUC_UNIT_MS
		},
		&wal_sender_timeout,
		60 * 1000, 0, INT_MAX,
		NULL, NULL, NULL
	},

	{
		{"commit_delay", PGC_SUSET, WAL_SETTINGS,
			gettext_noop("Sets the delay in microseconds between transaction commit and "
						 "flushing WAL to disk."),
			NULL
			/* we have no microseconds designation, so can't supply units here */
		},
		&CommitDelay,
		0, 0, 100000,
		NULL, NULL, NULL
	},

	{
		{"commit_siblings", PGC_USERSET, WAL_SETTINGS,
			gettext_noop("Sets the minimum number of concurrent open transactions "
						 "required before performing commit_delay."),
			NULL
		},
		&CommitSiblings,
		5, 0, 1000,
		NULL, NULL, NULL
	},

	{
		{"extra_float_digits", PGC_USERSET, CLIENT_CONN_LOCALE,
			gettext_noop("Sets the number of digits displayed for floating-point values."),
			gettext_noop("This affects real, double precision, and geometric data types. "
						 "A zero or negative parameter value is added to the standard "
						 "number of digits (FLT_DIG or DBL_DIG as appropriate). "
						 "Any value greater than zero selects precise output mode.")
		},
		&extra_float_digits,
		1, -15, 3,
		NULL, NULL, NULL
	},

	{
		{"log_min_duration_sample", PGC_SUSET, LOGGING_WHEN,
			gettext_noop("Sets the minimum execution time above which "
						 "a sample of statements will be logged."
						 " Sampling is determined by log_statement_sample_rate."),
			gettext_noop("Zero logs a sample of all queries. -1 turns this feature off."),
			GUC_UNIT_MS
		},
		&log_min_duration_sample,
		-1, -1, INT_MAX,
		NULL, NULL, NULL
	},

	{
		{"log_min_duration_statement", PGC_SUSET, LOGGING_WHEN,
			gettext_noop("Sets the minimum execution time above which "
						 "all statements will be logged."),
			gettext_noop("Zero prints all queries. -1 turns this feature off."),
			GUC_UNIT_MS
		},
		&log_min_duration_statement,
		-1, -1, INT_MAX,
		NULL, NULL, NULL
	},

	{
		{"log_autovacuum_min_duration", PGC_SIGHUP, LOGGING_WHAT,
			gettext_noop("Sets the minimum execution time above which "
						 "autovacuum actions will be logged."),
			gettext_noop("Zero prints all actions. -1 turns autovacuum logging off."),
			GUC_UNIT_MS
		},
		&Log_autovacuum_min_duration,
		600000, -1, INT_MAX,
		NULL, NULL, NULL
	},

	{
		{"log_parameter_max_length", PGC_SUSET, LOGGING_WHAT,
			gettext_noop("Sets the maximum length in bytes of data logged for bind "
						 "parameter values when logging statements."),
			gettext_noop("-1 to print values in full."),
			GUC_UNIT_BYTE
		},
		&log_parameter_max_length,
		-1, -1, INT_MAX / 2,
		NULL, NULL, NULL
	},

	{
		{"log_parameter_max_length_on_error", PGC_USERSET, LOGGING_WHAT,
			gettext_noop("Sets the maximum length in bytes of data logged for bind "
						 "parameter values when logging statements, on error."),
			gettext_noop("-1 to print values in full."),
			GUC_UNIT_BYTE
		},
		&log_parameter_max_length_on_error,
		0, -1, INT_MAX / 2,
		NULL, NULL, NULL
	},

	{
		{"bgwriter_delay", PGC_SIGHUP, RESOURCES_BGWRITER,
			gettext_noop("Background writer sleep time between rounds."),
			NULL,
			GUC_UNIT_MS
		},
		&BgWriterDelay,
		200, 10, 10000,
		NULL, NULL, NULL
	},

	{
		{"bgwriter_lru_maxpages", PGC_SIGHUP, RESOURCES_BGWRITER,
			gettext_noop("Background writer maximum number of LRU pages to flush per round."),
			NULL
		},
		&bgwriter_lru_maxpages,
		100, 0, INT_MAX / 2,	/* Same upper limit as shared_buffers */
		NULL, NULL, NULL
	},

	{
		{"bgwriter_flush_after", PGC_SIGHUP, RESOURCES_BGWRITER,
			gettext_noop("Number of pages after which previously performed writes are flushed to disk."),
			NULL,
			GUC_UNIT_BLOCKS
		},
		&bgwriter_flush_after,
		DEFAULT_BGWRITER_FLUSH_AFTER, 0, WRITEBACK_MAX_PENDING_FLUSHES,
		NULL, NULL, NULL
	},

	{
		{"effective_io_concurrency",
			PGC_USERSET,
			RESOURCES_ASYNCHRONOUS,
			gettext_noop("Number of simultaneous requests that can be handled efficiently by the disk subsystem."),
			NULL,
			GUC_EXPLAIN
		},
		&effective_io_concurrency,
#ifdef USE_PREFETCH
		1,
#else
		0,
#endif
		0, MAX_IO_CONCURRENCY,
		check_effective_io_concurrency, NULL, NULL
	},

	{
		{"maintenance_io_concurrency",
			PGC_USERSET,
			RESOURCES_ASYNCHRONOUS,
			gettext_noop("A variant of effective_io_concurrency that is used for maintenance work."),
			NULL,
			GUC_EXPLAIN
		},
		&maintenance_io_concurrency,
#ifdef USE_PREFETCH
		10,
#else
		0,
#endif
		0, MAX_IO_CONCURRENCY,
		check_maintenance_io_concurrency, assign_maintenance_io_concurrency,
		NULL
	},

	{
		{"backend_flush_after", PGC_USERSET, RESOURCES_ASYNCHRONOUS,
			gettext_noop("Number of pages after which previously performed writes are flushed to disk."),
			NULL,
			GUC_UNIT_BLOCKS
		},
		&backend_flush_after,
		DEFAULT_BACKEND_FLUSH_AFTER, 0, WRITEBACK_MAX_PENDING_FLUSHES,
		NULL, NULL, NULL
	},

	{
		{"max_worker_processes",
			PGC_POSTMASTER,
			RESOURCES_ASYNCHRONOUS,
			gettext_noop("Maximum number of concurrent worker processes."),
			NULL,
		},
		&max_worker_processes,
		8, 0, MAX_BACKENDS,
		check_max_worker_processes, NULL, NULL
	},

	{
		{"max_logical_replication_workers",
			PGC_POSTMASTER,
			REPLICATION_SUBSCRIBERS,
			gettext_noop("Maximum number of logical replication worker processes."),
			NULL,
		},
		&max_logical_replication_workers,
		4, 0, MAX_BACKENDS,
		NULL, NULL, NULL
	},

	{
		{"max_sync_workers_per_subscription",
			PGC_SIGHUP,
			REPLICATION_SUBSCRIBERS,
			gettext_noop("Maximum number of table synchronization workers per subscription."),
			NULL,
		},
		&max_sync_workers_per_subscription,
		2, 0, MAX_BACKENDS,
		NULL, NULL, NULL
	},

	{
		{"log_rotation_age", PGC_SIGHUP, LOGGING_WHERE,
			gettext_noop("Sets the amount of time to wait before forcing "
						 "log file rotation."),
			NULL,
			GUC_UNIT_MIN
		},
		&Log_RotationAge,
		HOURS_PER_DAY * MINS_PER_HOUR, 0, INT_MAX / SECS_PER_MINUTE,
		NULL, NULL, NULL
	},

	{
		{"log_rotation_size", PGC_SIGHUP, LOGGING_WHERE,
			gettext_noop("Sets the maximum size a log file can reach before "
						 "being rotated."),
			NULL,
			GUC_UNIT_KB
		},
		&Log_RotationSize,
		10 * 1024, 0, INT_MAX / 1024,
		NULL, NULL, NULL
	},

	{
		{"max_function_args", PGC_INTERNAL, PRESET_OPTIONS,
			gettext_noop("Shows the maximum number of function arguments."),
			NULL,
			GUC_NOT_IN_SAMPLE | GUC_DISALLOW_IN_FILE
		},
		&max_function_args,
		FUNC_MAX_ARGS, FUNC_MAX_ARGS, FUNC_MAX_ARGS,
		NULL, NULL, NULL
	},

	{
		{"max_index_keys", PGC_INTERNAL, PRESET_OPTIONS,
			gettext_noop("Shows the maximum number of index keys."),
			NULL,
			GUC_NOT_IN_SAMPLE | GUC_DISALLOW_IN_FILE
		},
		&max_index_keys,
		INDEX_MAX_KEYS, INDEX_MAX_KEYS, INDEX_MAX_KEYS,
		NULL, NULL, NULL
	},

	{
		{"max_identifier_length", PGC_INTERNAL, PRESET_OPTIONS,
			gettext_noop("Shows the maximum identifier length."),
			NULL,
			GUC_NOT_IN_SAMPLE | GUC_DISALLOW_IN_FILE
		},
		&max_identifier_length,
		NAMEDATALEN - 1, NAMEDATALEN - 1, NAMEDATALEN - 1,
		NULL, NULL, NULL
	},

	{
		{"block_size", PGC_INTERNAL, PRESET_OPTIONS,
			gettext_noop("Shows the size of a disk block."),
			NULL,
			GUC_NOT_IN_SAMPLE | GUC_DISALLOW_IN_FILE
		},
		&block_size,
		BLCKSZ, BLCKSZ, BLCKSZ,
		NULL, NULL, NULL
	},

	{
		{"segment_size", PGC_INTERNAL, PRESET_OPTIONS,
			gettext_noop("Shows the number of pages per disk file."),
			NULL,
			GUC_UNIT_BLOCKS | GUC_NOT_IN_SAMPLE | GUC_DISALLOW_IN_FILE
		},
		&segment_size,
		RELSEG_SIZE, RELSEG_SIZE, RELSEG_SIZE,
		NULL, NULL, NULL
	},

	{
		{"wal_block_size", PGC_INTERNAL, PRESET_OPTIONS,
			gettext_noop("Shows the block size in the write ahead log."),
			NULL,
			GUC_NOT_IN_SAMPLE | GUC_DISALLOW_IN_FILE
		},
		&wal_block_size,
		XLOG_BLCKSZ, XLOG_BLCKSZ, XLOG_BLCKSZ,
		NULL, NULL, NULL
	},

	{
		{"wal_retrieve_retry_interval", PGC_SIGHUP, REPLICATION_STANDBY,
			gettext_noop("Sets the time to wait before retrying to retrieve WAL "
						 "after a failed attempt."),
			NULL,
			GUC_UNIT_MS
		},
		&wal_retrieve_retry_interval,
		5000, 1, INT_MAX,
		NULL, NULL, NULL
	},

	{
		{"wal_segment_size", PGC_INTERNAL, PRESET_OPTIONS,
			gettext_noop("Shows the size of write ahead log segments."),
			NULL,
			GUC_UNIT_BYTE | GUC_NOT_IN_SAMPLE | GUC_DISALLOW_IN_FILE | GUC_RUNTIME_COMPUTED
		},
		&wal_segment_size,
		DEFAULT_XLOG_SEG_SIZE,
		WalSegMinSize,
		WalSegMaxSize,
		NULL, NULL, NULL
	},

	{
		{"autovacuum_naptime", PGC_SIGHUP, AUTOVACUUM,
			gettext_noop("Time to sleep between autovacuum runs."),
			NULL,
			GUC_UNIT_S
		},
		&autovacuum_naptime,
		60, 1, INT_MAX / 1000,
		NULL, NULL, NULL
	},
	{
		{"autovacuum_vacuum_threshold", PGC_SIGHUP, AUTOVACUUM,
			gettext_noop("Minimum number of tuple updates or deletes prior to vacuum."),
			NULL
		},
		&autovacuum_vac_thresh,
		50, 0, INT_MAX,
		NULL, NULL, NULL
	},
	{
		{"autovacuum_vacuum_insert_threshold", PGC_SIGHUP, AUTOVACUUM,
			gettext_noop("Minimum number of tuple inserts prior to vacuum, or -1 to disable insert vacuums."),
			NULL
		},
		&autovacuum_vac_ins_thresh,
		1000, -1, INT_MAX,
		NULL, NULL, NULL
	},
	{
		{"autovacuum_analyze_threshold", PGC_SIGHUP, AUTOVACUUM,
			gettext_noop("Minimum number of tuple inserts, updates, or deletes prior to analyze."),
			NULL
		},
		&autovacuum_anl_thresh,
		50, 0, INT_MAX,
		NULL, NULL, NULL
	},
	{
		/* see varsup.c for why this is PGC_POSTMASTER not PGC_SIGHUP */
		{"autovacuum_freeze_max_age", PGC_POSTMASTER, AUTOVACUUM,
			gettext_noop("Age at which to autovacuum a table to prevent transaction ID wraparound."),
			NULL
		},
		&autovacuum_freeze_max_age,

		/* see vacuum_failsafe_age if you change the upper-limit value. */
		200000000, 100000, 2000000000,
		NULL, NULL, NULL
	},
	{
		/* see multixact.c for why this is PGC_POSTMASTER not PGC_SIGHUP */
		{"autovacuum_multixact_freeze_max_age", PGC_POSTMASTER, AUTOVACUUM,
			gettext_noop("Multixact age at which to autovacuum a table to prevent multixact wraparound."),
			NULL
		},
		&autovacuum_multixact_freeze_max_age,
		400000000, 10000, 2000000000,
		NULL, NULL, NULL
	},
	{
		/* see max_connections */
		{"autovacuum_max_workers", PGC_POSTMASTER, AUTOVACUUM,
			gettext_noop("Sets the maximum number of simultaneously running autovacuum worker processes."),
			NULL
		},
		&autovacuum_max_workers,
		3, 1, MAX_BACKENDS,
		check_autovacuum_max_workers, NULL, NULL
	},

	{
		{"max_parallel_maintenance_workers", PGC_USERSET, RESOURCES_ASYNCHRONOUS,
			gettext_noop("Sets the maximum number of parallel processes per maintenance operation."),
			NULL
		},
		&max_parallel_maintenance_workers,
		2, 0, 1024,
		NULL, NULL, NULL
	},

	{
		{"max_parallel_workers_per_gather", PGC_USERSET, RESOURCES_ASYNCHRONOUS,
			gettext_noop("Sets the maximum number of parallel processes per executor node."),
			NULL,
			GUC_EXPLAIN
		},
		&max_parallel_workers_per_gather,
		2, 0, MAX_PARALLEL_WORKER_LIMIT,
		NULL, NULL, NULL
	},

	{
		{"max_parallel_workers", PGC_USERSET, RESOURCES_ASYNCHRONOUS,
			gettext_noop("Sets the maximum number of parallel workers that can be active at one time."),
			NULL,
			GUC_EXPLAIN
		},
		&max_parallel_workers,
		8, 0, MAX_PARALLEL_WORKER_LIMIT,
		NULL, NULL, NULL
	},

	{
		{"autovacuum_work_mem", PGC_SIGHUP, RESOURCES_MEM,
			gettext_noop("Sets the maximum memory to be used by each autovacuum worker process."),
			NULL,
			GUC_UNIT_KB
		},
		&autovacuum_work_mem,
		-1, -1, MAX_KILOBYTES,
		check_autovacuum_work_mem, NULL, NULL
	},

	{
		{"old_snapshot_threshold", PGC_POSTMASTER, RESOURCES_ASYNCHRONOUS,
			gettext_noop("Time before a snapshot is too old to read pages changed after the snapshot was taken."),
			gettext_noop("A value of -1 disables this feature."),
			GUC_UNIT_MIN
		},
		&old_snapshot_threshold,
		-1, -1, MINS_PER_HOUR * HOURS_PER_DAY * 60,
		NULL, NULL, NULL
	},

	{
		{"tcp_keepalives_idle", PGC_USERSET, CONN_AUTH_SETTINGS,
			gettext_noop("Time between issuing TCP keepalives."),
			gettext_noop("A value of 0 uses the system default."),
			GUC_UNIT_S
		},
		&tcp_keepalives_idle,
		0, 0, INT_MAX,
		NULL, assign_tcp_keepalives_idle, show_tcp_keepalives_idle
	},

	{
		{"tcp_keepalives_interval", PGC_USERSET, CONN_AUTH_SETTINGS,
			gettext_noop("Time between TCP keepalive retransmits."),
			gettext_noop("A value of 0 uses the system default."),
			GUC_UNIT_S
		},
		&tcp_keepalives_interval,
		0, 0, INT_MAX,
		NULL, assign_tcp_keepalives_interval, show_tcp_keepalives_interval
	},

	{
		{"ssl_renegotiation_limit", PGC_USERSET, COMPAT_OPTIONS_PREVIOUS,
			gettext_noop("SSL renegotiation is no longer supported; this can only be 0."),
			NULL,
			GUC_NO_SHOW_ALL | GUC_NOT_IN_SAMPLE | GUC_DISALLOW_IN_FILE,
		},
		&ssl_renegotiation_limit,
		0, 0, 0,
		NULL, NULL, NULL
	},

	{
		{"tcp_keepalives_count", PGC_USERSET, CONN_AUTH_SETTINGS,
			gettext_noop("Maximum number of TCP keepalive retransmits."),
			gettext_noop("Number of consecutive keepalive retransmits that can be "
						 "lost before a connection is considered dead. A value of 0 uses the "
						 "system default."),
		},
		&tcp_keepalives_count,
		0, 0, INT_MAX,
		NULL, assign_tcp_keepalives_count, show_tcp_keepalives_count
	},

	{
		{"gin_fuzzy_search_limit", PGC_USERSET, CLIENT_CONN_OTHER,
			gettext_noop("Sets the maximum allowed result for exact search by GIN."),
			NULL,
			0
		},
		&GinFuzzySearchLimit,
		0, 0, INT_MAX,
		NULL, NULL, NULL
	},

	{
		{"effective_cache_size", PGC_USERSET, QUERY_TUNING_COST,
			gettext_noop("Sets the planner's assumption about the total size of the data caches."),
			gettext_noop("That is, the total size of the caches (kernel cache and shared buffers) used for PostgreSQL data files. "
						 "This is measured in disk pages, which are normally 8 kB each."),
			GUC_UNIT_BLOCKS | GUC_EXPLAIN,
		},
		&effective_cache_size,
		DEFAULT_EFFECTIVE_CACHE_SIZE, 1, INT_MAX,
		NULL, NULL, NULL
	},

	{
		{"min_parallel_table_scan_size", PGC_USERSET, QUERY_TUNING_COST,
			gettext_noop("Sets the minimum amount of table data for a parallel scan."),
			gettext_noop("If the planner estimates that it will read a number of table pages too small to reach this limit, a parallel scan will not be considered."),
			GUC_UNIT_BLOCKS | GUC_EXPLAIN,
		},
		&min_parallel_table_scan_size,
		(8 * 1024 * 1024) / BLCKSZ, 0, INT_MAX / 3,
		NULL, NULL, NULL
	},

	{
		{"min_parallel_index_scan_size", PGC_USERSET, QUERY_TUNING_COST,
			gettext_noop("Sets the minimum amount of index data for a parallel scan."),
			gettext_noop("If the planner estimates that it will read a number of index pages too small to reach this limit, a parallel scan will not be considered."),
			GUC_UNIT_BLOCKS | GUC_EXPLAIN,
		},
		&min_parallel_index_scan_size,
		(512 * 1024) / BLCKSZ, 0, INT_MAX / 3,
		NULL, NULL, NULL
	},

	{
		/* Can't be set in postgresql.conf */
		{"server_version_num", PGC_INTERNAL, PRESET_OPTIONS,
			gettext_noop("Shows the server version as an integer."),
			NULL,
			GUC_NOT_IN_SAMPLE | GUC_DISALLOW_IN_FILE
		},
		&server_version_num,
		PG_VERSION_NUM, PG_VERSION_NUM, PG_VERSION_NUM,
		NULL, NULL, NULL
	},

	{
		{"log_temp_files", PGC_SUSET, LOGGING_WHAT,
			gettext_noop("Log the use of temporary files larger than this number of kilobytes."),
			gettext_noop("Zero logs all files. The default is -1 (turning this feature off)."),
			GUC_UNIT_KB
		},
		&log_temp_files,
		-1, -1, INT_MAX,
		NULL, NULL, NULL
	},

	{
		{"track_activity_query_size", PGC_POSTMASTER, STATS_CUMULATIVE,
			gettext_noop("Sets the size reserved for pg_stat_activity.query, in bytes."),
			NULL,
			GUC_UNIT_BYTE
		},
		&pgstat_track_activity_query_size,
		1024, 100, 1048576,
		NULL, NULL, NULL
	},

	{
		{"gin_pending_list_limit", PGC_USERSET, CLIENT_CONN_STATEMENT,
			gettext_noop("Sets the maximum size of the pending list for GIN index."),
			NULL,
			GUC_UNIT_KB
		},
		&gin_pending_list_limit,
		4096, 64, MAX_KILOBYTES,
		NULL, NULL, NULL
	},

	{
		{"tcp_user_timeout", PGC_USERSET, CONN_AUTH_SETTINGS,
			gettext_noop("TCP user timeout."),
			gettext_noop("A value of 0 uses the system default."),
			GUC_UNIT_MS
		},
		&tcp_user_timeout,
		0, 0, INT_MAX,
		NULL, assign_tcp_user_timeout, show_tcp_user_timeout
	},

	{
		{"huge_page_size", PGC_POSTMASTER, RESOURCES_MEM,
			gettext_noop("The size of huge page that should be requested."),
			NULL,
			GUC_UNIT_KB
		},
		&huge_page_size,
		0, 0, INT_MAX,
		check_huge_page_size, NULL, NULL
	},

	{
		{"debug_discard_caches", PGC_SUSET, DEVELOPER_OPTIONS,
			gettext_noop("Aggressively flush system caches for debugging purposes."),
			NULL,
			GUC_NOT_IN_SAMPLE
		},
		&debug_discard_caches,
#ifdef DISCARD_CACHES_ENABLED
		/* Set default based on older compile-time-only cache clobber macros */
#if defined(CLOBBER_CACHE_RECURSIVELY)
		3,
#elif defined(CLOBBER_CACHE_ALWAYS)
		1,
#else
		0,
#endif
		0, 5,
#else							/* not DISCARD_CACHES_ENABLED */
		0, 0, 0,
#endif							/* not DISCARD_CACHES_ENABLED */
		NULL, NULL, NULL
	},

	{
		{"client_connection_check_interval", PGC_USERSET, CONN_AUTH_SETTINGS,
			gettext_noop("Sets the time interval between checks for disconnection while running queries."),
			NULL,
			GUC_UNIT_MS
		},
		&client_connection_check_interval,
		0, 0, INT_MAX,
		check_client_connection_check_interval, NULL, NULL
	},

	{
		{"log_startup_progress_interval", PGC_SIGHUP, LOGGING_WHEN,
			gettext_noop("Time between progress updates for "
						 "long-running startup operations."),
			gettext_noop("0 turns this feature off."),
			GUC_UNIT_MS,
		},
		&log_startup_progress_interval,
		10000, 0, INT_MAX,
		NULL, NULL, NULL
	},

	{
		{"yb_default_copy_from_rows_per_transaction", PGC_USERSET, CLIENT_CONN_STATEMENT,
			gettext_noop("Sets the batch number of rows to copy from the source to table."),
			NULL,
			0
		},
		&yb_default_copy_from_rows_per_transaction,
		DEFAULT_BATCH_ROWS_PER_TRANSACTION, 0, INT_MAX,
		NULL, NULL, NULL
	},

	{
		{"ysql_session_max_batch_size", PGC_USERSET, CLIENT_CONN_STATEMENT,
			gettext_noop("Sets the maximum batch size for writes that YSQL can buffer before flushing to tablet servers."),
			gettext_noop("If this is 0, YSQL will use the gflag ysql_session_max_batch_size. If non-zero, this session variable will supersede the value of the gflag."),
			0
		},
		&ysql_session_max_batch_size,
		0, 0, INT_MAX,
		NULL, NULL, NULL
	},

	{
		{"ysql_max_in_flight_ops", PGC_USERSET, CLIENT_CONN_STATEMENT,
			gettext_noop("Maximum number of in-flight operations allowed from YSQL to tablet servers"),
			NULL,
		},
		&ysql_max_in_flight_ops,
		10000, 1, INT_MAX,
		NULL, NULL, NULL
	},

	{
		{"yb_follower_read_staleness_ms", PGC_USERSET, CLIENT_CONN_STATEMENT,
			gettext_noop("Sets the staleness (in ms) to be used for performing follower reads."),
			NULL,
			0
		},
		&yb_follower_read_staleness_ms,
		30000, 0, INT_MAX,
		check_follower_read_staleness_ms, assign_follower_read_staleness_ms, NULL
	},

	{
		{"yb_index_state_flags_update_delay", PGC_USERSET, QUERY_TUNING_METHOD,
			gettext_noop("Delay in milliseconds between stages of online index"
						 " build."),
			gettext_noop("Set high to give online transactions more time to"
						 " complete."),
			GUC_UNIT_MS
		},
		&yb_index_state_flags_update_delay,
		0, 0, INT_MAX,
		NULL, NULL, NULL
	},

	{
		{"yb_wait_for_backends_catalog_version_timeout", PGC_USERSET, QUERY_TUNING_METHOD,
			gettext_noop("Timeout in milliseconds to wait for backends to reach"
						 " desired catalog versions."),
			gettext_noop("The actual time spent may be longer than that by as"
						 " much as master flag"
						 " wait_for_ysql_backends_catalog_version_client_master_rpc_timeout_ms."
						 " Setting to zero or less results in no timeout."
						 " Currently used by concurrent CREATE INDEX."),
			GUC_UNIT_MS
		},
		&yb_wait_for_backends_catalog_version_timeout,
		5 * 60 * 1000, 0, INT_MAX,
		NULL, NULL, NULL
	},

	{
		{"yb_test_planner_custom_plan_threshold", PGC_USERSET, DEVELOPER_OPTIONS,
			gettext_noop("The number of times to force custom plan generation "
						 "for prepared statements before considering a "
						 "generic plan."),
			NULL
		},
		&yb_test_planner_custom_plan_threshold,
		5, 1, INT_MAX,
		NULL, NULL, NULL
	},

	{
		{"yb_fetch_row_limit", PGC_USERSET, QUERY_TUNING_METHOD,
			gettext_noop("Maximum number of rows to fetch per scan. 0 = No limit"),
			NULL
		},
		&yb_fetch_row_limit,
		1024, 0, INT_MAX,
		NULL, NULL, NULL
	},

	{
		{"yb_fetch_size_limit", PGC_USERSET, QUERY_TUNING_METHOD,
			gettext_noop("Maximum size of a fetch response. 0 = No limit"),
			NULL, GUC_UNIT_BYTE
		},
		&yb_fetch_size_limit,
		0, 0, INT_MAX,
		NULL, NULL, NULL
	},

	{
		{"yb_update_num_cols_to_compare", PGC_USERSET, CUSTOM_OPTIONS,
			gettext_noop("Maximum number of columns whose data is to be"
						 " compared while seeking to optimize updates."
						 " If set to 0, all applicable columns in the table"
						 " will be compared."),
			NULL
		},
		&yb_update_optimization_options.num_cols_to_compare,
		0, 0, INT_MAX,
		NULL, NULL, NULL
	},

	{
		{"yb_update_max_cols_size_to_compare", PGC_USERSET, CUSTOM_OPTIONS,
			gettext_noop("Maximum size in bytes of columns whose data is to be"
						 " compared while seeking to optimize updates."
						 " If set to 0, no size limit is applied."),
			NULL, GUC_UNIT_BYTE
		},
		&yb_update_optimization_options.max_cols_size_to_compare,
		10 * 1024, 0, INT_MAX,
		NULL, NULL, NULL
	},

	{
		{"yb_parallel_range_rows", PGC_USERSET, QUERY_TUNING_OTHER,
			gettext_noop("The number of rows to plan per parallel worker"),
			NULL
		},
		&yb_parallel_range_rows,
		0, 0, INT_MAX,
		NULL, NULL, NULL
	},

	{
		{"yb_max_query_layer_retries", PGC_USERSET, CLIENT_CONN_STATEMENT,
			gettext_noop("Max number of internal query layer retries of a statement"),
			gettext_noop("Max number of query layer retries of a statement for the following errors: "
						 "serialization error (40001), \"Restart read required\" (40001), "
						 "deadlock detected (40P01). In Repeatable Read and Serializable isolation levels, the "
						 "query layer only retries errors faced in the first statement of a transation. In "
						 "READ COMMITTED isolation, the query layer has the ability to do retries for any "
						 "statement in a transaction. Retries are not possible if some response data has "
						 "already been sent to the client while the query is still executing. This happens if "
						 "the output buffer, the size of which is configurable using the TServer gflag "
						 "ysql_output_buffer_size, has filled atleast once and is flushed."),
		},
		&yb_max_query_layer_retries,
		60, 0, INT_MAX,
		NULL, NULL, NULL
	},

	{
		{"yb_ash_circular_buffer_size", PGC_POSTMASTER, STATS_MONITORING,
			gettext_noop("Size (in KiBs) of ASH circular buffer that stores the samples"),
			gettext_noop("If this is 0, the size will be calculated based on the number of cores"),
			GUC_UNIT_KB
		},
		&yb_ash_circular_buffer_size,
		0, 0, INT_MAX,
		yb_ash_circular_buffer_size_check_hook, NULL, NULL
	},

	{
		{"yb_ash_sampling_interval_ms", PGC_SIGHUP, STATS_MONITORING,
			gettext_noop("Time (in milliseconds) between two consecutive sampling events"),
			NULL,
			GUC_UNIT_MS
		},
		&yb_ash_sampling_interval_ms,
		1000, 1, INT_MAX,
		NULL, NULL, NULL
	},

	{
		{"yb_ash_sample_size", PGC_SIGHUP, STATS_MONITORING,
			gettext_noop("Number of samples captured from each component per sampling event"),
			NULL
		},
		&yb_ash_sample_size,
		500, 0, INT_MAX,
		NULL, NULL, NULL
	},

	{
		{"yb_toast_catcache_threshold", PGC_USERSET, CUSTOM_OPTIONS,
			gettext_noop("Size threshold in bytes for a catcache tuple to be compressed."),
			NULL
		},
		&yb_toast_catcache_threshold,
		-1, -1, INT_MAX,
		yb_check_toast_catcache_threshold, NULL, NULL
	},

	{
		{"yb_parallel_range_size", PGC_USERSET, QUERY_TUNING_METHOD,
			gettext_noop("Approximate size of parallel range for DocDB relation scans"),
			NULL,
			GUC_UNIT_BYTE
		},
		&yb_parallel_range_size,
		1024 * 1024, 1, INT_MAX,
		NULL, NULL, NULL
	},

	{
		{"yb_query_diagnostics_bg_worker_interval_ms", PGC_POSTMASTER, STATS_MONITORING,
			gettext_noop("Time (in milliseconds) for which the query diagnostic's background worker sleeps"),
			NULL,
			GUC_UNIT_MS
		},
		&yb_query_diagnostics_bg_worker_interval_ms,
		1000, 1, INT_MAX,
		NULL, NULL, NULL
	},

	{
		{"yb_query_diagnostics_circular_buffer_size", PGC_POSTMASTER, STATS_MONITORING,
			gettext_noop("Size of query diagnostics circular buffer that stores statuses of bundles"),
			gettext_noop("The circular buffer is filled sequentially until "
									"it reaches this size, then it wraps around and "
									"starts overwriting the oldest entries."),
			GUC_UNIT_KB
		},
		&yb_query_diagnostics_circular_buffer_size,
		64, 1, INT_MAX,
		NULL, NULL, NULL
	},

	/* End-of-list marker */
	{
		{NULL, 0, 0, NULL, NULL}, NULL, 0, 0, 0, NULL, NULL, NULL
	}
};

static struct config_oid ConfigureNamesOid[] =
{
	/* End-of-list marker */
	{
		{NULL, 0, 0, NULL, NULL}, NULL, 0, 0, 0, NULL, NULL, NULL
	}
};

static struct config_real ConfigureNamesReal[] =
{
	{
		{"seq_page_cost", PGC_USERSET, QUERY_TUNING_COST,
			gettext_noop("Sets the planner's estimate of the cost of a "
						 "sequentially fetched disk page."),
			NULL,
			GUC_EXPLAIN
		},
		&seq_page_cost,
		DEFAULT_SEQ_PAGE_COST, 0, DBL_MAX,
		NULL, NULL, NULL
	},
	{
		{"random_page_cost", PGC_USERSET, QUERY_TUNING_COST,
			gettext_noop("Sets the planner's estimate of the cost of a "
						 "nonsequentially fetched disk page."),
			NULL,
			GUC_EXPLAIN
		},
		&random_page_cost,
		DEFAULT_RANDOM_PAGE_COST, 0, DBL_MAX,
		NULL, NULL, NULL
	},
	{
		{"cpu_tuple_cost", PGC_USERSET, QUERY_TUNING_COST,
			gettext_noop("Sets the planner's estimate of the cost of "
						 "processing each tuple (row)."),
			NULL,
			GUC_EXPLAIN
		},
		&cpu_tuple_cost,
		DEFAULT_CPU_TUPLE_COST, 0, DBL_MAX,
		NULL, NULL, NULL
	},
	{
		{"cpu_index_tuple_cost", PGC_USERSET, QUERY_TUNING_COST,
			gettext_noop("Sets the planner's estimate of the cost of "
						 "processing each index entry during an index scan."),
			NULL,
			GUC_EXPLAIN
		},
		&cpu_index_tuple_cost,
		DEFAULT_CPU_INDEX_TUPLE_COST, 0, DBL_MAX,
		NULL, NULL, NULL
	},
	{
		{"cpu_operator_cost", PGC_USERSET, QUERY_TUNING_COST,
			gettext_noop("Sets the planner's estimate of the cost of "
						 "processing each operator or function call."),
			NULL,
			GUC_EXPLAIN
		},
		&cpu_operator_cost,
		DEFAULT_CPU_OPERATOR_COST, 0, DBL_MAX,
		NULL, NULL, NULL
	},
	{
		{"parallel_tuple_cost", PGC_USERSET, QUERY_TUNING_COST,
			gettext_noop("Sets the planner's estimate of the cost of "
						 "passing each tuple (row) from worker to leader backend."),
			NULL,
			GUC_EXPLAIN
		},
		&parallel_tuple_cost,
		DEFAULT_PARALLEL_TUPLE_COST, 0, DBL_MAX,
		NULL, NULL, NULL
	},
	{
		{"parallel_setup_cost", PGC_USERSET, QUERY_TUNING_COST,
			gettext_noop("Sets the planner's estimate of the cost of "
						 "starting up worker processes for parallel query."),
			NULL,
			GUC_EXPLAIN
		},
		&parallel_setup_cost,
		DEFAULT_PARALLEL_SETUP_COST, 0, DBL_MAX,
		NULL, NULL, NULL
	},
	{
		{"yb_network_fetch_cost", PGC_USERSET, QUERY_TUNING_COST,
			gettext_noop("Sets the planner's estimate of the fixed cost of "
							 "fetching a batch of rows from a YB relation"),
			NULL
		},
		&yb_network_fetch_cost,
		YB_DEFAULT_FETCH_COST, 0, DBL_MAX,
		NULL, NULL, NULL
	},
	{
		{"jit_above_cost", PGC_USERSET, QUERY_TUNING_COST,
			gettext_noop("Perform JIT compilation if query is more expensive."),
			gettext_noop("-1 disables JIT compilation."),
			GUC_EXPLAIN
		},
		&jit_above_cost,
		100000, -1, DBL_MAX,
		NULL, NULL, NULL
	},

	{
		{"jit_optimize_above_cost", PGC_USERSET, QUERY_TUNING_COST,
			gettext_noop("Optimize JIT-compiled functions if query is more expensive."),
			gettext_noop("-1 disables optimization."),
			GUC_EXPLAIN
		},
		&jit_optimize_above_cost,
		500000, -1, DBL_MAX,
		NULL, NULL, NULL
	},

	{
		{"jit_inline_above_cost", PGC_USERSET, QUERY_TUNING_COST,
			gettext_noop("Perform JIT inlining if query is more expensive."),
			gettext_noop("-1 disables inlining."),
			GUC_EXPLAIN
		},
		&jit_inline_above_cost,
		500000, -1, DBL_MAX,
		NULL, NULL, NULL
	},

	{
		{"cursor_tuple_fraction", PGC_USERSET, QUERY_TUNING_OTHER,
			gettext_noop("Sets the planner's estimate of the fraction of "
						 "a cursor's rows that will be retrieved."),
			NULL,
			GUC_EXPLAIN
		},
		&cursor_tuple_fraction,
		DEFAULT_CURSOR_TUPLE_FRACTION, 0.0, 1.0,
		NULL, NULL, NULL
	},

	{
		{"recursive_worktable_factor", PGC_USERSET, QUERY_TUNING_OTHER,
			gettext_noop("Sets the planner's estimate of the average size "
						 "of a recursive query's working table."),
			NULL,
			GUC_EXPLAIN
		},
		&recursive_worktable_factor,
		DEFAULT_RECURSIVE_WORKTABLE_FACTOR, 0.001, 1000000.0,
		NULL, NULL, NULL
	},

	{
		{"geqo_selection_bias", PGC_USERSET, QUERY_TUNING_GEQO,
			gettext_noop("GEQO: selective pressure within the population."),
			NULL,
			GUC_EXPLAIN
		},
		&Geqo_selection_bias,
		DEFAULT_GEQO_SELECTION_BIAS,
		MIN_GEQO_SELECTION_BIAS, MAX_GEQO_SELECTION_BIAS,
		NULL, NULL, NULL
	},
	{
		{"geqo_seed", PGC_USERSET, QUERY_TUNING_GEQO,
			gettext_noop("GEQO: seed for random path selection."),
			NULL,
			GUC_EXPLAIN
		},
		&Geqo_seed,
		0.0, 0.0, 1.0,
		NULL, NULL, NULL
	},

	{
		{"hash_mem_multiplier", PGC_USERSET, RESOURCES_MEM,
			gettext_noop("Multiple of work_mem to use for hash tables."),
			NULL,
			GUC_EXPLAIN
		},
		&hash_mem_multiplier,
		2.0, 1.0, 1000.0,
		NULL, NULL, NULL
	},

	{
		{"bgwriter_lru_multiplier", PGC_SIGHUP, RESOURCES_BGWRITER,
			gettext_noop("Multiple of the average buffer usage to free per round."),
			NULL
		},
		&bgwriter_lru_multiplier,
		2.0, 0.0, 10.0,
		NULL, NULL, NULL
	},

	{
		{"seed", PGC_USERSET, UNGROUPED,
			gettext_noop("Sets the seed for random-number generation."),
			NULL,
			GUC_NO_SHOW_ALL | GUC_NO_RESET_ALL | GUC_NOT_IN_SAMPLE | GUC_DISALLOW_IN_FILE
		},
		&phony_random_seed,
		0.0, -1.0, 1.0,
		check_random_seed, assign_random_seed, show_random_seed
	},

	{
		{"vacuum_cost_delay", PGC_USERSET, RESOURCES_VACUUM_DELAY,
			gettext_noop("Vacuum cost delay in milliseconds."),
			NULL,
			GUC_UNIT_MS
		},
		&VacuumCostDelay,
		0, 0, 100,
		NULL, NULL, NULL
	},

	{
		{"autovacuum_vacuum_cost_delay", PGC_SIGHUP, AUTOVACUUM,
			gettext_noop("Vacuum cost delay in milliseconds, for autovacuum."),
			NULL,
			GUC_UNIT_MS
		},
		&autovacuum_vac_cost_delay,
		2, -1, 100,
		NULL, NULL, NULL
	},

	{
		{"autovacuum_vacuum_scale_factor", PGC_SIGHUP, AUTOVACUUM,
			gettext_noop("Number of tuple updates or deletes prior to vacuum as a fraction of reltuples."),
			NULL
		},
		&autovacuum_vac_scale,
		0.2, 0.0, 100.0,
		NULL, NULL, NULL
	},

	{
		{"autovacuum_vacuum_insert_scale_factor", PGC_SIGHUP, AUTOVACUUM,
			gettext_noop("Number of tuple inserts prior to vacuum as a fraction of reltuples."),
			NULL
		},
		&autovacuum_vac_ins_scale,
		0.2, 0.0, 100.0,
		NULL, NULL, NULL
	},

	{
		{"autovacuum_analyze_scale_factor", PGC_SIGHUP, AUTOVACUUM,
			gettext_noop("Number of tuple inserts, updates, or deletes prior to analyze as a fraction of reltuples."),
			NULL
		},
		&autovacuum_anl_scale,
		0.1, 0.0, 100.0,
		NULL, NULL, NULL
	},

	{
		{"checkpoint_completion_target", PGC_SIGHUP, WAL_CHECKPOINTS,
			gettext_noop("Time spent flushing dirty buffers during checkpoint, as fraction of checkpoint interval."),
			NULL
		},
		&CheckPointCompletionTarget,
		0.9, 0.0, 1.0,
		NULL, assign_checkpoint_completion_target, NULL
	},

	{
		{"log_statement_sample_rate", PGC_SUSET, LOGGING_WHEN,
			gettext_noop("Fraction of statements exceeding log_min_duration_sample to be logged."),
			gettext_noop("Use a value between 0.0 (never log) and 1.0 (always log).")
		},
		&log_statement_sample_rate,
		1.0, 0.0, 1.0,
		NULL, NULL, NULL
	},

	{
		{"log_transaction_sample_rate", PGC_SUSET, LOGGING_WHEN,
			gettext_noop("Sets the fraction of transactions from which to log all statements."),
			gettext_noop("Use a value between 0.0 (never log) and 1.0 (log all "
						 "statements for all transactions).")
		},
		&log_xact_sample_rate,
		0.0, 0.0, 1.0,
		NULL, NULL, NULL
	},
	{
		{"yb_transaction_priority_lower_bound", PGC_USERSET, CLIENT_CONN_STATEMENT,
			gettext_noop("Sets lower bound for priority used by transactions of this session"),
			NULL
		},
		&yb_transaction_priority_lower_bound,
		0.0, 0.0, 1.0,
		check_transaction_priority_lower_bound, YBCAssignTransactionPriorityLowerBound, NULL
	},
	{
		{"yb_transaction_priority_upper_bound", PGC_USERSET, CLIENT_CONN_STATEMENT,
			gettext_noop("Sets upper bound for priority used by transactions of this session"),
			NULL
		},
		&yb_transaction_priority_upper_bound,
		1.0, 0.0, 1.0,
		check_transaction_priority_upper_bound, YBCAssignTransactionPriorityUpperBound, NULL
	},
	{
		{"yb_transaction_priority", PGC_INTERNAL, CLIENT_CONN_STATEMENT,
			gettext_noop(
					"[DEPRECATED - instead use the yb_get_current_transaction_priority() function]. Gets the "
					"transaction priority used by the current active distributed transaction in the session. "
					"If no distributed transaction is active, return 0"),
			NULL
		},
		&yb_transaction_priority,
		0.0, 0.0, 1.0,
		NULL, NULL, yb_fetch_current_transaction_priority
	},

	{
		{"retry_backoff_multiplier", PGC_USERSET, CLIENT_CONN_STATEMENT,
			gettext_noop("Sets the multiplier used to calculate the retry backoff."),
			NULL,
			GUC_UNIT_MS
		},
		&RetryBackoffMultiplier,
		1.2, 1.0, 1e10,
		check_backoff_multiplier, NULL, NULL
	},

	{
		{"log_statement_sample_rate", PGC_SUSET, LOGGING_WHEN,
			gettext_noop("Fraction of statements exceeding log_min_duration_sample to be logged."),
			gettext_noop("Use a value between 0.0 (never log) and 1.0 (always log).")
		},
		&log_statement_sample_rate,
		1.0, 0.0, 1.0,
		NULL, NULL, NULL
	},

	{
		{"log_transaction_sample_rate", PGC_SUSET, LOGGING_WHEN,
			gettext_noop("Set the fraction of transactions to log for new transactions."),
			gettext_noop("Logs all statements from a fraction of transactions. "
						 "Use a value between 0.0 (never log) and 1.0 (log all "
						 "statements for all transactions).")
		},
		&log_xact_sample_rate,
		0.0, 0.0, 1.0,
		NULL, NULL, NULL
	},

	{
		{"yb_test_ybgin_disable_cost_factor", PGC_USERSET, QUERY_TUNING_COST,
			gettext_noop("The multiplier to disable_cost to add when costing"
						 " ybgin index scans that may not be supported."),
			NULL,
			GUC_NOT_IN_SAMPLE
		},
		&yb_test_ybgin_disable_cost_factor,
		2.0, 0.0, 10.0,
		NULL, NULL, NULL
	},

	/* End-of-list marker */
	{
		{NULL, 0, 0, NULL, NULL}, NULL, 0.0, 0.0, 0.0, NULL, NULL, NULL
	}
};


static struct config_string ConfigureNamesString[] =
{
	{
		{"archive_command", PGC_SIGHUP, WAL_ARCHIVING,
			gettext_noop("Sets the shell command that will be called to archive a WAL file."),
			gettext_noop("This is used only if \"archive_library\" is not set.")
		},
		&XLogArchiveCommand,
		"",
		NULL, NULL, show_archive_command
	},

	{
		{"archive_library", PGC_SIGHUP, WAL_ARCHIVING,
			gettext_noop("Sets the library that will be called to archive a WAL file."),
			gettext_noop("An empty string indicates that \"archive_command\" should be used.")
		},
		&XLogArchiveLibrary,
		"",
		NULL, NULL, NULL
	},

	{
		{"restore_command", PGC_SIGHUP, WAL_ARCHIVE_RECOVERY,
			gettext_noop("Sets the shell command that will be called to retrieve an archived WAL file."),
			NULL
		},
		&recoveryRestoreCommand,
		"",
		NULL, NULL, NULL
	},

	{
		{"archive_cleanup_command", PGC_SIGHUP, WAL_ARCHIVE_RECOVERY,
			gettext_noop("Sets the shell command that will be executed at every restart point."),
			NULL
		},
		&archiveCleanupCommand,
		"",
		NULL, NULL, NULL
	},

	{
		{"recovery_end_command", PGC_SIGHUP, WAL_ARCHIVE_RECOVERY,
			gettext_noop("Sets the shell command that will be executed once at the end of recovery."),
			NULL
		},
		&recoveryEndCommand,
		"",
		NULL, NULL, NULL
	},

	{
		{"recovery_target_timeline", PGC_POSTMASTER, WAL_RECOVERY_TARGET,
			gettext_noop("Specifies the timeline to recover into."),
			NULL
		},
		&recovery_target_timeline_string,
		"latest",
		check_recovery_target_timeline, assign_recovery_target_timeline, NULL
	},

	{
		{"recovery_target", PGC_POSTMASTER, WAL_RECOVERY_TARGET,
			gettext_noop("Set to \"immediate\" to end recovery as soon as a consistent state is reached."),
			NULL
		},
		&recovery_target_string,
		"",
		check_recovery_target, assign_recovery_target, NULL
	},
	{
		{"recovery_target_xid", PGC_POSTMASTER, WAL_RECOVERY_TARGET,
			gettext_noop("Sets the transaction ID up to which recovery will proceed."),
			NULL
		},
		&recovery_target_xid_string,
		"",
		check_recovery_target_xid, assign_recovery_target_xid, NULL
	},
	{
		{"recovery_target_time", PGC_POSTMASTER, WAL_RECOVERY_TARGET,
			gettext_noop("Sets the time stamp up to which recovery will proceed."),
			NULL
		},
		&recovery_target_time_string,
		"",
		check_recovery_target_time, assign_recovery_target_time, NULL
	},
	{
		{"recovery_target_name", PGC_POSTMASTER, WAL_RECOVERY_TARGET,
			gettext_noop("Sets the named restore point up to which recovery will proceed."),
			NULL
		},
		&recovery_target_name_string,
		"",
		check_recovery_target_name, assign_recovery_target_name, NULL
	},
	{
		{"recovery_target_lsn", PGC_POSTMASTER, WAL_RECOVERY_TARGET,
			gettext_noop("Sets the LSN of the write-ahead log location up to which recovery will proceed."),
			NULL
		},
		&recovery_target_lsn_string,
		"",
		check_recovery_target_lsn, assign_recovery_target_lsn, NULL
	},

	{
		{"promote_trigger_file", PGC_SIGHUP, REPLICATION_STANDBY,
			gettext_noop("Specifies a file name whose presence ends recovery in the standby."),
			NULL
		},
		&PromoteTriggerFile,
		"",
		NULL, NULL, NULL
	},

	{
		{"primary_conninfo", PGC_SIGHUP, REPLICATION_STANDBY,
			gettext_noop("Sets the connection string to be used to connect to the sending server."),
			NULL,
			GUC_SUPERUSER_ONLY
		},
		&PrimaryConnInfo,
		"",
		NULL, NULL, NULL
	},

	{
		{"primary_slot_name", PGC_SIGHUP, REPLICATION_STANDBY,
			gettext_noop("Sets the name of the replication slot to use on the sending server."),
			NULL
		},
		&PrimarySlotName,
		"",
		check_primary_slot_name, NULL, NULL
	},

	{
		{"client_encoding", PGC_USERSET, CLIENT_CONN_LOCALE,
			gettext_noop("Sets the client's character set encoding."),
			NULL,
			GUC_IS_NAME | GUC_REPORT
		},
		&client_encoding_string,
		"SQL_ASCII",
		check_client_encoding, assign_client_encoding, NULL
	},

	{
		{"log_line_prefix", PGC_SIGHUP, LOGGING_WHAT,
			gettext_noop("Controls information prefixed to each log line."),
			gettext_noop("If blank, no prefix is used.")
		},
		&Log_line_prefix,
		"%m [%p] ",
		NULL, NULL, NULL
	},

	{
		{"log_timezone", PGC_SIGHUP, LOGGING_WHAT,
			gettext_noop("Sets the time zone to use in log messages."),
			NULL
		},
		&log_timezone_string,
		"GMT",
		check_log_timezone, assign_log_timezone, show_log_timezone
	},

	{
		{"DateStyle", PGC_USERSET, CLIENT_CONN_LOCALE,
			gettext_noop("Sets the display format for date and time values."),
			gettext_noop("Also controls interpretation of ambiguous "
						 "date inputs."),
			GUC_LIST_INPUT | GUC_REPORT
		},
		&datestyle_string,
		"ISO, MDY",
		check_datestyle, assign_datestyle, NULL
	},

	{
		{"default_table_access_method", PGC_USERSET, CLIENT_CONN_STATEMENT,
			gettext_noop("Sets the default table access method for new tables."),
			NULL,
			GUC_IS_NAME
		},
		&default_table_access_method,
		DEFAULT_TABLE_ACCESS_METHOD,
		check_default_table_access_method, NULL, NULL
	},

	{
		{"default_tablespace", PGC_USERSET, CLIENT_CONN_STATEMENT,
			gettext_noop("Sets the default tablespace to create tables and indexes in."),
			gettext_noop("An empty string selects the database's default tablespace."),
			GUC_IS_NAME
		},
		&default_tablespace,
		"",
		check_default_tablespace, NULL, NULL
	},

	{
		{"temp_tablespaces", PGC_USERSET, CLIENT_CONN_STATEMENT,
			gettext_noop("Sets the tablespace(s) to use for temporary tables and sort files."),
			NULL,
			GUC_LIST_INPUT | GUC_LIST_QUOTE
		},
		&temp_tablespaces,
		"",
		check_temp_tablespaces, assign_temp_tablespaces, NULL
	},

	{
		{"dynamic_library_path", PGC_SUSET, CLIENT_CONN_OTHER,
			gettext_noop("Sets the path for dynamically loadable modules."),
			gettext_noop("If a dynamically loadable module needs to be opened and "
						 "the specified name does not have a directory component (i.e., the "
						 "name does not contain a slash), the system will search this path for "
						 "the specified file."),
			GUC_SUPERUSER_ONLY
		},
		&Dynamic_library_path,
		"$libdir",
		NULL, NULL, NULL
	},

	{
		{"krb_server_keyfile", PGC_SIGHUP, CONN_AUTH_AUTH,
			gettext_noop("Sets the location of the Kerberos server key file."),
			NULL,
			GUC_SUPERUSER_ONLY
		},
		&pg_krb_server_keyfile,
		PG_KRB_SRVTAB,
		NULL, NULL, NULL
	},

	{
		{"bonjour_name", PGC_POSTMASTER, CONN_AUTH_SETTINGS,
			gettext_noop("Sets the Bonjour service name."),
			NULL
		},
		&bonjour_name,
		"",
		NULL, NULL, NULL
	},

	/* See main.c about why defaults for LC_foo are not all alike */

	{
		{"lc_collate", PGC_INTERNAL, PRESET_OPTIONS,
			gettext_noop("Shows the collation order locale."),
			NULL,
			GUC_NOT_IN_SAMPLE | GUC_DISALLOW_IN_FILE
		},
		&locale_collate,
		"C",
		NULL, NULL, NULL
	},

	{
		{"lc_ctype", PGC_INTERNAL, PRESET_OPTIONS,
			gettext_noop("Shows the character classification and case conversion locale."),
			NULL,
			GUC_NOT_IN_SAMPLE | GUC_DISALLOW_IN_FILE
		},
		&locale_ctype,
		"C",
		NULL, NULL, NULL
	},

	{
		{"lc_messages", PGC_SUSET, CLIENT_CONN_LOCALE,
			gettext_noop("Sets the language in which messages are displayed."),
			NULL
		},
		&locale_messages,
		"",
		check_locale_messages, assign_locale_messages, NULL
	},

	{
		{"lc_monetary", PGC_USERSET, CLIENT_CONN_LOCALE,
			gettext_noop("Sets the locale for formatting monetary amounts."),
			NULL
		},
		&locale_monetary,
		"C",
		check_locale_monetary, assign_locale_monetary, NULL
	},

	{
		{"lc_numeric", PGC_USERSET, CLIENT_CONN_LOCALE,
			gettext_noop("Sets the locale for formatting numbers."),
			NULL
		},
		&locale_numeric,
		"C",
		check_locale_numeric, assign_locale_numeric, NULL
	},

	{
		{"lc_time", PGC_USERSET, CLIENT_CONN_LOCALE,
			gettext_noop("Sets the locale for formatting date and time values."),
			NULL
		},
		&locale_time,
		"C",
		check_locale_time, assign_locale_time, NULL
	},

	{
		{"session_preload_libraries", PGC_SUSET, CLIENT_CONN_PRELOAD,
			gettext_noop("Lists shared libraries to preload into each backend."),
			NULL,
			GUC_LIST_INPUT | GUC_LIST_QUOTE | GUC_SUPERUSER_ONLY
		},
		&session_preload_libraries_string,
		"",
		NULL, NULL, NULL
	},

	{
		{"shared_preload_libraries", PGC_POSTMASTER, CLIENT_CONN_PRELOAD,
			gettext_noop("Lists shared libraries to preload into server."),
			NULL,
			GUC_LIST_INPUT | GUC_LIST_QUOTE | GUC_SUPERUSER_ONLY
		},
		&shared_preload_libraries_string,
		"",
		NULL, NULL, NULL
	},

	{
		{"local_preload_libraries", PGC_USERSET, CLIENT_CONN_PRELOAD,
			gettext_noop("Lists unprivileged shared libraries to preload into each backend."),
			NULL,
			GUC_LIST_INPUT | GUC_LIST_QUOTE
		},
		&local_preload_libraries_string,
		"",
		NULL, NULL, NULL
	},

	{
		{"search_path", PGC_USERSET, CLIENT_CONN_STATEMENT,
			gettext_noop("Sets the schema search order for names that are not schema-qualified."),
			NULL,
			GUC_LIST_INPUT | GUC_LIST_QUOTE | GUC_EXPLAIN
		},
		&namespace_search_path,
		"\"$user\", public",
		check_search_path, assign_search_path, NULL
	},

	{
		/* Can't be set in postgresql.conf */
		{"server_encoding", PGC_INTERNAL, PRESET_OPTIONS,
			gettext_noop("Shows the server (database) character set encoding."),
			NULL,
			GUC_IS_NAME | GUC_REPORT | GUC_NOT_IN_SAMPLE | GUC_DISALLOW_IN_FILE
		},
		&server_encoding_string,
		"SQL_ASCII",
		NULL, NULL, NULL
	},

	{
		/* Can't be set in postgresql.conf */
		{"server_version", PGC_INTERNAL, PRESET_OPTIONS,
			gettext_noop("Shows the server version."),
			NULL,
			GUC_REPORT | GUC_NOT_IN_SAMPLE | GUC_DISALLOW_IN_FILE
		},
		&server_version_string,
		PG_VERSION,
		NULL, NULL, NULL
	},

	{
		/* Not for general use --- used by SET ROLE */
		{"role", PGC_USERSET, UNGROUPED,
			gettext_noop("Sets the current role."),
			NULL,
			GUC_IS_NAME | GUC_NO_SHOW_ALL | GUC_NO_RESET_ALL | GUC_NOT_IN_SAMPLE | GUC_DISALLOW_IN_FILE | GUC_NOT_WHILE_SEC_REST
		},
		&role_string,
		"none",
		check_role, assign_role, show_role
	},

	{
		/* Not for general use --- used by SET SESSION AUTHORIZATION */
		{"session_authorization", PGC_USERSET, UNGROUPED,
			gettext_noop("Sets the session user name."),
			NULL,
			GUC_IS_NAME | GUC_REPORT | GUC_NO_SHOW_ALL | GUC_NO_RESET_ALL | GUC_NOT_IN_SAMPLE | GUC_DISALLOW_IN_FILE | GUC_NOT_WHILE_SEC_REST
		},
		&session_authorization_string,
		NULL,
		check_session_authorization, assign_session_authorization, NULL
	},

	{
		{"log_destination", PGC_SIGHUP, LOGGING_WHERE,
			gettext_noop("Sets the destination for server log output."),
			gettext_noop("Valid values are combinations of \"stderr\", "
						 "\"syslog\", \"csvlog\", \"jsonlog\", and \"eventlog\", "
						 "depending on the platform."),
			GUC_LIST_INPUT
		},
		&Log_destination_string,
		"stderr",
		check_log_destination, assign_log_destination, NULL
	},
	{
		{"log_directory", PGC_SIGHUP, LOGGING_WHERE,
			gettext_noop("Sets the destination directory for log files."),
			gettext_noop("Can be specified as relative to the data directory "
						 "or as absolute path."),
			GUC_SUPERUSER_ONLY
		},
		&Log_directory,
		"log",
		check_canonical_path, NULL, NULL
	},
	{
		{"log_filename", PGC_SIGHUP, LOGGING_WHERE,
			gettext_noop("Sets the file name pattern for log files."),
			NULL,
			GUC_SUPERUSER_ONLY
		},
		&Log_filename,
		"postgresql-%Y-%m-%d_%H%M%S.log",
		NULL, NULL, NULL
	},

	{
		{"syslog_ident", PGC_SIGHUP, LOGGING_WHERE,
			gettext_noop("Sets the program name used to identify PostgreSQL "
						 "messages in syslog."),
			NULL
		},
		&syslog_ident_str,
		"postgres",
		NULL, assign_syslog_ident, NULL
	},

	{
		{"event_source", PGC_POSTMASTER, LOGGING_WHERE,
			gettext_noop("Sets the application name used to identify "
						 "PostgreSQL messages in the event log."),
			NULL
		},
		&event_source,
		DEFAULT_EVENT_SOURCE,
		NULL, NULL, NULL
	},

	{
		{"TimeZone", PGC_USERSET, CLIENT_CONN_LOCALE,
			gettext_noop("Sets the time zone for displaying and interpreting time stamps."),
			NULL,
			GUC_REPORT
		},
		&timezone_string,
		"GMT",
		check_timezone, assign_timezone, show_timezone
	},
	{
		{"timezone_abbreviations", PGC_USERSET, CLIENT_CONN_LOCALE,
			gettext_noop("Selects a file of time zone abbreviations."),
			NULL
		},
		&timezone_abbreviations_string,
		NULL,
		check_timezone_abbreviations, assign_timezone_abbreviations, NULL
	},

	{
		{"yb_effective_transaction_isolation_level", PGC_INTERNAL, CLIENT_CONN_STATEMENT,
			gettext_noop(
					"[DEPRECATED - instead use the yb_get_effective_transaction_isolation_level() function]. "
					"Shows the effective YugabyteDB transaction isolation level used by the current active "
					"transaction in the session."),
			NULL,
			GUC_NO_RESET_ALL | GUC_NOT_IN_SAMPLE | GUC_DISALLOW_IN_FILE
		},
		&yb_effective_transaction_isolation_level_string,
		"default",
		NULL, NULL, yb_fetch_effective_transaction_isolation_level
	},

	{
		{"yb_xcluster_consistency_level", PGC_USERSET, CLIENT_CONN_STATEMENT,
			gettext_noop("Controls the consistency level of xCluster replicated databases."),
			gettext_noop("Valid values are \"database\" and \"tablet\".")
		},
		&yb_xcluster_consistency_level_string,
		"database",
		check_yb_xcluster_consistency_level, assign_yb_xcluster_consistency_level, NULL
	},

	{
		{"yb_read_time", PGC_SUSET, CLIENT_CONN_STATEMENT,
			gettext_noop(
				"Allows querying the database as of a point in time in the past."
				" Takes a unix timestamp in microseconds."
				" Zero means reading data as of current time."),
			gettext_noop(
				"User should set this variable with caution. Currently, it can"
				" only read old data without schema changes. In other words, it should not be"
				" set to a timestamp before a DDL operation has been performed."
				" Potential corruption can happen in case (1) the variable is set to a timestamp"
				" before most recent DDL. (2) DDL is performed while it is set to nonzero.")
		},
		&yb_read_time_string,
		"0",
		check_yb_read_time, assign_yb_read_time, NULL
	},

	{
		{"unix_socket_group", PGC_POSTMASTER, CONN_AUTH_SETTINGS,
			gettext_noop("Sets the owning group of the Unix-domain socket."),
			gettext_noop("The owning user of the socket is always the user "
						 "that starts the server.")
		},
		&Unix_socket_group,
		"",
		NULL, NULL, NULL
	},

	{
		{"unix_socket_directories", PGC_POSTMASTER, CONN_AUTH_SETTINGS,
			gettext_noop("Sets the directories where Unix-domain sockets will be created."),
			NULL,
			GUC_LIST_INPUT | GUC_LIST_QUOTE | GUC_SUPERUSER_ONLY
		},
		&Unix_socket_directories,
#ifdef HAVE_UNIX_SOCKETS
		DEFAULT_PGSOCKET_DIR,
#else
		"",
#endif
		NULL, NULL, NULL
	},

	{
		{"listen_addresses", PGC_POSTMASTER, CONN_AUTH_SETTINGS,
			gettext_noop("Sets the host name or IP address(es) to listen to."),
			NULL,
			GUC_LIST_INPUT
		},
		&ListenAddresses,
		"localhost",
		NULL, NULL, NULL
	},

	{
		/*
		 * Can't be set by ALTER SYSTEM as it can lead to recursive definition
		 * of data_directory.
		 */
		{"data_directory", PGC_POSTMASTER, FILE_LOCATIONS,
			gettext_noop("Sets the server's data directory."),
			NULL,
			GUC_SUPERUSER_ONLY | GUC_DISALLOW_IN_AUTO_FILE
		},
		&data_directory,
		NULL,
		NULL, NULL, NULL
	},

	{
		{"config_file", PGC_POSTMASTER, FILE_LOCATIONS,
			gettext_noop("Sets the server's main configuration file."),
			NULL,
			GUC_DISALLOW_IN_FILE | GUC_SUPERUSER_ONLY
		},
		&ConfigFileName,
		NULL,
		NULL, NULL, NULL
	},

	{
		{"hba_file", PGC_POSTMASTER, FILE_LOCATIONS,
			gettext_noop("Sets the server's \"hba\" configuration file."),
			NULL,
			GUC_SUPERUSER_ONLY
		},
		&HbaFileName,
		NULL,
		NULL, NULL, NULL
	},

	{
		{"ident_file", PGC_POSTMASTER, FILE_LOCATIONS,
			gettext_noop("Sets the server's \"ident\" configuration file."),
			NULL,
			GUC_SUPERUSER_ONLY
		},
		&IdentFileName,
		NULL,
		NULL, NULL, NULL
	},

	{
		{"external_pid_file", PGC_POSTMASTER, FILE_LOCATIONS,
			gettext_noop("Writes the postmaster PID to the specified file."),
			NULL,
			GUC_SUPERUSER_ONLY
		},
		&external_pid_file,
		NULL,
		check_canonical_path, NULL, NULL
	},

	{
		{"ssl_library", PGC_INTERNAL, PRESET_OPTIONS,
			gettext_noop("Shows the name of the SSL library."),
			NULL,
			GUC_NOT_IN_SAMPLE | GUC_DISALLOW_IN_FILE
		},
		&ssl_library,
#ifdef USE_SSL
		"OpenSSL",
#else
		"",
#endif
		NULL, NULL, NULL
	},

	{
		{"ssl_cert_file", PGC_SIGHUP, CONN_AUTH_SSL,
			gettext_noop("Location of the SSL server certificate file."),
			NULL
		},
		&ssl_cert_file,
		"server.crt",
		NULL, NULL, NULL
	},

	{
		{"ssl_key_file", PGC_SIGHUP, CONN_AUTH_SSL,
			gettext_noop("Location of the SSL server private key file."),
			NULL
		},
		&ssl_key_file,
		"server.key",
		NULL, NULL, NULL
	},

	{
		{"ssl_ca_file", PGC_SIGHUP, CONN_AUTH_SSL,
			gettext_noop("Location of the SSL certificate authority file."),
			NULL
		},
		&ssl_ca_file,
		"",
		NULL, NULL, NULL
	},

	{
		{"ssl_crl_file", PGC_SIGHUP, CONN_AUTH_SSL,
			gettext_noop("Location of the SSL certificate revocation list file."),
			NULL
		},
		&ssl_crl_file,
		"",
		NULL, NULL, NULL
	},

	{
		{"ssl_crl_dir", PGC_SIGHUP, CONN_AUTH_SSL,
			gettext_noop("Location of the SSL certificate revocation list directory."),
			NULL
		},
		&ssl_crl_dir,
		"",
		NULL, NULL, NULL
	},

	{
		{"synchronous_standby_names", PGC_SIGHUP, REPLICATION_PRIMARY,
			gettext_noop("Number of synchronous standbys and list of names of potential synchronous ones."),
			NULL,
			GUC_LIST_INPUT
		},
		&SyncRepStandbyNames,
		"",
		check_synchronous_standby_names, assign_synchronous_standby_names, NULL
	},

	{
		{"default_text_search_config", PGC_USERSET, CLIENT_CONN_LOCALE,
			gettext_noop("Sets default text search configuration."),
			NULL
		},
		&TSCurrentConfig,
		"pg_catalog.simple",
		check_TSCurrentConfig, assign_TSCurrentConfig, NULL
	},

	{
		{"ssl_ciphers", PGC_SIGHUP, CONN_AUTH_SSL,
			gettext_noop("Sets the list of allowed SSL ciphers."),
			NULL,
			GUC_SUPERUSER_ONLY
		},
		&SSLCipherSuites,
#ifdef USE_OPENSSL
		"HIGH:MEDIUM:+3DES:!aNULL",
#else
		"none",
#endif
		NULL, NULL, NULL
	},

	{
		{"ssl_ecdh_curve", PGC_SIGHUP, CONN_AUTH_SSL,
			gettext_noop("Sets the curve to use for ECDH."),
			NULL,
			GUC_SUPERUSER_ONLY
		},
		&SSLECDHCurve,
#ifdef USE_SSL
		"prime256v1",
#else
		"none",
#endif
		NULL, NULL, NULL
	},

	{
		{"ssl_dh_params_file", PGC_SIGHUP, CONN_AUTH_SSL,
			gettext_noop("Location of the SSL DH parameters file."),
			NULL,
			GUC_SUPERUSER_ONLY
		},
		&ssl_dh_params_file,
		"",
		NULL, NULL, NULL
	},

	{
		{"ssl_passphrase_command", PGC_SIGHUP, CONN_AUTH_SSL,
			gettext_noop("Command to obtain passphrases for SSL."),
			NULL,
			GUC_SUPERUSER_ONLY
		},
		&ssl_passphrase_command,
		"",
		NULL, NULL, NULL
	},

	{
		{"application_name", PGC_USERSET, LOGGING_WHAT,
			gettext_noop("Sets the application name to be reported in statistics and logs."),
			NULL,
			GUC_IS_NAME | GUC_REPORT | GUC_NOT_IN_SAMPLE
		},
		&application_name,
		"",
		check_application_name, assign_application_name, NULL
	},

	{
		{"cluster_name", PGC_POSTMASTER, PROCESS_TITLE,
			gettext_noop("Sets the name of the cluster, which is included in the process title."),
			NULL,
			GUC_IS_NAME
		},
		&cluster_name,
		"",
		check_cluster_name, NULL, NULL
	},

	{
		{"wal_consistency_checking", PGC_SUSET, DEVELOPER_OPTIONS,
			gettext_noop("Sets the WAL resource managers for which WAL consistency checks are done."),
			gettext_noop("Full-page images will be logged for all data blocks and cross-checked against the results of WAL replay."),
			GUC_LIST_INPUT | GUC_NOT_IN_SAMPLE
		},
		&wal_consistency_checking_string,
		"",
		check_wal_consistency_checking, assign_wal_consistency_checking, NULL
	},

	{
		{"jit_provider", PGC_POSTMASTER, CLIENT_CONN_PRELOAD,
			gettext_noop("JIT provider to use."),
			NULL,
			GUC_SUPERUSER_ONLY
		},
		&jit_provider,
		"llvmjit",
		NULL, NULL, NULL
	},

	{
		{"backtrace_functions", PGC_SUSET, DEVELOPER_OPTIONS,
			gettext_noop("Log backtrace for errors in these functions."),
			NULL,
			GUC_NOT_IN_SAMPLE
		},
		&backtrace_functions,
		"",
		check_backtrace_functions, assign_backtrace_functions, NULL
	},

	{
		{"yb_test_block_index_phase", PGC_SIGHUP, DEVELOPER_OPTIONS,
			gettext_noop("Block the given index creation phase."),
			gettext_noop("Valid values are \"indisready\", \"backfill\", "
						 " and \"postbackfill\". Any other value is ignored."),
			GUC_NOT_IN_SAMPLE
		},
		&yb_test_block_index_phase,
		"",
		/* Could add a check function, but it's not worth the bother. */
		NULL, NULL, NULL
	},

	{
		{"yb_test_fail_index_state_change", PGC_USERSET, DEVELOPER_OPTIONS,
			gettext_noop("Fails index backfill at given stage."),
			gettext_noop("Valid values are \"indisready\" and \"postbackfill\"."
						 "Any other value is ignored."),
			GUC_NOT_IN_SAMPLE
		},
		&yb_test_fail_index_state_change,
		"",
		NULL, NULL, NULL
	},

	{
		{"yb_default_replica_identity", PGC_SUSET, REPLICATION_SENDING,
			gettext_noop("Default replica identity at the time of table creation"),
			NULL,
			GUC_NOT_IN_SAMPLE
		},
		&yb_default_replica_identity,
		"CHANGE",
		check_default_replica_identity, NULL, NULL
	},

	/* End-of-list marker */
	{
		{NULL, 0, 0, NULL, NULL}, NULL, NULL, NULL, NULL, NULL
	}
};


static struct config_enum ConfigureNamesEnum[] =
{
	{
		{"backslash_quote", PGC_USERSET, COMPAT_OPTIONS_PREVIOUS,
			gettext_noop("Sets whether \"\\'\" is allowed in string literals."),
			NULL
		},
		&backslash_quote,
		BACKSLASH_QUOTE_SAFE_ENCODING, backslash_quote_options,
		NULL, NULL, NULL
	},

	{
		{"bytea_output", PGC_USERSET, CLIENT_CONN_STATEMENT,
			gettext_noop("Sets the output format for bytea."),
			NULL
		},
		&bytea_output,
		BYTEA_OUTPUT_HEX, bytea_output_options,
		NULL, NULL, NULL
	},

	{
		{"client_min_messages", PGC_USERSET, CLIENT_CONN_STATEMENT,
			gettext_noop("Sets the message levels that are sent to the client."),
			gettext_noop("Each level includes all the levels that follow it. The later"
						 " the level, the fewer messages are sent.")
		},
		&client_min_messages,
		NOTICE, client_message_level_options,
		NULL, NULL, NULL
	},

	{
		{"compute_query_id", PGC_SUSET, STATS_MONITORING,
			gettext_noop("Enables in-core computation of query identifiers."),
			NULL
		},
		&compute_query_id,
		COMPUTE_QUERY_ID_AUTO, compute_query_id_options,
		NULL, NULL, NULL
	},

	{
		{"constraint_exclusion", PGC_USERSET, QUERY_TUNING_OTHER,
			gettext_noop("Enables the planner to use constraints to optimize queries."),
			gettext_noop("Table scans will be skipped if their constraints"
						 " guarantee that no rows match the query."),
			GUC_EXPLAIN
		},
		&constraint_exclusion,
		CONSTRAINT_EXCLUSION_PARTITION, constraint_exclusion_options,
		NULL, NULL, NULL
	},

	{
		{"default_toast_compression", PGC_USERSET, CLIENT_CONN_STATEMENT,
			gettext_noop("Sets the default compression method for compressible values."),
			NULL
		},
		&default_toast_compression,
		TOAST_PGLZ_COMPRESSION,
		default_toast_compression_options,
		NULL, NULL, NULL
	},

	{
		{"default_transaction_isolation", PGC_USERSET, CLIENT_CONN_STATEMENT,
			gettext_noop("Sets the transaction isolation level of each new transaction."),
			NULL
		},
		&DefaultXactIsoLevel,
		XACT_READ_COMMITTED, isolation_level_options,
		check_yb_default_xact_isolation, NULL, NULL
	},

	{
		{"transaction_isolation", PGC_USERSET, CLIENT_CONN_STATEMENT,
			gettext_noop("Sets the current transaction's isolation level."),
			NULL,
			GUC_NO_RESET_ALL | GUC_NOT_IN_SAMPLE | GUC_DISALLOW_IN_FILE
		},
		&XactIsoLevel,
		XACT_READ_COMMITTED, isolation_level_options,
		check_XactIsoLevel, yb_assign_XactIsoLevel, NULL
	},

	{
		{"IntervalStyle", PGC_USERSET, CLIENT_CONN_LOCALE,
			gettext_noop("Sets the display format for interval values."),
			NULL,
			GUC_REPORT
		},
		&IntervalStyle,
		INTSTYLE_POSTGRES, intervalstyle_options,
		NULL, NULL, NULL
	},

	{
		{"log_error_verbosity", PGC_SUSET, LOGGING_WHAT,
			gettext_noop("Sets the verbosity of logged messages."),
			NULL
		},
		&Log_error_verbosity,
		PGERROR_DEFAULT, log_error_verbosity_options,
		NULL, NULL, NULL
	},

	{
		{"log_min_messages", PGC_SUSET, LOGGING_WHEN,
			gettext_noop("Sets the message levels that are logged."),
			gettext_noop("Each level includes all the levels that follow it. The later"
						 " the level, the fewer messages are sent.")
		},
		&log_min_messages,
		WARNING, server_message_level_options,
		NULL, NULL, NULL
	},

	{
		{"log_min_error_statement", PGC_SUSET, LOGGING_WHEN,
			gettext_noop("Causes all statements generating error at or above this level to be logged."),
			gettext_noop("Each level includes all the levels that follow it. The later"
						 " the level, the fewer messages are sent.")
		},
		&log_min_error_statement,
		ERROR, server_message_level_options,
		NULL, NULL, NULL
	},

	{
		{"log_statement", PGC_SUSET, LOGGING_WHAT,
			gettext_noop("Sets the type of statements logged."),
			NULL
		},
		&log_statement,
		LOGSTMT_NONE, log_statement_options,
		NULL, NULL, NULL
	},

	{
		{"syslog_facility", PGC_SIGHUP, LOGGING_WHERE,
			gettext_noop("Sets the syslog \"facility\" to be used when syslog enabled."),
			NULL
		},
		&syslog_facility,
#ifdef HAVE_SYSLOG
		LOG_LOCAL0,
#else
		0,
#endif
		syslog_facility_options,
		NULL, assign_syslog_facility, NULL
	},

	{
		{"session_replication_role", PGC_SUSET, CLIENT_CONN_STATEMENT,
			gettext_noop("Sets the session's behavior for triggers and rewrite rules."),
			NULL
		},
		&SessionReplicationRole,
		SESSION_REPLICATION_ROLE_ORIGIN, session_replication_role_options,
		NULL, assign_session_replication_role, NULL
	},

	{
		{"synchronous_commit", PGC_USERSET, WAL_SETTINGS,
			gettext_noop("Sets the current transaction's synchronization level."),
			NULL
		},
		&synchronous_commit,
		SYNCHRONOUS_COMMIT_ON, synchronous_commit_options,
		NULL, assign_synchronous_commit, NULL
	},

	{
		{"archive_mode", PGC_POSTMASTER, WAL_ARCHIVING,
			gettext_noop("Allows archiving of WAL files using archive_command."),
			NULL
		},
		&XLogArchiveMode,
		ARCHIVE_MODE_OFF, archive_mode_options,
		NULL, NULL, NULL
	},

	{
		{"recovery_target_action", PGC_POSTMASTER, WAL_RECOVERY_TARGET,
			gettext_noop("Sets the action to perform upon reaching the recovery target."),
			NULL
		},
		&recoveryTargetAction,
		RECOVERY_TARGET_ACTION_PAUSE, recovery_target_action_options,
		NULL, NULL, NULL
	},

	{
		{"trace_recovery_messages", PGC_SIGHUP, DEVELOPER_OPTIONS,
			gettext_noop("Enables logging of recovery-related debugging information."),
			gettext_noop("Each level includes all the levels that follow it. The later"
						 " the level, the fewer messages are sent."),
			GUC_NOT_IN_SAMPLE,
		},
		&trace_recovery_messages,

		/*
		 * client_message_level_options allows too many values, really, but
		 * it's not worth having a separate options array for this.
		 */
		LOG, client_message_level_options,
		NULL, NULL, NULL
	},

	{
		{"track_functions", PGC_SUSET, STATS_CUMULATIVE,
			gettext_noop("Collects function-level statistics on database activity."),
			NULL
		},
		&pgstat_track_functions,
		TRACK_FUNC_OFF, track_function_options,
		NULL, NULL, NULL
	},


	{
		{"stats_fetch_consistency", PGC_USERSET, STATS_CUMULATIVE,
			gettext_noop("Sets the consistency of accesses to statistics data."),
			NULL
		},
		&pgstat_fetch_consistency,
		PGSTAT_FETCH_CONSISTENCY_CACHE, stats_fetch_consistency,
		NULL, NULL, NULL
	},

	{
		{"wal_compression", PGC_SUSET, WAL_SETTINGS,
			gettext_noop("Compresses full-page writes written in WAL file with specified method."),
			NULL
		},
		&wal_compression,
		WAL_COMPRESSION_NONE, wal_compression_options,
		NULL, NULL, NULL
	},

	{
		{"wal_level", PGC_POSTMASTER, WAL_SETTINGS,
			gettext_noop("Sets the level of information written to the WAL."),
			NULL
		},
		&wal_level,
		/*
		 * YB NOTE: wal_level is not applicable to YB. So for user experience,
		 * we set the default to logical, so that any logical replication
		 * client doesn't throw any errors based on the value of the wal_level.
		 */
		WAL_LEVEL_LOGICAL, wal_level_options,
		NULL, NULL, NULL
	},

	{
		{"dynamic_shared_memory_type", PGC_POSTMASTER, RESOURCES_MEM,
			gettext_noop("Selects the dynamic shared memory implementation used."),
			NULL
		},
		&dynamic_shared_memory_type,
		DEFAULT_DYNAMIC_SHARED_MEMORY_TYPE, dynamic_shared_memory_options,
		NULL, NULL, NULL
	},

	{
		{"shared_memory_type", PGC_POSTMASTER, RESOURCES_MEM,
			gettext_noop("Selects the shared memory implementation used for the main shared memory region."),
			NULL
		},
		&shared_memory_type,
		DEFAULT_SHARED_MEMORY_TYPE, shared_memory_options,
		NULL, NULL, NULL
	},

	{
		{"wal_sync_method", PGC_SIGHUP, WAL_SETTINGS,
			gettext_noop("Selects the method used for forcing WAL updates to disk."),
			NULL
		},
		&sync_method,
		DEFAULT_SYNC_METHOD, sync_method_options,
		NULL, assign_xlog_sync_method, NULL
	},

	{
		{"xmlbinary", PGC_USERSET, CLIENT_CONN_STATEMENT,
			gettext_noop("Sets how binary values are to be encoded in XML."),
			NULL
		},
		&xmlbinary,
		XMLBINARY_BASE64, xmlbinary_options,
		NULL, NULL, NULL
	},

	{
		{"xmloption", PGC_USERSET, CLIENT_CONN_STATEMENT,
			gettext_noop("Sets whether XML data in implicit parsing and serialization "
						 "operations is to be considered as documents or content fragments."),
			NULL
		},
		&xmloption,
		XMLOPTION_CONTENT, xmloption_options,
		NULL, NULL, NULL
	},

	{
		{"huge_pages", PGC_POSTMASTER, RESOURCES_MEM,
			gettext_noop("Use of huge pages on Linux or Windows."),
			NULL
		},
		&huge_pages,
		HUGE_PAGES_TRY, huge_pages_options,
		NULL, NULL, NULL
	},

	{
		{"recovery_prefetch", PGC_SIGHUP, WAL_RECOVERY,
			gettext_noop("Prefetch referenced blocks during recovery."),
			gettext_noop("Look ahead in the WAL to find references to uncached data.")
		},
		&recovery_prefetch,
		RECOVERY_PREFETCH_TRY, recovery_prefetch_options,
		check_recovery_prefetch, assign_recovery_prefetch, NULL
	},

	{
		{"force_parallel_mode", PGC_USERSET, DEVELOPER_OPTIONS,
			gettext_noop("Forces use of parallel query facilities."),
			gettext_noop("If possible, run query using a parallel worker and with parallel restrictions."),
			GUC_NOT_IN_SAMPLE | GUC_EXPLAIN
		},
		&force_parallel_mode,
		FORCE_PARALLEL_OFF, force_parallel_mode_options,
		NULL, NULL, NULL
	},

	{
		{"password_encryption", PGC_USERSET, CONN_AUTH_AUTH,
			gettext_noop("Chooses the algorithm for encrypting passwords."),
			NULL
		},
		&Password_encryption,
		/*
		 * YB_TODO: Change encryption method back to 'scram-sha-256' from 'md5'.
		 * Currently YSQL Connection Manager times out when using scram passwords for unknown reasons.
		 */
		PASSWORD_TYPE_MD5, password_encryption_options,
		NULL, NULL, NULL
	},

	{
		{"plan_cache_mode", PGC_USERSET, QUERY_TUNING_OTHER,
			gettext_noop("Controls the planner's selection of custom or generic plan."),
			gettext_noop("Prepared statements can have custom and generic plans, and the planner "
						 "will attempt to choose which is better.  This can be set to override "
						 "the default behavior."),
			GUC_EXPLAIN
		},
		&plan_cache_mode,
		PLAN_CACHE_MODE_AUTO, plan_cache_mode_options,
		NULL, NULL, NULL
	},

	{
		{"ssl_min_protocol_version", PGC_SIGHUP, CONN_AUTH_SSL,
			gettext_noop("Sets the minimum SSL/TLS protocol version to use."),
			NULL,
			GUC_SUPERUSER_ONLY
		},
		&ssl_min_protocol_version,
		PG_TLS1_2_VERSION,
		ssl_protocol_versions_info + 1, /* don't allow PG_TLS_ANY */
		NULL, NULL, NULL
	},

	{
		{"ssl_max_protocol_version", PGC_SIGHUP, CONN_AUTH_SSL,
			gettext_noop("Sets the maximum SSL/TLS protocol version to use."),
			NULL,
			GUC_SUPERUSER_ONLY
		},
		&ssl_max_protocol_version,
		PG_TLS_ANY,
		ssl_protocol_versions_info,
		NULL, NULL, NULL
	},

	{
		{"recovery_init_sync_method", PGC_SIGHUP, ERROR_HANDLING_OPTIONS,
			gettext_noop("Sets the method for synchronizing the data directory before crash recovery."),
		},
		&recovery_init_sync_method,
		RECOVERY_INIT_SYNC_METHOD_FSYNC, recovery_init_sync_method_options,
		NULL, NULL, NULL
	},

	{
		{"yb_pg_batch_detection_mechanism", PGC_USERSET, COMPAT_OPTIONS_CLIENT,
			gettext_noop("The drivers use message protocol to communicate "
						 "with PG. The driver does not inform PG in advance "
						 "about a Batch execution. We need to identify a batch "
						 "because in that case the single-shard optimization "
						 "should be disabled. Postgres drivers pipeline "
						 "messages and we exploit this to peek the message "
						 "following 'Execute' to detect a batch. This may "
						 "lead to some unforeseen bugs, so this GUC provides "
						 "a way to disable the single-shard optimization "
						 "completely or go back to the behavior before "
						 "#16446 was fixed."),
			NULL,
			GUC_SUPERUSER_ONLY
		},
		&yb_pg_batch_detection_mechanism,
		DETECT_BY_PEEKING,
		yb_pg_batch_detection_mechanism_options,
		NULL, assign_yb_pg_batch_detection_mechanism, NULL
	},

	{
		/*
		 * Read-after-commit-visibility guarantee: any client issued read
		 * should see all data that was committed before the read request
		 * was issued (even in the presence of clock skew between nodes).
		 * In other words, the following example should always work:
		 * (1) User X commits some data (for which the db picks a commit
		 * 	timestamp say ht1)
		 * (2) Then user X communicates to user Y to inform about the commit
		 * 	via a channel outside the database (say a phone call)
		 * (3) Then user Y issues a read to some YB node which picks a
		 * 	read time (less than ht1 due to clock skew)
		 * (4) Then it should not happen that user Y gets an output without
		 * 	the data that user Y was informed about.
		 */
		{
			"yb_read_after_commit_visibility", PGC_USERSET, CUSTOM_OPTIONS,
			gettext_noop("Control read-after-commit-visibility guarantee."),
			gettext_noop(
				"This GUC is intended as a crutch for users migrating from PostgreSQL and new to"
				" read restart errors. Users can now largely avoid these errors when"
				" read-after-commit-visibility guarantee is not a strong requirement."
				" This option cannot be set from within a transaction block."
				" Configure one of the following options:"
				" (a) strict: Default Behavior. The read-after-commit-visibility guarantee is"
				" maintained by the database. However, users may see read restart errors that"
				" show \"ERROR:  Query error: Restart read required at: ...\". The database"
				" attempts to retry on such errors internally but that is not always possible."
				" (b) relaxed: With this option, the read-after-commit-visibility guarantee is"
				" relaxed. Read only statements/transactions do not see read restart errors but"
				" may miss recent updates with staleness bounded by clock skew."
			),
			0
		},
		&yb_read_after_commit_visibility,
		YB_STRICT_READ_AFTER_COMMIT_VISIBILITY,
		yb_read_after_commit_visibility_options,
		yb_check_no_txn, NULL, NULL
	},

	/* End-of-list marker */
	{
		{NULL, 0, 0, NULL, NULL}, NULL, 0, NULL, NULL, NULL, NULL
	}
};

/******** end of options list ********/


/*
 * To allow continued support of obsolete names for GUC variables, we apply
 * the following mappings to any unrecognized name.  Note that an old name
 * should be mapped to a new one only if the new variable has very similar
 * semantics to the old.
 */
static const char *const map_old_guc_names[] = {
	"sort_mem", "work_mem",
	"vacuum_mem", "maintenance_work_mem",
	NULL
};

/*
 * Contains list of GUC variables that both fall under PGC_SUSET context
 * and can be modified by the yb_db_admin role. This is needed to allow
 * yb_db_admin to modify PG_SUSET variables without being a superuser itself.
 */
static const char *const YbDbAdminVariables[] = {
	"session_replication_role",
	"yb_make_next_ddl_statement_nonbreaking",
};


/*
 * Actual lookup of variables is done through this single, sorted array.
 */
static struct config_generic **guc_variables;

/* Current number of variables contained in the vector */
static int	num_guc_variables;

/* Vector capacity */
static int	size_guc_variables;


static bool guc_dirty;			/* true if need to do commit/abort work */

static bool reporting_enabled;	/* true to enable GUC_REPORT */

static bool report_needed;		/* true if any GUC_REPORT reports are needed */

static int	GUCNestLevel = 0;	/* 1 when in main transaction */


static int	guc_var_compare(const void *a, const void *b);
static int	guc_name_compare(const char *namea, const char *nameb);
static void InitializeGUCOptionsFromEnvironment(void);
static void InitializeOneGUCOption(struct config_generic *gconf);
static void push_old_value(struct config_generic *gconf, GucAction action);
static void ReportGUCOption(struct config_generic *record);
static void reapply_stacked_values(struct config_generic *variable,
								   struct config_string *pHolder,
								   GucStack *stack,
								   const char *curvalue,
								   GucContext curscontext, GucSource cursource,
								   Oid cursrole);
static void ShowGUCConfigOption(const char *name, DestReceiver *dest);
static void ShowAllGUCConfig(DestReceiver *dest);
static char *_ShowOption(struct config_generic *record, bool use_units);
static bool validate_option_array_item(const char *name, const char *value,
									   bool skipIfNoPermissions);
static void write_auto_conf_file(int fd, const char *filename, ConfigVariable *head_p);
static void replace_auto_config_value(ConfigVariable **head_p, ConfigVariable **tail_p,
									  const char *name, const char *value);


/*
 * Some infrastructure for checking malloc/strdup/realloc calls
 */
static void *
guc_malloc(int elevel, size_t size)
{
	void	   *data;

	/* Avoid unportable behavior of malloc(0) */
	if (size == 0)
		size = 1;
	data = malloc(size);
	if (data == NULL)
		ereport(elevel,
				(errcode(ERRCODE_OUT_OF_MEMORY),
				 errmsg("out of memory")));
	return data;
}

static void *
guc_realloc(int elevel, void *old, size_t size)
{
	void	   *data;

	/* Avoid unportable behavior of realloc(NULL, 0) */
	if (old == NULL && size == 0)
		size = 1;
	data = realloc(old, size);
	if (data == NULL)
		ereport(elevel,
				(errcode(ERRCODE_OUT_OF_MEMORY),
				 errmsg("out of memory")));
	return data;
}

static char *
guc_strdup(int elevel, const char *src)
{
	char	   *data;

	data = strdup(src);
	if (data == NULL)
		ereport(elevel,
				(errcode(ERRCODE_OUT_OF_MEMORY),
				 errmsg("out of memory")));
	return data;
}


/*
 * Detect whether strval is referenced anywhere in a GUC string item
 */
static bool
string_field_used(struct config_string *conf, char *strval)
{
	GucStack   *stack;

	if (strval == *(conf->variable) ||
		strval == conf->reset_val ||
		strval == conf->boot_val)
		return true;
	for (stack = conf->gen.stack; stack; stack = stack->prev)
	{
		if (strval == stack->prior.val.stringval ||
			strval == stack->masked.val.stringval)
			return true;
	}
	return false;
}

/*
 * Support for assigning to a field of a string GUC item.  Free the prior
 * value if it's not referenced anywhere else in the item (including stacked
 * states).
 */
static void
set_string_field(struct config_string *conf, char **field, char *newval)
{
	char	   *oldval = *field;

	/* Do the assignment */
	*field = newval;

	/* Free old value if it's not NULL and isn't referenced anymore */
	if (oldval && !string_field_used(conf, oldval))
		free(oldval);
}

/*
 * Detect whether an "extra" struct is referenced anywhere in a GUC item
 */
static bool
extra_field_used(struct config_generic *gconf, void *extra)
{
	GucStack   *stack;

	if (extra == gconf->extra)
		return true;
	switch (gconf->vartype)
	{
		case PGC_BOOL:
			if (extra == ((struct config_bool *) gconf)->reset_extra)
				return true;
			break;
		case PGC_INT:
			if (extra == ((struct config_int *) gconf)->reset_extra)
				return true;
			break;
		case PGC_OID:
			if (extra == ((struct config_oid*) gconf)->reset_extra)
				return true;
			break;
		case PGC_REAL:
			if (extra == ((struct config_real *) gconf)->reset_extra)
				return true;
			break;
		case PGC_STRING:
			if (extra == ((struct config_string *) gconf)->reset_extra)
				return true;
			break;
		case PGC_ENUM:
			if (extra == ((struct config_enum *) gconf)->reset_extra)
				return true;
			break;
	}
	for (stack = gconf->stack; stack; stack = stack->prev)
	{
		if (extra == stack->prior.extra ||
			extra == stack->masked.extra)
			return true;
	}

	return false;
}

/*
 * Support for assigning to an "extra" field of a GUC item.  Free the prior
 * value if it's not referenced anywhere else in the item (including stacked
 * states).
 */
static void
set_extra_field(struct config_generic *gconf, void **field, void *newval)
{
	void	   *oldval = *field;

	/* Do the assignment */
	*field = newval;

	/* Free old value if it's not NULL and isn't referenced anymore */
	if (oldval && !extra_field_used(gconf, oldval))
		free(oldval);
}

/*
 * Support for copying a variable's active value into a stack entry.
 * The "extra" field associated with the active value is copied, too.
 *
 * NB: be sure stringval and extra fields of a new stack entry are
 * initialized to NULL before this is used, else we'll try to free() them.
 */
static void
set_stack_value(struct config_generic *gconf, config_var_value *val)
{
	switch (gconf->vartype)
	{
		case PGC_BOOL:
			val->val.boolval =
				*((struct config_bool *) gconf)->variable;
			break;
		case PGC_INT:
			val->val.intval =
				*((struct config_int *) gconf)->variable;
			break;
		case PGC_OID:
			val->val.oidval =
				*((struct config_oid *) gconf)->variable;
			break;
		case PGC_REAL:
			val->val.realval =
				*((struct config_real *) gconf)->variable;
			break;
		case PGC_STRING:
			set_string_field((struct config_string *) gconf,
							 &(val->val.stringval),
							 *((struct config_string *) gconf)->variable);
			break;
		case PGC_ENUM:
			val->val.enumval =
				*((struct config_enum *) gconf)->variable;
			break;
	}
	set_extra_field(gconf, &(val->extra), gconf->extra);
}

/*
 * Support for discarding a no-longer-needed value in a stack entry.
 * The "extra" field associated with the stack entry is cleared, too.
 */
static void
discard_stack_value(struct config_generic *gconf, config_var_value *val)
{
	switch (gconf->vartype)
	{
		case PGC_BOOL:
		case PGC_INT:
		case PGC_OID:
		case PGC_REAL:
		case PGC_ENUM:
			/* no need to do anything */
			break;
		case PGC_STRING:
			set_string_field((struct config_string *) gconf,
							 &(val->val.stringval),
							 NULL);
			break;
	}
	set_extra_field(gconf, &(val->extra), NULL);
}


/*
 * Fetch the sorted array pointer (exported for help_config.c's use ONLY)
 */
struct config_generic **
get_guc_variables(void)
{
	return guc_variables;
}


/*
 * Build the sorted array.  This is split out so that it could be
 * re-executed after startup (e.g., we could allow loadable modules to
 * add vars, and then we'd need to re-sort).
 */
void
build_guc_variables(void)
{
	int			size_vars;
	int			num_vars = 0;
	struct config_generic **guc_vars;
	int			i;

	for (i = 0; ConfigureNamesBool[i].gen.name; i++)
	{
		struct config_bool *conf = &ConfigureNamesBool[i];

		/* Rather than requiring vartype to be filled in by hand, do this: */
		conf->gen.vartype = PGC_BOOL;
		num_vars++;
	}

	for (i = 0; ConfigureNamesInt[i].gen.name; i++)
	{
		struct config_int *conf = &ConfigureNamesInt[i];

		conf->gen.vartype = PGC_INT;
		num_vars++;
	}

	for (i = 0; ConfigureNamesOid[i].gen.name; i++)
	{
		struct config_oid *conf = &ConfigureNamesOid[i];

		conf->gen.vartype = PGC_OID;
		num_vars++;
	}

	for (i = 0; ConfigureNamesReal[i].gen.name; i++)
	{
		struct config_real *conf = &ConfigureNamesReal[i];

		conf->gen.vartype = PGC_REAL;
		num_vars++;
	}

	for (i = 0; ConfigureNamesString[i].gen.name; i++)
	{
		struct config_string *conf = &ConfigureNamesString[i];

		conf->gen.vartype = PGC_STRING;
		num_vars++;
	}

	for (i = 0; ConfigureNamesEnum[i].gen.name; i++)
	{
		struct config_enum *conf = &ConfigureNamesEnum[i];

		conf->gen.vartype = PGC_ENUM;
		num_vars++;
	}

	/*
	 * Create table with 20% slack
	 */
	size_vars = num_vars + num_vars / 4;

	guc_vars = (struct config_generic **)
		guc_malloc(FATAL, size_vars * sizeof(struct config_generic *));

	num_vars = 0;

	for (i = 0; ConfigureNamesBool[i].gen.name; i++)
		guc_vars[num_vars++] = &ConfigureNamesBool[i].gen;

	for (i = 0; ConfigureNamesInt[i].gen.name; i++)
		guc_vars[num_vars++] = &ConfigureNamesInt[i].gen;

	for (i = 0; ConfigureNamesOid[i].gen.name; i++)
		guc_vars[num_vars++] = &ConfigureNamesOid[i].gen;

	for (i = 0; ConfigureNamesReal[i].gen.name; i++)
		guc_vars[num_vars++] = &ConfigureNamesReal[i].gen;

	for (i = 0; ConfigureNamesString[i].gen.name; i++)
		guc_vars[num_vars++] = &ConfigureNamesString[i].gen;

	for (i = 0; ConfigureNamesEnum[i].gen.name; i++)
		guc_vars[num_vars++] = &ConfigureNamesEnum[i].gen;

	if (guc_variables)
		free(guc_variables);
	guc_variables = guc_vars;
	num_guc_variables = num_vars;
	size_guc_variables = size_vars;
	qsort((void *) guc_variables, num_guc_variables,
		  sizeof(struct config_generic *), guc_var_compare);
}

/*
 * Add a new GUC variable to the list of known variables. The
 * list is expanded if needed.
 */
static bool
add_guc_variable(struct config_generic *var, int elevel)
{
	if (num_guc_variables + 1 >= size_guc_variables)
	{
		/*
		 * Increase the vector by 25%
		 */
		int			size_vars = size_guc_variables + size_guc_variables / 4;
		struct config_generic **guc_vars;

		if (size_vars == 0)
		{
			size_vars = 100;
			guc_vars = (struct config_generic **)
				guc_malloc(elevel, size_vars * sizeof(struct config_generic *));
		}
		else
		{
			guc_vars = (struct config_generic **)
				guc_realloc(elevel, guc_variables, size_vars * sizeof(struct config_generic *));
		}

		if (guc_vars == NULL)
			return false;		/* out of memory */

		guc_variables = guc_vars;
		size_guc_variables = size_vars;
	}
	guc_variables[num_guc_variables++] = var;
	qsort((void *) guc_variables, num_guc_variables,
		  sizeof(struct config_generic *), guc_var_compare);
	return true;
}

/*
 * Decide whether a proposed custom variable name is allowed.
 *
 * It must be two or more identifiers separated by dots, where the rules
 * for what is an identifier agree with scan.l.  (If you change this rule,
 * adjust the errdetail in find_option().)
 */
static bool
valid_custom_variable_name(const char *name)
{
	bool		saw_sep = false;
	bool		name_start = true;

	for (const char *p = name; *p; p++)
	{
		if (*p == GUC_QUALIFIER_SEPARATOR)
		{
			if (name_start)
				return false;	/* empty name component */
			saw_sep = true;
			name_start = true;
		}
		else if (strchr("ABCDEFGHIJKLMNOPQRSTUVWXYZ"
						"abcdefghijklmnopqrstuvwxyz_", *p) != NULL ||
				 IS_HIGHBIT_SET(*p))
		{
			/* okay as first or non-first character */
			name_start = false;
		}
		else if (!name_start && strchr("0123456789$", *p) != NULL)
			 /* okay as non-first character */ ;
		else
			return false;
	}
	if (name_start)
		return false;			/* empty name component */
	/* OK if we found at least one separator */
	return saw_sep;
}

/*
 * Create and add a placeholder variable for a custom variable name.
 */
static struct config_generic *
add_placeholder_variable(const char *name, int elevel)
{
	size_t		sz = sizeof(struct config_string) + sizeof(char *);
	struct config_string *var;
	struct config_generic *gen;

	var = (struct config_string *) guc_malloc(elevel, sz);
	if (var == NULL)
		return NULL;
	memset(var, 0, sz);
	gen = &var->gen;

	gen->name = guc_strdup(elevel, name);
	if (gen->name == NULL)
	{
		free(var);
		return NULL;
	}

	gen->context = PGC_USERSET;
	gen->group = CUSTOM_OPTIONS;
	gen->short_desc = "GUC placeholder variable";
	gen->flags = GUC_NO_SHOW_ALL | GUC_NOT_IN_SAMPLE | GUC_CUSTOM_PLACEHOLDER;
	gen->vartype = PGC_STRING;

	/*
	 * The char* is allocated at the end of the struct since we have no
	 * 'static' place to point to.  Note that the current value, as well as
	 * the boot and reset values, start out NULL.
	 */
	var->variable = (char **) (var + 1);

	if (!add_guc_variable((struct config_generic *) var, elevel))
	{
		free(unconstify(char *, gen->name));
		free(var);
		return NULL;
	}

	return gen;
}

/*
 * Look up option "name".  If it exists, return a pointer to its record.
 * Otherwise, if create_placeholders is true and name is a valid-looking
 * custom variable name, we'll create and return a placeholder record.
 * Otherwise, if skip_errors is true, then we silently return NULL for
 * an unrecognized or invalid name.  Otherwise, the error is reported at
 * error level elevel (and we return NULL if that's less than ERROR).
 *
 * Note: internal errors, primarily out-of-memory, draw an elevel-level
 * report and NULL return regardless of skip_errors.  Hence, callers must
 * handle a NULL return whenever elevel < ERROR, but they should not need
 * to emit any additional error message.  (In practice, internal errors
 * can only happen when create_placeholders is true, so callers passing
 * false need not think terribly hard about this.)
 */
static struct config_generic *
find_option(const char *name, bool create_placeholders, bool skip_errors,
			int elevel)
{
#ifdef ADDRESS_SANITIZER
	struct config_generic config_placeholder;
	config_placeholder.name = name;
	const char **key = &config_placeholder.name;
#else
	const char **key = &name;
#endif
	struct config_generic **res;
	int			i;

	Assert(name);

	/*
	 * By equating const char ** with struct config_generic *, we are assuming
	 * the name field is first in config_generic.
	 */
	res = (struct config_generic **) bsearch((void *) &key,
											 (void *) guc_variables,
											 num_guc_variables,
											 sizeof(struct config_generic *),
											 guc_var_compare);
	if (res)
		return *res;

	/*
	 * See if the name is an obsolete name for a variable.  We assume that the
	 * set of supported old names is short enough that a brute-force search is
	 * the best way.
	 */
	for (i = 0; map_old_guc_names[i] != NULL; i += 2)
	{
		if (guc_name_compare(name, map_old_guc_names[i]) == 0)
			return find_option(map_old_guc_names[i + 1], false,
							   skip_errors, elevel);
	}

	if (create_placeholders)
	{
		/*
		 * Check if the name is valid, and if so, add a placeholder.  If it
		 * doesn't contain a separator, don't assume that it was meant to be a
		 * placeholder.
		 */
		const char *sep = strchr(name, GUC_QUALIFIER_SEPARATOR);

		if (sep != NULL)
		{
			size_t		classLen = sep - name;
			ListCell   *lc;

			/* The name must be syntactically acceptable ... */
			if (!valid_custom_variable_name(name))
			{
				if (!skip_errors)
					ereport(elevel,
							(errcode(ERRCODE_INVALID_NAME),
							 errmsg("invalid configuration parameter name \"%s\"",
									name),
							 errdetail("Custom parameter names must be two or more simple identifiers separated by dots.")));
				return NULL;
			}
			/* ... and it must not match any previously-reserved prefix */
			foreach(lc, reserved_class_prefix)
			{
				const char *rcprefix = lfirst(lc);

				if (strlen(rcprefix) == classLen &&
					strncmp(name, rcprefix, classLen) == 0)
				{
					if (!skip_errors)
						ereport(elevel,
								(errcode(ERRCODE_INVALID_NAME),
								 errmsg("invalid configuration parameter name \"%s\"",
										name),
								 errdetail("\"%s\" is a reserved prefix.",
										   rcprefix)));
					return NULL;
				}
			}
			/* OK, create it */
			return add_placeholder_variable(name, elevel);
		}
	}

	/* Unknown name */
	if (!skip_errors)
		ereport(elevel,
				(errcode(ERRCODE_UNDEFINED_OBJECT),
				 errmsg("unrecognized configuration parameter \"%s\"",
						name)));
	return NULL;
}


/*
 * comparator for qsorting and bsearching guc_variables array
 */
static int
guc_var_compare(const void *a, const void *b)
{
	const struct config_generic *confa = *(struct config_generic *const *) a;
	const struct config_generic *confb = *(struct config_generic *const *) b;

	return guc_name_compare(confa->name, confb->name);
}

/*
 * the bare comparison function for GUC names
 */
static int
guc_name_compare(const char *namea, const char *nameb)
{
	/*
	 * The temptation to use strcasecmp() here must be resisted, because the
	 * array ordering has to remain stable across setlocale() calls. So, build
	 * our own with a simple ASCII-only downcasing.
	 */
	while (*namea && *nameb)
	{
		char		cha = *namea++;
		char		chb = *nameb++;

		if (cha >= 'A' && cha <= 'Z')
			cha += 'a' - 'A';
		if (chb >= 'A' && chb <= 'Z')
			chb += 'a' - 'A';
		if (cha != chb)
			return cha - chb;
	}
	if (*namea)
		return 1;				/* a is longer */
	if (*nameb)
		return -1;				/* b is longer */
	return 0;
}


/*
 * Convert a GUC name to the form that should be used in pg_parameter_acl.
 *
 * We need to canonicalize entries since, for example, case should not be
 * significant.  In addition, we apply the map_old_guc_names[] mapping so that
 * any obsolete names will be converted when stored in a new PG version.
 * Note however that this function does not verify legality of the name.
 *
 * The result is a palloc'd string.
 */
char *
convert_GUC_name_for_parameter_acl(const char *name)
{
	char	   *result;

	/* Apply old-GUC-name mapping. */
	for (int i = 0; map_old_guc_names[i] != NULL; i += 2)
	{
		if (guc_name_compare(name, map_old_guc_names[i]) == 0)
		{
			name = map_old_guc_names[i + 1];
			break;
		}
	}

	/* Apply case-folding that matches guc_name_compare(). */
	result = pstrdup(name);
	for (char *ptr = result; *ptr != '\0'; ptr++)
	{
		char		ch = *ptr;

		if (ch >= 'A' && ch <= 'Z')
		{
			ch += 'a' - 'A';
			*ptr = ch;
		}
	}

	return result;
}

/*
 * Check whether we should allow creation of a pg_parameter_acl entry
 * for the given name.  (This can be applied either before or after
 * canonicalizing it.)
 */
bool
check_GUC_name_for_parameter_acl(const char *name)
{
	/* OK if the GUC exists. */
	if (find_option(name, false, true, DEBUG1) != NULL)
		return true;
	/* Otherwise, it'd better be a valid custom GUC name. */
	if (valid_custom_variable_name(name))
		return true;
	return false;
}


/*
 * Initialize GUC options during program startup.
 *
 * Note that we cannot read the config file yet, since we have not yet
 * processed command-line switches.
 */
void
InitializeGUCOptions(void)
{
	int			i;

	/*
	 * Before log_line_prefix could possibly receive a nonempty setting, make
	 * sure that timezone processing is minimally alive (see elog.c).
	 */
	pg_timezone_initialize();

	/*
	 * Build sorted array of all GUC variables.
	 */
	build_guc_variables();

	/*
	 * Load all variables with their compiled-in defaults, and initialize
	 * status fields as needed.
	 */
	for (i = 0; i < num_guc_variables; i++)
	{
		InitializeOneGUCOption(guc_variables[i]);
	}

	guc_dirty = false;

	reporting_enabled = false;

	/*
	 * Prevent any attempt to override the transaction modes from
	 * non-interactive sources.
	 */
	SetConfigOption("transaction_isolation", "read committed",
					PGC_POSTMASTER, PGC_S_OVERRIDE);
	SetConfigOption("transaction_read_only", "no",
					PGC_POSTMASTER, PGC_S_OVERRIDE);
	SetConfigOption("transaction_deferrable", "no",
					PGC_POSTMASTER, PGC_S_OVERRIDE);

	/*
	 * For historical reasons, some GUC parameters can receive defaults from
	 * environment variables.  Process those settings.
	 */
	InitializeGUCOptionsFromEnvironment();
}

/*
 * If any custom resource managers were specified in the
 * wal_consistency_checking GUC, processing was deferred. Now that
 * shared_preload_libraries have been loaded, process wal_consistency_checking
 * again.
 */
void
InitializeWalConsistencyChecking(void)
{
	Assert(process_shared_preload_libraries_done);

	if (check_wal_consistency_checking_deferred)
	{
		struct config_generic *guc;

		guc = find_option("wal_consistency_checking", false, false, ERROR);

		check_wal_consistency_checking_deferred = false;

		set_config_option_ext("wal_consistency_checking",
							  wal_consistency_checking_string,
							  guc->scontext, guc->source, guc->srole,
							  GUC_ACTION_SET, true, ERROR, false);

		/* checking should not be deferred again */
		Assert(!check_wal_consistency_checking_deferred);
	}
}

/*
 * Assign any GUC values that can come from the server's environment.
 *
 * This is called from InitializeGUCOptions, and also from ProcessConfigFile
 * to deal with the possibility that a setting has been removed from
 * postgresql.conf and should now get a value from the environment.
 * (The latter is a kludge that should probably go away someday; if so,
 * fold this back into InitializeGUCOptions.)
 */
static void
InitializeGUCOptionsFromEnvironment(void)
{
	char	   *env;
	long		stack_rlimit;

	env = getenv("PGPORT");
	if (env != NULL)
		SetConfigOption("port", env, PGC_POSTMASTER, PGC_S_ENV_VAR);

	env = getenv("PGDATESTYLE");
	if (env != NULL)
		SetConfigOption("datestyle", env, PGC_POSTMASTER, PGC_S_ENV_VAR);

	env = getenv("PGCLIENTENCODING");
	if (env != NULL)
		SetConfigOption("client_encoding", env, PGC_POSTMASTER, PGC_S_ENV_VAR);

	/*
	* YB: For backwards compatibility, set the value of yb_fetch_row_limit
	* to the value of ysql_prefetch_limit (which is deprecated).
	*/
	env = getenv("FLAGS_ysql_prefetch_limit");
	if (env != NULL)
		SetConfigOption("yb_fetch_row_limit", env,
				PGC_POSTMASTER, PGC_S_ENV_VAR);

	/*
	 * rlimit isn't exactly an "environment variable", but it behaves about
	 * the same.  If we can identify the platform stack depth rlimit, increase
	 * default stack depth setting up to whatever is safe (but at most 2MB).
	 * Report the value's source as PGC_S_DYNAMIC_DEFAULT if it's 2MB, or as
	 * PGC_S_ENV_VAR if it's reflecting the rlimit limit.
	 */
	stack_rlimit = get_stack_depth_rlimit();
	if (stack_rlimit > 0)
	{
		long		new_limit = (stack_rlimit - STACK_DEPTH_SLOP) / 1024L;

		if (new_limit > 100)
		{
			GucSource	source;
			char		limbuf[16];

			if (new_limit < 2048)
				source = PGC_S_ENV_VAR;
			else
			{
				new_limit = 2048;
				source = PGC_S_DYNAMIC_DEFAULT;
			}
			snprintf(limbuf, sizeof(limbuf), "%ld", new_limit);
			SetConfigOption("max_stack_depth", limbuf,
							PGC_POSTMASTER, source);
		}
	}
}

/*
 * Initialize one GUC option variable to its compiled-in default.
 *
 * Note: the reason for calling check_hooks is not that we think the boot_val
 * might fail, but that the hooks might wish to compute an "extra" struct.
 */
static void
InitializeOneGUCOption(struct config_generic *gconf)
{
	gconf->status = 0;
	gconf->source = PGC_S_DEFAULT;
	gconf->reset_source = PGC_S_DEFAULT;
	gconf->scontext = PGC_INTERNAL;
	gconf->reset_scontext = PGC_INTERNAL;
	gconf->srole = BOOTSTRAP_SUPERUSERID;
	gconf->reset_srole = BOOTSTRAP_SUPERUSERID;
	gconf->stack = NULL;
	gconf->extra = NULL;
	gconf->last_reported = NULL;
	gconf->sourcefile = NULL;
	gconf->sourceline = 0;

	switch (gconf->vartype)
	{
		case PGC_BOOL:
			{
				struct config_bool *conf = (struct config_bool *) gconf;
				bool		newval = conf->boot_val;
				void	   *extra = NULL;

				if (!call_bool_check_hook(conf, &newval, &extra,
										  PGC_S_DEFAULT, LOG))
					elog(FATAL, "failed to initialize %s to %d",
						 conf->gen.name, (int) newval);
				if (conf->assign_hook)
					conf->assign_hook(newval, extra);
				*conf->variable = conf->reset_val = newval;
				conf->gen.extra = conf->reset_extra = extra;
				break;
			}
		case PGC_INT:
			{
				struct config_int *conf = (struct config_int *) gconf;
				int			newval = conf->boot_val;
				void	   *extra = NULL;

				Assert(newval >= conf->min);
				Assert(newval <= conf->max);
				if (!call_int_check_hook(conf, &newval, &extra,
										 PGC_S_DEFAULT, LOG))
					elog(FATAL, "failed to initialize %s to %d",
						 conf->gen.name, newval);
				if (conf->assign_hook)
					conf->assign_hook(newval, extra);
				*conf->variable = conf->reset_val = newval;
				conf->gen.extra = conf->reset_extra = extra;
				break;
			}
		case PGC_OID:
			{
				struct config_oid *conf = (struct config_oid *) gconf;
				Oid			newval = conf->boot_val;
				void	   *extra = NULL;

				Assert(newval >= conf->min);
				Assert(newval <= conf->max);
				if (!call_oid_check_hook(conf, &newval, &extra,
										 PGC_S_DEFAULT, LOG))
					elog(FATAL, "failed to initialize %s to %u",
						 conf->gen.name, newval);
				if (conf->assign_hook)
					conf->assign_hook(newval, extra);
				*conf->variable = conf->reset_val = newval;
				conf->gen.extra = conf->reset_extra = extra;
				break;
			}
		case PGC_REAL:
			{
				struct config_real *conf = (struct config_real *) gconf;
				double		newval = conf->boot_val;
				void	   *extra = NULL;

				Assert(newval >= conf->min);
				Assert(newval <= conf->max);
				if (!call_real_check_hook(conf, &newval, &extra,
										  PGC_S_DEFAULT, LOG))
					elog(FATAL, "failed to initialize %s to %g",
						 conf->gen.name, newval);
				if (conf->assign_hook)
					conf->assign_hook(newval, extra);
				*conf->variable = conf->reset_val = newval;
				conf->gen.extra = conf->reset_extra = extra;
				break;
			}
		case PGC_STRING:
			{
				struct config_string *conf = (struct config_string *) gconf;
				char	   *newval;
				void	   *extra = NULL;

				/* non-NULL boot_val must always get strdup'd */
				if (conf->boot_val != NULL)
					newval = guc_strdup(FATAL, conf->boot_val);
				else
					newval = NULL;

				if (!call_string_check_hook(conf, &newval, &extra,
											PGC_S_DEFAULT, LOG))
					elog(FATAL, "failed to initialize %s to \"%s\"",
						 conf->gen.name, newval ? newval : "");
				if (conf->assign_hook)
					conf->assign_hook(newval, extra);
				*conf->variable = conf->reset_val = newval;
				conf->gen.extra = conf->reset_extra = extra;
				break;
			}
		case PGC_ENUM:
			{
				struct config_enum *conf = (struct config_enum *) gconf;
				int			newval = conf->boot_val;
				void	   *extra = NULL;

				if (!call_enum_check_hook(conf, &newval, &extra,
										  PGC_S_DEFAULT, LOG))
					elog(FATAL, "failed to initialize %s to %d",
						 conf->gen.name, newval);
				if (conf->assign_hook)
					conf->assign_hook(newval, extra);
				*conf->variable = conf->reset_val = newval;
				conf->gen.extra = conf->reset_extra = extra;
				break;
			}
	}
}


/*
 * Select the configuration files and data directory to be used, and
 * do the initial read of postgresql.conf.
 *
 * This is called after processing command-line switches.
 *		userDoption is the -D switch value if any (NULL if unspecified).
 *		progname is just for use in error messages.
 *
 * Returns true on success; on failure, prints a suitable error message
 * to stderr and returns false.
 */
bool
SelectConfigFiles(const char *userDoption, const char *progname)
{
	char	   *configdir;
	char	   *fname;
	struct stat stat_buf;

	/* configdir is -D option, or $PGDATA if no -D */
	if (userDoption)
		configdir = make_absolute_path(userDoption);
	else
		configdir = make_absolute_path(getenv("PGDATA"));

	if (configdir && stat(configdir, &stat_buf) != 0)
	{
		write_stderr("%s: could not access directory \"%s\": %s\n",
					 progname,
					 configdir,
					 strerror(errno));
		if (errno == ENOENT)
			write_stderr("Run initdb or pg_basebackup to initialize a PostgreSQL data directory.\n");
		return false;
	}

	/*
	 * Find the configuration file: if config_file was specified on the
	 * command line, use it, else use configdir/postgresql.conf.  In any case
	 * ensure the result is an absolute path, so that it will be interpreted
	 * the same way by future backends.
	 */
	if (ConfigFileName)
		fname = make_absolute_path(ConfigFileName);
	else if (configdir)
	{
		fname = guc_malloc(FATAL,
						   strlen(configdir) + strlen(CONFIG_FILENAME) + 2);
		sprintf(fname, "%s/%s", configdir, CONFIG_FILENAME);
	}
	else
	{
		write_stderr("%s does not know where to find the server configuration file.\n"
					 "You must specify the --config-file or -D invocation "
					 "option or set the PGDATA environment variable.\n",
					 progname);
		return false;
	}

	/*
	 * Set the ConfigFileName GUC variable to its final value, ensuring that
	 * it can't be overridden later.
	 */
	SetConfigOption("config_file", fname, PGC_POSTMASTER, PGC_S_OVERRIDE);
	free(fname);

	/*
	 * Now read the config file for the first time.
	 */
	if (stat(ConfigFileName, &stat_buf) != 0)
	{
		write_stderr("%s: could not access the server configuration file \"%s\": %s\n",
					 progname, ConfigFileName, strerror(errno));
		free(configdir);
		return false;
	}

	/*
	 * Read the configuration file for the first time.  This time only the
	 * data_directory parameter is picked up to determine the data directory,
	 * so that we can read the PG_AUTOCONF_FILENAME file next time.
	 */
	ProcessConfigFile(PGC_POSTMASTER);

	/*
	 * If the data_directory GUC variable has been set, use that as DataDir;
	 * otherwise use configdir if set; else punt.
	 *
	 * Note: SetDataDir will copy and absolute-ize its argument, so we don't
	 * have to.
	 */
	if (data_directory)
		SetDataDir(data_directory);
	else if (configdir)
		SetDataDir(configdir);
	else
	{
		write_stderr("%s does not know where to find the database system data.\n"
					 "This can be specified as \"data_directory\" in \"%s\", "
					 "or by the -D invocation option, or by the "
					 "PGDATA environment variable.\n",
					 progname, ConfigFileName);
		return false;
	}

	/*
	 * Reflect the final DataDir value back into the data_directory GUC var.
	 * (If you are wondering why we don't just make them a single variable,
	 * it's because the EXEC_BACKEND case needs DataDir to be transmitted to
	 * child backends specially.  XXX is that still true?  Given that we now
	 * chdir to DataDir, EXEC_BACKEND can read the config file without knowing
	 * DataDir in advance.)
	 */
	SetConfigOption("data_directory", DataDir, PGC_POSTMASTER, PGC_S_OVERRIDE);

	/*
	 * Now read the config file a second time, allowing any settings in the
	 * PG_AUTOCONF_FILENAME file to take effect.  (This is pretty ugly, but
	 * since we have to determine the DataDir before we can find the autoconf
	 * file, the alternatives seem worse.)
	 */
	ProcessConfigFile(PGC_POSTMASTER);

	/*
	 * If timezone_abbreviations wasn't set in the configuration file, install
	 * the default value.  We do it this way because we can't safely install a
	 * "real" value until my_exec_path is set, which may not have happened
	 * when InitializeGUCOptions runs, so the bootstrap default value cannot
	 * be the real desired default.
	 */
	pg_timezone_abbrev_initialize();

	/*
	 * Figure out where pg_hba.conf is, and make sure the path is absolute.
	 */
	if (HbaFileName)
		fname = make_absolute_path(HbaFileName);
	else if (configdir)
	{
		fname = guc_malloc(FATAL,
						   strlen(configdir) + strlen(HBA_FILENAME) + 2);
		sprintf(fname, "%s/%s", configdir, HBA_FILENAME);
	}
	else
	{
		write_stderr("%s does not know where to find the \"hba\" configuration file.\n"
					 "This can be specified as \"hba_file\" in \"%s\", "
					 "or by the -D invocation option, or by the "
					 "PGDATA environment variable.\n",
					 progname, ConfigFileName);
		return false;
	}
	SetConfigOption("hba_file", fname, PGC_POSTMASTER, PGC_S_OVERRIDE);
	free(fname);

	/*
	 * Likewise for pg_ident.conf.
	 */
	if (IdentFileName)
		fname = make_absolute_path(IdentFileName);
	else if (configdir)
	{
		fname = guc_malloc(FATAL,
						   strlen(configdir) + strlen(IDENT_FILENAME) + 2);
		sprintf(fname, "%s/%s", configdir, IDENT_FILENAME);
	}
	else
	{
		write_stderr("%s does not know where to find the \"ident\" configuration file.\n"
					 "This can be specified as \"ident_file\" in \"%s\", "
					 "or by the -D invocation option, or by the "
					 "PGDATA environment variable.\n",
					 progname, ConfigFileName);
		return false;
	}
	SetConfigOption("ident_file", fname, PGC_POSTMASTER, PGC_S_OVERRIDE);
	free(fname);

	free(configdir);

	return true;
}


/*
 * Reset all options to their saved default values (implements RESET ALL)
 */
void
ResetAllOptions(void)
{
	int			i;

	for (i = 0; i < num_guc_variables; i++)
	{
		struct config_generic *gconf = guc_variables[i];

		/* Don't reset non-SET-able values */
		if (gconf->context != PGC_SUSET &&
			gconf->context != PGC_USERSET)
			continue;
		/* Don't reset if special exclusion from RESET ALL */
		if (gconf->flags & GUC_NO_RESET_ALL)
			continue;
		/* No need to reset if wasn't SET */
		if (gconf->source <= PGC_S_OVERRIDE)
			continue;

		/* Save old value to support transaction abort */
		push_old_value(gconf, GUC_ACTION_SET);

		switch (gconf->vartype)
		{
			case PGC_BOOL:
				{
					struct config_bool *conf = (struct config_bool *) gconf;

					if (conf->assign_hook)
						conf->assign_hook(conf->reset_val,
										  conf->reset_extra);
					*conf->variable = conf->reset_val;
					set_extra_field(&conf->gen, &conf->gen.extra,
									conf->reset_extra);
					break;
				}
			case PGC_INT:
				{
					struct config_int *conf = (struct config_int *) gconf;

					if (conf->assign_hook)
						conf->assign_hook(conf->reset_val,
										  conf->reset_extra);
					*conf->variable = conf->reset_val;
					set_extra_field(&conf->gen, &conf->gen.extra,
									conf->reset_extra);
					break;
				}
			case PGC_OID:
				{
					struct config_oid *conf = (struct config_oid *) gconf;

					if (conf->assign_hook)
						conf->assign_hook(conf->reset_val,
										  conf->reset_extra);
					*conf->variable = conf->reset_val;
					set_extra_field(&conf->gen, &conf->gen.extra,
									conf->reset_extra);
					break;
				}
			case PGC_REAL:
				{
					struct config_real *conf = (struct config_real *) gconf;

					if (conf->assign_hook)
						conf->assign_hook(conf->reset_val,
										  conf->reset_extra);
					*conf->variable = conf->reset_val;
					set_extra_field(&conf->gen, &conf->gen.extra,
									conf->reset_extra);
					break;
				}
			case PGC_STRING:
				{
					struct config_string *conf = (struct config_string *) gconf;

					if (conf->assign_hook)
						conf->assign_hook(conf->reset_val,
										  conf->reset_extra);
					set_string_field(conf, conf->variable, conf->reset_val);
					set_extra_field(&conf->gen, &conf->gen.extra,
									conf->reset_extra);
					break;
				}
			case PGC_ENUM:
				{
					struct config_enum *conf = (struct config_enum *) gconf;

					if (conf->assign_hook)
						conf->assign_hook(conf->reset_val,
										  conf->reset_extra);
					*conf->variable = conf->reset_val;
					set_extra_field(&conf->gen, &conf->gen.extra,
									conf->reset_extra);
					break;
				}
		}

		gconf->source = gconf->reset_source;
		gconf->scontext = gconf->reset_scontext;
		gconf->srole = gconf->reset_srole;

		if ((gconf->flags & GUC_REPORT && !YbIsClientYsqlConnMgr()) ||
			(YbIsClientYsqlConnMgr() && gconf->context > PGC_BACKEND))
		{
			gconf->status |= GUC_NEEDS_REPORT;
			report_needed = true;
		}
	}
}


/*
 * push_old_value
 *		Push previous state during transactional assignment to a GUC variable.
 */
static void
push_old_value(struct config_generic *gconf, GucAction action)
{
	GucStack   *stack;

	/* If we're not inside a nest level, do nothing */
	if (GUCNestLevel == 0)
		return;

	/* Do we already have a stack entry of the current nest level? */
	stack = gconf->stack;
	if (stack && stack->nest_level >= GUCNestLevel)
	{
		/* Yes, so adjust its state if necessary */
		Assert(stack->nest_level == GUCNestLevel);
		switch (action)
		{
			case GUC_ACTION_SET:
				/* SET overrides any prior action at same nest level */
				if (stack->state == GUC_SET_LOCAL)
				{
					/* must discard old masked value */
					discard_stack_value(gconf, &stack->masked);
				}
				stack->state = GUC_SET;
				break;
			case GUC_ACTION_LOCAL:
				if (stack->state == GUC_SET)
				{
					/* SET followed by SET LOCAL, remember SET's value */
					stack->masked_scontext = gconf->scontext;
					stack->masked_srole = gconf->srole;
					set_stack_value(gconf, &stack->masked);
					stack->state = GUC_SET_LOCAL;
				}
				/* in all other cases, no change to stack entry */
				break;
			case GUC_ACTION_SAVE:
				/* Could only have a prior SAVE of same variable */
				Assert(stack->state == GUC_SAVE);
				break;
		}
		Assert(guc_dirty);		/* must be set already */
		return;
	}

	/*
	 * Push a new stack entry
	 *
	 * We keep all the stack entries in TopTransactionContext for simplicity.
	 */
	stack = (GucStack *) MemoryContextAllocZero(TopTransactionContext,
												sizeof(GucStack));

	stack->prev = gconf->stack;
	stack->nest_level = GUCNestLevel;
	switch (action)
	{
		case GUC_ACTION_SET:
			stack->state = GUC_SET;
			break;
		case GUC_ACTION_LOCAL:
			stack->state = GUC_LOCAL;
			break;
		case GUC_ACTION_SAVE:
			stack->state = GUC_SAVE;
			break;
	}
	stack->source = gconf->source;
	stack->scontext = gconf->scontext;
	stack->srole = gconf->srole;
	set_stack_value(gconf, &stack->prior);

	gconf->stack = stack;

	/* Ensure we remember to pop at end of xact */
	guc_dirty = true;
}


/*
 * Do GUC processing at main transaction start.
 */
void
AtStart_GUC(void)
{
	/*
	 * The nest level should be 0 between transactions; if it isn't, somebody
	 * didn't call AtEOXact_GUC, or called it with the wrong nestLevel.  We
	 * throw a warning but make no other effort to clean up.
	 */
	if (GUCNestLevel != 0)
		elog(WARNING, "GUC nest level = %d at transaction start",
			 GUCNestLevel);
	GUCNestLevel = 1;
}

/*
 * Enter a new nesting level for GUC values.  This is called at subtransaction
 * start, and when entering a function that has proconfig settings, and in
 * some other places where we want to set GUC variables transiently.
 * NOTE we must not risk error here, else subtransaction start will be unhappy.
 */
int
NewGUCNestLevel(void)
{
	return ++GUCNestLevel;
}

/*
 * Do GUC processing at transaction or subtransaction commit or abort, or
 * when exiting a function that has proconfig settings, or when undoing a
 * transient assignment to some GUC variables.  (The name is thus a bit of
 * a misnomer; perhaps it should be ExitGUCNestLevel or some such.)
 * During abort, we discard all GUC settings that were applied at nesting
 * levels >= nestLevel.  nestLevel == 1 corresponds to the main transaction.
 */
void
AtEOXact_GUC(bool isCommit, int nestLevel)
{
	bool		still_dirty;
	int			i;

	/*
	 * Note: it's possible to get here with GUCNestLevel == nestLevel-1 during
	 * abort, if there is a failure during transaction start before
	 * AtStart_GUC is called.
	 */
	Assert(nestLevel > 0 &&
		   (nestLevel <= GUCNestLevel ||
			(nestLevel == GUCNestLevel + 1 && !isCommit)));

	/* Quick exit if nothing's changed in this transaction */
	if (!guc_dirty)
	{
		GUCNestLevel = nestLevel - 1;
		return;
	}

	still_dirty = false;
	for (i = 0; i < num_guc_variables; i++)
	{
		struct config_generic *gconf = guc_variables[i];
		GucStack   *stack;

		/*
		 * Process and pop each stack entry within the nest level. To simplify
		 * fmgr_security_definer() and other places that use GUC_ACTION_SAVE,
		 * we allow failure exit from code that uses a local nest level to be
		 * recovered at the surrounding transaction or subtransaction abort;
		 * so there could be more than one stack entry to pop.
		 */
		while ((stack = gconf->stack) != NULL &&
			   stack->nest_level >= nestLevel)
		{
			GucStack   *prev = stack->prev;
			bool		restorePrior = false;
			bool		restoreMasked = false;
			bool		changed;

			/*
			 * In this next bit, if we don't set either restorePrior or
			 * restoreMasked, we must "discard" any unwanted fields of the
			 * stack entries to avoid leaking memory.  If we do set one of
			 * those flags, unused fields will be cleaned up after restoring.
			 */
			if (!isCommit)		/* if abort, always restore prior value */
				restorePrior = true;
			else if (stack->state == GUC_SAVE)
				restorePrior = true;
			else if (stack->nest_level == 1)
			{
				/* transaction commit */
				if (stack->state == GUC_SET_LOCAL)
					restoreMasked = true;
				else if (stack->state == GUC_SET)
				{
					/* we keep the current active value */
					discard_stack_value(gconf, &stack->prior);
				}
				else			/* must be GUC_LOCAL */
					restorePrior = true;
			}
			else if (prev == NULL ||
					 prev->nest_level < stack->nest_level - 1)
			{
				/* decrement entry's level and do not pop it */
				stack->nest_level--;
				continue;
			}
			else
			{
				/*
				 * We have to merge this stack entry into prev. See README for
				 * discussion of this bit.
				 */
				switch (stack->state)
				{
					case GUC_SAVE:
						Assert(false);	/* can't get here */
						break;

					case GUC_SET:
						/* next level always becomes SET */
						discard_stack_value(gconf, &stack->prior);
						if (prev->state == GUC_SET_LOCAL)
							discard_stack_value(gconf, &prev->masked);
						prev->state = GUC_SET;
						break;

					case GUC_LOCAL:
						if (prev->state == GUC_SET)
						{
							/* LOCAL migrates down */
							prev->masked_scontext = stack->scontext;
							prev->masked_srole = stack->srole;
							prev->masked = stack->prior;
							prev->state = GUC_SET_LOCAL;
						}
						else
						{
							/* else just forget this stack level */
							discard_stack_value(gconf, &stack->prior);
						}
						break;

					case GUC_SET_LOCAL:
						/* prior state at this level no longer wanted */
						discard_stack_value(gconf, &stack->prior);
						/* copy down the masked state */
						prev->masked_scontext = stack->masked_scontext;
						prev->masked_srole = stack->masked_srole;
						if (prev->state == GUC_SET_LOCAL)
							discard_stack_value(gconf, &prev->masked);
						prev->masked = stack->masked;
						prev->state = GUC_SET_LOCAL;
						break;
				}
			}

			changed = false;

			if (restorePrior || restoreMasked)
			{
				/* Perform appropriate restoration of the stacked value */
				config_var_value newvalue;
				GucSource	newsource;
				GucContext	newscontext;
				Oid			newsrole;

				if (restoreMasked)
				{
					newvalue = stack->masked;
					newsource = PGC_S_SESSION;
					newscontext = stack->masked_scontext;
					newsrole = stack->masked_srole;
				}
				else
				{
					newvalue = stack->prior;
					newsource = stack->source;
					newscontext = stack->scontext;
					newsrole = stack->srole;
				}

				switch (gconf->vartype)
				{
					case PGC_BOOL:
						{
							struct config_bool *conf = (struct config_bool *) gconf;
							bool		newval = newvalue.val.boolval;
							void	   *newextra = newvalue.extra;

							if (*conf->variable != newval ||
								conf->gen.extra != newextra)
							{
								if (conf->assign_hook)
									conf->assign_hook(newval, newextra);
								*conf->variable = newval;
								set_extra_field(&conf->gen, &conf->gen.extra,
												newextra);
								changed = true;
							}
							break;
						}
					case PGC_INT:
						{
							struct config_int *conf = (struct config_int *) gconf;
							int			newval = newvalue.val.intval;
							void	   *newextra = newvalue.extra;

							if (*conf->variable != newval ||
								conf->gen.extra != newextra)
							{
								if (conf->assign_hook)
									conf->assign_hook(newval, newextra);
								*conf->variable = newval;
								set_extra_field(&conf->gen, &conf->gen.extra,
												newextra);
								changed = true;
							}
							break;
						}
					case PGC_OID:
						{
							struct config_oid *conf = (struct config_oid *) gconf;
							Oid			newval = newvalue.val.oidval;
							void	   *newextra = newvalue.extra;

							if (*conf->variable != newval ||
								conf->gen.extra != newextra)
							{
								if (conf->assign_hook)
									conf->assign_hook(newval, newextra);
								*conf->variable = newval;
								set_extra_field(&conf->gen, &conf->gen.extra,
												newextra);
								changed = true;
							}
							break;
						}
					case PGC_REAL:
						{
							struct config_real *conf = (struct config_real *) gconf;
							double		newval = newvalue.val.realval;
							void	   *newextra = newvalue.extra;

							if (*conf->variable != newval ||
								conf->gen.extra != newextra)
							{
								if (conf->assign_hook)
									conf->assign_hook(newval, newextra);
								*conf->variable = newval;
								set_extra_field(&conf->gen, &conf->gen.extra,
												newextra);
								changed = true;
							}
							break;
						}
					case PGC_STRING:
						{
							struct config_string *conf = (struct config_string *) gconf;
							char	   *newval = newvalue.val.stringval;
							void	   *newextra = newvalue.extra;

							if (*conf->variable != newval ||
								conf->gen.extra != newextra)
							{
								if (conf->assign_hook)
									conf->assign_hook(newval, newextra);
								set_string_field(conf, conf->variable, newval);
								set_extra_field(&conf->gen, &conf->gen.extra,
												newextra);
								changed = true;
							}

							/*
							 * Release stacked values if not used anymore. We
							 * could use discard_stack_value() here, but since
							 * we have type-specific code anyway, might as
							 * well inline it.
							 */
							set_string_field(conf, &stack->prior.val.stringval, NULL);
							set_string_field(conf, &stack->masked.val.stringval, NULL);
							break;
						}
					case PGC_ENUM:
						{
							struct config_enum *conf = (struct config_enum *) gconf;
							int			newval = newvalue.val.enumval;
							void	   *newextra = newvalue.extra;

							if (*conf->variable != newval ||
								conf->gen.extra != newextra)
							{
								if (conf->assign_hook)
									conf->assign_hook(newval, newextra);
								*conf->variable = newval;
								set_extra_field(&conf->gen, &conf->gen.extra,
												newextra);
								changed = true;
							}
							break;
						}
				}

				/*
				 * Release stacked extra values if not used anymore.
				 */
				set_extra_field(gconf, &(stack->prior.extra), NULL);
				set_extra_field(gconf, &(stack->masked.extra), NULL);

				/* And restore source information */
				gconf->source = newsource;
				gconf->scontext = newscontext;
				gconf->srole = newsrole;
			}

			/* Finish popping the state stack */
			gconf->stack = prev;
			pfree(stack);

			/* Report new value if we changed it */
			if (changed &&
				((gconf->flags & GUC_REPORT && !YbIsClientYsqlConnMgr()) ||
				(YbIsClientYsqlConnMgr()  && gconf->context > PGC_BACKEND)))
			{
				gconf->status |= GUC_NEEDS_REPORT;
				report_needed = true;
			}
		}						/* end of stack-popping loop */

		if (stack != NULL)
			still_dirty = true;
	}

	/* If there are no remaining stack entries, we can reset guc_dirty */
	guc_dirty = still_dirty;

	/* Update nesting level */
	GUCNestLevel = nestLevel - 1;
}


/*
 * Start up automatic reporting of changes to variables marked GUC_REPORT.
 * This is executed at completion of backend startup.
 */
void
BeginReportingGUCOptions(void)
{
	int			i;

	/*
	 * Don't do anything unless talking to an interactive frontend.
	 */
	if (whereToSendOutput != DestRemote)
		return;

	reporting_enabled = true;

	/*
	 * Hack for in_hot_standby: set the GUC value true if appropriate.  This
	 * is kind of an ugly place to do it, but there's few better options.
	 *
	 * (This could be out of date by the time we actually send it, in which
	 * case the next ReportChangedGUCOptions call will send a duplicate
	 * report.)
	 */
	if (RecoveryInProgress())
		SetConfigOption("in_hot_standby", "true",
						PGC_INTERNAL, PGC_S_OVERRIDE);

	/* Transmit initial values of interesting variables */
	for (i = 0; i < num_guc_variables; i++)
	{
		struct config_generic *conf = guc_variables[i];

		if (conf->flags & GUC_REPORT)
			ReportGUCOption(conf);
	}

	report_needed = false;
}

/*
 * ReportChangedGUCOptions: report recently-changed GUC_REPORT variables
 *
 * This is called just before we wait for a new client query.
 *
 * By handling things this way, we ensure that a ParameterStatus message
 * is sent at most once per variable per query, even if the variable
 * changed multiple times within the query.  That's quite possible when
 * using features such as function SET clauses.  Function SET clauses
 * also tend to cause values to change intraquery but eventually revert
 * to their prevailing values; ReportGUCOption is responsible for avoiding
 * redundant reports in such cases.
 */
void
ReportChangedGUCOptions(void)
{
	/* Quick exit if not (yet) enabled */
	if (!reporting_enabled)
		return;

	/*
	 * Since in_hot_standby isn't actually changed by normal GUC actions, we
	 * need a hack to check whether a new value needs to be reported to the
	 * client.  For speed, we rely on the assumption that it can never
	 * transition from false to true.
	 */
	if (in_hot_standby && !RecoveryInProgress())
		SetConfigOption("in_hot_standby", "false",
						PGC_INTERNAL, PGC_S_OVERRIDE);

	/* Quick exit if no values have been changed */
	if (!report_needed)
		return;

	/* Transmit new values of interesting variables */
	for (int i = 0; i < num_guc_variables; i++)
	{
		struct config_generic *conf = guc_variables[i];

		if (((conf->flags & GUC_REPORT) || YbIsClientYsqlConnMgr()) && (conf->status & GUC_NEEDS_REPORT))
			ReportGUCOption(conf);
	}

	report_needed = false;
}

/*
 * ReportGUCOption: if appropriate, transmit option value to frontend
 *
 * We need not transmit the value if it's the same as what we last
 * transmitted.  However, clear the NEEDS_REPORT flag in any case.
 */
static void
ReportGUCOption(struct config_generic *record)
{
	char	   *val = _ShowOption(record, false);

	if (record->last_reported == NULL ||
		strcmp(val, record->last_reported) != 0)
	{
		StringInfoData msgbuf;

		pq_beginmessage(&msgbuf, 'S');
		pq_sendstring(&msgbuf, record->name);
		pq_sendstring(&msgbuf, val);
		pq_endmessage(&msgbuf);

		/*
		 * We need a long-lifespan copy.  If strdup() fails due to OOM, we'll
		 * set last_reported to NULL and thereby possibly make a duplicate
		 * report later.
		 */
		if (record->last_reported)
			free(record->last_reported);
		record->last_reported = strdup(val);

		/*
		 * Send the equivalent of a ParameterStatus packet corresponding to a
		 * role oid back to YSQL Connection Manager. Also ensure that we are
		 * in an active transaction before sending the packet, we cannot search
		 * for role oids otherwise.
		 */
		if (YbIsClientYsqlConnMgr())
		{
			int yb_role_oid_type = 0;
			StringInfoData rolebuf;

			if (strcmp(record->name, "role") == 0)
				yb_role_oid_type = 1;
			else if (strcmp(record->name, "session_authorization") == 0)
				yb_role_oid_type = 2;
			else
			{
				pfree(val);
				return;
			}
			/*
			 * Header 'r' informs Connection Manager that this packet does
			 * not need to be forwarded back to the client
			 */
			pq_beginmessage(&rolebuf, 'r');

			if (yb_role_oid_type == 1)
				pq_sendstring(&rolebuf, "role_oid");
			else if (yb_role_oid_type == 2)
				pq_sendstring(&rolebuf, "session_authorization_oid");
			if (val != NULL &&
				strcmp(val, "none") != 0 &&
				strcmp(val, "default") != 0 &&
				IsTransactionState())
			{
				char oid[16];
				snprintf(oid, 16, "%u", get_role_oid(val, false));

				pq_sendstring(&rolebuf, oid);

			}
			else
				pq_sendstring(&rolebuf, "-1");
			pq_endmessage(&rolebuf);
		}
	}

	pfree(val);

	record->status &= ~GUC_NEEDS_REPORT;
}

/*
 * Convert a value from one of the human-friendly units ("kB", "min" etc.)
 * to the given base unit.  'value' and 'unit' are the input value and unit
 * to convert from (there can be trailing spaces in the unit string).
 * The converted value is stored in *base_value.
 * It's caller's responsibility to round off the converted value as necessary
 * and check for out-of-range.
 *
 * Returns true on success, false if the input unit is not recognized.
 */
static bool
convert_to_base_unit(double value, const char *unit,
					 int base_unit, double *base_value)
{
	char		unitstr[MAX_UNIT_LEN + 1];
	int			unitlen;
	const unit_conversion *table;
	int			i;

	/* extract unit string to compare to table entries */
	unitlen = 0;
	while (*unit != '\0' && !isspace((unsigned char) *unit) &&
		   unitlen < MAX_UNIT_LEN)
		unitstr[unitlen++] = *(unit++);
	unitstr[unitlen] = '\0';
	/* allow whitespace after unit */
	while (isspace((unsigned char) *unit))
		unit++;
	if (*unit != '\0')
		return false;			/* unit too long, or garbage after it */

	/* now search the appropriate table */
	if (base_unit & GUC_UNIT_MEMORY)
		table = memory_unit_conversion_table;
	else
		table = time_unit_conversion_table;

	for (i = 0; *table[i].unit; i++)
	{
		if (base_unit == table[i].base_unit &&
			strcmp(unitstr, table[i].unit) == 0)
		{
			double		cvalue = value * table[i].multiplier;

			/*
			 * If the user gave a fractional value such as "30.1GB", round it
			 * off to the nearest multiple of the next smaller unit, if there
			 * is one.
			 */
			if (*table[i + 1].unit &&
				base_unit == table[i + 1].base_unit)
				cvalue = rint(cvalue / table[i + 1].multiplier) *
					table[i + 1].multiplier;

			*base_value = cvalue;
			return true;
		}
	}
	return false;
}

/*
 * Convert an integer value in some base unit to a human-friendly unit.
 *
 * The output unit is chosen so that it's the greatest unit that can represent
 * the value without loss.  For example, if the base unit is GUC_UNIT_KB, 1024
 * is converted to 1 MB, but 1025 is represented as 1025 kB.
 */
static void
convert_int_from_base_unit(int64 base_value, int base_unit,
						   int64 *value, const char **unit)
{
	const unit_conversion *table;
	int			i;

	*unit = NULL;

	if (base_unit & GUC_UNIT_MEMORY)
		table = memory_unit_conversion_table;
	else
		table = time_unit_conversion_table;

	for (i = 0; *table[i].unit; i++)
	{
		if (base_unit == table[i].base_unit)
		{
			/*
			 * Accept the first conversion that divides the value evenly.  We
			 * assume that the conversions for each base unit are ordered from
			 * greatest unit to the smallest!
			 */
			if (table[i].multiplier <= 1.0 ||
				base_value % (int64) table[i].multiplier == 0)
			{
				*value = (int64) rint(base_value / table[i].multiplier);
				*unit = table[i].unit;
				break;
			}
		}
	}

	Assert(*unit != NULL);
}

/*
 * Convert a floating-point value in some base unit to a human-friendly unit.
 *
 * Same as above, except we have to do the math a bit differently, and
 * there's a possibility that we don't find any exact divisor.
 */
static void
convert_real_from_base_unit(double base_value, int base_unit,
							double *value, const char **unit)
{
	const unit_conversion *table;
	int			i;

	*unit = NULL;

	if (base_unit & GUC_UNIT_MEMORY)
		table = memory_unit_conversion_table;
	else
		table = time_unit_conversion_table;

	for (i = 0; *table[i].unit; i++)
	{
		if (base_unit == table[i].base_unit)
		{
			/*
			 * Accept the first conversion that divides the value evenly; or
			 * if there is none, use the smallest (last) target unit.
			 *
			 * What we actually care about here is whether snprintf with "%g"
			 * will print the value as an integer, so the obvious test of
			 * "*value == rint(*value)" is too strict; roundoff error might
			 * make us choose an unreasonably small unit.  As a compromise,
			 * accept a divisor that is within 1e-8 of producing an integer.
			 */
			*value = base_value / table[i].multiplier;
			*unit = table[i].unit;
			if (*value > 0 &&
				fabs((rint(*value) / *value) - 1.0) <= 1e-8)
				break;
		}
	}

	Assert(*unit != NULL);
}

/*
 * Return the name of a GUC's base unit (e.g. "ms") given its flags.
 * Return NULL if the GUC is unitless.
 */
static const char *
get_config_unit_name(int flags)
{
	switch (flags & (GUC_UNIT_MEMORY | GUC_UNIT_TIME))
	{
		case 0:
			return NULL;		/* GUC has no units */
		case GUC_UNIT_BYTE:
			return "B";
		case GUC_UNIT_KB:
			return "kB";
		case GUC_UNIT_MB:
			return "MB";
		case GUC_UNIT_BLOCKS:
			{
				static char bbuf[8];

				/* initialize if first time through */
				if (bbuf[0] == '\0')
					snprintf(bbuf, sizeof(bbuf), "%dkB", BLCKSZ / 1024);
				return bbuf;
			}
		case GUC_UNIT_XBLOCKS:
			{
				static char xbuf[8];

				/* initialize if first time through */
				if (xbuf[0] == '\0')
					snprintf(xbuf, sizeof(xbuf), "%dkB", XLOG_BLCKSZ / 1024);
				return xbuf;
			}
		case GUC_UNIT_MS:
			return "ms";
		case GUC_UNIT_S:
			return "s";
		case GUC_UNIT_MIN:
			return "min";
		default:
			elog(ERROR, "unrecognized GUC units value: %d",
				 flags & (GUC_UNIT_MEMORY | GUC_UNIT_TIME));
			return NULL;
	}
}


/*
 * Try to parse value as an integer.  The accepted formats are the
 * usual decimal, octal, or hexadecimal formats, as well as floating-point
 * formats (which will be rounded to integer after any units conversion).
 * Optionally, the value can be followed by a unit name if "flags" indicates
 * a unit is allowed.
 *
 * If the string parses okay, return true, else false.
 * If okay and result is not NULL, return the value in *result.
 * If not okay and hintmsg is not NULL, *hintmsg is set to a suitable
 * HINT message, or NULL if no hint provided.
 */
bool
parse_int(const char *value, int *result, int flags, const char **hintmsg)
{
	/*
	 * We assume here that double is wide enough to represent any integer
	 * value with adequate precision.
	 */
	double		val;
	char	   *endptr;

	/* To suppress compiler warnings, always set output params */
	if (result)
		*result = 0;
	if (hintmsg)
		*hintmsg = NULL;

	/*
	 * Try to parse as an integer (allowing octal or hex input).  If the
	 * conversion stops at a decimal point or 'e', or overflows, re-parse as
	 * float.  This should work fine as long as we have no unit names starting
	 * with 'e'.  If we ever do, the test could be extended to check for a
	 * sign or digit after 'e', but for now that's unnecessary.
	 */
	errno = 0;
	val = strtol(value, &endptr, 0);
	if (*endptr == '.' || *endptr == 'e' || *endptr == 'E' ||
		errno == ERANGE)
	{
		errno = 0;
		val = strtod(value, &endptr);
	}

	if (endptr == value || errno == ERANGE)
		return false;			/* no HINT for these cases */

	/* reject NaN (infinities will fail range check below) */
	if (isnan(val))
		return false;			/* treat same as syntax error; no HINT */

	/* allow whitespace between number and unit */
	while (isspace((unsigned char) *endptr))
		endptr++;

	/* Handle possible unit */
	if (*endptr != '\0')
	{
		if ((flags & GUC_UNIT) == 0)
			return false;		/* this setting does not accept a unit */

		if (!convert_to_base_unit(val,
								  endptr, (flags & GUC_UNIT),
								  &val))
		{
			/* invalid unit, or garbage after the unit; set hint and fail. */
			if (hintmsg)
			{
				if (flags & GUC_UNIT_MEMORY)
					*hintmsg = memory_units_hint;
				else
					*hintmsg = time_units_hint;
			}
			return false;
		}
	}

	/* Round to int, then check for overflow */
	val = rint(val);

	if (val > INT_MAX || val < INT_MIN)
	{
		if (hintmsg)
			*hintmsg = gettext_noop("Value exceeds integer range.");
		return false;
	}

	if (result)
		*result = (int) val;
	return true;
}

/*
 * Try to parse value as an Oid, only accepts a decimal format.
 *
 * If the string parses okay, return true, else false.
 * If okay and result is not NULL, return the value in *result.
 * If not okay and hintmsg is not NULL, *hintmsg is set to a suitable
 *	HINT message, or NULL if no hint provided.
 *
 * YB note: This is adapted from parse_int, with unit input removed.
 */
bool
parse_oid(const char *value, Oid *result, const char **hintmsg)
{
	int64		val;
	char	   *endptr;

	/* To suppress compiler warnings, always set output params */
	if (result)
		*result = InvalidOid;
	if (hintmsg)
		*hintmsg = NULL;

	/* We assume here that int64 is at least as wide as long */
	errno = 0;
	val = strtol(value, &endptr, 0);

	if (endptr == value)
		return false;			/* no HINT for integer syntax error */

	if (errno == ERANGE || val != (int64) ((Oid) val))
	{
		if (hintmsg)
			*hintmsg = val < 0 ? gettext_noop("Value cannot be negative.")
							   : gettext_noop("Value exceeds Oid range.");
		return false;
	}

	if (result)
		*result = (Oid) val;
	return true;
}


/*
 * Try to parse value as a floating point number in the usual format.
 * Optionally, the value can be followed by a unit name if "flags" indicates
 * a unit is allowed.
 *
 * If the string parses okay, return true, else false.
 * If okay and result is not NULL, return the value in *result.
 * If not okay and hintmsg is not NULL, *hintmsg is set to a suitable
 * HINT message, or NULL if no hint provided.
 */
bool
parse_real(const char *value, double *result, int flags, const char **hintmsg)
{
	double		val;
	char	   *endptr;

	/* To suppress compiler warnings, always set output params */
	if (result)
		*result = 0;
	if (hintmsg)
		*hintmsg = NULL;

	errno = 0;
	val = strtod(value, &endptr);

	if (endptr == value || errno == ERANGE)
		return false;			/* no HINT for these cases */

	/* reject NaN (infinities will fail range checks later) */
	if (isnan(val))
		return false;			/* treat same as syntax error; no HINT */

	/* allow whitespace between number and unit */
	while (isspace((unsigned char) *endptr))
		endptr++;

	/* Handle possible unit */
	if (*endptr != '\0')
	{
		if ((flags & GUC_UNIT) == 0)
			return false;		/* this setting does not accept a unit */

		if (!convert_to_base_unit(val,
								  endptr, (flags & GUC_UNIT),
								  &val))
		{
			/* invalid unit, or garbage after the unit; set hint and fail. */
			if (hintmsg)
			{
				if (flags & GUC_UNIT_MEMORY)
					*hintmsg = memory_units_hint;
				else
					*hintmsg = time_units_hint;
			}
			return false;
		}
	}

	if (result)
		*result = val;
	return true;
}


/*
 * Lookup the name for an enum option with the selected value.
 * Should only ever be called with known-valid values, so throws
 * an elog(ERROR) if the enum option is not found.
 *
 * The returned string is a pointer to static data and not
 * allocated for modification.
 */
const char *
config_enum_lookup_by_value(struct config_enum *record, int val)
{
	const struct config_enum_entry *entry;

	for (entry = record->options; entry && entry->name; entry++)
	{
		if (entry->val == val)
			return entry->name;
	}

	elog(ERROR, "could not find enum option %d for %s",
		 val, record->gen.name);
	return NULL;				/* silence compiler */
}


/*
 * Lookup the value for an enum option with the selected name
 * (case-insensitive).
 * If the enum option is found, sets the retval value and returns
 * true. If it's not found, return false and retval is set to 0.
 */
bool
config_enum_lookup_by_name(struct config_enum *record, const char *value,
						   int *retval)
{
	const struct config_enum_entry *entry;

	for (entry = record->options; entry && entry->name; entry++)
	{
		if (pg_strcasecmp(value, entry->name) == 0)
		{
			*retval = entry->val;
			return true;
		}
	}

	*retval = 0;
	return false;
}


/*
 * Return a list of all available options for an enum, excluding
 * hidden ones, separated by the given separator.
 * If prefix is non-NULL, it is added before the first enum value.
 * If suffix is non-NULL, it is added to the end of the string.
 */
static char *
config_enum_get_options(struct config_enum *record, const char *prefix,
						const char *suffix, const char *separator)
{
	const struct config_enum_entry *entry;
	StringInfoData retstr;
	int			seplen;

	initStringInfo(&retstr);
	appendStringInfoString(&retstr, prefix);

	seplen = strlen(separator);
	for (entry = record->options; entry && entry->name; entry++)
	{
		if (!entry->hidden)
		{
			appendStringInfoString(&retstr, entry->name);
			appendBinaryStringInfo(&retstr, separator, seplen);
		}
	}

	/*
	 * All the entries may have been hidden, leaving the string empty if no
	 * prefix was given. This indicates a broken GUC setup, since there is no
	 * use for an enum without any values, so we just check to make sure we
	 * don't write to invalid memory instead of actually trying to do
	 * something smart with it.
	 */
	if (retstr.len >= seplen)
	{
		/* Replace final separator */
		retstr.data[retstr.len - seplen] = '\0';
		retstr.len -= seplen;
	}

	appendStringInfoString(&retstr, suffix);

	return retstr.data;
}

/*
 * Parse and validate a proposed value for the specified configuration
 * parameter.
 *
 * This does built-in checks (such as range limits for an integer parameter)
 * and also calls any check hook the parameter may have.
 *
 * record: GUC variable's info record
 * name: variable name (should match the record of course)
 * value: proposed value, as a string
 * source: identifies source of value (check hooks may need this)
 * elevel: level to log any error reports at
 * newval: on success, converted parameter value is returned here
 * newextra: on success, receives any "extra" data returned by check hook
 *	(caller must initialize *newextra to NULL)
 *
 * Returns true if OK, false if not (or throws error, if elevel >= ERROR)
 */
static bool
parse_and_validate_value(struct config_generic *record,
						 const char *name, const char *value,
						 GucSource source, int elevel,
						 union config_var_val *newval, void **newextra)
{
	switch (record->vartype)
	{
		case PGC_BOOL:
			{
				struct config_bool *conf = (struct config_bool *) record;

				if (!parse_bool(value, &newval->boolval))
				{
					ereport(elevel,
							(errcode(ERRCODE_INVALID_PARAMETER_VALUE),
							 errmsg("parameter \"%s\" requires a Boolean value",
									name)));
					return false;
				}

				if (!call_bool_check_hook(conf, &newval->boolval, newextra,
										  source, elevel))
					return false;
			}
			break;
		case PGC_INT:
			{
				struct config_int *conf = (struct config_int *) record;
				const char *hintmsg;

				if (!parse_int(value, &newval->intval,
							   conf->gen.flags, &hintmsg))
				{
					ereport(elevel,
							(errcode(ERRCODE_INVALID_PARAMETER_VALUE),
							 errmsg("invalid value for parameter \"%s\": \"%s\"",
									name, value),
							 hintmsg ? errhint("%s", _(hintmsg)) : 0));
					return false;
				}

				if (newval->intval < conf->min || newval->intval > conf->max)
				{
					const char *unit = get_config_unit_name(conf->gen.flags);

					ereport(elevel,
							(errcode(ERRCODE_INVALID_PARAMETER_VALUE),
							 errmsg("%d%s%s is outside the valid range for parameter \"%s\" (%d .. %d)",
									newval->intval,
									unit ? " " : "",
									unit ? unit : "",
									name,
									conf->min, conf->max)));
					return false;
				}

				if (!call_int_check_hook(conf, &newval->intval, newextra,
										 source, elevel))
					return false;
			}
			break;
		case PGC_OID:
			{
				struct config_oid *conf = (struct config_oid *) record;
				const char *hintmsg;

				if (!parse_oid(value, &newval->oidval, &hintmsg))
				{
					ereport(elevel,
							(errcode(ERRCODE_INVALID_PARAMETER_VALUE),
							 errmsg("invalid value for parameter \"%s\": \"%s\"",
									name, value),
							 hintmsg ? errhint("%s", _(hintmsg)) : 0));
					return false;
				}

				if (newval->oidval < conf->min || newval->oidval > conf->max)
				{
					ereport(elevel,
							(errcode(ERRCODE_INVALID_PARAMETER_VALUE),
							 errmsg("%u is outside the valid range for parameter \"%s\" (%d .. %d)",
									newval->oidval, name,
									conf->min, conf->max)));
					return false;
				}

				if (!call_oid_check_hook(conf, &newval->oidval, newextra,
										 source, elevel))
					return false;
			}
			break;
		case PGC_REAL:
			{
				struct config_real *conf = (struct config_real *) record;
				const char *hintmsg;

				if (!parse_real(value, &newval->realval,
								conf->gen.flags, &hintmsg))
				{
					ereport(elevel,
							(errcode(ERRCODE_INVALID_PARAMETER_VALUE),
							 errmsg("invalid value for parameter \"%s\": \"%s\"",
									name, value),
							 hintmsg ? errhint("%s", _(hintmsg)) : 0));
					return false;
				}

				if (newval->realval < conf->min || newval->realval > conf->max)
				{
					const char *unit = get_config_unit_name(conf->gen.flags);

					ereport(elevel,
							(errcode(ERRCODE_INVALID_PARAMETER_VALUE),
							 errmsg("%g%s%s is outside the valid range for parameter \"%s\" (%g .. %g)",
									newval->realval,
									unit ? " " : "",
									unit ? unit : "",
									name,
									conf->min, conf->max)));
					return false;
				}

				if (!call_real_check_hook(conf, &newval->realval, newextra,
										  source, elevel))
					return false;
			}
			break;
		case PGC_STRING:
			{
				struct config_string *conf = (struct config_string *) record;

				/*
				 * The value passed by the caller could be transient, so we
				 * always strdup it.
				 */
				newval->stringval = guc_strdup(elevel, value);
				if (newval->stringval == NULL)
					return false;

				/*
				 * The only built-in "parsing" check we have is to apply
				 * truncation if GUC_IS_NAME.
				 */
				if (conf->gen.flags & GUC_IS_NAME)
					truncate_identifier(newval->stringval,
										strlen(newval->stringval),
										true);

				if (!call_string_check_hook(conf, &newval->stringval, newextra,
											source, elevel))
				{
					free(newval->stringval);
					newval->stringval = NULL;
					return false;
				}
			}
			break;
		case PGC_ENUM:
			{
				struct config_enum *conf = (struct config_enum *) record;

				if (!config_enum_lookup_by_name(conf, value, &newval->enumval))
				{
					char	   *hintmsg;

					hintmsg = config_enum_get_options(conf,
													  "Available values: ",
													  ".", ", ");

					ereport(elevel,
							(errcode(ERRCODE_INVALID_PARAMETER_VALUE),
							 errmsg("invalid value for parameter \"%s\": \"%s\"",
									name, value),
							 hintmsg ? errhint("%s", _(hintmsg)) : 0));

					if (hintmsg)
						pfree(hintmsg);
					return false;
				}

				if (!call_enum_check_hook(conf, &newval->enumval, newextra,
										  source, elevel))
					return false;
			}
			break;
	}

	return true;
}


/*
 * set_config_option: sets option `name' to given value.
 *
 * The value should be a string, which will be parsed and converted to
 * the appropriate data type.  The context and source parameters indicate
 * in which context this function is being called, so that it can apply the
 * access restrictions properly.
 *
 * If value is NULL, set the option to its default value (normally the
 * reset_val, but if source == PGC_S_DEFAULT we instead use the boot_val).
 *
 * action indicates whether to set the value globally in the session, locally
 * to the current top transaction, or just for the duration of a function call.
 *
 * If changeVal is false then don't really set the option but do all
 * the checks to see if it would work.
 *
 * elevel should normally be passed as zero, allowing this function to make
 * its standard choice of ereport level.  However some callers need to be
 * able to override that choice; they should pass the ereport level to use.
 *
 * is_reload should be true only when called from read_nondefault_variables()
 * or RestoreGUCState(), where we are trying to load some other process's
 * GUC settings into a new process.
 *
 * Return value:
 *	+1: the value is valid and was successfully applied.
 *	0:	the name or value is invalid (but see below).
 *	-1: the value was not applied because of context, priority, or changeVal.
 *
 * If there is an error (non-existing option, invalid value) then an
 * ereport(ERROR) is thrown *unless* this is called for a source for which
 * we don't want an ERROR (currently, those are defaults, the config file,
 * and per-database or per-user settings, as well as callers who specify
 * a less-than-ERROR elevel).  In those cases we write a suitable error
 * message via ereport() and return 0.
 *
 * See also SetConfigOption for an external interface.
 */
int
set_config_option(const char *name, const char *value,
				  GucContext context, GucSource source,
				  GucAction action, bool changeVal, int elevel,
				  bool is_reload)
{
	Oid			srole;

	/*
	 * Non-interactive sources should be treated as having all privileges,
	 * except for PGC_S_CLIENT.  Note in particular that this is true for
	 * pg_db_role_setting sources (PGC_S_GLOBAL etc): we assume a suitable
	 * privilege check was done when the pg_db_role_setting entry was made.
	 */
	if (source >= PGC_S_INTERACTIVE || source == PGC_S_CLIENT)
		srole = GetUserId();
	else
		srole = BOOTSTRAP_SUPERUSERID;

	return set_config_option_ext(name, value,
								 context, source, srole,
								 action, changeVal, elevel,
								 is_reload);
}

/*
 * set_config_option_ext: sets option `name' to given value.
 *
 * This API adds the ability to explicitly specify which role OID
 * is considered to be setting the value.  Most external callers can use
 * set_config_option() and let it determine that based on the GucSource,
 * but there are a few that are supplying a value that was determined
 * in some special way and need to override the decision.  Also, when
 * restoring a previously-assigned value, it's important to supply the
 * same role OID that set the value originally; so all guc.c callers
 * that are doing that type of thing need to call this directly.
 *
 * Generally, srole should be GetUserId() when the source is a SQL operation,
 * or BOOTSTRAP_SUPERUSERID if the source is a config file or similar.
 */
int
set_config_option_ext(const char *name, const char *value,
					  GucContext context, GucSource source, Oid srole,
					  GucAction action, bool changeVal, int elevel,
					  bool is_reload)
{
	struct config_generic *record;
	union config_var_val newval_union;
	void	   *newextra = NULL;
	bool		prohibitValueChange = false;
	bool		makeDefault;

	if (source == YSQL_CONN_MGR)
		Assert(YbIsClientYsqlConnMgr());

	/*
	 * role_oid and session_authorization_oid are provisions made for YSQL
	 * Connection Manager to handle scenarios around "ALTER ROLE RENAME"
	 * queries as it only caches the previously used role by that client.
	 */
	if (YbIsClientYsqlConnMgr())
	{
		if (strcmp(name, "role_oid") == 0)
		{
			/* Handle RESET ROLE queries */
			if (!value || strcmp(value, "0") == 0)
				return set_config_option("role", NULL, context, source, action,
										 changeVal, elevel, is_reload);
			return set_config_option("role",
									 GetUserNameFromId(atoi(value), false),
									 context, source, action, changeVal, elevel,
									 is_reload);
		} else if (strcmp(name, "session_authorization_oid") == 0)
		{
			/* Handle RESET SESSION AUTHORIZATION queries */
			if (!value || strcmp(value, "0") == 0)
				return set_config_option("session_authorization", NULL, context,
										 source, action, changeVal, elevel,
										 is_reload);
			return set_config_option("session_authorization",
									 GetUserNameFromId(atoi(value), false),
									 context, source, action, changeVal, elevel,
									 is_reload);
		}
	}

	if (elevel == 0)
	{
		if (source == PGC_S_DEFAULT || source == PGC_S_FILE)
		{
			/*
			 * To avoid cluttering the log, only the postmaster bleats loudly
			 * about problems with the config file.
			 */
			elevel = IsUnderPostmaster ? DEBUG3 : LOG;
		}
		else if (source == PGC_S_GLOBAL ||
				 source == PGC_S_DATABASE ||
				 source == PGC_S_USER ||
				 source == PGC_S_DATABASE_USER)
			elevel = WARNING;
		else
			elevel = ERROR;
	}

	/*
	 * GUC_ACTION_SAVE changes are acceptable during a parallel operation,
	 * because the current worker will also pop the change.  We're probably
	 * dealing with a function having a proconfig entry.  Only the function's
	 * body should observe the change, and peer workers do not share in the
	 * execution of a function call started by this worker.
	 *
	 * Other changes might need to affect other workers, so forbid them.
	 */
	if (IsInParallelMode() && changeVal && action != GUC_ACTION_SAVE)
		ereport(elevel,
				(errcode(ERRCODE_INVALID_TRANSACTION_STATE),
				 errmsg("cannot set parameters during a parallel operation")));

	record = find_option(name, true, false, elevel);
	if (record == NULL)
		return 0;

	/*
	 * Check if the option can be set at this time. See guc.h for the precise
	 * rules.
	 */
	switch (record->context)
	{
		case PGC_INTERNAL:
			if (context != PGC_INTERNAL)
			{
				ereport(elevel,
						(errcode(ERRCODE_CANT_CHANGE_RUNTIME_PARAM),
						 errmsg("parameter \"%s\" cannot be changed",
								name)));
				return 0;
			}
			break;
		case PGC_POSTMASTER:
			if (context == PGC_SIGHUP)
			{
				/*
				 * We are re-reading a PGC_POSTMASTER variable from
				 * postgresql.conf.  We can't change the setting, so we should
				 * give a warning if the DBA tries to change it.  However,
				 * because of variant formats, canonicalization by check
				 * hooks, etc, we can't just compare the given string directly
				 * to what's stored.  Set a flag to check below after we have
				 * the final storable value.
				 */
				prohibitValueChange = true;
			}
			else if (context != PGC_POSTMASTER)
			{
				ereport(elevel,
						(errcode(ERRCODE_CANT_CHANGE_RUNTIME_PARAM),
						 errmsg("parameter \"%s\" cannot be changed without restarting the server",
								name)));
				return 0;
			}
			break;
		case PGC_SIGHUP:
			if (context != PGC_SIGHUP && context != PGC_POSTMASTER)
			{
				ereport(elevel,
						(errcode(ERRCODE_CANT_CHANGE_RUNTIME_PARAM),
						 errmsg("parameter \"%s\" cannot be changed now",
								name)));
				return 0;
			}

			/*
			 * Hmm, the idea of the SIGHUP context is "ought to be global, but
			 * can be changed after postmaster start". But there's nothing
			 * that prevents a crafty administrator from sending SIGHUP
			 * signals to individual backends only.
			 */
			break;
		case PGC_SU_BACKEND:
			if (context == PGC_BACKEND)
			{
				/*
				 * Check whether the requesting user has been granted
				 * privilege to set this GUC.
				 */
				AclResult	aclresult;

				aclresult = pg_parameter_aclcheck(name, srole, ACL_SET);
				if (aclresult != ACLCHECK_OK)
				{
					/* No granted privilege */
					ereport(elevel,
							(errcode(ERRCODE_INSUFFICIENT_PRIVILEGE),
							 errmsg("permission denied to set parameter \"%s\"",
									name)));
					return 0;
				}
			}
			/* fall through to process the same as PGC_BACKEND */
			switch_fallthrough();
		case PGC_BACKEND:
			if (context == PGC_SIGHUP)
			{
				/*
				 * If a PGC_BACKEND or PGC_SU_BACKEND parameter is changed in
				 * the config file, we want to accept the new value in the
				 * postmaster (whence it will propagate to
				 * subsequently-started backends), but ignore it in existing
				 * backends.  This is a tad klugy, but necessary because we
				 * don't re-read the config file during backend start.
				 *
				 * In EXEC_BACKEND builds, this works differently: we load all
				 * non-default settings from the CONFIG_EXEC_PARAMS file
				 * during backend start.  In that case we must accept
				 * PGC_SIGHUP settings, so as to have the same value as if
				 * we'd forked from the postmaster.  This can also happen when
				 * using RestoreGUCState() within a background worker that
				 * needs to have the same settings as the user backend that
				 * started it. is_reload will be true when either situation
				 * applies.
				 */
				if (IsUnderPostmaster && !is_reload)
					return -1;
			}
			else if (context != PGC_POSTMASTER &&
					 context != PGC_BACKEND &&
					 context != PGC_SU_BACKEND &&
					 source != PGC_S_CLIENT)
			{
				ereport(elevel,
						(errcode(ERRCODE_CANT_CHANGE_RUNTIME_PARAM),
						 errmsg("parameter \"%s\" cannot be set after connection start",
								name)));
				return 0;
			}
			break;
		case PGC_SUSET:
			if (context == PGC_USERSET || context == PGC_BACKEND)
			{
				/*
				 * Check whether the requesting user has been granted
				 * privilege to set this GUC.
				 */
				AclResult	aclresult;

				aclresult = pg_parameter_aclcheck(name, srole, ACL_SET);
				if (aclresult != ACLCHECK_OK)
				{
					/* No granted privilege */
					ereport(elevel,
							(errcode(ERRCODE_INSUFFICIENT_PRIVILEGE),
							 errmsg("permission denied to set parameter \"%s\"",
									name)));
					return 0;
				}
			}
			break;
		case PGC_USERSET:
			/* always okay */
			break;
	}

	/*
	 * Disallow changing GUC_NOT_WHILE_SEC_REST values if we are inside a
	 * security restriction context.  We can reject this regardless of the GUC
	 * context or source, mainly because sources that it might be reasonable
	 * to override for won't be seen while inside a function.
	 *
	 * Note: variables marked GUC_NOT_WHILE_SEC_REST should usually be marked
	 * GUC_NO_RESET_ALL as well, because ResetAllOptions() doesn't check this.
	 * An exception might be made if the reset value is assumed to be "safe".
	 *
	 * Note: this flag is currently used for "session_authorization" and
	 * "role".  We need to prohibit changing these inside a local userid
	 * context because when we exit it, GUC won't be notified, leaving things
	 * out of sync.  (This could be fixed by forcing a new GUC nesting level,
	 * but that would change behavior in possibly-undesirable ways.)  Also, we
	 * prohibit changing these in a security-restricted operation because
	 * otherwise RESET could be used to regain the session user's privileges.
	 */
	if (record->flags & GUC_NOT_WHILE_SEC_REST)
	{
		if (InLocalUserIdChange())
		{
			/*
			 * Phrasing of this error message is historical, but it's the most
			 * common case.
			 */
			ereport(elevel,
					(errcode(ERRCODE_INSUFFICIENT_PRIVILEGE),
					 errmsg("cannot set parameter \"%s\" within security-definer function",
							name)));
			return 0;
		}
		if (InSecurityRestrictedOperation())
		{
			ereport(elevel,
					(errcode(ERRCODE_INSUFFICIENT_PRIVILEGE),
					 errmsg("cannot set parameter \"%s\" within security-restricted operation",
							name)));
			return 0;
		}
	}

	/*
	 * Should we set reset/stacked values?	(If so, the behavior is not
	 * transactional.)	This is done either when we get a default value from
	 * the database's/user's/client's default settings or when we reset a
	 * value to its default.
	 */
	makeDefault = changeVal && (source <= PGC_S_OVERRIDE) &&
		((value != NULL) || source == PGC_S_DEFAULT);

	/*
	 * Ignore attempted set if overridden by previously processed setting.
	 * However, if changeVal is false then plow ahead anyway since we are
	 * trying to find out if the value is potentially good, not actually use
	 * it. Also keep going if makeDefault is true, since we may want to set
	 * the reset/stacked values even if we can't set the variable itself.
	 *
	 * If the previous source was YSQL_CONN_MGR and current source is
	 * PGC_S_SESSION, then don't ignore the set attempt.
	 *
	 * Also, YSQL_CONN_MGR is given highest priority.
	 */
	if (record->source > source && record->source != YSQL_CONN_MGR)
	{
		if (changeVal && !makeDefault)
		{
			elog(DEBUG3, "\"%s\": setting ignored because previous source is higher priority",
				 name);
			return -1;
		}
		changeVal = false;
	}

	/*
	 * Evaluate value and set variable.
	 */
	switch (record->vartype)
	{
		case PGC_BOOL:
			{
				struct config_bool *conf = (struct config_bool *) record;

#define newval (newval_union.boolval)

				if (value)
				{
					if (!parse_and_validate_value(record, name, value,
												  source, elevel,
												  &newval_union, &newextra))
						return 0;
				}
				else if (source == PGC_S_DEFAULT)
				{
					newval = conf->boot_val;
					if (!call_bool_check_hook(conf, &newval, &newextra,
											  source, elevel))
						return 0;
				}
				else
				{
					newval = conf->reset_val;
					newextra = conf->reset_extra;
					source = conf->gen.reset_source;
					context = conf->gen.reset_scontext;
					srole = conf->gen.reset_srole;
				}

				if (prohibitValueChange)
				{
					/* Release newextra, unless it's reset_extra */
					if (newextra && !extra_field_used(&conf->gen, newextra))
						free(newextra);

					if (*conf->variable != newval)
					{
						record->status |= GUC_PENDING_RESTART;
						ereport(elevel,
								(errcode(ERRCODE_CANT_CHANGE_RUNTIME_PARAM),
								 errmsg("parameter \"%s\" cannot be changed without restarting the server",
										name)));
						return 0;
					}
					record->status &= ~GUC_PENDING_RESTART;
					return -1;
				}

				if (changeVal)
				{
					/* Save old value to support transaction abort */
					if (!makeDefault)
						push_old_value(&conf->gen, action);

					if (conf->assign_hook)
						conf->assign_hook(newval, newextra);
					*conf->variable = newval;
					set_extra_field(&conf->gen, &conf->gen.extra,
									newextra);
					conf->gen.source = source;
					conf->gen.scontext = context;
					conf->gen.srole = srole;
				}
				if (makeDefault)
				{
					GucStack   *stack;

					if (conf->gen.reset_source <= source)
					{
						conf->reset_val = newval;
						set_extra_field(&conf->gen, &conf->reset_extra,
										newextra);
						conf->gen.reset_source = source;
						conf->gen.reset_scontext = context;
						conf->gen.reset_srole = srole;
					}
					for (stack = conf->gen.stack; stack; stack = stack->prev)
					{
						if (stack->source <= source)
						{
							stack->prior.val.boolval = newval;
							set_extra_field(&conf->gen, &stack->prior.extra,
											newextra);
							stack->source = source;
							stack->scontext = context;
							stack->srole = srole;
						}
					}
				}

				/* Perhaps we didn't install newextra anywhere */
				if (newextra && !extra_field_used(&conf->gen, newextra))
					free(newextra);
				break;

#undef newval
			}

		case PGC_INT:
			{
				struct config_int *conf = (struct config_int *) record;

#define newval (newval_union.intval)

				if (value)
				{
					if (!parse_and_validate_value(record, name, value,
												  source, elevel,
												  &newval_union, &newextra))
						return 0;
				}
				else if (source == PGC_S_DEFAULT)
				{
					newval = conf->boot_val;
					if (!call_int_check_hook(conf, &newval, &newextra,
											 source, elevel))
						return 0;
				}
				else
				{
					newval = conf->reset_val;
					newextra = conf->reset_extra;
					source = conf->gen.reset_source;
					context = conf->gen.reset_scontext;
					srole = conf->gen.reset_srole;
				}

				if (prohibitValueChange)
				{
					/* Release newextra, unless it's reset_extra */
					if (newextra && !extra_field_used(&conf->gen, newextra))
						free(newextra);

					if (*conf->variable != newval)
					{
						record->status |= GUC_PENDING_RESTART;
						ereport(elevel,
								(errcode(ERRCODE_CANT_CHANGE_RUNTIME_PARAM),
								 errmsg("parameter \"%s\" cannot be changed without restarting the server",
										name)));
						return 0;
					}
					record->status &= ~GUC_PENDING_RESTART;
					return -1;
				}

				if (changeVal)
				{
					/* Save old value to support transaction abort */
					if (!makeDefault)
						push_old_value(&conf->gen, action);

					if (conf->assign_hook)
						conf->assign_hook(newval, newextra);
					*conf->variable = newval;
					set_extra_field(&conf->gen, &conf->gen.extra,
									newextra);
					conf->gen.source = source;
					conf->gen.scontext = context;
					conf->gen.srole = srole;
				}
				if (makeDefault)
				{
					GucStack   *stack;

					if (conf->gen.reset_source <= source)
					{
						conf->reset_val = newval;
						set_extra_field(&conf->gen, &conf->reset_extra,
										newextra);
						conf->gen.reset_source = source;
						conf->gen.reset_scontext = context;
						conf->gen.reset_srole = srole;
					}
					for (stack = conf->gen.stack; stack; stack = stack->prev)
					{
						if (stack->source <= source)
						{
							stack->prior.val.intval = newval;
							set_extra_field(&conf->gen, &stack->prior.extra,
											newextra);
							stack->source = source;
							stack->scontext = context;
							stack->srole = srole;
						}
					}
				}

				/* Perhaps we didn't install newextra anywhere */
				if (newextra && !extra_field_used(&conf->gen, newextra))
					free(newextra);
				break;

#undef newval
			}

		case PGC_OID:
			{
				struct config_oid *conf = (struct config_oid *) record;

#define newval (newval_union.oidval)

				if (value)
				{
					if (!parse_and_validate_value(record, name, value,
												  source, elevel,
												  &newval_union, &newextra))
						return 0;
				}
				else if (source == PGC_S_DEFAULT)
				{
					newval = conf->boot_val;
					if (!call_oid_check_hook(conf, &newval, &newextra,
											 source, elevel))
						return 0;
				}
				else
				{
					newval = conf->reset_val;
					newextra = conf->reset_extra;
					source = conf->gen.reset_source;
					context = conf->gen.reset_scontext;
				}

				if (prohibitValueChange)
				{
					if (*conf->variable != newval)
					{
						record->status |= GUC_PENDING_RESTART;
						ereport(elevel,
								(errcode(ERRCODE_CANT_CHANGE_RUNTIME_PARAM),
								 errmsg("parameter \"%s\" cannot be changed without restarting the server",
										name)));
						return 0;
					}
					record->status &= ~GUC_PENDING_RESTART;
					return -1;
				}

				if (changeVal)
				{
					/* Save old value to support transaction abort */
					if (!makeDefault)
						push_old_value(&conf->gen, action);

					if (conf->assign_hook)
						conf->assign_hook(newval, newextra);
					*conf->variable = newval;
					set_extra_field(&conf->gen, &conf->gen.extra,
									newextra);
					conf->gen.source = source;
					conf->gen.scontext = context;
				}
				if (makeDefault)
				{
					GucStack   *stack;

					if (conf->gen.reset_source <= source)
					{
						conf->reset_val = newval;
						set_extra_field(&conf->gen, &conf->reset_extra,
										newextra);
						conf->gen.reset_source = source;
						conf->gen.reset_scontext = context;
					}
					for (stack = conf->gen.stack; stack; stack = stack->prev)
					{
						if (stack->source <= source)
						{
							stack->prior.val.oidval = newval;
							set_extra_field(&conf->gen, &stack->prior.extra,
											newextra);
							stack->source = source;
							stack->scontext = context;
						}
					}
				}

				/* Perhaps we didn't install newextra anywhere */
				if (newextra && !extra_field_used(&conf->gen, newextra))
					free(newextra);
				break;

#undef newval
			}

		case PGC_REAL:
			{
				struct config_real *conf = (struct config_real *) record;

#define newval (newval_union.realval)

				if (value)
				{
					if (!parse_and_validate_value(record, name, value,
												  source, elevel,
												  &newval_union, &newextra))
						return 0;
				}
				else if (source == PGC_S_DEFAULT)
				{
					newval = conf->boot_val;
					if (!call_real_check_hook(conf, &newval, &newextra,
											  source, elevel))
						return 0;
				}
				else
				{
					newval = conf->reset_val;
					newextra = conf->reset_extra;
					source = conf->gen.reset_source;
					context = conf->gen.reset_scontext;
					srole = conf->gen.reset_srole;
				}

				if (prohibitValueChange)
				{
					/* Release newextra, unless it's reset_extra */
					if (newextra && !extra_field_used(&conf->gen, newextra))
						free(newextra);

					if (*conf->variable != newval)
					{
						record->status |= GUC_PENDING_RESTART;
						ereport(elevel,
								(errcode(ERRCODE_CANT_CHANGE_RUNTIME_PARAM),
								 errmsg("parameter \"%s\" cannot be changed without restarting the server",
										name)));
						return 0;
					}
					record->status &= ~GUC_PENDING_RESTART;
					return -1;
				}

				if (changeVal)
				{
					/* Save old value to support transaction abort */
					if (!makeDefault)
						push_old_value(&conf->gen, action);

					if (conf->assign_hook)
						conf->assign_hook(newval, newextra);
					*conf->variable = newval;
					set_extra_field(&conf->gen, &conf->gen.extra,
									newextra);
					conf->gen.source = source;
					conf->gen.scontext = context;
					conf->gen.srole = srole;
				}
				if (makeDefault)
				{
					GucStack   *stack;

					if (conf->gen.reset_source <= source)
					{
						conf->reset_val = newval;
						set_extra_field(&conf->gen, &conf->reset_extra,
										newextra);
						conf->gen.reset_source = source;
						conf->gen.reset_scontext = context;
						conf->gen.reset_srole = srole;
					}
					for (stack = conf->gen.stack; stack; stack = stack->prev)
					{
						if (stack->source <= source)
						{
							stack->prior.val.realval = newval;
							set_extra_field(&conf->gen, &stack->prior.extra,
											newextra);
							stack->source = source;
							stack->scontext = context;
							stack->srole = srole;
						}
					}
				}

				/* Perhaps we didn't install newextra anywhere */
				if (newextra && !extra_field_used(&conf->gen, newextra))
					free(newextra);
				break;

#undef newval
			}

		case PGC_STRING:
			{
				struct config_string *conf = (struct config_string *) record;

#define newval (newval_union.stringval)

				if (value)
				{
					if (!parse_and_validate_value(record, name, value,
												  source, elevel,
												  &newval_union, &newextra))
						return 0;
				}
				else if (source == PGC_S_DEFAULT)
				{
					/* non-NULL boot_val must always get strdup'd */
					if (conf->boot_val != NULL)
					{
						newval = guc_strdup(elevel, conf->boot_val);
						if (newval == NULL)
							return 0;
					}
					else
						newval = NULL;

					if (!call_string_check_hook(conf, &newval, &newextra,
												source, elevel))
					{
						free(newval);
						return 0;
					}
				}
				else
				{
					/*
					 * strdup not needed, since reset_val is already under
					 * guc.c's control
					 */
					newval = conf->reset_val;
					newextra = conf->reset_extra;
					source = conf->gen.reset_source;
					context = conf->gen.reset_scontext;
					srole = conf->gen.reset_srole;
				}

				if (prohibitValueChange)
				{
					bool		newval_different;

					/* newval shouldn't be NULL, so we're a bit sloppy here */
					newval_different = (*conf->variable == NULL ||
										newval == NULL ||
										strcmp(*conf->variable, newval) != 0);

					/* Release newval, unless it's reset_val */
					if (newval && !string_field_used(conf, newval))
						free(newval);
					/* Release newextra, unless it's reset_extra */
					if (newextra && !extra_field_used(&conf->gen, newextra))
						free(newextra);

					if (newval_different)
					{
						record->status |= GUC_PENDING_RESTART;
						ereport(elevel,
								(errcode(ERRCODE_CANT_CHANGE_RUNTIME_PARAM),
								 errmsg("parameter \"%s\" cannot be changed without restarting the server",
										name)));
						return 0;
					}
					record->status &= ~GUC_PENDING_RESTART;
					return -1;
				}

				if (changeVal)
				{
					/* Save old value to support transaction abort */
					if (!makeDefault)
						push_old_value(&conf->gen, action);

					if (conf->assign_hook)
						conf->assign_hook(newval, newextra);
					set_string_field(conf, conf->variable, newval);
					set_extra_field(&conf->gen, &conf->gen.extra,
									newextra);
					conf->gen.source = source;
					conf->gen.scontext = context;
					conf->gen.srole = srole;
				}

				if (makeDefault)
				{
					GucStack   *stack;

					if (conf->gen.reset_source <= source)
					{
						set_string_field(conf, &conf->reset_val, newval);
						set_extra_field(&conf->gen, &conf->reset_extra,
										newextra);
						conf->gen.reset_source = source;
						conf->gen.reset_scontext = context;
						conf->gen.reset_srole = srole;
					}
					for (stack = conf->gen.stack; stack; stack = stack->prev)
					{
						if (stack->source <= source)
						{
							set_string_field(conf, &stack->prior.val.stringval,
											 newval);
							set_extra_field(&conf->gen, &stack->prior.extra,
											newextra);
							stack->source = source;
							stack->scontext = context;
							stack->srole = srole;
						}
					}
				}

				/* Perhaps we didn't install newval anywhere */
				if (newval && !string_field_used(conf, newval))
					free(newval);
				/* Perhaps we didn't install newextra anywhere */
				if (newextra && !extra_field_used(&conf->gen, newextra))
					free(newextra);
				break;

#undef newval
			}

		case PGC_ENUM:
			{
				struct config_enum *conf = (struct config_enum *) record;

#define newval (newval_union.enumval)

				if (value)
				{
					if (!parse_and_validate_value(record, name, value,
												  source, elevel,
												  &newval_union, &newextra))
						return 0;
				}
				else if (source == PGC_S_DEFAULT)
				{
					newval = conf->boot_val;
					if (!call_enum_check_hook(conf, &newval, &newextra,
											  source, elevel))
						return 0;
				}
				else
				{
					newval = conf->reset_val;
					newextra = conf->reset_extra;
					source = conf->gen.reset_source;
					context = conf->gen.reset_scontext;
					srole = conf->gen.reset_srole;
				}

				if (prohibitValueChange)
				{
					/* Release newextra, unless it's reset_extra */
					if (newextra && !extra_field_used(&conf->gen, newextra))
						free(newextra);

					if (*conf->variable != newval)
					{
						record->status |= GUC_PENDING_RESTART;
						ereport(elevel,
								(errcode(ERRCODE_CANT_CHANGE_RUNTIME_PARAM),
								 errmsg("parameter \"%s\" cannot be changed without restarting the server",
										name)));
						return 0;
					}
					record->status &= ~GUC_PENDING_RESTART;
					return -1;
				}

				if (changeVal)
				{
					/* Save old value to support transaction abort */
					if (!makeDefault)
						push_old_value(&conf->gen, action);

					if (conf->assign_hook)
						conf->assign_hook(newval, newextra);
					*conf->variable = newval;
					set_extra_field(&conf->gen, &conf->gen.extra,
									newextra);
					conf->gen.source = source;
					conf->gen.scontext = context;
					conf->gen.srole = srole;
				}
				if (makeDefault)
				{
					GucStack   *stack;

					if (conf->gen.reset_source <= source)
					{
						conf->reset_val = newval;
						set_extra_field(&conf->gen, &conf->reset_extra,
										newextra);
						conf->gen.reset_source = source;
						conf->gen.reset_scontext = context;
						conf->gen.reset_srole = srole;
					}
					for (stack = conf->gen.stack; stack; stack = stack->prev)
					{
						if (stack->source <= source)
						{
							stack->prior.val.enumval = newval;
							set_extra_field(&conf->gen, &stack->prior.extra,
											newextra);
							stack->source = source;
							stack->scontext = context;
							stack->srole = srole;
						}
					}
				}

				/* Perhaps we didn't install newextra anywhere */
				if (newextra && !extra_field_used(&conf->gen, newextra))
					free(newextra);
				break;

#undef newval
			}
	}

	if (changeVal &&
		((record->flags & GUC_REPORT && !YbIsClientYsqlConnMgr()) ||
		(YbIsClientYsqlConnMgr() &&
		record->context > PGC_BACKEND &&
		!(action & GUC_ACTION_LOCAL))))
	{
		record->status |= GUC_NEEDS_REPORT;
		report_needed = true;
	}

	/*
	 * Session parameter set by any source will be allowed to be stored in the
	 * shared memory. But the context must be a `SET STATEMENT` (i.e. PGC_SUSET
	 * or PGC_USERSET).
	 *
	 * Limitation:
	 * While PGC_INTERNAL, PGC_POSTMASTER and PGC_SIGHUP will be common to all
	 * the users and thus need not be changed. If logical connection uses
	 * PGC_SU_BACKEND, PGC_BACKEND context to set a session parameter, (i.e. via
	 * the use startup packet to set a session parameter) then it won't be
	 * supported.
	 *
	 * TODO (janand) #18884 Support the setting of session parameter via startup
	 * packet.
	 *
	 * TODO (janand) #18885 For RESET command add an identifier,
	 * 		for better memory management in shared memory.
	 *
	 * PGC_SUSET is used in case of a super user use a SET statement.
	 */
	if (changeVal && 			/* Add only if the parameter value is changed */
		source != YSQL_CONN_MGR && /* Don't add the parameter to the changed
									* list, if it is set from YSQL CONN MGR */
		(context == PGC_SUSET || context == PGC_USERSET || /* SET statement */
		 value == NULL))								   /* RESET statement */
	{
		YbAddToChangedSessionParametersList(name);
	}

	return changeVal ? 1 : -1;
}

/*
 * Set the fields for source file and line number the setting came from.
 */
static void
set_config_sourcefile(const char *name, char *sourcefile, int sourceline)
{
	struct config_generic *record;
	int			elevel;

	/*
	 * To avoid cluttering the log, only the postmaster bleats loudly about
	 * problems with the config file.
	 */
	elevel = IsUnderPostmaster ? DEBUG3 : LOG;

	record = find_option(name, true, false, elevel);
	/* should not happen */
	if (record == NULL)
		return;

	sourcefile = guc_strdup(elevel, sourcefile);
	if (record->sourcefile)
		free(record->sourcefile);
	record->sourcefile = sourcefile;
	record->sourceline = sourceline;
}

/*
 * Set a config option to the given value.
 *
 * See also set_config_option; this is just the wrapper to be called from
 * outside GUC.  (This function should be used when possible, because its API
 * is more stable than set_config_option's.)
 *
 * Note: there is no support here for setting source file/line, as it
 * is currently not needed.
 */
void
SetConfigOption(const char *name, const char *value,
				GucContext context, GucSource source)
{
	(void) set_config_option(name, value, context, source,
							 GUC_ACTION_SET, true, 0, false);
}



/*
 * Fetch the current value of the option `name', as a string.
 *
 * If the option doesn't exist, return NULL if missing_ok is true (NOTE that
 * this cannot be distinguished from a string variable with a NULL value!),
 * otherwise throw an ereport and don't return.
 *
 * If restrict_privileged is true, we also enforce that only superusers and
 * members of the pg_read_all_settings role can see GUC_SUPERUSER_ONLY
 * variables.  This should only be passed as true in user-driven calls.
 *
 * The string is *not* allocated for modification and is really only
 * valid until the next call to configuration related functions.
 */
const char *
GetConfigOption(const char *name, bool missing_ok, bool restrict_privileged)
{
	struct config_generic *record;
	static char buffer[256];

	record = find_option(name, false, missing_ok, ERROR);
	if (record == NULL)
		return NULL;
	if (restrict_privileged &&
		(record->flags & GUC_SUPERUSER_ONLY) &&
		!has_privs_of_role(GetUserId(), ROLE_PG_READ_ALL_SETTINGS))
		ereport(ERROR,
				(errcode(ERRCODE_INSUFFICIENT_PRIVILEGE),
				 errmsg("must be superuser or have privileges of pg_read_all_settings to examine \"%s\"",
						name)));

	switch (record->vartype)
	{
		case PGC_BOOL:
			return *((struct config_bool *) record)->variable ? "on" : "off";

		case PGC_INT:
			snprintf(buffer, sizeof(buffer), "%d",
					 *((struct config_int *) record)->variable);
			return buffer;

		case PGC_OID:
			snprintf(buffer, sizeof(buffer), "%u",
					 *((struct config_oid *) record)->variable);
			return buffer;

		case PGC_REAL:
			snprintf(buffer, sizeof(buffer), "%g",
					 *((struct config_real *) record)->variable);
			return buffer;

		case PGC_STRING:
			return *((struct config_string *) record)->variable;

		case PGC_ENUM:
			return config_enum_lookup_by_value((struct config_enum *) record,
											   *((struct config_enum *) record)->variable);
	}
	return NULL;
}

/*
 * Get the RESET value associated with the given option.
 *
 * Note: this is not re-entrant, due to use of static result buffer;
 * not to mention that a string variable could have its reset_val changed.
 * Beware of assuming the result value is good for very long.
 */
const char *
GetConfigOptionResetString(const char *name)
{
	struct config_generic *record;
	static char buffer[256];

	record = find_option(name, false, false, ERROR);
	Assert(record != NULL);
	if ((record->flags & GUC_SUPERUSER_ONLY) &&
		!has_privs_of_role(GetUserId(), ROLE_PG_READ_ALL_SETTINGS))
		ereport(ERROR,
				(errcode(ERRCODE_INSUFFICIENT_PRIVILEGE),
				 errmsg("must be superuser or have privileges of pg_read_all_settings to examine \"%s\"",
						name)));

	switch (record->vartype)
	{
		case PGC_BOOL:
			return ((struct config_bool *) record)->reset_val ? "on" : "off";

		case PGC_INT:
			snprintf(buffer, sizeof(buffer), "%d",
					 ((struct config_int *) record)->reset_val);
			return buffer;

		case PGC_OID:
			snprintf(buffer, sizeof(buffer), "%u",
					 ((struct config_oid *) record)->reset_val);
			return buffer;

		case PGC_REAL:
			snprintf(buffer, sizeof(buffer), "%g",
					 ((struct config_real *) record)->reset_val);
			return buffer;

		case PGC_STRING:
			return ((struct config_string *) record)->reset_val;

		case PGC_ENUM:
			return config_enum_lookup_by_value((struct config_enum *) record,
											   ((struct config_enum *) record)->reset_val);
	}
	return NULL;
}

/*
 * Get the GUC flags associated with the given option.
 *
 * If the option doesn't exist, return 0 if missing_ok is true,
 * otherwise throw an ereport and don't return.
 */
int
GetConfigOptionFlags(const char *name, bool missing_ok)
{
	struct config_generic *record;

	record = find_option(name, false, missing_ok, ERROR);
	if (record == NULL)
		return 0;
	return record->flags;
}


/*
 * flatten_set_variable_args
 *		Given a parsenode List as emitted by the grammar for SET,
 *		convert to the flat string representation used by GUC.
 *
 * We need to be told the name of the variable the args are for, because
 * the flattening rules vary (ugh).
 *
 * The result is NULL if args is NIL (i.e., SET ... TO DEFAULT), otherwise
 * a palloc'd string.
 */
static char *
flatten_set_variable_args(const char *name, List *args)
{
	struct config_generic *record;
	int			flags;
	StringInfoData buf;
	ListCell   *l;

	/* Fast path if just DEFAULT */
	if (args == NIL)
		return NULL;

	/*
	 * Get flags for the variable; if it's not known, use default flags.
	 * (Caller might throw error later, but not our business to do so here.)
	 */
	record = find_option(name, false, true, WARNING);
	if (record)
		flags = record->flags;
	else
		flags = 0;

	/* Complain if list input and non-list variable */
	if ((flags & GUC_LIST_INPUT) == 0 &&
		list_length(args) != 1)
		ereport(ERROR,
				(errcode(ERRCODE_INVALID_PARAMETER_VALUE),
				 errmsg("SET %s takes only one argument", name)));

	initStringInfo(&buf);

	/*
	 * Each list member may be a plain A_Const node, or an A_Const within a
	 * TypeCast; the latter case is supported only for ConstInterval arguments
	 * (for SET TIME ZONE).
	 */
	foreach(l, args)
	{
		Node	   *arg = (Node *) lfirst(l);
		char	   *val;
		TypeName   *typeName = NULL;
		A_Const    *con;

		if (l != list_head(args))
			appendStringInfoString(&buf, ", ");

		if (IsA(arg, TypeCast))
		{
			TypeCast   *tc = (TypeCast *) arg;

			arg = tc->arg;
			typeName = tc->typeName;
		}

		if (!IsA(arg, A_Const))
			elog(ERROR, "unrecognized node type: %d", (int) nodeTag(arg));
		con = (A_Const *) arg;

		switch (nodeTag(&con->val))
		{
			case T_Integer:
				appendStringInfo(&buf, "%d", intVal(&con->val));
				break;
			case T_Float:
				/* represented as a string, so just copy it */
				appendStringInfoString(&buf, castNode(Float, &con->val)->fval);
				break;
			case T_String:
				val = strVal(&con->val);
				if (typeName != NULL)
				{
					/*
					 * Must be a ConstInterval argument for TIME ZONE. Coerce
					 * to interval and back to normalize the value and account
					 * for any typmod.
					 */
					Oid			typoid;
					int32		typmod;
					Datum		interval;
					char	   *intervalout;

					typenameTypeIdAndMod(NULL, typeName, &typoid, &typmod);
					Assert(typoid == INTERVALOID);

					interval =
						DirectFunctionCall3(interval_in,
											CStringGetDatum(val),
											ObjectIdGetDatum(InvalidOid),
											Int32GetDatum(typmod));

					intervalout =
						DatumGetCString(DirectFunctionCall1(interval_out,
															interval));
					appendStringInfo(&buf, "INTERVAL '%s'", intervalout);
				}
				else
				{
					/*
					 * Plain string literal or identifier.  For quote mode,
					 * quote it if it's not a vanilla identifier.
					 */
					if (flags & GUC_LIST_QUOTE)
						appendStringInfoString(&buf, quote_identifier(val));
					else
						appendStringInfoString(&buf, val);
				}
				break;
			default:
				elog(ERROR, "unrecognized node type: %d",
					 (int) nodeTag(&con->val));
				break;
		}
	}

	return buf.data;
}

/*
 * Write updated configuration parameter values into a temporary file.
 * This function traverses the list of parameters and quotes the string
 * values before writing them.
 */
static void
write_auto_conf_file(int fd, const char *filename, ConfigVariable *head)
{
	StringInfoData buf;
	ConfigVariable *item;

	initStringInfo(&buf);

	/* Emit file header containing warning comment */
	appendStringInfoString(&buf, "# Do not edit this file manually!\n");
	appendStringInfoString(&buf, "# It will be overwritten by the ALTER SYSTEM command.\n");

	errno = 0;
	if (write(fd, buf.data, buf.len) != buf.len)
	{
		/* if write didn't set errno, assume problem is no disk space */
		if (errno == 0)
			errno = ENOSPC;
		ereport(ERROR,
				(errcode_for_file_access(),
				 errmsg("could not write to file \"%s\": %m", filename)));
	}

	/* Emit each parameter, properly quoting the value */
	for (item = head; item != NULL; item = item->next)
	{
		char	   *escaped;

		resetStringInfo(&buf);

		appendStringInfoString(&buf, item->name);
		appendStringInfoString(&buf, " = '");

		escaped = escape_single_quotes_ascii(item->value);
		if (!escaped)
			ereport(ERROR,
					(errcode(ERRCODE_OUT_OF_MEMORY),
					 errmsg("out of memory")));
		appendStringInfoString(&buf, escaped);
		free(escaped);

		appendStringInfoString(&buf, "'\n");

		errno = 0;
		if (write(fd, buf.data, buf.len) != buf.len)
		{
			/* if write didn't set errno, assume problem is no disk space */
			if (errno == 0)
				errno = ENOSPC;
			ereport(ERROR,
					(errcode_for_file_access(),
					 errmsg("could not write to file \"%s\": %m", filename)));
		}
	}

	/* fsync before considering the write to be successful */
	if (pg_fsync(fd) != 0)
		ereport(ERROR,
				(errcode_for_file_access(),
				 errmsg("could not fsync file \"%s\": %m", filename)));

	pfree(buf.data);
}

/*
 * Update the given list of configuration parameters, adding, replacing
 * or deleting the entry for item "name" (delete if "value" == NULL).
 */
static void
replace_auto_config_value(ConfigVariable **head_p, ConfigVariable **tail_p,
						  const char *name, const char *value)
{
	ConfigVariable *item,
			   *next,
			   *prev = NULL;

	/*
	 * Remove any existing match(es) for "name".  Normally there'd be at most
	 * one, but if external tools have modified the config file, there could
	 * be more.
	 */
	for (item = *head_p; item != NULL; item = next)
	{
		next = item->next;
		if (guc_name_compare(item->name, name) == 0)
		{
			/* found a match, delete it */
			if (prev)
				prev->next = next;
			else
				*head_p = next;
			if (next == NULL)
				*tail_p = prev;

			pfree(item->name);
			pfree(item->value);
			pfree(item->filename);
			pfree(item);
		}
		else
			prev = item;
	}

	/* Done if we're trying to delete it */
	if (value == NULL)
		return;

	/* OK, append a new entry */
	item = palloc(sizeof *item);
	item->name = pstrdup(name);
	item->value = pstrdup(value);
	item->errmsg = NULL;
	item->filename = pstrdup("");	/* new item has no location */
	item->sourceline = 0;
	item->ignore = false;
	item->applied = false;
	item->next = NULL;

	if (*head_p == NULL)
		*head_p = item;
	else
		(*tail_p)->next = item;
	*tail_p = item;
}


/*
 * Execute ALTER SYSTEM statement.
 *
 * Read the old PG_AUTOCONF_FILENAME file, merge in the new variable value,
 * and write out an updated file.  If the command is ALTER SYSTEM RESET ALL,
 * we can skip reading the old file and just write an empty file.
 *
 * An LWLock is used to serialize updates of the configuration file.
 *
 * In case of an error, we leave the original automatic
 * configuration file (PG_AUTOCONF_FILENAME) intact.
 */
void
AlterSystemSetConfigFile(AlterSystemStmt *altersysstmt)
{
	char	   *name;
	char	   *value;
	bool		resetall = false;
	ConfigVariable *head = NULL;
	ConfigVariable *tail = NULL;
	volatile int Tmpfd;
	char		AutoConfFileName[MAXPGPATH];
	char		AutoConfTmpFileName[MAXPGPATH];

	/*
	 * Extract statement arguments
	 */
	name = altersysstmt->setstmt->name;

	switch (altersysstmt->setstmt->kind)
	{
		case VAR_SET_VALUE:
			value = ExtractSetVariableArgs(altersysstmt->setstmt);
			break;

		case VAR_SET_DEFAULT:
		case VAR_RESET:
			value = NULL;
			break;

		case VAR_RESET_ALL:
			value = NULL;
			resetall = true;
			break;

		default:
			elog(ERROR, "unrecognized alter system stmt type: %d",
				 altersysstmt->setstmt->kind);
			break;
	}

	/*
	 * Check permission to run ALTER SYSTEM on the target variable
	 */
	if (!superuser())
	{
		if (resetall)
			ereport(ERROR,
					(errcode(ERRCODE_INSUFFICIENT_PRIVILEGE),
					 errmsg("permission denied to perform ALTER SYSTEM RESET ALL")));
		else
		{
			AclResult	aclresult;

			aclresult = pg_parameter_aclcheck(name, GetUserId(),
											  ACL_ALTER_SYSTEM);
			if (aclresult != ACLCHECK_OK)
				ereport(ERROR,
						(errcode(ERRCODE_INSUFFICIENT_PRIVILEGE),
						 errmsg("permission denied to set parameter \"%s\"",
								name)));
		}
	}

	/*
	 * Unless it's RESET_ALL, validate the target variable and value
	 */
	if (!resetall)
	{
		struct config_generic *record;

		record = find_option(name, false, false, ERROR);
		Assert(record != NULL);

		/*
		 * Don't allow parameters that can't be set in configuration files to
		 * be set in PG_AUTOCONF_FILENAME file.
		 */
		if ((record->context == PGC_INTERNAL) ||
			(record->flags & GUC_DISALLOW_IN_FILE) ||
			(record->flags & GUC_DISALLOW_IN_AUTO_FILE))
			ereport(ERROR,
					(errcode(ERRCODE_CANT_CHANGE_RUNTIME_PARAM),
					 errmsg("parameter \"%s\" cannot be changed",
							name)));

		/*
		 * If a value is specified, verify that it's sane.
		 */
		if (value)
		{
			union config_var_val newval;
			void	   *newextra = NULL;

			/* Check that it's acceptable for the indicated parameter */
			if (!parse_and_validate_value(record, name, value,
										  PGC_S_FILE, ERROR,
										  &newval, &newextra))
				ereport(ERROR,
						(errcode(ERRCODE_INVALID_PARAMETER_VALUE),
						 errmsg("invalid value for parameter \"%s\": \"%s\"",
								name, value)));

			if (record->vartype == PGC_STRING && newval.stringval != NULL)
				free(newval.stringval);
			if (newextra)
				free(newextra);

			/*
			 * We must also reject values containing newlines, because the
			 * grammar for config files doesn't support embedded newlines in
			 * string literals.
			 */
			if (strchr(value, '\n'))
				ereport(ERROR,
						(errcode(ERRCODE_INVALID_PARAMETER_VALUE),
						 errmsg("parameter value for ALTER SYSTEM must not contain a newline")));
		}
	}

	/*
	 * PG_AUTOCONF_FILENAME and its corresponding temporary file are always in
	 * the data directory, so we can reference them by simple relative paths.
	 */
	snprintf(AutoConfFileName, sizeof(AutoConfFileName), "%s",
			 PG_AUTOCONF_FILENAME);
	snprintf(AutoConfTmpFileName, sizeof(AutoConfTmpFileName), "%s.%s",
			 AutoConfFileName,
			 "tmp");

	/*
	 * Only one backend is allowed to operate on PG_AUTOCONF_FILENAME at a
	 * time.  Use AutoFileLock to ensure that.  We must hold the lock while
	 * reading the old file contents.
	 */
	LWLockAcquire(AutoFileLock, LW_EXCLUSIVE);

	/*
	 * If we're going to reset everything, then no need to open or parse the
	 * old file.  We'll just write out an empty list.
	 */
	if (!resetall)
	{
		struct stat st;

		if (stat(AutoConfFileName, &st) == 0)
		{
			/* open old file PG_AUTOCONF_FILENAME */
			FILE	   *infile;

			infile = AllocateFile(AutoConfFileName, "r");
			if (infile == NULL)
				ereport(ERROR,
						(errcode_for_file_access(),
						 errmsg("could not open file \"%s\": %m",
								AutoConfFileName)));

			/* parse it */
			if (!ParseConfigFp(infile, AutoConfFileName, 0, LOG, &head, &tail))
				ereport(ERROR,
						(errcode(ERRCODE_CONFIG_FILE_ERROR),
						 errmsg("could not parse contents of file \"%s\"",
								AutoConfFileName)));

			FreeFile(infile);
		}

		/*
		 * Now, replace any existing entry with the new value, or add it if
		 * not present.
		 */
		replace_auto_config_value(&head, &tail, name, value);
	}

	/*
	 * Invoke the post-alter hook for setting this GUC variable.  GUCs
	 * typically do not have corresponding entries in pg_parameter_acl, so we
	 * call the hook using the name rather than a potentially-non-existent
	 * OID.  Nonetheless, we pass ParameterAclRelationId so that this call
	 * context can be distinguished from others.  (Note that "name" will be
	 * NULL in the RESET ALL case.)
	 *
	 * We do this here rather than at the end, because ALTER SYSTEM is not
	 * transactional.  If the hook aborts our transaction, it will be cleaner
	 * to do so before we touch any files.
	 */
	InvokeObjectPostAlterHookArgStr(ParameterAclRelationId, name,
									ACL_ALTER_SYSTEM,
									altersysstmt->setstmt->kind,
									false);

	/*
	 * To ensure crash safety, first write the new file data to a temp file,
	 * then atomically rename it into place.
	 *
	 * If there is a temp file left over due to a previous crash, it's okay to
	 * truncate and reuse it.
	 */
	Tmpfd = BasicOpenFile(AutoConfTmpFileName,
						  O_CREAT | O_RDWR | O_TRUNC);
	if (Tmpfd < 0)
		ereport(ERROR,
				(errcode_for_file_access(),
				 errmsg("could not open file \"%s\": %m",
						AutoConfTmpFileName)));

	/*
	 * Use a TRY block to clean up the file if we fail.  Since we need a TRY
	 * block anyway, OK to use BasicOpenFile rather than OpenTransientFile.
	 */
	PG_TRY();
	{
		/* Write and sync the new contents to the temporary file */
		write_auto_conf_file(Tmpfd, AutoConfTmpFileName, head);

		/* Close before renaming; may be required on some platforms */
		close(Tmpfd);
		Tmpfd = -1;

		/*
		 * As the rename is atomic operation, if any problem occurs after this
		 * at worst it can lose the parameters set by last ALTER SYSTEM
		 * command.
		 */
		durable_rename(AutoConfTmpFileName, AutoConfFileName, ERROR);
	}
	PG_CATCH();
	{
		/* Close file first, else unlink might fail on some platforms */
		if (Tmpfd >= 0)
			close(Tmpfd);

		/* Unlink, but ignore any error */
		(void) unlink(AutoConfTmpFileName);

		PG_RE_THROW();
	}
	PG_END_TRY();

	FreeConfigVariables(head);

	LWLockRelease(AutoFileLock);
}

/*
 * SET command
 */
void
ExecSetVariableStmt(VariableSetStmt *stmt, bool isTopLevel)
{
	GucAction	action = stmt->is_local ? GUC_ACTION_LOCAL : GUC_ACTION_SET;
	bool 		YbDbAdminCanSet = false;

	if (IsYbDbAdminUser(GetUserId()))
	{
		for (size_t i = 0;
			 i < sizeof(YbDbAdminVariables) / sizeof(YbDbAdminVariables[0]);
			 i++)
		{
			if (stmt->name && strcmp(YbDbAdminVariables[i], stmt->name) == 0)
			{
				YbDbAdminCanSet = true;
				break;
			}
		}
	}

	/*
	 * Workers synchronize these parameters at the start of the parallel
	 * operation; then, we block SET during the operation.
	 */
	if (IsInParallelMode())
		ereport(ERROR,
				(errcode(ERRCODE_INVALID_TRANSACTION_STATE),
				 errmsg("cannot set parameters during a parallel operation")));

	switch (stmt->kind)
	{
		case VAR_SET_VALUE:
		case VAR_SET_CURRENT:
			if (stmt->is_local)
				WarnNoTransactionBlock(isTopLevel, "SET LOCAL");
			(void) set_config_option(stmt->name,
									 ExtractSetVariableArgs(stmt),
									 (superuser() || YbDbAdminCanSet
									  ? PGC_SUSET : PGC_USERSET),
									 PGC_S_SESSION,
									 action, true, 0, false);
			check_reserved_prefixes(stmt->name);
			break;
		case VAR_SET_MULTI:

			/*
			 * Special-case SQL syntaxes.  The TRANSACTION and SESSION
			 * CHARACTERISTICS cases effectively set more than one variable
			 * per statement.  TRANSACTION SNAPSHOT only takes one argument,
			 * but we put it here anyway since it's a special case and not
			 * related to any GUC variable.
			 */
			if (strcmp(stmt->name, "TRANSACTION") == 0)
			{
				ListCell   *head;

				WarnNoTransactionBlock(isTopLevel, "SET TRANSACTION");

				foreach(head, stmt->args)
				{
					DefElem    *item = (DefElem *) lfirst(head);

					if (strcmp(item->defname, "transaction_isolation") == 0)
						SetPGVariable("transaction_isolation",
									  list_make1(item->arg), stmt->is_local);
					else if (strcmp(item->defname, "transaction_read_only") == 0)
						SetPGVariable("transaction_read_only",
									  list_make1(item->arg), stmt->is_local);
					else if (strcmp(item->defname, "transaction_deferrable") == 0)
						SetPGVariable("transaction_deferrable",
									  list_make1(item->arg), stmt->is_local);
					else
						elog(ERROR, "unexpected SET TRANSACTION element: %s",
							 item->defname);
				}
			}
			else if (strcmp(stmt->name, "SESSION CHARACTERISTICS") == 0)
			{
				ListCell   *head;

				foreach(head, stmt->args)
				{
					DefElem    *item = (DefElem *) lfirst(head);

					if (strcmp(item->defname, "transaction_isolation") == 0)
						SetPGVariable("default_transaction_isolation",
									  list_make1(item->arg), stmt->is_local);
					else if (strcmp(item->defname, "transaction_read_only") == 0)
						SetPGVariable("default_transaction_read_only",
									  list_make1(item->arg), stmt->is_local);
					else if (strcmp(item->defname, "transaction_deferrable") == 0)
						SetPGVariable("default_transaction_deferrable",
									  list_make1(item->arg), stmt->is_local);
					else
						elog(ERROR, "unexpected SET SESSION element: %s",
							 item->defname);
				}
			}
			else if (strcmp(stmt->name, "TRANSACTION SNAPSHOT") == 0)
			{
				A_Const    *con = linitial_node(A_Const, stmt->args);

				if (stmt->is_local)
					ereport(ERROR,
							(errcode(ERRCODE_FEATURE_NOT_SUPPORTED),
							 errmsg("SET LOCAL TRANSACTION SNAPSHOT is not implemented")));

				WarnNoTransactionBlock(isTopLevel, "SET TRANSACTION");
				ImportSnapshot(strVal(&con->val));
			}
			else
				elog(ERROR, "unexpected SET MULTI element: %s",
					 stmt->name);
			break;
		case VAR_SET_DEFAULT:
			if (stmt->is_local)
				WarnNoTransactionBlock(isTopLevel, "SET LOCAL");
			switch_fallthrough();
		case VAR_RESET:
			if (strcmp(stmt->name, "transaction_isolation") == 0)
				WarnNoTransactionBlock(isTopLevel, "RESET TRANSACTION");

			(void) set_config_option(stmt->name,
									 NULL,
									 (superuser() || YbDbAdminCanSet
									  ? PGC_SUSET : PGC_USERSET),
									 PGC_S_SESSION,
									 action, true, 0, false);

			check_reserved_prefixes(stmt->name);
			break;
		case VAR_RESET_ALL:
			ResetAllOptions();
			break;
	}

	/* Invoke the post-alter hook for setting this GUC variable, by name. */
	InvokeObjectPostAlterHookArgStr(ParameterAclRelationId, stmt->name,
									ACL_SET, stmt->kind, false);
}

/*
 * Get the value to assign for a VariableSetStmt, or NULL if it's RESET.
 * The result is palloc'd.
 *
 * This is exported for use by actions such as ALTER ROLE SET.
 */
char *
ExtractSetVariableArgs(VariableSetStmt *stmt)
{
	switch (stmt->kind)
	{
		case VAR_SET_VALUE:
			return flatten_set_variable_args(stmt->name, stmt->args);
		case VAR_SET_CURRENT:
			return GetConfigOptionByName(stmt->name, NULL, false);
		default:
			return NULL;
	}
}

/*
 * SetPGVariable - SET command exported as an easily-C-callable function.
 *
 * This provides access to SET TO value, as well as SET TO DEFAULT (expressed
 * by passing args == NIL), but not SET FROM CURRENT functionality.
 */
void
SetPGVariable(const char *name, List *args, bool is_local)
{
	char	   *argstring = flatten_set_variable_args(name, args);

	/* Note SET DEFAULT (argstring == NULL) is equivalent to RESET */
	(void) set_config_option(name,
							 argstring,
							 (superuser() ? PGC_SUSET : PGC_USERSET),
							 PGC_S_SESSION,
							 is_local ? GUC_ACTION_LOCAL : GUC_ACTION_SET,
							 true, 0, false);
}

/*
 * SET command wrapped as a SQL callable function.
 */
Datum
set_config_by_name(PG_FUNCTION_ARGS)
{
	char	   *name;
	char	   *value;
	char	   *new_value;
	bool		is_local;

	if (PG_ARGISNULL(0))
		ereport(ERROR,
				(errcode(ERRCODE_NULL_VALUE_NOT_ALLOWED),
				 errmsg("SET requires parameter name")));

	/* Get the GUC variable name */
	name = TextDatumGetCString(PG_GETARG_DATUM(0));

	/* Get the desired value or set to NULL for a reset request */
	if (PG_ARGISNULL(1))
		value = NULL;
	else
		value = TextDatumGetCString(PG_GETARG_DATUM(1));

	/*
	 * Get the desired state of is_local. Default to false if provided value
	 * is NULL
	 */
	if (PG_ARGISNULL(2))
		is_local = false;
	else
		is_local = PG_GETARG_BOOL(2);

	/* Note SET DEFAULT (argstring == NULL) is equivalent to RESET */
	(void) set_config_option(name,
							 value,
							 (superuser() ? PGC_SUSET : PGC_USERSET),
							 PGC_S_SESSION,
							 is_local ? GUC_ACTION_LOCAL : GUC_ACTION_SET,
							 true, 0, false);

	/* get the new current value */
	new_value = GetConfigOptionByName(name, NULL, false);

	/* Convert return string to text */
	PG_RETURN_TEXT_P(cstring_to_text(new_value));
}


/*
 * Common code for DefineCustomXXXVariable subroutines: allocate the
 * new variable's config struct and fill in generic fields.
 */
static struct config_generic *
init_custom_variable(const char *name,
					 const char *short_desc,
					 const char *long_desc,
					 GucContext context,
					 int flags,
					 enum config_type type,
					 size_t sz)
{
	struct config_generic *gen;

	/*
	 * Only allow custom PGC_POSTMASTER variables to be created during shared
	 * library preload; any later than that, we can't ensure that the value
	 * doesn't change after startup.  This is a fatal elog if it happens; just
	 * erroring out isn't safe because we don't know what the calling loadable
	 * module might already have hooked into.
	 */
	if (context == PGC_POSTMASTER &&
		!process_shared_preload_libraries_in_progress)
		elog(FATAL, "cannot create PGC_POSTMASTER variables after startup");

	/*
	 * We can't support custom GUC_LIST_QUOTE variables, because the wrong
	 * things would happen if such a variable were set or pg_dump'd when the
	 * defining extension isn't loaded.  Again, treat this as fatal because
	 * the loadable module may be partly initialized already.
	 */
	if (flags & GUC_LIST_QUOTE)
		elog(FATAL, "extensions cannot define GUC_LIST_QUOTE variables");

	/*
	 * Before pljava commit 398f3b876ed402bdaec8bc804f29e2be95c75139
	 * (2015-12-15), two of that module's PGC_USERSET variables facilitated
	 * trivial escalation to superuser privileges.  Restrict the variables to
	 * protect sites that have yet to upgrade pljava.
	 */
	if (context == PGC_USERSET &&
		(strcmp(name, "pljava.classpath") == 0 ||
		 strcmp(name, "pljava.vmoptions") == 0))
		context = PGC_SUSET;

	gen = (struct config_generic *) guc_malloc(ERROR, sz);
	memset(gen, 0, sz);

	gen->name = guc_strdup(ERROR, name);
	gen->context = context;
	gen->group = CUSTOM_OPTIONS;
	gen->short_desc = short_desc;
	gen->long_desc = long_desc;
	gen->flags = flags;
	gen->vartype = type;

	return gen;
}

/*
 * Common code for DefineCustomXXXVariable subroutines: insert the new
 * variable into the GUC variable array, replacing any placeholder.
 */
static void
define_custom_variable(struct config_generic *variable)
{
	const char *name = variable->name;
#ifdef ADDRESS_SANITIZER
	struct config_generic config_placeholder;
	config_placeholder.name = name;
	const char **nameAddr = &config_placeholder.name;
#else
	const char **nameAddr = &name;
#endif
	struct config_string *pHolder;
	struct config_generic **res;

	/*
	 * See if there's a placeholder by the same name.
	 */
	res = (struct config_generic **) bsearch((void *) &nameAddr,
											 (void *) guc_variables,
											 num_guc_variables,
											 sizeof(struct config_generic *),
											 guc_var_compare);
	if (res == NULL)
	{
		/*
		 * No placeholder to replace, so we can just add it ... but first,
		 * make sure it's initialized to its default value.
		 */
		InitializeOneGUCOption(variable);
		add_guc_variable(variable, ERROR);
		return;
	}

	/*
	 * This better be a placeholder
	 */
	if (((*res)->flags & GUC_CUSTOM_PLACEHOLDER) == 0)
		ereport(ERROR,
				(errcode(ERRCODE_INTERNAL_ERROR),
				 errmsg("attempt to redefine parameter \"%s\"", name)));

	Assert((*res)->vartype == PGC_STRING);
	pHolder = (struct config_string *) (*res);

	/*
	 * First, set the variable to its default value.  We must do this even
	 * though we intend to immediately apply a new value, since it's possible
	 * that the new value is invalid.
	 */
	InitializeOneGUCOption(variable);

	/*
	 * Replace the placeholder. We aren't changing the name, so no re-sorting
	 * is necessary
	 */
	*res = variable;

	/*
	 * Assign the string value(s) stored in the placeholder to the real
	 * variable.  Essentially, we need to duplicate all the active and stacked
	 * values, but with appropriate validation and datatype adjustment.
	 *
	 * If an assignment fails, we report a WARNING and keep going.  We don't
	 * want to throw ERROR for bad values, because it'd bollix the add-on
	 * module that's presumably halfway through getting loaded.  In such cases
	 * the default or previous state will become active instead.
	 */

	/* First, apply the reset value if any */
	if (pHolder->reset_val)
		(void) set_config_option_ext(name, pHolder->reset_val,
									 pHolder->gen.reset_scontext,
									 pHolder->gen.reset_source,
									 pHolder->gen.reset_srole,
									 GUC_ACTION_SET, true, WARNING, false);
	/* That should not have resulted in stacking anything */
	Assert(variable->stack == NULL);

	/* Now, apply current and stacked values, in the order they were stacked */
	reapply_stacked_values(variable, pHolder, pHolder->gen.stack,
						   *(pHolder->variable),
						   pHolder->gen.scontext, pHolder->gen.source,
						   pHolder->gen.srole);

	/* Also copy over any saved source-location information */
	if (pHolder->gen.sourcefile)
		set_config_sourcefile(name, pHolder->gen.sourcefile,
							  pHolder->gen.sourceline);

	/*
	 * Free up as much as we conveniently can of the placeholder structure.
	 * (This neglects any stack items, so it's possible for some memory to be
	 * leaked.  Since this can only happen once per session per variable, it
	 * doesn't seem worth spending much code on.)
	 */
	set_string_field(pHolder, pHolder->variable, NULL);
	set_string_field(pHolder, &pHolder->reset_val, NULL);

	free(pHolder);
}

/*
 * Recursive subroutine for define_custom_variable: reapply non-reset values
 *
 * We recurse so that the values are applied in the same order as originally.
 * At each recursion level, apply the upper-level value (passed in) in the
 * fashion implied by the stack entry.
 */
static void
reapply_stacked_values(struct config_generic *variable,
					   struct config_string *pHolder,
					   GucStack *stack,
					   const char *curvalue,
					   GucContext curscontext, GucSource cursource,
					   Oid cursrole)
{
	const char *name = variable->name;
	GucStack   *oldvarstack = variable->stack;

	if (stack != NULL)
	{
		/* First, recurse, so that stack items are processed bottom to top */
		reapply_stacked_values(variable, pHolder, stack->prev,
							   stack->prior.val.stringval,
							   stack->scontext, stack->source, stack->srole);

		/* See how to apply the passed-in value */
		switch (stack->state)
		{
			case GUC_SAVE:
				(void) set_config_option_ext(name, curvalue,
											 curscontext, cursource, cursrole,
											 GUC_ACTION_SAVE, true,
											 WARNING, false);
				break;

			case GUC_SET:
				(void) set_config_option_ext(name, curvalue,
											 curscontext, cursource, cursrole,
											 GUC_ACTION_SET, true,
											 WARNING, false);
				break;

			case GUC_LOCAL:
				(void) set_config_option_ext(name, curvalue,
											 curscontext, cursource, cursrole,
											 GUC_ACTION_LOCAL, true,
											 WARNING, false);
				break;

			case GUC_SET_LOCAL:
				/* first, apply the masked value as SET */
				(void) set_config_option_ext(name, stack->masked.val.stringval,
											 stack->masked_scontext,
											 PGC_S_SESSION,
											 stack->masked_srole,
											 GUC_ACTION_SET, true,
											 WARNING, false);
				/* then apply the current value as LOCAL */
				(void) set_config_option_ext(name, curvalue,
											 curscontext, cursource, cursrole,
											 GUC_ACTION_LOCAL, true,
											 WARNING, false);
				break;
		}

		/* If we successfully made a stack entry, adjust its nest level */
		if (variable->stack != oldvarstack)
			variable->stack->nest_level = stack->nest_level;
	}
	else
	{
		/*
		 * We are at the end of the stack.  If the active/previous value is
		 * different from the reset value, it must represent a previously
		 * committed session value.  Apply it, and then drop the stack entry
		 * that set_config_option will have created under the impression that
		 * this is to be just a transactional assignment.  (We leak the stack
		 * entry.)
		 */
		if (curvalue != pHolder->reset_val ||
			curscontext != pHolder->gen.reset_scontext ||
			cursource != pHolder->gen.reset_source ||
			cursrole != pHolder->gen.reset_srole)
		{
			(void) set_config_option_ext(name, curvalue,
										 curscontext, cursource, cursrole,
										 GUC_ACTION_SET, true, WARNING, false);
			variable->stack = NULL;
		}
	}
}

/*
 * Functions for extensions to call to define their custom GUC variables.
 */
void
DefineCustomBoolVariable(const char *name,
						 const char *short_desc,
						 const char *long_desc,
						 bool *valueAddr,
						 bool bootValue,
						 GucContext context,
						 int flags,
						 GucBoolCheckHook check_hook,
						 GucBoolAssignHook assign_hook,
						 GucShowHook show_hook)
{
	struct config_bool *var;

	var = (struct config_bool *)
		init_custom_variable(name, short_desc, long_desc, context, flags,
							 PGC_BOOL, sizeof(struct config_bool));
	var->variable = valueAddr;
	var->boot_val = bootValue;
	var->reset_val = bootValue;
	var->check_hook = check_hook;
	var->assign_hook = assign_hook;
	var->show_hook = show_hook;
	define_custom_variable(&var->gen);
}

void
DefineCustomIntVariable(const char *name,
						const char *short_desc,
						const char *long_desc,
						int *valueAddr,
						int bootValue,
						int minValue,
						int maxValue,
						GucContext context,
						int flags,
						GucIntCheckHook check_hook,
						GucIntAssignHook assign_hook,
						GucShowHook show_hook)
{
	struct config_int *var;

	var = (struct config_int *)
		init_custom_variable(name, short_desc, long_desc, context, flags,
							 PGC_INT, sizeof(struct config_int));
	var->variable = valueAddr;
	var->boot_val = bootValue;
	var->reset_val = bootValue;
	var->min = minValue;
	var->max = maxValue;
	var->check_hook = check_hook;
	var->assign_hook = assign_hook;
	var->show_hook = show_hook;
	define_custom_variable(&var->gen);
}

void
DefineCustomOidVariable(const char *name,
						const char *short_desc,
						const char *long_desc,
						Oid *valueAddr,
						Oid bootValue,
						Oid minValue,
						Oid maxValue,
						GucContext context,
						int flags,
						GucOidCheckHook check_hook,
						GucOidAssignHook assign_hook,
						GucShowHook show_hook)
{
	struct config_oid *var;

	var = (struct config_oid *)
		init_custom_variable(name, short_desc, long_desc, context, flags,
							 PGC_OID, sizeof(struct config_oid));
	var->variable = valueAddr;
	var->boot_val = bootValue;
	var->reset_val = bootValue;
	var->min = minValue;
	var->max = maxValue;
	var->check_hook = check_hook;
	var->assign_hook = assign_hook;
	var->show_hook = show_hook;
	define_custom_variable(&var->gen);
}

void
DefineCustomRealVariable(const char *name,
						 const char *short_desc,
						 const char *long_desc,
						 double *valueAddr,
						 double bootValue,
						 double minValue,
						 double maxValue,
						 GucContext context,
						 int flags,
						 GucRealCheckHook check_hook,
						 GucRealAssignHook assign_hook,
						 GucShowHook show_hook)
{
	struct config_real *var;

	var = (struct config_real *)
		init_custom_variable(name, short_desc, long_desc, context, flags,
							 PGC_REAL, sizeof(struct config_real));
	var->variable = valueAddr;
	var->boot_val = bootValue;
	var->reset_val = bootValue;
	var->min = minValue;
	var->max = maxValue;
	var->check_hook = check_hook;
	var->assign_hook = assign_hook;
	var->show_hook = show_hook;
	define_custom_variable(&var->gen);
}

void
DefineCustomStringVariable(const char *name,
						   const char *short_desc,
						   const char *long_desc,
						   char **valueAddr,
						   const char *bootValue,
						   GucContext context,
						   int flags,
						   GucStringCheckHook check_hook,
						   GucStringAssignHook assign_hook,
						   GucShowHook show_hook)
{
	struct config_string *var;

	var = (struct config_string *)
		init_custom_variable(name, short_desc, long_desc, context, flags,
							 PGC_STRING, sizeof(struct config_string));
	var->variable = valueAddr;
	var->boot_val = bootValue;
	var->check_hook = check_hook;
	var->assign_hook = assign_hook;
	var->show_hook = show_hook;
	define_custom_variable(&var->gen);
}

void
DefineCustomEnumVariable(const char *name,
						 const char *short_desc,
						 const char *long_desc,
						 int *valueAddr,
						 int bootValue,
						 const struct config_enum_entry *options,
						 GucContext context,
						 int flags,
						 GucEnumCheckHook check_hook,
						 GucEnumAssignHook assign_hook,
						 GucShowHook show_hook)
{
	struct config_enum *var;

	var = (struct config_enum *)
		init_custom_variable(name, short_desc, long_desc, context, flags,
							 PGC_ENUM, sizeof(struct config_enum));
	var->variable = valueAddr;
	var->boot_val = bootValue;
	var->reset_val = bootValue;
	var->options = options;
	var->check_hook = check_hook;
	var->assign_hook = assign_hook;
	var->show_hook = show_hook;
	define_custom_variable(&var->gen);
}

/*
 * Mark the given GUC prefix as "reserved".
 *
 * This deletes any existing placeholders matching the prefix,
 * and then prevents new ones from being created.
 * Extensions should call this after they've defined all of their custom
 * GUCs, to help catch misspelled config-file entries.
 */
void
MarkGUCPrefixReserved(const char *className)
{
	int			classLen = strlen(className);
	int			i;
	MemoryContext oldcontext;

	/*
	 * Check for existing placeholders.  We must actually remove invalid
	 * placeholders, else future parallel worker startups will fail.  (We
	 * don't bother trying to free associated memory, since this shouldn't
	 * happen often.)
	 */
	for (i = 0; i < num_guc_variables; i++)
	{
		struct config_generic *var = guc_variables[i];

		if ((var->flags & GUC_CUSTOM_PLACEHOLDER) != 0 &&
			strncmp(className, var->name, classLen) == 0 &&
			var->name[classLen] == GUC_QUALIFIER_SEPARATOR)
		{
			ereport(WARNING,
					(errcode(ERRCODE_INVALID_NAME),
					 errmsg("invalid configuration parameter name \"%s\", removing it",
							var->name),
					 errdetail("\"%s\" is now a reserved prefix.",
							   className)));
			num_guc_variables--;
			memmove(&guc_variables[i], &guc_variables[i + 1],
					(num_guc_variables - i) * sizeof(struct config_generic *));
		}
	}

	/* And remember the name so we can prevent future mistakes. */
	oldcontext = MemoryContextSwitchTo(TopMemoryContext);
	reserved_class_prefix = lappend(reserved_class_prefix, pstrdup(className));
	MemoryContextSwitchTo(oldcontext);
}

/*
 * Check a setting name against prefixes previously reserved by
 * EmitWarningsOnPlaceholders() and throw a warning if matching.
 */
static void
check_reserved_prefixes(const char *varName)
{
	char	   *sep = strchr(varName, GUC_QUALIFIER_SEPARATOR);

	if (sep)
	{
		size_t		classLen = sep - varName;
		ListCell   *lc;

		foreach(lc, reserved_class_prefix)
		{
			char	   *rcprefix = lfirst(lc);

			if (strncmp(varName, rcprefix, classLen) == 0)
			{
				for (int i = 0; i < num_guc_variables; i++)
				{
					struct config_generic *var = guc_variables[i];

					if ((var->flags & GUC_CUSTOM_PLACEHOLDER) != 0 &&
						strcmp(varName, var->name) == 0)
					{
						ereport(WARNING,
								(errcode(ERRCODE_UNDEFINED_OBJECT),
								 errmsg("unrecognized configuration parameter \"%s\"", var->name),
								 errdetail("\"%.*s\" is a reserved prefix.", (int) classLen, var->name)));
					}
				}
			}
		}
	}
}

/*
 * SHOW command
 */
void
GetPGVariable(const char *name, DestReceiver *dest)
{
	if (guc_name_compare(name, "all") == 0)
		ShowAllGUCConfig(dest);
	else
		ShowGUCConfigOption(name, dest);
}

TupleDesc
GetPGVariableResultDesc(const char *name)
{
	TupleDesc	tupdesc;

	if (guc_name_compare(name, "all") == 0)
	{
		/* need a tuple descriptor representing three TEXT columns */
		tupdesc = CreateTemplateTupleDesc(3);
		TupleDescInitEntry(tupdesc, (AttrNumber) 1, "name",
						   TEXTOID, -1, 0);
		TupleDescInitEntry(tupdesc, (AttrNumber) 2, "setting",
						   TEXTOID, -1, 0);
		TupleDescInitEntry(tupdesc, (AttrNumber) 3, "description",
						   TEXTOID, -1, 0);
	}
	else
	{
		const char *varname;

		/* Get the canonical spelling of name */
		(void) GetConfigOptionByName(name, &varname, false);

		/* need a tuple descriptor representing a single TEXT column */
		tupdesc = CreateTemplateTupleDesc(1);
		TupleDescInitEntry(tupdesc, (AttrNumber) 1, varname,
						   TEXTOID, -1, 0);
	}
	return tupdesc;
}


/*
 * SHOW command
 */
static void
ShowGUCConfigOption(const char *name, DestReceiver *dest)
{
	TupOutputState *tstate;
	TupleDesc	tupdesc;
	const char *varname;
	char	   *value;

	/* Get the value and canonical spelling of name */
	value = GetConfigOptionByName(name, &varname, false);

	/* need a tuple descriptor representing a single TEXT column */
	tupdesc = CreateTemplateTupleDesc(1);
	TupleDescInitBuiltinEntry(tupdesc, (AttrNumber) 1, varname,
							  TEXTOID, -1, 0);

	/* prepare for projection of tuples */
	tstate = begin_tup_output_tupdesc(dest, tupdesc, &TTSOpsVirtual);

	/* Send it */
	do_text_output_oneline(tstate, value);

	end_tup_output(tstate);
}

/*
 * SHOW ALL command
 */
static void
ShowAllGUCConfig(DestReceiver *dest)
{
	int			i;
	TupOutputState *tstate;
	TupleDesc	tupdesc;
	Datum		values[3];
	bool		isnull[3] = {false, false, false};

	/* need a tuple descriptor representing three TEXT columns */
	tupdesc = CreateTemplateTupleDesc(3);
	TupleDescInitBuiltinEntry(tupdesc, (AttrNumber) 1, "name",
							  TEXTOID, -1, 0);
	TupleDescInitBuiltinEntry(tupdesc, (AttrNumber) 2, "setting",
							  TEXTOID, -1, 0);
	TupleDescInitBuiltinEntry(tupdesc, (AttrNumber) 3, "description",
							  TEXTOID, -1, 0);

	/* prepare for projection of tuples */
	tstate = begin_tup_output_tupdesc(dest, tupdesc, &TTSOpsVirtual);

	for (i = 0; i < num_guc_variables; i++)
	{
		struct config_generic *conf = guc_variables[i];
		char	   *setting;

		if ((conf->flags & GUC_NO_SHOW_ALL) ||
			((conf->flags & GUC_SUPERUSER_ONLY) &&
			 !has_privs_of_role(GetUserId(), ROLE_PG_READ_ALL_SETTINGS)))
			continue;

		/* assign to the values array */
		values[0] = PointerGetDatum(cstring_to_text(conf->name));

		setting = _ShowOption(conf, true);
		if (setting)
		{
			values[1] = PointerGetDatum(cstring_to_text(setting));
			isnull[1] = false;
		}
		else
		{
			values[1] = PointerGetDatum(NULL);
			isnull[1] = true;
		}

		if (conf->short_desc)
		{
			values[2] = PointerGetDatum(cstring_to_text(conf->short_desc));
			isnull[2] = false;
		}
		else
		{
			values[2] = PointerGetDatum(NULL);
			isnull[2] = true;
		}

		/* send it to dest */
		do_tup_output(tstate, values, isnull);

		/* clean up */
		pfree(DatumGetPointer(values[0]));
		if (setting)
		{
			pfree(setting);
			pfree(DatumGetPointer(values[1]));
		}
		if (conf->short_desc)
			pfree(DatumGetPointer(values[2]));
	}

	end_tup_output(tstate);
}

/*
 * Return an array of modified GUC options to show in EXPLAIN.
 *
 * We only report options related to query planning (marked with GUC_EXPLAIN),
 * with values different from their built-in defaults.
 */
struct config_generic **
get_explain_guc_options(int *num)
{
	struct config_generic **result;

	*num = 0;

	/*
	 * While only a fraction of all the GUC variables are marked GUC_EXPLAIN,
	 * it doesn't seem worth dynamically resizing this array.
	 */
	result = palloc(sizeof(struct config_generic *) * num_guc_variables);

	for (int i = 0; i < num_guc_variables; i++)
	{
		bool		modified;
		struct config_generic *conf = guc_variables[i];

		/* return only parameters marked for inclusion in explain */
		if (!(conf->flags & GUC_EXPLAIN))
			continue;

		/* return only options visible to the current user */
		if ((conf->flags & GUC_NO_SHOW_ALL) ||
			((conf->flags & GUC_SUPERUSER_ONLY) &&
			 !has_privs_of_role(GetUserId(), ROLE_PG_READ_ALL_SETTINGS)))
			continue;

		/* return only options that are different from their boot values */
		modified = false;

		switch (conf->vartype)
		{
			case PGC_BOOL:
				{
					struct config_bool *lconf = (struct config_bool *) conf;

					modified = (lconf->boot_val != *(lconf->variable));
				}
				break;

			case PGC_INT:
				{
					struct config_int *lconf = (struct config_int *) conf;

					modified = (lconf->boot_val != *(lconf->variable));
				}
				break;

			case PGC_REAL:
				{
					struct config_real *lconf = (struct config_real *) conf;

					modified = (lconf->boot_val != *(lconf->variable));
				}
				break;

			case PGC_STRING:
				{
					struct config_string *lconf = (struct config_string *) conf;

					modified = (strcmp(lconf->boot_val, *(lconf->variable)) != 0);
				}
				break;

			case PGC_ENUM:
				{
					struct config_enum *lconf = (struct config_enum *) conf;

					modified = (lconf->boot_val != *(lconf->variable));
				}
				break;

			default:
				elog(ERROR, "unexpected GUC type: %d", conf->vartype);
		}

		if (!modified)
			continue;

		/* OK, report it */
		result[*num] = conf;
		*num = *num + 1;
	}

	return result;
}

/*
 * Return GUC variable value by name; optionally return canonical form of
 * name.  If the GUC is unset, then throw an error unless missing_ok is true,
 * in which case return NULL.  Return value is palloc'd (but *varname isn't).
 */
char *
GetConfigOptionByName(const char *name, const char **varname, bool missing_ok)
{
	struct config_generic *record;

	record = find_option(name, false, missing_ok, ERROR);
	if (record == NULL)
	{
		if (varname)
			*varname = NULL;
		return NULL;
	}

	if ((record->flags & GUC_SUPERUSER_ONLY) &&
		!has_privs_of_role(GetUserId(), ROLE_PG_READ_ALL_SETTINGS))
		ereport(ERROR,
				(errcode(ERRCODE_INSUFFICIENT_PRIVILEGE),
				 errmsg("must be superuser or have privileges of pg_read_all_settings to examine \"%s\"",
						name)));

	if (varname)
		*varname = record->name;

	return _ShowOption(record, true);
}

/*
 * Return some of the flags associated to the specified GUC in the shape of
 * a text array, and NULL if it does not exist.  An empty array is returned
 * if the GUC exists without any meaningful flags to show.
 */
Datum
pg_settings_get_flags(PG_FUNCTION_ARGS)
{
#define MAX_GUC_FLAGS	5
	char	   *varname = TextDatumGetCString(PG_GETARG_DATUM(0));
	struct config_generic *record;
	int			cnt = 0;
	Datum		flags[MAX_GUC_FLAGS];
	ArrayType  *a;

	record = find_option(varname, false, true, ERROR);

	/* return NULL if no such variable */
	if (record == NULL)
		PG_RETURN_NULL();

	if (record->flags & GUC_EXPLAIN)
		flags[cnt++] = CStringGetTextDatum("EXPLAIN");
	if (record->flags & GUC_NO_RESET_ALL)
		flags[cnt++] = CStringGetTextDatum("NO_RESET_ALL");
	if (record->flags & GUC_NO_SHOW_ALL)
		flags[cnt++] = CStringGetTextDatum("NO_SHOW_ALL");
	if (record->flags & GUC_NOT_IN_SAMPLE)
		flags[cnt++] = CStringGetTextDatum("NOT_IN_SAMPLE");
	if (record->flags & GUC_RUNTIME_COMPUTED)
		flags[cnt++] = CStringGetTextDatum("RUNTIME_COMPUTED");

	Assert(cnt <= MAX_GUC_FLAGS);

	/* Returns the record as Datum */
	a = construct_array(flags, cnt, TEXTOID, -1, false, TYPALIGN_INT);
	PG_RETURN_ARRAYTYPE_P(a);
}

/*
 * Return GUC variable value by variable number; optionally return canonical
 * form of name.  Return value is palloc'd.
 */
void
GetConfigOptionByNum(int varnum, const char **values, bool *noshow)
{
	char		buffer[256];
	struct config_generic *conf;

	/* check requested variable number valid */
	Assert((varnum >= 0) && (varnum < num_guc_variables));

	conf = guc_variables[varnum];

	if (noshow)
	{
		if ((conf->flags & GUC_NO_SHOW_ALL) ||
			((conf->flags & GUC_SUPERUSER_ONLY) &&
			 !has_privs_of_role(GetUserId(), ROLE_PG_READ_ALL_SETTINGS)))
			*noshow = true;
		else
			*noshow = false;
	}

	/* first get the generic attributes */

	/* name */
	values[0] = conf->name;

	/* setting: use _ShowOption in order to avoid duplicating the logic */
	values[1] = _ShowOption(conf, false);

	/* unit, if any (NULL is fine) */
	values[2] = get_config_unit_name(conf->flags);

	/* group */
	values[3] = _(config_group_names[conf->group]);

	/* short_desc */
	values[4] = conf->short_desc != NULL ? _(conf->short_desc) : NULL;

	/* extra_desc */
	values[5] = conf->long_desc != NULL ? _(conf->long_desc) : NULL;

	/* context */
	values[6] = GucContext_Names[conf->context];

	/* vartype */
	values[7] = config_type_names[conf->vartype];

	/* source */
	values[8] = GucSource_Names[conf->source];

	/* now get the type specific attributes */
	switch (conf->vartype)
	{
		case PGC_BOOL:
			{
				struct config_bool *lconf = (struct config_bool *) conf;

				/* min_val */
				values[9] = NULL;

				/* max_val */
				values[10] = NULL;

				/* enumvals */
				values[11] = NULL;

				/* boot_val */
				values[12] = pstrdup(lconf->boot_val ? "on" : "off");

				/* reset_val */
				values[13] = pstrdup(lconf->reset_val ? "on" : "off");
			}
			break;

		case PGC_OID:
			{
				struct config_oid *lconf = (struct config_oid *) conf;

				/* min_val */
				snprintf(buffer, sizeof(buffer), "%u", lconf->min);
				values[9] = pstrdup(buffer);

				/* max_val */
				snprintf(buffer, sizeof(buffer), "%u", lconf->max);
				values[10] = pstrdup(buffer);

				/* enumvals */
				values[11] = NULL;

				/* boot_val */
				snprintf(buffer, sizeof(buffer), "%u", lconf->boot_val);
				values[12] = pstrdup(buffer);

				/* reset_val */
				snprintf(buffer, sizeof(buffer), "%u", lconf->reset_val);
				values[13] = pstrdup(buffer);
			}
			break;


		case PGC_INT:
			{
				struct config_int *lconf = (struct config_int *) conf;

				/* min_val */
				snprintf(buffer, sizeof(buffer), "%d", lconf->min);
				values[9] = pstrdup(buffer);

				/* max_val */
				snprintf(buffer, sizeof(buffer), "%d", lconf->max);
				values[10] = pstrdup(buffer);

				/* enumvals */
				values[11] = NULL;

				/* boot_val */
				snprintf(buffer, sizeof(buffer), "%d", lconf->boot_val);
				values[12] = pstrdup(buffer);

				/* reset_val */
				snprintf(buffer, sizeof(buffer), "%d", lconf->reset_val);
				values[13] = pstrdup(buffer);
			}
			break;

		case PGC_REAL:
			{
				struct config_real *lconf = (struct config_real *) conf;

				/* min_val */
				snprintf(buffer, sizeof(buffer), "%g", lconf->min);
				values[9] = pstrdup(buffer);

				/* max_val */
				snprintf(buffer, sizeof(buffer), "%g", lconf->max);
				values[10] = pstrdup(buffer);

				/* enumvals */
				values[11] = NULL;

				/* boot_val */
				snprintf(buffer, sizeof(buffer), "%g", lconf->boot_val);
				values[12] = pstrdup(buffer);

				/* reset_val */
				snprintf(buffer, sizeof(buffer), "%g", lconf->reset_val);
				values[13] = pstrdup(buffer);
			}
			break;

		case PGC_STRING:
			{
				struct config_string *lconf = (struct config_string *) conf;

				/* min_val */
				values[9] = NULL;

				/* max_val */
				values[10] = NULL;

				/* enumvals */
				values[11] = NULL;

				/* boot_val */
				if (lconf->boot_val == NULL)
					values[12] = NULL;
				else
					values[12] = pstrdup(lconf->boot_val);

				/* reset_val */
				if (lconf->reset_val == NULL)
					values[13] = NULL;
				else
					values[13] = pstrdup(lconf->reset_val);
			}
			break;

		case PGC_ENUM:
			{
				struct config_enum *lconf = (struct config_enum *) conf;

				/* min_val */
				values[9] = NULL;

				/* max_val */
				values[10] = NULL;

				/* enumvals */

				/*
				 * NOTE! enumvals with double quotes in them are not
				 * supported!
				 */
				values[11] = config_enum_get_options((struct config_enum *) conf,
													 "{\"", "\"}", "\",\"");

				/* boot_val */
				values[12] = pstrdup(config_enum_lookup_by_value(lconf,
																 lconf->boot_val));

				/* reset_val */
				values[13] = pstrdup(config_enum_lookup_by_value(lconf,
																 lconf->reset_val));
			}
			break;

		default:
			{
				/*
				 * should never get here, but in case we do, set 'em to NULL
				 */

				/* min_val */
				values[9] = NULL;

				/* max_val */
				values[10] = NULL;

				/* enumvals */
				values[11] = NULL;

				/* boot_val */
				values[12] = NULL;

				/* reset_val */
				values[13] = NULL;
			}
			break;
	}

	/*
	 * If the setting came from a config file, set the source location. For
	 * security reasons, we don't show source file/line number for
	 * insufficiently-privileged users.
	 */
	if (conf->source == PGC_S_FILE &&
		has_privs_of_role(GetUserId(), ROLE_PG_READ_ALL_SETTINGS))
	{
		values[14] = conf->sourcefile;
		snprintf(buffer, sizeof(buffer), "%d", conf->sourceline);
		values[15] = pstrdup(buffer);
	}
	else
	{
		values[14] = NULL;
		values[15] = NULL;
	}

	values[16] = (conf->status & GUC_PENDING_RESTART) ? "t" : "f";
}

/*
 * Return the total number of GUC variables
 */
int
GetNumConfigOptions(void)
{
	return num_guc_variables;
}

/*
 * show_config_by_name - equiv to SHOW X command but implemented as
 * a function.
 */
Datum
show_config_by_name(PG_FUNCTION_ARGS)
{
	char	   *varname = TextDatumGetCString(PG_GETARG_DATUM(0));
	char	   *varval;

	/* Get the value */
	varval = GetConfigOptionByName(varname, NULL, false);

	/* Convert to text */
	PG_RETURN_TEXT_P(cstring_to_text(varval));
}

/*
 * show_config_by_name_missing_ok - equiv to SHOW X command but implemented as
 * a function.  If X does not exist, suppress the error and just return NULL
 * if missing_ok is true.
 */
Datum
show_config_by_name_missing_ok(PG_FUNCTION_ARGS)
{
	char	   *varname = TextDatumGetCString(PG_GETARG_DATUM(0));
	bool		missing_ok = PG_GETARG_BOOL(1);
	char	   *varval;

	/* Get the value */
	varval = GetConfigOptionByName(varname, NULL, missing_ok);

	/* return NULL if no such variable */
	if (varval == NULL)
		PG_RETURN_NULL();

	/* Convert to text */
	PG_RETURN_TEXT_P(cstring_to_text(varval));
}

/*
 * show_all_settings - equiv to SHOW ALL command but implemented as
 * a Table Function.
 */
#define NUM_PG_SETTINGS_ATTS	17

Datum
show_all_settings(PG_FUNCTION_ARGS)
{
	FuncCallContext *funcctx;
	TupleDesc	tupdesc;
	int			call_cntr;
	int			max_calls;
	AttInMetadata *attinmeta;
	MemoryContext oldcontext;

	/* stuff done only on the first call of the function */
	if (SRF_IS_FIRSTCALL())
	{
		/* create a function context for cross-call persistence */
		funcctx = SRF_FIRSTCALL_INIT();

		/*
		 * switch to memory context appropriate for multiple function calls
		 */
		oldcontext = MemoryContextSwitchTo(funcctx->multi_call_memory_ctx);

		/*
		 * need a tuple descriptor representing NUM_PG_SETTINGS_ATTS columns
		 * of the appropriate types
		 */
		tupdesc = CreateTemplateTupleDesc(NUM_PG_SETTINGS_ATTS);
		TupleDescInitEntry(tupdesc, (AttrNumber) 1, "name",
						   TEXTOID, -1, 0);
		TupleDescInitEntry(tupdesc, (AttrNumber) 2, "setting",
						   TEXTOID, -1, 0);
		TupleDescInitEntry(tupdesc, (AttrNumber) 3, "unit",
						   TEXTOID, -1, 0);
		TupleDescInitEntry(tupdesc, (AttrNumber) 4, "category",
						   TEXTOID, -1, 0);
		TupleDescInitEntry(tupdesc, (AttrNumber) 5, "short_desc",
						   TEXTOID, -1, 0);
		TupleDescInitEntry(tupdesc, (AttrNumber) 6, "extra_desc",
						   TEXTOID, -1, 0);
		TupleDescInitEntry(tupdesc, (AttrNumber) 7, "context",
						   TEXTOID, -1, 0);
		TupleDescInitEntry(tupdesc, (AttrNumber) 8, "vartype",
						   TEXTOID, -1, 0);
		TupleDescInitEntry(tupdesc, (AttrNumber) 9, "source",
						   TEXTOID, -1, 0);
		TupleDescInitEntry(tupdesc, (AttrNumber) 10, "min_val",
						   TEXTOID, -1, 0);
		TupleDescInitEntry(tupdesc, (AttrNumber) 11, "max_val",
						   TEXTOID, -1, 0);
		TupleDescInitEntry(tupdesc, (AttrNumber) 12, "enumvals",
						   TEXTARRAYOID, -1, 0);
		TupleDescInitEntry(tupdesc, (AttrNumber) 13, "boot_val",
						   TEXTOID, -1, 0);
		TupleDescInitEntry(tupdesc, (AttrNumber) 14, "reset_val",
						   TEXTOID, -1, 0);
		TupleDescInitEntry(tupdesc, (AttrNumber) 15, "sourcefile",
						   TEXTOID, -1, 0);
		TupleDescInitEntry(tupdesc, (AttrNumber) 16, "sourceline",
						   INT4OID, -1, 0);
		TupleDescInitEntry(tupdesc, (AttrNumber) 17, "pending_restart",
						   BOOLOID, -1, 0);

		/*
		 * Generate attribute metadata needed later to produce tuples from raw
		 * C strings
		 */
		attinmeta = TupleDescGetAttInMetadata(tupdesc);
		funcctx->attinmeta = attinmeta;

		/* total number of tuples to be returned */
		funcctx->max_calls = GetNumConfigOptions();

		MemoryContextSwitchTo(oldcontext);
	}

	/* stuff done on every call of the function */
	funcctx = SRF_PERCALL_SETUP();

	call_cntr = funcctx->call_cntr;
	max_calls = funcctx->max_calls;
	attinmeta = funcctx->attinmeta;

	if (call_cntr < max_calls)	/* do when there is more left to send */
	{
		char	   *values[NUM_PG_SETTINGS_ATTS];
		bool		noshow;
		HeapTuple	tuple;
		Datum		result;

		/*
		 * Get the next visible GUC variable name and value
		 */
		do
		{
			GetConfigOptionByNum(call_cntr, (const char **) values, &noshow);
			if (noshow)
			{
				/* bump the counter and get the next config setting */
				call_cntr = ++funcctx->call_cntr;

				/* make sure we haven't gone too far now */
				if (call_cntr >= max_calls)
					SRF_RETURN_DONE(funcctx);
			}
		} while (noshow);

		/* build a tuple */
		tuple = BuildTupleFromCStrings(attinmeta, values);

		/* make the tuple into a datum */
		result = HeapTupleGetDatum(tuple);

		SRF_RETURN_NEXT(funcctx, result);
	}
	else
	{
		/* do when there is no more left */
		SRF_RETURN_DONE(funcctx);
	}
}

/*
 * show_all_file_settings
 *
 * Returns a table of all parameter settings in all configuration files
 * which includes the config file pathname, the line number, a sequence number
 * indicating the order in which the settings were encountered, the parameter
 * name and value, a bool showing if the value could be applied, and possibly
 * an associated error message.  (For problems such as syntax errors, the
 * parameter name/value might be NULL.)
 *
 * Note: no filtering is done here, instead we depend on the GRANT system
 * to prevent unprivileged users from accessing this function or the view
 * built on top of it.
 */
Datum
show_all_file_settings(PG_FUNCTION_ARGS)
{
#define NUM_PG_FILE_SETTINGS_ATTS 7
	ReturnSetInfo *rsinfo = (ReturnSetInfo *) fcinfo->resultinfo;
	ConfigVariable *conf;
	int			seqno;

	/* Scan the config files using current context as workspace */
	conf = ProcessConfigFileInternal(PGC_SIGHUP, false, DEBUG3);

	/* Build a tuplestore to return our results in */
	InitMaterializedSRF(fcinfo, 0);

	/* Process the results and create a tuplestore */
	for (seqno = 1; conf != NULL; conf = conf->next, seqno++)
	{
		Datum		values[NUM_PG_FILE_SETTINGS_ATTS];
		bool		nulls[NUM_PG_FILE_SETTINGS_ATTS];

		memset(values, 0, sizeof(values));
		memset(nulls, 0, sizeof(nulls));

		/* sourcefile */
		if (conf->filename)
			values[0] = PointerGetDatum(cstring_to_text(conf->filename));
		else
			nulls[0] = true;

		/* sourceline (not meaningful if no sourcefile) */
		if (conf->filename)
			values[1] = Int32GetDatum(conf->sourceline);
		else
			nulls[1] = true;

		/* seqno */
		values[2] = Int32GetDatum(seqno);

		/* name */
		if (conf->name)
			values[3] = PointerGetDatum(cstring_to_text(conf->name));
		else
			nulls[3] = true;

		/* setting */
		if (conf->value)
			values[4] = PointerGetDatum(cstring_to_text(conf->value));
		else
			nulls[4] = true;

		/* applied */
		values[5] = BoolGetDatum(conf->applied);

		/* error */
		if (conf->errmsg)
			values[6] = PointerGetDatum(cstring_to_text(conf->errmsg));
		else
			nulls[6] = true;

		/* shove row into tuplestore */
		tuplestore_putvalues(rsinfo->setResult, rsinfo->setDesc, values, nulls);
	}

	return (Datum) 0;
}

static char *
_ShowOption(struct config_generic *record, bool use_units)
{
	char		buffer[256];
	const char *val;

	switch (record->vartype)
	{
		case PGC_BOOL:
			{
				struct config_bool *conf = (struct config_bool *) record;

				if (conf->show_hook)
					val = conf->show_hook();
				else
					val = *conf->variable ? "on" : "off";
			}
			break;

		case PGC_INT:
			{
				struct config_int *conf = (struct config_int *) record;

				if (conf->show_hook)
					val = conf->show_hook();
				else
				{
					/*
					 * Use int64 arithmetic to avoid overflows in units
					 * conversion.
					 */
					int64		result = *conf->variable;
					const char *unit;

					if (use_units && result > 0 && (record->flags & GUC_UNIT))
						convert_int_from_base_unit(result,
												   record->flags & GUC_UNIT,
												   &result, &unit);
					else
						unit = "";

					snprintf(buffer, sizeof(buffer), INT64_FORMAT "%s",
							 result, unit);
					val = buffer;
				}
			}
			break;

		case PGC_OID:
			/* YB_TODO(alex@yugabyte) Is this case still needed for Pg13+ */
			{
				struct config_oid *conf = (struct config_oid *) record;

				if (conf->show_hook)
					val = conf->show_hook();
				else
				{
					/*
					 * Use int64 arithmetic to avoid overflows in units
					 * conversion.
					 */
					int64		result = *conf->variable;
					const char *unit;

					if (use_units && result > 0 && (record->flags & GUC_UNIT))
					{
						/* YB_TODO(alex@yugabyte)
						 * - Check if calling "convert_int" is correct.
						 * - If not correct, implement a function for convert_oid.
						 */
						convert_int_from_base_unit(result, record->flags & GUC_UNIT,
												   &result, &unit);
					}
					else
						unit = "";

					snprintf(buffer, sizeof(buffer), INT64_FORMAT "%s",
							 result, unit);
					val = buffer;
				}
			}
			break;

		case PGC_REAL:
			{
				struct config_real *conf = (struct config_real *) record;

				if (conf->show_hook)
					val = conf->show_hook();
				else
				{
					double		result = *conf->variable;
					const char *unit;

					if (use_units && result > 0 && (record->flags & GUC_UNIT))
						convert_real_from_base_unit(result,
													record->flags & GUC_UNIT,
													&result, &unit);
					else
						unit = "";

					snprintf(buffer, sizeof(buffer), "%g%s",
							 result, unit);
					val = buffer;
				}
			}
			break;

		case PGC_STRING:
			{
				struct config_string *conf = (struct config_string *) record;

				if (conf->show_hook)
					val = conf->show_hook();
				else if (*conf->variable && **conf->variable)
					val = *conf->variable;
				else
					val = "";
			}
			break;

		case PGC_ENUM:
			{
				struct config_enum *conf = (struct config_enum *) record;

				if (conf->show_hook)
					val = conf->show_hook();
				else
					val = config_enum_lookup_by_value(conf, *conf->variable);
			}
			break;

		default:
			/* just to keep compiler quiet */
			val = "???";
			break;
	}

	return pstrdup(val);
}


#ifdef EXEC_BACKEND

/*
 *	These routines dump out all non-default GUC options into a binary
 *	file that is read by all exec'ed backends.  The format is:
 *
 *		variable name, string, null terminated
 *		variable value, string, null terminated
 *		variable sourcefile, string, null terminated (empty if none)
 *		variable sourceline, integer
 *		variable source, integer
 *		variable scontext, integer
*		variable srole, OID
 */
static void
write_one_nondefault_variable(FILE *fp, struct config_generic *gconf)
{
	if (gconf->source == PGC_S_DEFAULT)
		return;

	fprintf(fp, "%s", gconf->name);
	fputc(0, fp);

	switch (gconf->vartype)
	{
		case PGC_BOOL:
			{
				struct config_bool *conf = (struct config_bool *) gconf;

				if (*conf->variable)
					fprintf(fp, "true");
				else
					fprintf(fp, "false");
			}
			break;

		case PGC_INT:
			{
				struct config_int *conf = (struct config_int *) gconf;

				fprintf(fp, "%d", *conf->variable);
			}
			break;

		case PGC_OID:
			{
				struct config_oid *conf = (struct config_oid *) gconf;

				fprintf(fp, "%u", *conf->variable);
			}
			break;

		case PGC_REAL:
			{
				struct config_real *conf = (struct config_real *) gconf;

				fprintf(fp, "%.17g", *conf->variable);
			}
			break;

		case PGC_STRING:
			{
				struct config_string *conf = (struct config_string *) gconf;

				fprintf(fp, "%s", *conf->variable);
			}
			break;

		case PGC_ENUM:
			{
				struct config_enum *conf = (struct config_enum *) gconf;

				fprintf(fp, "%s",
						config_enum_lookup_by_value(conf, *conf->variable));
			}
			break;
	}

	fputc(0, fp);

	if (gconf->sourcefile)
		fprintf(fp, "%s", gconf->sourcefile);
	fputc(0, fp);

	fwrite(&gconf->sourceline, 1, sizeof(gconf->sourceline), fp);
	fwrite(&gconf->source, 1, sizeof(gconf->source), fp);
	fwrite(&gconf->scontext, 1, sizeof(gconf->scontext), fp);
	fwrite(&gconf->srole, 1, sizeof(gconf->srole), fp);
}

void
write_nondefault_variables(GucContext context)
{
	int			elevel;
	FILE	   *fp;
	int			i;

	Assert(context == PGC_POSTMASTER || context == PGC_SIGHUP);

	elevel = (context == PGC_SIGHUP) ? LOG : ERROR;

	/*
	 * Open file
	 */
	fp = AllocateFile(CONFIG_EXEC_PARAMS_NEW, "w");
	if (!fp)
	{
		ereport(elevel,
				(errcode_for_file_access(),
				 errmsg("could not write to file \"%s\": %m",
						CONFIG_EXEC_PARAMS_NEW)));
		return;
	}

	for (i = 0; i < num_guc_variables; i++)
	{
		write_one_nondefault_variable(fp, guc_variables[i]);
	}

	if (FreeFile(fp))
	{
		ereport(elevel,
				(errcode_for_file_access(),
				 errmsg("could not write to file \"%s\": %m",
						CONFIG_EXEC_PARAMS_NEW)));
		return;
	}

	/*
	 * Put new file in place.  This could delay on Win32, but we don't hold
	 * any exclusive locks.
	 */
	rename(CONFIG_EXEC_PARAMS_NEW, CONFIG_EXEC_PARAMS);
}


/*
 *	Read string, including null byte from file
 *
 *	Return NULL on EOF and nothing read
 */
static char *
read_string_with_null(FILE *fp)
{
	int			i = 0,
				ch,
				maxlen = 256;
	char	   *str = NULL;

	do
	{
		if ((ch = fgetc(fp)) == EOF)
		{
			if (i == 0)
				return NULL;
			else
				elog(FATAL, "invalid format of exec config params file");
		}
		if (i == 0)
			str = guc_malloc(FATAL, maxlen);
		else if (i == maxlen)
			str = guc_realloc(FATAL, str, maxlen *= 2);
		str[i++] = ch;
	} while (ch != 0);

	return str;
}


/*
 *	This routine loads a previous postmaster dump of its non-default
 *	settings.
 */
void
read_nondefault_variables(void)
{
	FILE	   *fp;
	char	   *varname,
			   *varvalue,
			   *varsourcefile;
	int			varsourceline;
	GucSource	varsource;
	GucContext	varscontext;
	Oid			varsrole;

	/*
	 * Open file
	 */
	fp = AllocateFile(CONFIG_EXEC_PARAMS, "r");
	if (!fp)
	{
		/* File not found is fine */
		if (errno != ENOENT)
			ereport(FATAL,
					(errcode_for_file_access(),
					 errmsg("could not read from file \"%s\": %m",
							CONFIG_EXEC_PARAMS)));
		return;
	}

	for (;;)
	{
		struct config_generic *record;

		if ((varname = read_string_with_null(fp)) == NULL)
			break;

		if ((record = find_option(varname, true, false, FATAL)) == NULL)
			elog(FATAL, "failed to locate variable \"%s\" in exec config params file", varname);

		if ((varvalue = read_string_with_null(fp)) == NULL)
			elog(FATAL, "invalid format of exec config params file");
		if ((varsourcefile = read_string_with_null(fp)) == NULL)
			elog(FATAL, "invalid format of exec config params file");
		if (fread(&varsourceline, 1, sizeof(varsourceline), fp) != sizeof(varsourceline))
			elog(FATAL, "invalid format of exec config params file");
		if (fread(&varsource, 1, sizeof(varsource), fp) != sizeof(varsource))
			elog(FATAL, "invalid format of exec config params file");
		if (fread(&varscontext, 1, sizeof(varscontext), fp) != sizeof(varscontext))
			elog(FATAL, "invalid format of exec config params file");
		if (fread(&varsrole, 1, sizeof(varsrole), fp) != sizeof(varsrole))
			elog(FATAL, "invalid format of exec config params file");

		(void) set_config_option_ext(varname, varvalue,
									 varscontext, varsource, varsrole,
									 GUC_ACTION_SET, true, 0, true);
		if (varsourcefile[0])
			set_config_sourcefile(varname, varsourcefile, varsourceline);

		free(varname);
		free(varvalue);
		free(varsourcefile);
	}

	FreeFile(fp);
}
#endif							/* EXEC_BACKEND */

/*
 * can_skip_gucvar:
 * Decide whether SerializeGUCState can skip sending this GUC variable,
 * or whether RestoreGUCState can skip resetting this GUC to default.
 *
 * It is somewhat magical and fragile that the same test works for both cases.
 * Realize in particular that we are very likely selecting different sets of
 * GUCs on the leader and worker sides!  Be sure you've understood the
 * comments here and in RestoreGUCState thoroughly before changing this.
 */
static bool
can_skip_gucvar(struct config_generic *gconf)
{
	/*
	 * We can skip GUCs that are guaranteed to have the same values in leaders
	 * and workers.  (Note it is critical that the leader and worker have the
	 * same idea of which GUCs fall into this category.  It's okay to consider
	 * context and name for this purpose, since those are unchanging
	 * properties of a GUC.)
	 *
	 * PGC_POSTMASTER variables always have the same value in every child of a
	 * particular postmaster, so the worker will certainly have the right
	 * value already.  Likewise, PGC_INTERNAL variables are set by special
	 * mechanisms (if indeed they aren't compile-time constants).  So we may
	 * always skip these.
	 *
	 * Role must be handled specially because its current value can be an
	 * invalid value (for instance, if someone dropped the role since we set
	 * it).  So if we tried to serialize it normally, we might get a failure.
	 * We skip it here, and use another mechanism to ensure the worker has the
	 * right value.
	 *
	 * For all other GUCs, we skip if the GUC has its compiled-in default
	 * value (i.e., source == PGC_S_DEFAULT).  On the leader side, this means
	 * we don't send GUCs that have their default values, which typically
	 * saves lots of work.  On the worker side, this means we don't need to
	 * reset the GUC to default because it already has that value.  See
	 * comments in RestoreGUCState for more info.
	 */
	return gconf->context == PGC_POSTMASTER ||
		gconf->context == PGC_INTERNAL || gconf->source == PGC_S_DEFAULT ||
		strcmp(gconf->name, "role") == 0;
}

/*
 * estimate_variable_size:
 *		Compute space needed for dumping the given GUC variable.
 *
 * It's OK to overestimate, but not to underestimate.
 */
static Size
estimate_variable_size(struct config_generic *gconf)
{
	Size		size;
	Size		valsize = 0;

	/* Skippable GUCs consume zero space. */
	if (can_skip_gucvar(gconf))
		return 0;

	/* Name, plus trailing zero byte. */
	size = strlen(gconf->name) + 1;

	/* Get the maximum display length of the GUC value. */
	switch (gconf->vartype)
	{
		case PGC_BOOL:
			{
				valsize = 5;	/* max(strlen('true'), strlen('false')) */
			}
			break;

		case PGC_INT:
			{
				struct config_int *conf = (struct config_int *) gconf;

				/*
				 * Instead of getting the exact display length, use max
				 * length.  Also reduce the max length for typical ranges of
				 * small values.  Maximum value is 2147483647, i.e. 10 chars.
				 * Include one byte for sign.
				 */
				if (Abs(*conf->variable) < 1000)
					valsize = 3 + 1;
				else
					valsize = 10 + 1;
			}
			break;

		case PGC_OID:
			{
				struct config_oid *conf = (struct config_oid *) gconf;

				/*
				 * Instead of getting the exact display length, use max
				 * length.  Also reduce the max length for typical ranges of
				 * small values.  Maximum value is 4294967295, i.e. 10 chars.
				 */
				if ((*conf->variable) < 1000)
					valsize = 3;
				else
					valsize = 10;
			}
			break;

		case PGC_REAL:
			{
				/*
				 * We are going to print it with %e with REALTYPE_PRECISION
				 * fractional digits.  Account for sign, leading digit,
				 * decimal point, and exponent with up to 3 digits.  E.g.
				 * -3.99329042340000021e+110
				 */
				valsize = 1 + 1 + 1 + REALTYPE_PRECISION + 5;
			}
			break;

		case PGC_STRING:
			{
				struct config_string *conf = (struct config_string *) gconf;

				/*
				 * If the value is NULL, we transmit it as an empty string.
				 * Although this is not physically the same value, GUC
				 * generally treats a NULL the same as empty string.
				 */
				if (*conf->variable)
					valsize = strlen(*conf->variable);
				else
					valsize = 0;
			}
			break;

		case PGC_ENUM:
			{
				struct config_enum *conf = (struct config_enum *) gconf;

				valsize = strlen(config_enum_lookup_by_value(conf, *conf->variable));
			}
			break;
	}

	/* Allow space for terminating zero-byte for value */
	size = add_size(size, valsize + 1);

	if (gconf->sourcefile)
		size = add_size(size, strlen(gconf->sourcefile));

	/* Allow space for terminating zero-byte for sourcefile */
	size = add_size(size, 1);

	/* Include line whenever file is nonempty. */
	if (gconf->sourcefile && gconf->sourcefile[0])
		size = add_size(size, sizeof(gconf->sourceline));

	size = add_size(size, sizeof(gconf->source));
	size = add_size(size, sizeof(gconf->scontext));
	size = add_size(size, sizeof(gconf->srole));

	return size;
}

/*
 * EstimateGUCStateSpace:
 * Returns the size needed to store the GUC state for the current process
 */
Size
EstimateGUCStateSpace(void)
{
	Size		size;
	int			i;

	/* Add space reqd for saving the data size of the guc state */
	size = sizeof(Size);

	/* Add up the space needed for each GUC variable */
	for (i = 0; i < num_guc_variables; i++)
		size = add_size(size,
						estimate_variable_size(guc_variables[i]));

	return size;
}

/*
 * do_serialize:
 * Copies the formatted string into the destination.  Moves ahead the
 * destination pointer, and decrements the maxbytes by that many bytes. If
 * maxbytes is not sufficient to copy the string, error out.
 */
static void
do_serialize(char **destptr, Size *maxbytes, const char *fmt,...)
{
	va_list		vargs;
	int			n;

	if (*maxbytes <= 0)
		elog(ERROR, "not enough space to serialize GUC state");

	va_start(vargs, fmt);
	n = vsnprintf(*destptr, *maxbytes, fmt, vargs);
	va_end(vargs);

	if (n < 0)
	{
		/* Shouldn't happen. Better show errno description. */
		elog(ERROR, "vsnprintf failed: %m with format string \"%s\"", fmt);
	}
	if (n >= *maxbytes)
	{
		/* This shouldn't happen either, really. */
		elog(ERROR, "not enough space to serialize GUC state");
	}

	/* Shift the destptr ahead of the null terminator */
	*destptr += n + 1;
	*maxbytes -= n + 1;
}

/* Binary copy version of do_serialize() */
static void
do_serialize_binary(char **destptr, Size *maxbytes, void *val, Size valsize)
{
	if (valsize > *maxbytes)
		elog(ERROR, "not enough space to serialize GUC state");

	memcpy(*destptr, val, valsize);
	*destptr += valsize;
	*maxbytes -= valsize;
}

/*
 * serialize_variable:
 * Dumps name, value and other information of a GUC variable into destptr.
 */
static void
serialize_variable(char **destptr, Size *maxbytes,
				   struct config_generic *gconf)
{
	/* Ignore skippable GUCs. */
	if (can_skip_gucvar(gconf))
		return;

	do_serialize(destptr, maxbytes, "%s", gconf->name);

	switch (gconf->vartype)
	{
		case PGC_BOOL:
			{
				struct config_bool *conf = (struct config_bool *) gconf;

				do_serialize(destptr, maxbytes,
							 (*conf->variable ? "true" : "false"));
			}
			break;

		case PGC_INT:
			{
				struct config_int *conf = (struct config_int *) gconf;

				do_serialize(destptr, maxbytes, "%d", *conf->variable);
			}
			break;

		case PGC_OID:
			{
				struct config_oid *conf = (struct config_oid *) gconf;

				do_serialize(destptr, maxbytes, "%u", *conf->variable);
			}
			break;

		case PGC_REAL:
			{
				struct config_real *conf = (struct config_real *) gconf;

				do_serialize(destptr, maxbytes, "%.*e",
							 REALTYPE_PRECISION, *conf->variable);
			}
			break;

		case PGC_STRING:
			{
				struct config_string *conf = (struct config_string *) gconf;

				/* NULL becomes empty string, see estimate_variable_size() */
				do_serialize(destptr, maxbytes, "%s",
							 *conf->variable ? *conf->variable : "");
			}
			break;

		case PGC_ENUM:
			{
				struct config_enum *conf = (struct config_enum *) gconf;

				do_serialize(destptr, maxbytes, "%s",
							 config_enum_lookup_by_value(conf, *conf->variable));
			}
			break;
	}

	do_serialize(destptr, maxbytes, "%s",
				 (gconf->sourcefile ? gconf->sourcefile : ""));

	if (gconf->sourcefile && gconf->sourcefile[0])
		do_serialize_binary(destptr, maxbytes, &gconf->sourceline,
							sizeof(gconf->sourceline));

	do_serialize_binary(destptr, maxbytes, &gconf->source,
						sizeof(gconf->source));
	do_serialize_binary(destptr, maxbytes, &gconf->scontext,
						sizeof(gconf->scontext));
	do_serialize_binary(destptr, maxbytes, &gconf->srole,
						sizeof(gconf->srole));
}

/*
 * SerializeGUCState:
 * Dumps the complete GUC state onto the memory location at start_address.
 */
void
SerializeGUCState(Size maxsize, char *start_address)
{
	char	   *curptr;
	Size		actual_size;
	Size		bytes_left;
	int			i;

	/* Reserve space for saving the actual size of the guc state */
	Assert(maxsize > sizeof(actual_size));
	curptr = start_address + sizeof(actual_size);
	bytes_left = maxsize - sizeof(actual_size);

	for (i = 0; i < num_guc_variables; i++)
		serialize_variable(&curptr, &bytes_left, guc_variables[i]);

	/* Store actual size without assuming alignment of start_address. */
	actual_size = maxsize - bytes_left - sizeof(actual_size);
	memcpy(start_address, &actual_size, sizeof(actual_size));
}

/*
 * read_gucstate:
 * Actually it does not read anything, just returns the srcptr. But it does
 * move the srcptr past the terminating zero byte, so that the caller is ready
 * to read the next string.
 */
static char *
read_gucstate(char **srcptr, char *srcend)
{
	char	   *retptr = *srcptr;
	char	   *ptr;

	if (*srcptr >= srcend)
		elog(ERROR, "incomplete GUC state");

	/* The string variables are all null terminated */
	for (ptr = *srcptr; ptr < srcend && *ptr != '\0'; ptr++)
		;

	if (ptr >= srcend)
		elog(ERROR, "could not find null terminator in GUC state");

	/* Set the new position to the byte following the terminating NUL */
	*srcptr = ptr + 1;

	return retptr;
}

/* Binary read version of read_gucstate(). Copies into dest */
static void
read_gucstate_binary(char **srcptr, char *srcend, void *dest, Size size)
{
	if (*srcptr + size > srcend)
		elog(ERROR, "incomplete GUC state");

	memcpy(dest, *srcptr, size);
	*srcptr += size;
}

void YbSetParallelWorker()
{
	yb_is_parallel_worker = true;
	elog(LOG, "yb_is_parallel_worker has been set to true");
}

/*
 * Callback used to add a context message when reporting errors that occur
 * while trying to restore GUCs in parallel workers.
 */
static void
guc_restore_error_context_callback(void *arg)
{
	char	  **error_context_name_and_value = (char **) arg;

	if (error_context_name_and_value)
		errcontext("while setting parameter \"%s\" to \"%s\"",
				   error_context_name_and_value[0],
				   error_context_name_and_value[1]);
}

/*
 * RestoreGUCState:
 * Reads the GUC state at the specified address and sets this process's
 * GUCs to match.
 *
 * Note that this provides the worker with only a very shallow view of the
 * leader's GUC state: we'll know about the currently active values, but not
 * about stacked or reset values.  That's fine since the worker is just
 * executing one part of a query, within which the active values won't change
 * and the stacked values are invisible.
 */
void
RestoreGUCState(void *gucstate)
{
	char	   *varname,
			   *varvalue,
			   *varsourcefile;
	int			varsourceline;
	GucSource	varsource;
	GucContext	varscontext;
	Oid			varsrole;
	char	   *srcptr = (char *) gucstate;
	char	   *srcend;
	Size		len;
	int			i;
	ErrorContextCallback error_context_callback;

	/*
	 * First, ensure that all potentially-shippable GUCs are reset to their
	 * default values.  We must not touch those GUCs that the leader will
	 * never ship, while there is no need to touch those that are shippable
	 * but already have their default values.  Thus, this ends up being the
	 * same test that SerializeGUCState uses, even though the sets of
	 * variables involved may well be different since the leader's set of
	 * variables-not-at-default-values can differ from the set that are
	 * not-default in this freshly started worker.
	 *
	 * Once we have set all the potentially-shippable GUCs to default values,
	 * restoring the GUCs that the leader sent (because they had non-default
	 * values over there) leads us to exactly the set of GUC values that the
	 * leader has.  This is true even though the worker may have initially
	 * absorbed postgresql.conf settings that the leader hasn't yet seen, or
	 * ALTER USER/DATABASE SET settings that were established after the leader
	 * started.
	 *
	 * Note that ensuring all the potential target GUCs are at PGC_S_DEFAULT
	 * also ensures that set_config_option won't refuse to set them because of
	 * source-priority comparisons.
	 */
	for (i = 0; i < num_guc_variables; i++)
	{
		struct config_generic *gconf = guc_variables[i];

		/* Do nothing if non-shippable or if already at PGC_S_DEFAULT. */
		if (can_skip_gucvar(gconf))
			continue;

		/*
		 * We can use InitializeOneGUCOption to reset the GUC to default, but
		 * first we must free any existing subsidiary data to avoid leaking
		 * memory.  The stack must be empty, but we have to clean up all other
		 * fields.  Beware that there might be duplicate value or "extra"
		 * pointers.
		 */
		Assert(gconf->stack == NULL);
		if (gconf->extra)
			free(gconf->extra);
		if (gconf->last_reported)	/* probably can't happen */
			free(gconf->last_reported);
		if (gconf->sourcefile)
			free(gconf->sourcefile);
		switch (gconf->vartype)
		{
			case PGC_BOOL:
				{
					struct config_bool *conf = (struct config_bool *) gconf;

					if (conf->reset_extra && conf->reset_extra != gconf->extra)
						free(conf->reset_extra);
					break;
				}
			case PGC_INT:
				{
					struct config_int *conf = (struct config_int *) gconf;

					if (conf->reset_extra && conf->reset_extra != gconf->extra)
						free(conf->reset_extra);
					break;
				}
			case PGC_REAL:
				{
					struct config_real *conf = (struct config_real *) gconf;

					if (conf->reset_extra && conf->reset_extra != gconf->extra)
						free(conf->reset_extra);
					break;
				}
			case PGC_STRING:
				{
					struct config_string *conf = (struct config_string *) gconf;

					if (*conf->variable)
						free(*conf->variable);
					if (conf->reset_val && conf->reset_val != *conf->variable)
						free(conf->reset_val);
					if (conf->reset_extra && conf->reset_extra != gconf->extra)
						free(conf->reset_extra);
					break;
				}
			case PGC_ENUM:
				{
					struct config_enum *conf = (struct config_enum *) gconf;

					if (conf->reset_extra && conf->reset_extra != gconf->extra)
						free(conf->reset_extra);
					break;
				}
			case PGC_OID:
			{
				/* YB_TODO(alex@yugabyte)
				 * If PGC_OID is still needed, please implement this case in this function.
				 */
			}
		}
		/* Now we can reset the struct to PGS_S_DEFAULT state. */
		InitializeOneGUCOption(gconf);
	}

	/* First item is the length of the subsequent data */
	memcpy(&len, gucstate, sizeof(len));

	srcptr += sizeof(len);
	srcend = srcptr + len;

	/* If the GUC value check fails, we want errors to show useful context. */
	error_context_callback.callback = guc_restore_error_context_callback;
	error_context_callback.previous = error_context_stack;
	error_context_callback.arg = NULL;
	error_context_stack = &error_context_callback;

	/* Restore all the listed GUCs. */
	while (srcptr < srcend)
	{
		int			result;
		char	   *error_context_name_and_value[2];

		varname = read_gucstate(&srcptr, srcend);
		varvalue = read_gucstate(&srcptr, srcend);
		varsourcefile = read_gucstate(&srcptr, srcend);
		if (varsourcefile[0])
			read_gucstate_binary(&srcptr, srcend,
								 &varsourceline, sizeof(varsourceline));
		else
			varsourceline = 0;
		read_gucstate_binary(&srcptr, srcend,
							 &varsource, sizeof(varsource));
		read_gucstate_binary(&srcptr, srcend,
							 &varscontext, sizeof(varscontext));
		read_gucstate_binary(&srcptr, srcend,
							 &varsrole, sizeof(varsrole));

		error_context_name_and_value[0] = varname;
		error_context_name_and_value[1] = varvalue;
		error_context_callback.arg = &error_context_name_and_value[0];
		result = set_config_option_ext(varname, varvalue,
									   varscontext, varsource, varsrole,
									   GUC_ACTION_SET, true, ERROR, true);
		if (result <= 0)
			ereport(ERROR,
					(errcode(ERRCODE_INTERNAL_ERROR),
					 errmsg("parameter \"%s\" could not be set", varname)));
		if (varsourcefile[0])
			set_config_sourcefile(varname, varsourcefile, varsourceline);
		error_context_callback.arg = NULL;
	}

	error_context_stack = error_context_callback.previous;
}

/*
 * A little "long argument" simulation, although not quite GNU
 * compliant. Takes a string of the form "some-option=some value" and
 * returns name = "some_option" and value = "some value" in malloc'ed
 * storage. Note that '-' is converted to '_' in the option name. If
 * there is no '=' in the input string then value will be NULL.
 */
void
ParseLongOption(const char *string, char **name, char **value)
{
	size_t		equal_pos;
	char	   *cp;

	AssertArg(string);
	AssertArg(name);
	AssertArg(value);

	equal_pos = strcspn(string, "=");

	if (string[equal_pos] == '=')
	{
		*name = guc_malloc(FATAL, equal_pos + 1);
		strlcpy(*name, string, equal_pos + 1);

		*value = guc_strdup(FATAL, &string[equal_pos + 1]);
	}
	else
	{
		/* no equal sign in string */
		*name = guc_strdup(FATAL, string);
		*value = NULL;
	}

	for (cp = *name; *cp; cp++)
		if (*cp == '-')
			*cp = '_';
}


/*
 * Handle options fetched from pg_db_role_setting.setconfig,
 * pg_proc.proconfig, etc.  Caller must specify proper context/source/action.
 *
 * The array parameter must be an array of TEXT (it must not be NULL).
 */
void
ProcessGUCArray(ArrayType *array,
				GucContext context, GucSource source, GucAction action)
{
	int			i;

	Assert(array != NULL);
	Assert(ARR_ELEMTYPE(array) == TEXTOID);
	Assert(ARR_NDIM(array) == 1);
	Assert(ARR_LBOUND(array)[0] == 1);

	for (i = 1; i <= ARR_DIMS(array)[0]; i++)
	{
		Datum		d;
		bool		isnull;
		char	   *s;
		char	   *name;
		char	   *value;
		char	   *namecopy;
		char	   *valuecopy;

		d = array_ref(array, 1, &i,
					  -1 /* varlenarray */ ,
					  -1 /* TEXT's typlen */ ,
					  false /* TEXT's typbyval */ ,
					  TYPALIGN_INT /* TEXT's typalign */ ,
					  &isnull);

		if (isnull)
			continue;

		s = TextDatumGetCString(d);

		ParseLongOption(s, &name, &value);
		if (!value)
		{
			ereport(WARNING,
					(errcode(ERRCODE_SYNTAX_ERROR),
					 errmsg("could not parse setting for parameter \"%s\"",
							name)));
			free(name);
			continue;
		}

		/* free malloc'd strings immediately to avoid leak upon error */
		namecopy = pstrdup(name);
		free(name);
		valuecopy = pstrdup(value);
		free(value);

		(void) set_config_option(namecopy, valuecopy,
								 context, source,
								 action, true, 0, false);

		pfree(namecopy);
		pfree(valuecopy);
		pfree(s);
	}
}


/*
 * Add an entry to an option array.  The array parameter may be NULL
 * to indicate the current table entry is NULL.
 */
ArrayType *
GUCArrayAdd(ArrayType *array, const char *name, const char *value)
{
	struct config_generic *record;
	Datum		datum;
	char	   *newval;
	ArrayType  *a;

	Assert(name);
	Assert(value);

	/* test if the option is valid and we're allowed to set it */
	(void) validate_option_array_item(name, value, false);

	/* normalize name (converts obsolete GUC names to modern spellings) */
	record = find_option(name, false, true, WARNING);
	if (record)
		name = record->name;

	/* build new item for array */
	newval = psprintf("%s=%s", name, value);
	datum = CStringGetTextDatum(newval);

	if (array)
	{
		int			index;
		bool		isnull;
		int			i;

		Assert(ARR_ELEMTYPE(array) == TEXTOID);
		Assert(ARR_NDIM(array) == 1);
		Assert(ARR_LBOUND(array)[0] == 1);

		index = ARR_DIMS(array)[0] + 1; /* add after end */

		for (i = 1; i <= ARR_DIMS(array)[0]; i++)
		{
			Datum		d;
			char	   *current;

			d = array_ref(array, 1, &i,
						  -1 /* varlenarray */ ,
						  -1 /* TEXT's typlen */ ,
						  false /* TEXT's typbyval */ ,
						  TYPALIGN_INT /* TEXT's typalign */ ,
						  &isnull);
			if (isnull)
				continue;
			current = TextDatumGetCString(d);

			/* check for match up through and including '=' */
			if (strncmp(current, newval, strlen(name) + 1) == 0)
			{
				index = i;
				break;
			}
		}

		a = array_set(array, 1, &index,
					  datum,
					  false,
					  -1 /* varlena array */ ,
					  -1 /* TEXT's typlen */ ,
					  false /* TEXT's typbyval */ ,
					  TYPALIGN_INT /* TEXT's typalign */ );
	}
	else
		a = construct_array(&datum, 1,
							TEXTOID,
							-1, false, TYPALIGN_INT);

	return a;
}


/*
 * Delete an entry from an option array.  The array parameter may be NULL
 * to indicate the current table entry is NULL.  Also, if the return value
 * is NULL then a null should be stored.
 */
ArrayType *
GUCArrayDelete(ArrayType *array, const char *name)
{
	struct config_generic *record;
	ArrayType  *newarray;
	int			i;
	int			index;

	Assert(name);

	/* test if the option is valid and we're allowed to set it */
	(void) validate_option_array_item(name, NULL, false);

	/* normalize name (converts obsolete GUC names to modern spellings) */
	record = find_option(name, false, true, WARNING);
	if (record)
		name = record->name;

	/* if array is currently null, then surely nothing to delete */
	if (!array)
		return NULL;

	newarray = NULL;
	index = 1;

	for (i = 1; i <= ARR_DIMS(array)[0]; i++)
	{
		Datum		d;
		char	   *val;
		bool		isnull;

		d = array_ref(array, 1, &i,
					  -1 /* varlenarray */ ,
					  -1 /* TEXT's typlen */ ,
					  false /* TEXT's typbyval */ ,
					  TYPALIGN_INT /* TEXT's typalign */ ,
					  &isnull);
		if (isnull)
			continue;
		val = TextDatumGetCString(d);

		/* ignore entry if it's what we want to delete */
		if (strncmp(val, name, strlen(name)) == 0
			&& val[strlen(name)] == '=')
			continue;

		/* else add it to the output array */
		if (newarray)
			newarray = array_set(newarray, 1, &index,
								 d,
								 false,
								 -1 /* varlenarray */ ,
								 -1 /* TEXT's typlen */ ,
								 false /* TEXT's typbyval */ ,
								 TYPALIGN_INT /* TEXT's typalign */ );
		else
			newarray = construct_array(&d, 1,
									   TEXTOID,
									   -1, false, TYPALIGN_INT);

		index++;
	}

	return newarray;
}


/*
 * Given a GUC array, delete all settings from it that our permission
 * level allows: if superuser, delete them all; if regular user, only
 * those that are PGC_USERSET or we have permission to set
 */
ArrayType *
GUCArrayReset(ArrayType *array)
{
	ArrayType  *newarray;
	int			i;
	int			index;

	/* if array is currently null, nothing to do */
	if (!array)
		return NULL;

	/* if we're superuser, we can delete everything, so just do it */
	if (superuser())
		return NULL;

	newarray = NULL;
	index = 1;

	for (i = 1; i <= ARR_DIMS(array)[0]; i++)
	{
		Datum		d;
		char	   *val;
		char	   *eqsgn;
		bool		isnull;

		d = array_ref(array, 1, &i,
					  -1 /* varlenarray */ ,
					  -1 /* TEXT's typlen */ ,
					  false /* TEXT's typbyval */ ,
					  TYPALIGN_INT /* TEXT's typalign */ ,
					  &isnull);
		if (isnull)
			continue;
		val = TextDatumGetCString(d);

		eqsgn = strchr(val, '=');
		*eqsgn = '\0';

		/* skip if we have permission to delete it */
		if (validate_option_array_item(val, NULL, true))
			continue;

		/* else add it to the output array */
		if (newarray)
			newarray = array_set(newarray, 1, &index,
								 d,
								 false,
								 -1 /* varlenarray */ ,
								 -1 /* TEXT's typlen */ ,
								 false /* TEXT's typbyval */ ,
								 TYPALIGN_INT /* TEXT's typalign */ );
		else
			newarray = construct_array(&d, 1,
									   TEXTOID,
									   -1, false, TYPALIGN_INT);

		index++;
		pfree(val);
	}

	return newarray;
}

/*
 * Validate a proposed option setting for GUCArrayAdd/Delete/Reset.
 *
 * name is the option name.  value is the proposed value for the Add case,
 * or NULL for the Delete/Reset cases.  If skipIfNoPermissions is true, it's
 * not an error to have no permissions to set the option.
 *
 * Returns true if OK, false if skipIfNoPermissions is true and user does not
 * have permission to change this option (all other error cases result in an
 * error being thrown).
 */
static bool
validate_option_array_item(const char *name, const char *value,
						   bool skipIfNoPermissions)

{
	struct config_generic *gconf;

	/*
	 * There are three cases to consider:
	 *
	 * name is a known GUC variable.  Check the value normally, check
	 * permissions normally (i.e., allow if variable is USERSET, or if it's
	 * SUSET and user is superuser or holds ACL_SET permissions).
	 *
	 * name is not known, but exists or can be created as a placeholder (i.e.,
	 * it has a valid custom name).  We allow this case if you're a superuser,
	 * otherwise not.  Superusers are assumed to know what they're doing. We
	 * can't allow it for other users, because when the placeholder is
	 * resolved it might turn out to be a SUSET variable.  (With currently
	 * available infrastructure, we can actually handle such cases within the
	 * current session --- but once an entry is made in pg_db_role_setting,
	 * it's assumed to be fully validated.)
	 *
	 * name is not known and can't be created as a placeholder.  Throw error,
	 * unless skipIfNoPermissions is true, in which case return false.
	 */
	gconf = find_option(name, true, skipIfNoPermissions, ERROR);
	if (!gconf)
	{
		/* not known, failed to make a placeholder */
		return false;
	}

	if (gconf->flags & GUC_CUSTOM_PLACEHOLDER)
	{
		/*
		 * We cannot do any meaningful check on the value, so only permissions
		 * are useful to check.
		 */
		if (superuser() ||
			pg_parameter_aclcheck(name, GetUserId(), ACL_SET) == ACLCHECK_OK)
			return true;
		if (skipIfNoPermissions)
			return false;
		ereport(ERROR,
				(errcode(ERRCODE_INSUFFICIENT_PRIVILEGE),
				 errmsg("permission denied to set parameter \"%s\"", name)));
	}

	/* manual permissions check so we can avoid an error being thrown */
	if (gconf->context == PGC_USERSET)
		 /* ok */ ;
	else if (gconf->context == PGC_SUSET &&
			 (superuser() ||
			  pg_parameter_aclcheck(name, GetUserId(), ACL_SET) == ACLCHECK_OK))
		 /* ok */ ;
	else if (skipIfNoPermissions)
		return false;
	/* if a permissions error should be thrown, let set_config_option do it */

	/* test for permissions and valid option value */
	(void) set_config_option(name, value,
							 superuser() ? PGC_SUSET : PGC_USERSET,
							 PGC_S_TEST, GUC_ACTION_SET, false, 0, false);

	return true;
}


/*
 * Called by check_hooks that want to override the normal
 * ERRCODE_INVALID_PARAMETER_VALUE SQLSTATE for check hook failures.
 *
 * Note that GUC_check_errmsg() etc are just macros that result in a direct
 * assignment to the associated variables.  That is ugly, but forced by the
 * limitations of C's macro mechanisms.
 */
void
GUC_check_errcode(int sqlerrcode)
{
	GUC_check_errcode_value = sqlerrcode;
}


/*
 * Convenience functions to manage calling a variable's check_hook.
 * These mostly take care of the protocol for letting check hooks supply
 * portions of the error report on failure.
 */

static bool
call_bool_check_hook(struct config_bool *conf, bool *newval, void **extra,
					 GucSource source, int elevel)
{
	/* Quick success if no hook */
	if (!conf->check_hook)
		return true;

	/* Reset variables that might be set by hook */
	GUC_check_errcode_value = ERRCODE_INVALID_PARAMETER_VALUE;
	GUC_check_errmsg_string = NULL;
	GUC_check_errdetail_string = NULL;
	GUC_check_errhint_string = NULL;

	if (!conf->check_hook(newval, extra, source))
	{
		ereport(elevel,
				(errcode(GUC_check_errcode_value),
				 GUC_check_errmsg_string ?
				 errmsg_internal("%s", GUC_check_errmsg_string) :
				 errmsg("invalid value for parameter \"%s\": %d",
						conf->gen.name, (int) *newval),
				 GUC_check_errdetail_string ?
				 errdetail_internal("%s", GUC_check_errdetail_string) : 0,
				 GUC_check_errhint_string ?
				 errhint("%s", GUC_check_errhint_string) : 0));
		/* Flush any strings created in ErrorContext */
		FlushErrorState();
		return false;
	}

	return true;
}

static bool
call_int_check_hook(struct config_int *conf, int *newval, void **extra,
					GucSource source, int elevel)
{
	/* Quick success if no hook */
	if (!conf->check_hook)
		return true;

	/* Reset variables that might be set by hook */
	GUC_check_errcode_value = ERRCODE_INVALID_PARAMETER_VALUE;
	GUC_check_errmsg_string = NULL;
	GUC_check_errdetail_string = NULL;
	GUC_check_errhint_string = NULL;

	if (!conf->check_hook(newval, extra, source))
	{
		ereport(elevel,
				(errcode(GUC_check_errcode_value),
				 GUC_check_errmsg_string ?
				 errmsg_internal("%s", GUC_check_errmsg_string) :
				 errmsg("invalid value for parameter \"%s\": %d",
						conf->gen.name, *newval),
				 GUC_check_errdetail_string ?
				 errdetail_internal("%s", GUC_check_errdetail_string) : 0,
				 GUC_check_errhint_string ?
				 errhint("%s", GUC_check_errhint_string) : 0));
		/* Flush any strings created in ErrorContext */
		FlushErrorState();
		return false;
	}

	return true;
}

static bool
call_oid_check_hook(struct config_oid *conf, Oid *newval, void **extra,
					GucSource source, int elevel)
{
	/* Quick success if no hook */
	if (!conf->check_hook)
		return true;

	/* Reset variables that might be set by hook */
	GUC_check_errcode_value = ERRCODE_INVALID_PARAMETER_VALUE;
	GUC_check_errmsg_string = NULL;
	GUC_check_errdetail_string = NULL;
	GUC_check_errhint_string = NULL;

	if (!conf->check_hook(newval, extra, source))
	{
		ereport(elevel,
				(errcode(GUC_check_errcode_value),
				 GUC_check_errmsg_string ?
				 errmsg_internal("%s", GUC_check_errmsg_string) :
				 errmsg("invalid value for parameter \"%s\": %u",
						conf->gen.name, *newval),
				 GUC_check_errdetail_string ?
				 errdetail_internal("%s", GUC_check_errdetail_string) : 0,
				 GUC_check_errhint_string ?
				 errhint("%s", GUC_check_errhint_string) : 0));
		/* Flush any strings created in ErrorContext */
		FlushErrorState();
		return false;
	}

	return true;
}

static bool
call_real_check_hook(struct config_real *conf, double *newval, void **extra,
					 GucSource source, int elevel)
{
	/* Quick success if no hook */
	if (!conf->check_hook)
		return true;

	/* Reset variables that might be set by hook */
	GUC_check_errcode_value = ERRCODE_INVALID_PARAMETER_VALUE;
	GUC_check_errmsg_string = NULL;
	GUC_check_errdetail_string = NULL;
	GUC_check_errhint_string = NULL;

	if (!conf->check_hook(newval, extra, source))
	{
		ereport(elevel,
				(errcode(GUC_check_errcode_value),
				 GUC_check_errmsg_string ?
				 errmsg_internal("%s", GUC_check_errmsg_string) :
				 errmsg("invalid value for parameter \"%s\": %g",
						conf->gen.name, *newval),
				 GUC_check_errdetail_string ?
				 errdetail_internal("%s", GUC_check_errdetail_string) : 0,
				 GUC_check_errhint_string ?
				 errhint("%s", GUC_check_errhint_string) : 0));
		/* Flush any strings created in ErrorContext */
		FlushErrorState();
		return false;
	}

	return true;
}

static bool
call_string_check_hook(struct config_string *conf, char **newval, void **extra,
					   GucSource source, int elevel)
{
	volatile bool result = true;

	/* Quick success if no hook */
	if (!conf->check_hook)
		return true;

	/*
	 * If elevel is ERROR, or if the check_hook itself throws an elog
	 * (undesirable, but not always avoidable), make sure we don't leak the
	 * already-malloc'd newval string.
	 */
	PG_TRY();
	{
		/* Reset variables that might be set by hook */
		GUC_check_errcode_value = ERRCODE_INVALID_PARAMETER_VALUE;
		GUC_check_errmsg_string = NULL;
		GUC_check_errdetail_string = NULL;
		GUC_check_errhint_string = NULL;

		if (!conf->check_hook(newval, extra, source))
		{
			ereport(elevel,
					(errcode(GUC_check_errcode_value),
					 GUC_check_errmsg_string ?
					 errmsg_internal("%s", GUC_check_errmsg_string) :
					 errmsg("invalid value for parameter \"%s\": \"%s\"",
							conf->gen.name, *newval ? *newval : ""),
					 GUC_check_errdetail_string ?
					 errdetail_internal("%s", GUC_check_errdetail_string) : 0,
					 GUC_check_errhint_string ?
					 errhint("%s", GUC_check_errhint_string) : 0));
			/* Flush any strings created in ErrorContext */
			FlushErrorState();
			result = false;
		}
	}
	PG_CATCH();
	{
		free(*newval);
		PG_RE_THROW();
	}
	PG_END_TRY();

	return result;
}

static bool
call_enum_check_hook(struct config_enum *conf, int *newval, void **extra,
					 GucSource source, int elevel)
{
	/* Quick success if no hook */
	if (!conf->check_hook)
		return true;

	/* Reset variables that might be set by hook */
	GUC_check_errcode_value = ERRCODE_INVALID_PARAMETER_VALUE;
	GUC_check_errmsg_string = NULL;
	GUC_check_errdetail_string = NULL;
	GUC_check_errhint_string = NULL;

	if (!conf->check_hook(newval, extra, source))
	{
		ereport(elevel,
				(errcode(GUC_check_errcode_value),
				 GUC_check_errmsg_string ?
				 errmsg_internal("%s", GUC_check_errmsg_string) :
				 errmsg("invalid value for parameter \"%s\": \"%s\"",
						conf->gen.name,
						config_enum_lookup_by_value(conf, *newval)),
				 GUC_check_errdetail_string ?
				 errdetail_internal("%s", GUC_check_errdetail_string) : 0,
				 GUC_check_errhint_string ?
				 errhint("%s", GUC_check_errhint_string) : 0));
		/* Flush any strings created in ErrorContext */
		FlushErrorState();
		return false;
	}

	return true;
}


/*
 * check_hook, assign_hook and show_hook subroutines
 */

static bool
check_wal_consistency_checking(char **newval, void **extra, GucSource source)
{
	char	   *rawstring;
	List	   *elemlist;
	ListCell   *l;
	bool		newwalconsistency[RM_MAX_ID + 1];

	/* Initialize the array */
	MemSet(newwalconsistency, 0, (RM_MAX_ID + 1) * sizeof(bool));

	/* Need a modifiable copy of string */
	rawstring = pstrdup(*newval);

	/* Parse string into list of identifiers */
	if (!SplitIdentifierString(rawstring, ',', &elemlist))
	{
		/* syntax error in list */
		GUC_check_errdetail("List syntax is invalid.");
		pfree(rawstring);
		list_free(elemlist);
		return false;
	}

	foreach(l, elemlist)
	{
		char	   *tok = (char *) lfirst(l);
		bool		found = false;
		int			rmid;

		/* Check for 'all'. */
		if (pg_strcasecmp(tok, "all") == 0)
		{
			for (rmid = 0; rmid <= RM_MAX_ID; rmid++)
				if (RmgrIdExists(rmid) && GetRmgr(rmid).rm_mask != NULL)
					newwalconsistency[rmid] = true;
			found = true;
		}
		else
		{
			/*
			 * Check if the token matches with any individual resource
			 * manager.
			 */
			for (rmid = 0; rmid <= RM_MAX_ID; rmid++)
			{
				if (RmgrIdExists(rmid) && GetRmgr(rmid).rm_mask != NULL &&
					pg_strcasecmp(tok, GetRmgr(rmid).rm_name) == 0)
				{
					newwalconsistency[rmid] = true;
					found = true;
				}
			}
		}

		/* If a valid resource manager is found, check for the next one. */
		if (!found)
		{
			/*
			 * Perhaps it's a custom resource manager. If so, defer checking
			 * until InitializeWalConsistencyChecking().
			 */
			if (!process_shared_preload_libraries_done)
			{
				check_wal_consistency_checking_deferred = true;
			}
			else
			{
				GUC_check_errdetail("Unrecognized key word: \"%s\".", tok);
				pfree(rawstring);
				list_free(elemlist);
				return false;
			}
		}
	}

	pfree(rawstring);
	list_free(elemlist);

	/* assign new value */
	*extra = guc_malloc(ERROR, (RM_MAX_ID + 1) * sizeof(bool));
	memcpy(*extra, newwalconsistency, (RM_MAX_ID + 1) * sizeof(bool));
	return true;
}

static bool check_default_replica_identity(char **newval, void **extra, GucSource source)
{
	char* rawstring;
	bool is_valid;

	rawstring = pstrdup(*newval);
	is_valid = strcmp(rawstring, "FULL") == 0 ||
			strcmp(rawstring, "DEFAULT") == 0 ||
			strcmp(rawstring, "NOTHING") == 0 ||
			strcmp(rawstring, "CHANGE") == 0;

	pfree(rawstring);
	return is_valid;
}

static void
assign_wal_consistency_checking(const char *newval, void *extra)
{
	/*
	 * If some checks were deferred, it's possible that the checks will fail
	 * later during InitializeWalConsistencyChecking(). But in that case, the
	 * postmaster will exit anyway, so it's safe to proceed with the
	 * assignment.
	 *
	 * Any built-in resource managers specified are assigned immediately,
	 * which affects WAL created before shared_preload_libraries are
	 * processed. Any custom resource managers specified won't be assigned
	 * until after shared_preload_libraries are processed, but that's OK
	 * because WAL for a custom resource manager can't be written before the
	 * module is loaded anyway.
	 */
	wal_consistency_checking = extra;
}

static bool
check_log_destination(char **newval, void **extra, GucSource source)
{
	char	   *rawstring;
	List	   *elemlist;
	ListCell   *l;
	int			newlogdest = 0;
	int		   *myextra;

	/* Need a modifiable copy of string */
	rawstring = pstrdup(*newval);

	/* Parse string into list of identifiers */
	if (!SplitIdentifierString(rawstring, ',', &elemlist))
	{
		/* syntax error in list */
		GUC_check_errdetail("List syntax is invalid.");
		pfree(rawstring);
		list_free(elemlist);
		return false;
	}

	foreach(l, elemlist)
	{
		char	   *tok = (char *) lfirst(l);

		if (pg_strcasecmp(tok, "stderr") == 0)
			newlogdest |= LOG_DESTINATION_STDERR;
		else if (pg_strcasecmp(tok, "csvlog") == 0)
			newlogdest |= LOG_DESTINATION_CSVLOG;
		else if (pg_strcasecmp(tok, "jsonlog") == 0)
			newlogdest |= LOG_DESTINATION_JSONLOG;
#ifdef HAVE_SYSLOG
		else if (pg_strcasecmp(tok, "syslog") == 0)
			newlogdest |= LOG_DESTINATION_SYSLOG;
#endif
#ifdef WIN32
		else if (pg_strcasecmp(tok, "eventlog") == 0)
			newlogdest |= LOG_DESTINATION_EVENTLOG;
#endif
		else
		{
			GUC_check_errdetail("Unrecognized key word: \"%s\".", tok);
			pfree(rawstring);
			list_free(elemlist);
			return false;
		}
	}

	pfree(rawstring);
	list_free(elemlist);

	myextra = (int *) guc_malloc(ERROR, sizeof(int));
	*myextra = newlogdest;
	*extra = (void *) myextra;

	return true;
}

static void
assign_log_destination(const char *newval, void *extra)
{
	Log_destination = *((int *) extra);
}

static void
assign_syslog_facility(int newval, void *extra)
{
#ifdef HAVE_SYSLOG
	set_syslog_parameters(syslog_ident_str ? syslog_ident_str : "postgres",
						  newval);
#endif
	/* Without syslog support, just ignore it */
}

static void
assign_syslog_ident(const char *newval, void *extra)
{
#ifdef HAVE_SYSLOG
	set_syslog_parameters(newval, syslog_facility);
#endif
	/* Without syslog support, it will always be set to "none", so ignore */
}


static void
assign_session_replication_role(int newval, void *extra)
{
	/*
	 * Must flush the plan cache when changing replication role; but don't
	 * flush unnecessarily.
	 */
	if (SessionReplicationRole != newval)
		ResetPlanCache();
}

static bool
check_temp_buffers(int *newval, void **extra, GucSource source)
{
	/*
	 * Once local buffers have been initialized, it's too late to change this.
	 * However, if this is only a test call, allow it.
	 */
	if (source != PGC_S_TEST && NLocBuffer && NLocBuffer != *newval)
	{
		GUC_check_errdetail("\"temp_buffers\" cannot be changed after any temporary tables have been accessed in the session.");
		return false;
	}
	return true;
}

static bool
check_bonjour(bool *newval, void **extra, GucSource source)
{
#ifndef USE_BONJOUR
	if (*newval)
	{
		GUC_check_errmsg("Bonjour is not supported by this build");
		return false;
	}
#endif
	return true;
}

static bool
check_ssl(bool *newval, void **extra, GucSource source)
{
#ifndef USE_SSL
	if (*newval)
	{
		GUC_check_errmsg("SSL is not supported by this build");
		return false;
	}
#endif
	return true;
}

static bool
check_stage_log_stats(bool *newval, void **extra, GucSource source)
{
	if (*newval && log_statement_stats)
	{
		GUC_check_errdetail("Cannot enable parameter when \"log_statement_stats\" is true.");
		return false;
	}
	return true;
}

static bool
check_log_stats(bool *newval, void **extra, GucSource source)
{
	if (*newval &&
		(log_parser_stats || log_planner_stats || log_executor_stats))
	{
		GUC_check_errdetail("Cannot enable \"log_statement_stats\" when "
							"\"log_parser_stats\", \"log_planner_stats\", "
							"or \"log_executor_stats\" is true.");
		return false;
	}
	return true;
}

static bool
check_canonical_path(char **newval, void **extra, GucSource source)
{
	/*
	 * Since canonicalize_path never enlarges the string, we can just modify
	 * newval in-place.  But watch out for NULL, which is the default value
	 * for external_pid_file.
	 */
	if (*newval)
		canonicalize_path(*newval);
	return true;
}

static bool
check_timezone_abbreviations(char **newval, void **extra, GucSource source)
{
	/*
	 * The boot_val given above for timezone_abbreviations is NULL. When we
	 * see this we just do nothing.  If this value isn't overridden from the
	 * config file then pg_timezone_abbrev_initialize() will eventually
	 * replace it with "Default".  This hack has two purposes: to avoid
	 * wasting cycles loading values that might soon be overridden from the
	 * config file, and to avoid trying to read the timezone abbrev files
	 * during InitializeGUCOptions().  The latter doesn't work in an
	 * EXEC_BACKEND subprocess because my_exec_path hasn't been set yet and so
	 * we can't locate PGSHAREDIR.
	 */
	if (*newval == NULL)
	{
		Assert(source == PGC_S_DEFAULT);
		return true;
	}

	/* OK, load the file and produce a malloc'd TimeZoneAbbrevTable */
	*extra = load_tzoffsets(*newval);

	/* tzparser.c returns NULL on failure, reporting via GUC_check_errmsg */
	if (!*extra)
		return false;

	return true;
}

static void
assign_timezone_abbreviations(const char *newval, void *extra)
{
	/* Do nothing for the boot_val default of NULL */
	if (!extra)
		return;

	InstallTimeZoneAbbrevs((TimeZoneAbbrevTable *) extra);
}

/*
 * pg_timezone_abbrev_initialize --- set default value if not done already
 *
 * This is called after initial loading of postgresql.conf.  If no
 * timezone_abbreviations setting was found therein, select default.
 * If a non-default value is already installed, nothing will happen.
 *
 * This can also be called from ProcessConfigFile to establish the default
 * value after a postgresql.conf entry for it is removed.
 */
static void
pg_timezone_abbrev_initialize(void)
{
	SetConfigOption("timezone_abbreviations", "Default",
					PGC_POSTMASTER, PGC_S_DYNAMIC_DEFAULT);
}

static const char *
show_archive_command(void)
{
	if (XLogArchivingActive())
		return XLogArchiveCommand;
	else
		return "(disabled)";
}

static void
assign_tcp_keepalives_idle(int newval, void *extra)
{
	/*
	 * The kernel API provides no way to test a value without setting it; and
	 * once we set it we might fail to unset it.  So there seems little point
	 * in fully implementing the check-then-assign GUC API for these
	 * variables.  Instead we just do the assignment on demand.  pqcomm.c
	 * reports any problems via ereport(LOG).
	 *
	 * This approach means that the GUC value might have little to do with the
	 * actual kernel value, so we use a show_hook that retrieves the kernel
	 * value rather than trusting GUC's copy.
	 */
	(void) pq_setkeepalivesidle(newval, MyProcPort);
}

static const char *
show_tcp_keepalives_idle(void)
{
	/* See comments in assign_tcp_keepalives_idle */
	static char nbuf[16];

	snprintf(nbuf, sizeof(nbuf), "%d", pq_getkeepalivesidle(MyProcPort));
	return nbuf;
}

static void
assign_tcp_keepalives_interval(int newval, void *extra)
{
	/* See comments in assign_tcp_keepalives_idle */
	(void) pq_setkeepalivesinterval(newval, MyProcPort);
}

static const char *
show_tcp_keepalives_interval(void)
{
	/* See comments in assign_tcp_keepalives_idle */
	static char nbuf[16];

	snprintf(nbuf, sizeof(nbuf), "%d", pq_getkeepalivesinterval(MyProcPort));
	return nbuf;
}

static void
assign_tcp_keepalives_count(int newval, void *extra)
{
	/* See comments in assign_tcp_keepalives_idle */
	(void) pq_setkeepalivescount(newval, MyProcPort);
}

static const char *
show_tcp_keepalives_count(void)
{
	/* See comments in assign_tcp_keepalives_idle */
	static char nbuf[16];

	snprintf(nbuf, sizeof(nbuf), "%d", pq_getkeepalivescount(MyProcPort));
	return nbuf;
}

static void
assign_tcp_user_timeout(int newval, void *extra)
{
	/* See comments in assign_tcp_keepalives_idle */
	(void) pq_settcpusertimeout(newval, MyProcPort);
}

static const char *
show_tcp_user_timeout(void)
{
	/* See comments in assign_tcp_keepalives_idle */
	static char nbuf[16];

	snprintf(nbuf, sizeof(nbuf), "%d", pq_gettcpusertimeout(MyProcPort));
	return nbuf;
}

static bool
check_yb_explicit_row_locking_batch_size(int *newval, void **extra, GucSource source)
{
	return *newval > 0;
}

static bool
check_maxconnections(int *newval, void **extra, GucSource source)
{
	if (*newval + autovacuum_max_workers + 1 +
		max_worker_processes + max_wal_senders > MAX_BACKENDS)
		return false;
	return true;
}

/*
 * For YB-managed (cloud), the cloud user won't be aware of superuser.
 * When YB shows max_connections, the connections reserved for superusers (and
 * other backends) are hidden from cloud users.
 * The reference of the relations can be found in postmaster.c.
 */
static const char *
yb_show_maxconnections(void)
{
	static char buf[32];

	int64 yb_adj_max_con = MaxConnections;
	if (IsYugaByteEnabled() && !superuser())
	{
		yb_adj_max_con -= (ReservedBackends + max_wal_senders);
	}

	snprintf(buf, sizeof(buf), INT64_FORMAT, yb_adj_max_con);
	return buf;
}

static bool
check_autovacuum_max_workers(int *newval, void **extra, GucSource source)
{
	if (MaxConnections + *newval + 1 +
		max_worker_processes + max_wal_senders > MAX_BACKENDS)
		return false;
	return true;
}

static bool
check_max_wal_senders(int *newval, void **extra, GucSource source)
{
	if (MaxConnections + autovacuum_max_workers + 1 +
		max_worker_processes + *newval > MAX_BACKENDS)
		return false;
	return true;
}

static bool
check_autovacuum_work_mem(int *newval, void **extra, GucSource source)
{
	/*
	 * -1 indicates fallback.
	 *
	 * If we haven't yet changed the boot_val default of -1, just let it be.
	 * Autovacuum will look to maintenance_work_mem instead.
	 */
	if (*newval == -1)
		return true;

	/*
	 * We clamp manually-set values to at least 1MB.  Since
	 * maintenance_work_mem is always set to at least this value, do the same
	 * here.
	 */
	if (*newval < 1024)
		*newval = 1024;

	return true;
}

static bool
check_max_worker_processes(int *newval, void **extra, GucSource source)
{
	if (MaxConnections + autovacuum_max_workers + 1 +
		*newval + max_wal_senders > MAX_BACKENDS)
		return false;
	return true;
}

static bool
check_effective_io_concurrency(int *newval, void **extra, GucSource source)
{
#ifndef USE_PREFETCH
	if (*newval != 0)
	{
		GUC_check_errdetail("effective_io_concurrency must be set to 0 on platforms that lack posix_fadvise().");
		return false;
	}
#endif							/* USE_PREFETCH */
	return true;
}

static bool
check_maintenance_io_concurrency(int *newval, void **extra, GucSource source)
{
#ifndef USE_PREFETCH
	if (*newval != 0)
	{
		GUC_check_errdetail("maintenance_io_concurrency must be set to 0 on platforms that lack posix_fadvise().");
		return false;
	}
#endif							/* USE_PREFETCH */
	return true;
}

static bool
check_huge_page_size(int *newval, void **extra, GucSource source)
{
#if !(defined(MAP_HUGE_MASK) && defined(MAP_HUGE_SHIFT))
	/* Recent enough Linux only, for now.  See GetHugePageSize(). */
	if (*newval != 0)
	{
		GUC_check_errdetail("huge_page_size must be 0 on this platform.");
		return false;
	}
#endif
	return true;
}

static bool
check_client_connection_check_interval(int *newval, void **extra, GucSource source)
{
	if (!WaitEventSetCanReportClosed() && *newval != 0)
	{
		GUC_check_errdetail("client_connection_check_interval must be set to 0 on this platform.");
		return false;
	}
	return true;
}

static void
assign_maintenance_io_concurrency(int newval, void *extra)
{
#ifdef USE_PREFETCH
	/*
	 * Reconfigure recovery prefetching, because a setting it depends on
	 * changed.
	 */
	maintenance_io_concurrency = newval;
	if (AmStartupProcess())
		XLogPrefetchReconfigure();
#endif
}

static bool
check_application_name(char **newval, void **extra, GucSource source)
{
	/* Only allow clean ASCII chars in the application name */
	pg_clean_ascii(*newval);

	return true;
}

static void
assign_application_name(const char *newval, void *extra)
{
	/* Update the pg_stat_activity view */
	pgstat_report_appname(newval);
}

static bool
check_cluster_name(char **newval, void **extra, GucSource source)
{
	/* Only allow clean ASCII chars in the cluster name */
	pg_clean_ascii(*newval);

	return true;
}

static const char *
show_unix_socket_permissions(void)
{
	static char buf[12];

	snprintf(buf, sizeof(buf), "%04o", Unix_socket_permissions);
	return buf;
}

static const char *
show_log_file_mode(void)
{
	static char buf[12];

	snprintf(buf, sizeof(buf), "%04o", Log_file_mode);
	return buf;
}

static const char *
show_data_directory_mode(void)
{
	static char buf[12];

	snprintf(buf, sizeof(buf), "%04o", data_directory_mode);
	return buf;
}

static const char *
show_in_hot_standby(void)
{
	/*
	 * We display the actual state based on shared memory, so that this GUC
	 * reports up-to-date state if examined intra-query.  The underlying
	 * variable in_hot_standby changes only when we transmit a new value to
	 * the client.
	 */
	return RecoveryInProgress() ? "on" : "off";
}

/*
 * We split the input string, where commas separate function names
 * and certain whitespace chars are ignored, into a \0-separated (and
 * \0\0-terminated) list of function names.  This formulation allows
 * easy scanning when an error is thrown while avoiding the use of
 * non-reentrant strtok(), as well as keeping the output data in a
 * single palloc() chunk.
 */
static bool
check_backtrace_functions(char **newval, void **extra, GucSource source)
{
	int			newvallen = strlen(*newval);
	char	   *someval;
	int			validlen;
	int			i;
	int			j;

	/*
	 * Allow characters that can be C identifiers and commas as separators, as
	 * well as some whitespace for readability.
	 */
	validlen = strspn(*newval,
					  "0123456789_"
					  "abcdefghijklmnopqrstuvwxyz"
					  "ABCDEFGHIJKLMNOPQRSTUVWXYZ"
					  ", \n\t");
	if (validlen != newvallen)
	{
		GUC_check_errdetail("invalid character");
		return false;
	}

	if (*newval[0] == '\0')
	{
		*extra = NULL;
		return true;
	}

	/*
	 * Allocate space for the output and create the copy.  We could discount
	 * whitespace chars to save some memory, but it doesn't seem worth the
	 * trouble.
	 */
	someval = guc_malloc(ERROR, newvallen + 1 + 1);
	for (i = 0, j = 0; i < newvallen; i++)
	{
		if ((*newval)[i] == ',')
			someval[j++] = '\0';	/* next item */
		else if ((*newval)[i] == ' ' ||
				 (*newval)[i] == '\n' ||
				 (*newval)[i] == '\t')
			;					/* ignore these */
		else
			someval[j++] = (*newval)[i];	/* copy anything else */
	}

	/* two \0s end the setting */
	someval[j] = '\0';
	someval[j + 1] = '\0';

	*extra = someval;
	return true;
}

static void
assign_backtrace_functions(const char *newval, void *extra)
{
	backtrace_symbol_list = (char *) extra;
}

static bool
check_recovery_target_timeline(char **newval, void **extra, GucSource source)
{
	RecoveryTargetTimeLineGoal rttg;
	RecoveryTargetTimeLineGoal *myextra;

	if (strcmp(*newval, "current") == 0)
		rttg = RECOVERY_TARGET_TIMELINE_CONTROLFILE;
	else if (strcmp(*newval, "latest") == 0)
		rttg = RECOVERY_TARGET_TIMELINE_LATEST;
	else
	{
		rttg = RECOVERY_TARGET_TIMELINE_NUMERIC;

		errno = 0;
		strtoul(*newval, NULL, 0);
		if (errno == EINVAL || errno == ERANGE)
		{
			GUC_check_errdetail("recovery_target_timeline is not a valid number.");
			return false;
		}
	}

	myextra = (RecoveryTargetTimeLineGoal *) guc_malloc(ERROR, sizeof(RecoveryTargetTimeLineGoal));
	*myextra = rttg;
	*extra = (void *) myextra;

	return true;
}

static void
assign_recovery_target_timeline(const char *newval, void *extra)
{
	recoveryTargetTimeLineGoal = *((RecoveryTargetTimeLineGoal *) extra);
	if (recoveryTargetTimeLineGoal == RECOVERY_TARGET_TIMELINE_NUMERIC)
		recoveryTargetTLIRequested = (TimeLineID) strtoul(newval, NULL, 0);
	else
		recoveryTargetTLIRequested = 0;
}

/*
 * Recovery target settings: Only one of the several recovery_target* settings
 * may be set.  Setting a second one results in an error.  The global variable
 * recoveryTarget tracks which kind of recovery target was chosen.  Other
 * variables store the actual target value (for example a string or a xid).
 * The assign functions of the parameters check whether a competing parameter
 * was already set.  But we want to allow setting the same parameter multiple
 * times.  We also want to allow unsetting a parameter and setting a different
 * one, so we unset recoveryTarget when the parameter is set to an empty
 * string.
 */

static void
pg_attribute_noreturn()
error_multiple_recovery_targets(void)
{
	ereport(ERROR,
			(errcode(ERRCODE_INVALID_PARAMETER_VALUE),
			 errmsg("multiple recovery targets specified"),
			 errdetail("At most one of recovery_target, recovery_target_lsn, recovery_target_name, recovery_target_time, recovery_target_xid may be set.")));
}

static bool
check_recovery_target(char **newval, void **extra, GucSource source)
{
	if (strcmp(*newval, "immediate") != 0 && strcmp(*newval, "") != 0)
	{
		GUC_check_errdetail("The only allowed value is \"immediate\".");
		return false;
	}
	return true;
}

static void
assign_recovery_target(const char *newval, void *extra)
{
	if (recoveryTarget != RECOVERY_TARGET_UNSET &&
		recoveryTarget != RECOVERY_TARGET_IMMEDIATE)
		error_multiple_recovery_targets();

	if (newval && strcmp(newval, "") != 0)
		recoveryTarget = RECOVERY_TARGET_IMMEDIATE;
	else
		recoveryTarget = RECOVERY_TARGET_UNSET;
}

static bool
check_recovery_target_xid(char **newval, void **extra, GucSource source)
{
	if (strcmp(*newval, "") != 0)
	{
		TransactionId xid;
		TransactionId *myextra;

		errno = 0;
		xid = (TransactionId) strtou64(*newval, NULL, 0);
		if (errno == EINVAL || errno == ERANGE)
			return false;

		myextra = (TransactionId *) guc_malloc(ERROR, sizeof(TransactionId));
		*myextra = xid;
		*extra = (void *) myextra;
	}
	return true;
}

static void
assign_recovery_target_xid(const char *newval, void *extra)
{
	if (recoveryTarget != RECOVERY_TARGET_UNSET &&
		recoveryTarget != RECOVERY_TARGET_XID)
		error_multiple_recovery_targets();

	if (newval && strcmp(newval, "") != 0)
	{
		recoveryTarget = RECOVERY_TARGET_XID;
		recoveryTargetXid = *((TransactionId *) extra);
	}
	else
		recoveryTarget = RECOVERY_TARGET_UNSET;
}

/*
 * The interpretation of the recovery_target_time string can depend on the
 * time zone setting, so we need to wait until after all GUC processing is
 * done before we can do the final parsing of the string.  This check function
 * only does a parsing pass to catch syntax errors, but we store the string
 * and parse it again when we need to use it.
 */
static bool
check_recovery_target_time(char **newval, void **extra, GucSource source)
{
	if (strcmp(*newval, "") != 0)
	{
		/* reject some special values */
		if (strcmp(*newval, "now") == 0 ||
			strcmp(*newval, "today") == 0 ||
			strcmp(*newval, "tomorrow") == 0 ||
			strcmp(*newval, "yesterday") == 0)
		{
			return false;
		}

		/*
		 * parse timestamp value (see also timestamptz_in())
		 */
		{
			char	   *str = *newval;
			fsec_t		fsec;
			struct pg_tm tt,
					   *tm = &tt;
			int			tz;
			int			dtype;
			int			nf;
			int			dterr;
			char	   *field[MAXDATEFIELDS];
			int			ftype[MAXDATEFIELDS];
			char		workbuf[MAXDATELEN + MAXDATEFIELDS];
			TimestampTz timestamp;

			dterr = ParseDateTime(str, workbuf, sizeof(workbuf),
								  field, ftype, MAXDATEFIELDS, &nf);
			if (dterr == 0)
				dterr = DecodeDateTime(field, ftype, nf, &dtype, tm, &fsec, &tz);
			if (dterr != 0)
				return false;
			if (dtype != DTK_DATE)
				return false;

			if (tm2timestamp(tm, fsec, &tz, &timestamp) != 0)
			{
				GUC_check_errdetail("timestamp out of range: \"%s\"", str);
				return false;
			}
		}
	}
	return true;
}

static void
assign_recovery_target_time(const char *newval, void *extra)
{
	if (recoveryTarget != RECOVERY_TARGET_UNSET &&
		recoveryTarget != RECOVERY_TARGET_TIME)
		error_multiple_recovery_targets();

	if (newval && strcmp(newval, "") != 0)
		recoveryTarget = RECOVERY_TARGET_TIME;
	else
		recoveryTarget = RECOVERY_TARGET_UNSET;
}

static bool
check_recovery_target_name(char **newval, void **extra, GucSource source)
{
	/* Use the value of newval directly */
	if (strlen(*newval) >= MAXFNAMELEN)
	{
		GUC_check_errdetail("%s is too long (maximum %d characters).",
							"recovery_target_name", MAXFNAMELEN - 1);
		return false;
	}
	return true;
}

static void
assign_recovery_target_name(const char *newval, void *extra)
{
	if (recoveryTarget != RECOVERY_TARGET_UNSET &&
		recoveryTarget != RECOVERY_TARGET_NAME)
		error_multiple_recovery_targets();

	if (newval && strcmp(newval, "") != 0)
	{
		recoveryTarget = RECOVERY_TARGET_NAME;
		recoveryTargetName = newval;
	}
	else
		recoveryTarget = RECOVERY_TARGET_UNSET;
}

static bool
check_recovery_target_lsn(char **newval, void **extra, GucSource source)
{
	if (strcmp(*newval, "") != 0)
	{
		XLogRecPtr	lsn;
		XLogRecPtr *myextra;
		bool		have_error = false;

		lsn = pg_lsn_in_internal(*newval, &have_error);
		if (have_error)
			return false;

		myextra = (XLogRecPtr *) guc_malloc(ERROR, sizeof(XLogRecPtr));
		*myextra = lsn;
		*extra = (void *) myextra;
	}
	return true;
}

static void
assign_recovery_target_lsn(const char *newval, void *extra)
{
	if (recoveryTarget != RECOVERY_TARGET_UNSET &&
		recoveryTarget != RECOVERY_TARGET_LSN)
		error_multiple_recovery_targets();

	if (newval && strcmp(newval, "") != 0)
	{
		recoveryTarget = RECOVERY_TARGET_LSN;
		recoveryTargetLSN = *((XLogRecPtr *) extra);
	}
	else
		recoveryTarget = RECOVERY_TARGET_UNSET;
}

static bool
check_primary_slot_name(char **newval, void **extra, GucSource source)
{
	if (*newval && strcmp(*newval, "") != 0 &&
		!ReplicationSlotValidateName(*newval, WARNING))
		return false;

	return true;
}

static bool
check_default_with_oids(bool *newval, void **extra, GucSource source)
{
	if (*newval)
	{
		/* check the GUC's definition for an explanation */
		GUC_check_errcode(ERRCODE_FEATURE_NOT_SUPPORTED);
		GUC_check_errmsg("tables declared WITH OIDS are not supported");

		return false;
	}

	return true;
}

static bool
check_transaction_priority_lower_bound(double *newval, void **extra, GucSource source)
{
	if (*newval > yb_transaction_priority_upper_bound) {
		GUC_check_errdetail("must be less than or equal to yb_transaction_priority_upper_bound (%f).",
		                    yb_transaction_priority_upper_bound);
		return false;
	}

	if (IsYBReadCommitted() || YBIsWaitQueueEnabled())
	{
		ereport(NOTICE,
						(errmsg("priorities don't exist for read committed isolation transations, the "
										"transaction will wait for conflicting transactions to commit before "
										"proceeding"),
						 errdetail("this also applies to other isolation levels if using Wait-on-Conflict "
											"concurrency control")));
	}
	return true;
}

static bool
check_transaction_priority_upper_bound(double *newval, void **extra, GucSource source)
{
	if (*newval < yb_transaction_priority_lower_bound) {
		GUC_check_errdetail("must be greater than or equal to yb_transaction_priority_lower_bound (%f).",
		                    yb_transaction_priority_lower_bound);
		return false;
	}

	if (IsYBReadCommitted() || YBIsWaitQueueEnabled())
	{
		ereport(NOTICE,
						(errmsg("priorities don't exist for read committed isolation transations, the "
										"transaction will wait for conflicting transactions to commit before "
										"proceeding"),
						 errdetail("this also applies to other isolation levels if using Wait-on-Conflict "
											"concurrency control")));
	}
	return true;
}

static void
assign_yb_pg_batch_detection_mechanism(int new_value, void *extra)
{
	yb_pg_batch_detection_mechanism = new_value;
}

static void
assign_ysql_upgrade_mode(bool newval, void *extra)
{
	/*
	 * YSQL upgrade mode also enables/disables allowSystemTableMods.
	 * Note that PG doesn't allow user to change it at runtime.
	 *
	 * While we reuse allowSystemTableMods to cut some corners for
	 * YSQL upgrade, we do alter the semantics of it to imitate tables
	 * created by initdb rather than by user.
	 */
	allowSystemTableMods = newval;
}

static bool
check_max_backoff(int *max_backoff_msecs, void **extra, GucSource source)
{
	if (*max_backoff_msecs < 0)
	{
		GUC_check_errdetail("must be greater than or equal to 0.");
		return false;
	}

	return true;
}

static bool
check_min_backoff(int *min_backoff_msecs, void **extra, GucSource source)
{
	if (*min_backoff_msecs < 0)
	{
		GUC_check_errdetail("must be greater than or equal to 0.");
		return false;
	}

	return true;
}

static bool
check_backoff_multiplier(double *multiplier, void **extra, GucSource source)
{
	if (*multiplier < 1)
	{
		GUC_check_errdetail("must be greater than or equal to 1.");
		return false;
	}

	return true;
}

static bool
yb_check_toast_catcache_threshold(int *newVal, void **extra, GucSource source)
{
	if (*newVal != -1 && *newVal < 128) {
		GUC_check_errdetail("must greater than or equal to 128 bytes, or -1 to disable.");
		return false;
	}
	return true;
}

/*
 * YB: yb_check_no_txn
 *
 * Do not allow users to set yb_read_after_commit_visibility
 * from within a txn block.
 */
static bool
yb_check_no_txn(int *newVal, void **extra, GucSource source)
{
	if (IsTransactionBlock())
	{
		GUC_check_errdetail("Cannot be set within a txn block.");
		return false;
	}

	/*
	 * If YSQL Connection Manager is enabled, make the connection sticky
	 * for any variables that can only be set outside the context of an
	 * explicit transaction block.
	 */
	if (YbIsClientYsqlConnMgr())
		yb_ysql_conn_mgr_sticky_guc = true;
	return true;
}


#include "guc-file.c"<|MERGE_RESOLUTION|>--- conflicted
+++ resolved
@@ -2766,9 +2766,6 @@
 	},
 
 	{
-<<<<<<< HEAD
-		{"yb_plpgsql_disable_prefetch_in_for_query", PGC_USERSET, QUERY_TUNING_METHOD,
-=======
 		{"yb_make_next_ddl_statement_nonincrementing", PGC_SUSET, CUSTOM_OPTIONS,
 			gettext_noop("When set, the next ddl statement will not cause "
 						 "catalog version to increment. This only affects "
@@ -2781,8 +2778,7 @@
 	},
 
 	{
-		{"yb_plpgsql_disable_prefetch_in_for_query", PGC_USERSET, QUERY_TUNING,
->>>>>>> d4103e80
+		{"yb_plpgsql_disable_prefetch_in_for_query", PGC_USERSET, QUERY_TUNING_METHOD,
 			gettext_noop("Disable prefetching in a PLPGSQL FOR loop over a query."),
 			NULL
 		},
