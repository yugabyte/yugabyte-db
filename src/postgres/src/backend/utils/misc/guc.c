--- conflicted
+++ resolved
@@ -4646,9 +4646,6 @@
 	},
 
 	{
-<<<<<<< HEAD
-		{"yb_parallel_range_rows", PGC_USERSET, QUERY_TUNING_OTHER,
-=======
 		{"yb_update_num_cols_to_compare", PGC_USERSET, CUSTOM_OPTIONS,
 			gettext_noop("Maximum number of columns whose data is to be"
 						 " compared while seeking to optimize updates."
@@ -4674,8 +4671,7 @@
 	},
 
 	{
-		{"yb_parallel_range_rows", PGC_USERSET, QUERY_TUNING,
->>>>>>> f6aaa64d
+		{"yb_parallel_range_rows", PGC_USERSET, QUERY_TUNING_OTHER,
 			gettext_noop("The number of rows to plan per parallel worker"),
 			NULL
 		},
