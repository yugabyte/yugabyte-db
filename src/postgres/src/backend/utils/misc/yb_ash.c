/*-------------------------------------------------------------------------
 *
 * yb_ash.c
 *    Utilities for Active Session History/Yugabyte (Postgres layer) integration
 *    that have to be defined on the PostgreSQL side.
 *
 * Copyright (c) YugabyteDB, Inc.
 *
 * Licensed under the Apache License, Version 2.0 (the "License"); you may
 * not use this file except in compliance with the License. You may obtain
 * a copy of the License at
 *
 * http://www.apache.org/licenses/LICENSE-2.0
 *
 * Unless required by applicable law or agreed to in writing, software
 * distributed under the License is distributed on an "AS IS" BASIS,
 * WITHOUT WARRANTIES OR CONDITIONS OF ANY KIND, either express
 * or implied.  See the License for the specific language governing
 * permissions and limitations under the License.
 *
 * IDENTIFICATION
 *	  src/backend/utils/misc/yb_ash.c
 *
 *-------------------------------------------------------------------------
 */

#include "yb_ash.h"

#include "access/hash.h"
#include "executor/executor.h"
#include "funcapi.h"
#include "miscadmin.h"
#include "parser/scansup.h"
#include "pgstat.h"
#include "postmaster/bgworker.h"
#include "storage/ipc.h"
#include "storage/latch.h"
#include "storage/lwlock.h"
#include "storage/procarray.h"
#include "storage/shmem.h"
#include "tcop/utility.h"
#include "utils/builtins.h"
#include "utils/fmgroids.h"
#include "utils/guc.h"
#include "utils/timestamp.h"
#include "utils/uuid.h"

#include "pg_yb_utils.h"
#include "yb/yql/pggate/ybc_pg_typedefs.h"
#include "yb/yql/pggate/ybc_pggate.h"
#include "yb/yql/pggate/util/ybc_util.h"

#define MAX_NESTED_QUERY_LEVEL 64

#define set_query_id() (nested_level == 0 || yb_ash_track_nested_queries())

/* GUC variables */
bool yb_ash_enable_infra;
bool yb_enable_ash;
int yb_ash_circular_buffer_size;
int yb_ash_sampling_interval_ms;
int yb_ash_sample_size;

/* Saved hook values in case of unload */
static ExecutorStart_hook_type prev_ExecutorStart = NULL;
static ExecutorRun_hook_type prev_ExecutorRun = NULL;
static ExecutorFinish_hook_type prev_ExecutorFinish = NULL;
static ExecutorEnd_hook_type prev_ExecutorEnd = NULL;
static ProcessUtility_hook_type prev_ProcessUtility = NULL;

/* Flags set by interrupt handlers for later service in the main loop. */
static volatile sig_atomic_t got_sigterm = false;
static volatile sig_atomic_t got_sighup = false;

YbAshTrackNestedQueries yb_ash_track_nested_queries = NULL;

typedef struct YbAsh
{
	LWLock		lock;			/* Protects the circular buffer */
	int			index;			/* Index to insert new buffer entry */
	int			max_entries;	/* Maximum # of entries in the buffer */
	YBCAshSample circular_buffer[FLEXIBLE_ARRAY_MEMBER];
} YbAsh;

typedef struct YbAshNestedQueryIdStack
{
	int			top_index;		/* top index of the stack, -1 for empty stack */
	/* number of query ids not pushed due to the stack size being full */
	int			num_query_ids_not_pushed;
	uint64		query_ids[MAX_NESTED_QUERY_LEVEL];
} YbAshNestedQueryIdStack;

static YbAsh *yb_ash = NULL;
static YbAshNestedQueryIdStack query_id_stack;
static int nested_level = 0;

static void YbAshInstallHooks(void);
static int yb_ash_cb_max_entries(void);
static void YbAshSetQueryId(uint64 query_id);
static void YbAshResetQueryId(void);
static uint64 yb_ash_utility_query_id(const char *query, int query_len,
									  int query_location);
static void YbAshAcquireBufferLock(bool exclusive);
static void YbAshReleaseBufferLock();
static bool YbAshNestedQueryIdStackPush(uint64 query_id);
static uint64 YbAshNestedQueryIdStackPop(void);

<<<<<<< HEAD
static void yb_ash_post_parse_analyze(ParseState *pstate, Query *query,
									  JumbleState *jstate);
=======
>>>>>>> 99b61cb6
static void yb_ash_ExecutorStart(QueryDesc *queryDesc, int eflags);
static void yb_ash_ExecutorRun(QueryDesc *queryDesc,
							   ScanDirection direction,
							   uint64 count, bool execute_once);
static void yb_ash_ExecutorFinish(QueryDesc *queryDesc);
static void yb_ash_ExecutorEnd(QueryDesc *queryDesc);
static void yb_ash_ProcessUtility(PlannedStmt *pstmt, const char *queryString,
								  bool readOnlyTree,
								  ProcessUtilityContext context, ParamListInfo params,
								  QueryEnvironment *queryEnv, DestReceiver *dest,
								  QueryCompletion *qc);

static const unsigned char *get_yql_endpoint_tserver_uuid();
static void copy_pgproc_sample_fields(PGPROC *proc);
static void copy_non_pgproc_sample_fields(float8 sample_weight, TimestampTz sample_time);
static void YbAshIncrementCircularBufferIndex(void);
static YBCAshSample *YbAshGetNextCircularBufferSlot(void);

static void uchar_to_uuid(unsigned char *in, pg_uuid_t *out);
static void client_ip_to_string(unsigned char *client_addr, uint16 client_port,
								uint8_t addr_family, char *client_ip);

bool
yb_enable_ash_check_hook(bool *newval, void **extra, GucSource source)
{
	if (*newval && !yb_ash_enable_infra)
	{
		GUC_check_errdetail("ysql_yb_ash_enable_infra must be enabled.");
		return false;
	}
	return true;
}

void
YbAshRegister(void)
{
	BackgroundWorker worker;
	memset(&worker, 0, sizeof(worker));
	sprintf(worker.bgw_name, "yb_ash collector");
	sprintf(worker.bgw_type, "yb_ash collector");
	worker.bgw_flags = BGWORKER_SHMEM_ACCESS | BGWORKER_BACKEND_DATABASE_CONNECTION;
	worker.bgw_start_time = BgWorkerStart_ConsistentState;
	/* Value of 1 allows the background worker for yb_ash to restart */
	worker.bgw_restart_time = 1;
	sprintf(worker.bgw_library_name, "postgres");
	sprintf(worker.bgw_function_name, "YbAshMain");
	worker.bgw_main_arg = (Datum) 0;
	worker.bgw_notify_pid = 0;
	RegisterBackgroundWorker(&worker);
}

void
YbAshInit(void)
{
	YbAshInstallHooks();
	query_id_stack.top_index = -1;
	query_id_stack.num_query_ids_not_pushed = 0;
}

void
YbAshInstallHooks(void)
{
	prev_ExecutorStart = ExecutorStart_hook;
	ExecutorStart_hook = yb_ash_ExecutorStart;

	prev_ExecutorRun = ExecutorRun_hook;
	ExecutorRun_hook = yb_ash_ExecutorRun;

	prev_ExecutorEnd = ExecutorEnd_hook;
	ExecutorEnd_hook = yb_ash_ExecutorEnd;

	prev_ExecutorFinish = ExecutorFinish_hook;
	ExecutorFinish_hook = yb_ash_ExecutorFinish;

	prev_ProcessUtility = ProcessUtility_hook;
	ProcessUtility_hook = yb_ash_ProcessUtility;
}

void
YbAshSetSessionId(uint64 session_id)
{
	LWLockAcquire(&MyProc->yb_ash_metadata_lock, LW_EXCLUSIVE);
	MyProc->yb_ash_metadata.session_id = session_id;
	LWLockRelease(&MyProc->yb_ash_metadata_lock);
}

static int
yb_ash_cb_max_entries(void)
{
	return yb_ash_circular_buffer_size * 1024 / sizeof(YBCAshSample);
}

/*
 * Push a query id to the stack. In case the stack is full, we increment
 * a counter to maintain the number of query ids which were supposed to be
 * pushed but couldn't be pushed. So that later, when we are supposed to pop
 * from the stack, we know how many no-op pop operations we have to perform.
 */
static bool
YbAshNestedQueryIdStackPush(uint64 query_id)
{
	if (query_id_stack.top_index < MAX_NESTED_QUERY_LEVEL)
	{
		query_id_stack.query_ids[++query_id_stack.top_index] = query_id;
		return true;
	}

	ereport(LOG,
			(errmsg("ASH stack for nested query ids is full")));
	++query_id_stack.num_query_ids_not_pushed;
	return false;
}

/*
 * Pop a query id from the stack
 */
static uint64
YbAshNestedQueryIdStackPop(void)
{
	if (query_id_stack.num_query_ids_not_pushed > 0)
	{
		--query_id_stack.num_query_ids_not_pushed;
		return 0;
	}

	Assert(query_id_stack.top_index >= 0);
	return query_id_stack.query_ids[query_id_stack.top_index--];
}

/*
 * YbAshShmemSize
 *		Compute space needed for ASH-related shared memory
 */
Size
YbAshShmemSize(void)
{
	Size		size;

	size = offsetof(YbAsh, circular_buffer);
	size = add_size(size, mul_size(yb_ash_cb_max_entries(),
								   sizeof(YBCAshSample)));

	return size;
}

/*
 * YbAshShmemInit
 *		Allocate and initialize ASH-related shared memory
 */
void
YbAshShmemInit(void)
{
	bool		found = false;

	yb_ash = ShmemInitStruct("yb_ash_circular_buffer",
							 YbAshShmemSize(),
							 &found);

	if (!found)
	{
		LWLockInitialize(&yb_ash->lock, LWTRANCHE_YB_ASH_CIRCULAR_BUFFER);
		yb_ash->index = 0;
		yb_ash->max_entries = yb_ash_cb_max_entries();
		MemSet(yb_ash->circular_buffer, 0, yb_ash->max_entries * sizeof(YBCAshSample));
	}
}

static void
<<<<<<< HEAD
yb_ash_post_parse_analyze(ParseState *pstate, Query *query, JumbleState *jstate)
{
	if (prev_post_parse_analyze_hook)
		prev_post_parse_analyze_hook(pstate, query, jstate);

	/*
	 * query->queryId will be zero when it's a utility statement, in that case
	 * pg_stat_statements calculates a query id based on the redacted query
	 * string and stores that on it's hash table, but it doesn't set it in
	 * query->queryId. We need to store the same query id in ASH metadata,
	 * so that we can join the ASH view with pg_stat_statements.
	 * yb_ash_utility_query_id calculates the query id in the same way that
	 * pg_stat_statements does. query_id can also be zero when pg_stat_statements
	 * is disabled, then this field won't be useful for ASH users at all.
	 */
	if (yb_enable_ash)
	{
		uint64 query_id = query->queryId != 0
						? query->queryId
						: yb_ash_utility_query_id(pstate->p_sourcetext, query->stmt_len,
													query->stmt_location);
		yb_set_ash_metadata(query_id);
	}
}

static void
=======
>>>>>>> 99b61cb6
yb_ash_ExecutorStart(QueryDesc *queryDesc, int eflags)
{
	if (yb_enable_ash)
	{
		/* Query id can be zero here only if pg_stat_statements is disabled */
		uint64 query_id = queryDesc->plannedstmt->queryId != 0
						  ? queryDesc->plannedstmt->queryId
						  : yb_ash_utility_query_id(queryDesc->sourceText,
					   								queryDesc->plannedstmt->stmt_len,
													queryDesc->plannedstmt->stmt_location);
		YbAshSetQueryId(query_id);
	}

	PG_TRY();
	{
		if (prev_ExecutorStart)
			prev_ExecutorStart(queryDesc, eflags);
		else
			standard_ExecutorStart(queryDesc, eflags);
	}
	PG_CATCH();
	{
		if (yb_enable_ash)
			YbAshResetQueryId();

		PG_RE_THROW();
	}
	PG_END_TRY();
}

static void
yb_ash_ExecutorRun(QueryDesc *queryDesc, ScanDirection direction, uint64 count,
				   bool execute_once)
{
	++nested_level;
	PG_TRY();
	{
		if (prev_ExecutorRun)
			prev_ExecutorRun(queryDesc, direction, count, execute_once);
		else
			standard_ExecutorRun(queryDesc, direction, count, execute_once);
		--nested_level;
	}
	PG_CATCH();
	{
		--nested_level;

		if (yb_enable_ash)
			YbAshResetQueryId();

		PG_RE_THROW();
	}
	PG_END_TRY();
}

static void
yb_ash_ExecutorFinish(QueryDesc *queryDesc)
{
	++nested_level;
	PG_TRY();
	{
		if (prev_ExecutorFinish)
			prev_ExecutorFinish(queryDesc);
		else
			standard_ExecutorFinish(queryDesc);
		--nested_level;
	}
	PG_CATCH();
	{
		--nested_level;

		if (yb_enable_ash)
			YbAshResetQueryId();

		PG_RE_THROW();
	}
	PG_END_TRY();
}

static void
yb_ash_ExecutorEnd(QueryDesc *queryDesc)
{
	PG_TRY();
	{
		if (prev_ExecutorEnd)
			prev_ExecutorEnd(queryDesc);
		else
			standard_ExecutorEnd(queryDesc);

		if (yb_enable_ash)
			YbAshResetQueryId();
	}
	PG_CATCH();
	{
		if (yb_enable_ash)
			YbAshResetQueryId();

		PG_RE_THROW();
	}
	PG_END_TRY();
}

static void
yb_ash_ProcessUtility(PlannedStmt *pstmt, const char *queryString,
					  bool readOnlyTree,
					  ProcessUtilityContext context, ParamListInfo params,
					  QueryEnvironment *queryEnv, DestReceiver *dest,
					  QueryCompletion *qc)
{
<<<<<<< HEAD
	if (prev_ProcessUtility)
		prev_ProcessUtility(pstmt, queryString,
							readOnlyTree,
							context, params, queryEnv,
							dest, qc);
	else
		standard_ProcessUtility(pstmt, queryString,
								readOnlyTree,
								context, params, queryEnv,
								dest, qc);
=======
	if (yb_enable_ash)
	{
		uint64 query_id = pstmt->queryId != 0
						  ? pstmt->queryId
						  : yb_ash_utility_query_id(queryString,
					   								pstmt->stmt_len,
													pstmt->stmt_location);
		YbAshSetQueryId(query_id);
	}

	++nested_level;
	PG_TRY();
	{
		if (prev_ProcessUtility)
			prev_ProcessUtility(pstmt, queryString,
								context, params, queryEnv,
								dest, completionTag);
		else
			standard_ProcessUtility(pstmt, queryString,
									context, params, queryEnv,
									dest, completionTag);
		--nested_level;
>>>>>>> 99b61cb6

		if (yb_enable_ash)
			YbAshResetQueryId();
	}
	PG_CATCH();
	{
		--nested_level;

		if (yb_enable_ash)
			YbAshResetQueryId();

		PG_RE_THROW();
	}
	PG_END_TRY();
}

static void
YbAshSetQueryId(uint64 query_id)
{
	Assert(yb_ash_track_nested_queries != NULL);

	if (set_query_id())
	{
		if (YbAshNestedQueryIdStackPush(MyProc->yb_ash_metadata.query_id))
		{
			LWLockAcquire(&MyProc->yb_ash_metadata_lock, LW_EXCLUSIVE);
			MyProc->yb_ash_metadata.query_id = query_id;
			LWLockRelease(&MyProc->yb_ash_metadata_lock);
		}
	}
}

static void
YbAshResetQueryId(void)
{
	Assert(yb_ash_track_nested_queries != NULL);

	if (set_query_id())
	{
		uint64 prev_query_id = YbAshNestedQueryIdStackPop();
		if (prev_query_id != 0)
		{
			LWLockAcquire(&MyProc->yb_ash_metadata_lock, LW_EXCLUSIVE);
			MyProc->yb_ash_metadata.query_id = prev_query_id;
			LWLockRelease(&MyProc->yb_ash_metadata_lock);
		}
	}
}

void
YbAshSetMetadata(void)
{
	/* The stack must be empty at the start of a request */
	Assert(query_id_stack.top_index == -1);

	LWLockAcquire(&MyProc->yb_ash_metadata_lock, LW_EXCLUSIVE);
	YBCGenerateAshRootRequestId(MyProc->yb_ash_metadata.root_request_id);
	LWLockRelease(&MyProc->yb_ash_metadata_lock);
}

void
YbAshUnsetMetadata(void)
{
	/*
	 * Some queryids may not be popped from the stack if YbAshResetQueryId
	 * returns an error. Reset the stack here. We can remove this if we
	 * make query_id atomic
	 */
	query_id_stack.top_index = -1;
	query_id_stack.num_query_ids_not_pushed = 0;

	LWLockAcquire(&MyProc->yb_ash_metadata_lock, LW_EXCLUSIVE);
	MemSet(MyProc->yb_ash_metadata.root_request_id, 0,
		sizeof(MyProc->yb_ash_metadata.root_request_id));
	LWLockRelease(&MyProc->yb_ash_metadata_lock);
}

/*
 * Calculate the query id for utility statements. This takes parts of pgss_store
 * from pg_stat_statements.
 */
static uint64
yb_ash_utility_query_id(const char *query, int query_len, int query_location)
{
	const char *redacted_query;
	int			redacted_query_len;

	Assert(query != NULL);

	if (query_location >= 0)
	{
		Assert(query_location <= strlen(query));
		query += query_location;
		/* Length of 0 (or -1) means "rest of string" */
		if (query_len <= 0)
			query_len = strlen(query);
		else
			Assert(query_len <= strlen(query));
	}
	else
	{
		/* If query location is unknown, distrust query_len as well */
		query_location = 0;
		query_len = strlen(query);
	}

	/*
	 * Discard leading and trailing whitespace, too.  Use scanner_isspace()
	 * not libc's isspace(), because we want to match the lexer's behavior.
	 */
	while (query_len > 0 && scanner_isspace(query[0]))
		query++, query_location++, query_len--;
	while (query_len > 0 && scanner_isspace(query[query_len - 1]))
		query_len--;

	/* Use the redacted query for checking purposes. */
	YbGetRedactedQueryString(query, query_len, &redacted_query, &redacted_query_len);

	return DatumGetUInt64(hash_any_extended((const unsigned char *) redacted_query,
											redacted_query_len, 0));
}

/*
 * Events such as ClientRead can take up a lot of space in the circular buffer
 * if there is an idle session. We don't want to include such wait events.
 * This list may increase in the future.
 */
bool
YbAshShouldIgnoreWaitEvent(uint32 wait_event_info)
{
	switch (wait_event_info)
	{
		case WAIT_EVENT_CLIENT_READ:
			return true;
		default:
			return false;
	}
	return false;
}

static void
YbAshAcquireBufferLock(bool exclusive)
{
	LWLockAcquire(&yb_ash->lock, exclusive ? LW_EXCLUSIVE : LW_SHARED);
}

static void
YbAshReleaseBufferLock()
{
	LWLockRelease(&yb_ash->lock);
}

static void
yb_ash_sigterm(SIGNAL_ARGS)
{
	int			save_errno = errno;

	got_sigterm = true;
	SetLatch(MyLatch);

	errno = save_errno;
}

static void
yb_ash_sighup(SIGNAL_ARGS)
{
	int			save_errno = errno;

	got_sighup = true;
	SetLatch(MyLatch);

	errno = save_errno;
}

void
YbAshMain(Datum main_arg)
{
	ereport(LOG,
			(errmsg("starting bgworker yb_ash collector with max buffer entries %d",
					yb_ash->max_entries)));

	/* Register functions for SIGTERM/SIGHUP management */
	pqsignal(SIGHUP, yb_ash_sighup);
	pqsignal(SIGTERM, yb_ash_sigterm);

	/* We're now ready to receive signals */
	BackgroundWorkerUnblockSignals();

	BackgroundWorkerInitializeConnection(NULL, NULL, 0);

	pgstat_report_appname("yb_ash collector");

	while (!got_sigterm)
	{
		TimestampTz	sample_time;
		int 		rc;
		/* Wait necessary amount of time */
		rc = WaitLatch(MyLatch, WL_LATCH_SET | WL_TIMEOUT | WL_POSTMASTER_DEATH,
					   yb_ash_sampling_interval_ms, PG_WAIT_EXTENSION);
		ResetLatch(MyLatch);

		/* Bailout if postmaster has died */
		if (rc & WL_POSTMASTER_DEATH)
			proc_exit(1);

		/* Process signals */
		if (got_sighup)
		{
			/* Process config file */
			got_sighup = false;
			ProcessConfigFile(PGC_SIGHUP);
			ereport(LOG,
					(errmsg("bgworker yb_ash signal: processed SIGHUP")));
		}

		if (yb_enable_ash && yb_ash_sample_size > 0)
		{
			sample_time = GetCurrentTimestamp();

			/*
			 * The circular buffer lock is acquired in exclusive mode inside
			 * YBCStoreTServerAshSamples after getting the ASH samples from
			 * tserver and just before copying it into the buffer. The lock
			 * is released after we copy the PG samples.
			 */
			YBCStoreTServerAshSamples(&YbAshAcquireBufferLock,
									  &YbAshGetNextCircularBufferSlot,
									  sample_time);
			YbStorePgAshSamples(sample_time);
			YbAshReleaseBufferLock();
		}
	}
	proc_exit(0);
}

static const unsigned char *
get_yql_endpoint_tserver_uuid()
{
	static const unsigned char *local_tserver_uuid = NULL;
	if (!local_tserver_uuid && IsYugaByteEnabled())
		local_tserver_uuid = YBCGetLocalTserverUuid();
	return local_tserver_uuid;
}

/*
 * Increments the index to insert in the circular buffer.
 */
static void
YbAshIncrementCircularBufferIndex(void)
{
	if (++yb_ash->index == yb_ash->max_entries)
		yb_ash->index = 0;
}

/*
 * Returns true if another sample should be stored in the circular buffer.
 */
bool
YbAshStoreSample(PGPROC *proc, int num_procs, TimestampTz sample_time,
				 int *samples_stored)
{
	/*
	 * If there are less samples available than the sample size, the sample
	 * weight must be 1.
	 */
	float8 sample_weight = Max(num_procs, yb_ash_sample_size) * 1.0 / yb_ash_sample_size;

	copy_pgproc_sample_fields(proc);
	copy_non_pgproc_sample_fields(sample_weight, sample_time);

	YbAshIncrementCircularBufferIndex();

	if (++(*samples_stored) == yb_ash_sample_size)
		return false;

	return true;
}

static void
copy_pgproc_sample_fields(PGPROC *proc)
{
	YBCAshSample *cb_sample = &yb_ash->circular_buffer[yb_ash->index];

	LWLockAcquire(&proc->yb_ash_metadata_lock, LW_SHARED);
	memcpy(&cb_sample->metadata, &proc->yb_ash_metadata, sizeof(YBCAshMetadata));
	LWLockRelease(&proc->yb_ash_metadata_lock);

	cb_sample->encoded_wait_event_code = proc->wait_event_info;
}

static void
copy_non_pgproc_sample_fields(float8 sample_weight, TimestampTz sample_time)
{
	YBCAshSample *cb_sample = &yb_ash->circular_buffer[yb_ash->index];

	/* yql_endpoint_tserver_uuid is constant for all PG samples */
	if (get_yql_endpoint_tserver_uuid())
		memcpy(cb_sample->yql_endpoint_tserver_uuid,
			   get_yql_endpoint_tserver_uuid(),
			   sizeof(cb_sample->yql_endpoint_tserver_uuid));

	/* rpc_request_id is 0 for PG samples */
	cb_sample->rpc_request_id = 0;
	/* TODO(asaha): Add aux info to circular buffer once it's available */
	cb_sample->aux_info[0] = '\0';
	cb_sample->sample_weight = sample_weight;
	cb_sample->sample_time = sample_time;
}

/*
 * Returns a pointer to the circular buffer slot where the sample should be
 * inserted and increments the index.
 */
static YBCAshSample *
YbAshGetNextCircularBufferSlot(void)
{
	YBCAshSample *slot = &yb_ash->circular_buffer[yb_ash->index];
	YbAshIncrementCircularBufferIndex();
	return slot;
}

Datum
yb_active_session_history(PG_FUNCTION_ARGS)
{
	ReturnSetInfo *rsinfo = (ReturnSetInfo *) fcinfo->resultinfo;
	TupleDesc	tupdesc;
	Tuplestorestate *tupstore;
	MemoryContext per_query_ctx;
	MemoryContext oldcontext;
	int			i;
	static int  ncols = 0;
#define ACTIVE_SESSION_HISTORY_COLS 13

	if (ncols < ACTIVE_SESSION_HISTORY_COLS)
		ncols = YbGetNumberOfFunctionOutputColumns(F_YB_ACTIVE_SESSION_HISTORY);

	/* ASH must be loaded first */
	if (!yb_ash)
		ereport(ERROR,
				(errcode(ERRCODE_OBJECT_NOT_IN_PREREQUISITE_STATE),
				 errmsg("ysql_yb_ash_enable_infra gflag must be enabled")));

	/* check to see if caller supports us returning a tuplestore */
	if (rsinfo == NULL || !IsA(rsinfo, ReturnSetInfo))
		ereport(ERROR,
				(errcode(ERRCODE_FEATURE_NOT_SUPPORTED),
				 errmsg("set-valued function called in context that cannot accept a set")));

	if (!(rsinfo->allowedModes & SFRM_Materialize))
		ereport(ERROR,
				(errcode(ERRCODE_FEATURE_NOT_SUPPORTED),
				 errmsg("materialize mode required, but it is not " \
						"allowed in this context")));

	/* Switch context to construct returned data structures */
	per_query_ctx = rsinfo->econtext->ecxt_per_query_memory;
	oldcontext = MemoryContextSwitchTo(per_query_ctx);

	/* Build a tuple descriptor */
	if (get_call_result_type(fcinfo, NULL, &tupdesc) != TYPEFUNC_COMPOSITE)
		ereport(ERROR,
				(errmsg_internal("return type must be a row type")));

	tupstore = tuplestore_begin_heap(true, false, work_mem);
	rsinfo->returnMode = SFRM_Materialize;
	rsinfo->setResult = tupstore;
	rsinfo->setDesc = tupdesc;

	MemoryContextSwitchTo(oldcontext);

	YbAshAcquireBufferLock(false /* exclusive */);

	for (i = 0; i < yb_ash->max_entries; ++i)
	{
		Datum		values[ncols];
		bool		nulls[ncols];
		int			j = 0;
		pg_uuid_t	root_request_id;
		pg_uuid_t	yql_endpoint_tserver_uuid;
		/* 22 bytes required for ipv4 and 48 for ipv6 (including null character) */
		char		client_node_ip[48];

		memset(values, 0, sizeof(values));
		memset(nulls, 0, sizeof(nulls));

		YBCAshSample *sample = &yb_ash->circular_buffer[i];
		YBCAshMetadata *metadata = &sample->metadata;

		if (sample->sample_time != 0)
			values[j++] = TimestampTzGetDatum(sample->sample_time);
		else
			break; /* The circular buffer is not fully filled yet */

		uchar_to_uuid(metadata->root_request_id, &root_request_id);
		values[j++] = UUIDPGetDatum(&root_request_id);

		if (sample->rpc_request_id != 0)
			values[j++] = Int64GetDatum(sample->rpc_request_id);
		else
			nulls[j++] = true;

		values[j++] = CStringGetTextDatum(
			YBCGetWaitEventComponent(sample->encoded_wait_event_code));
		values[j++] = CStringGetTextDatum(
			YBCGetWaitEventClass(sample->encoded_wait_event_code));
		values[j++] = CStringGetTextDatum(
			pgstat_get_wait_event(sample->encoded_wait_event_code));

		uchar_to_uuid(sample->yql_endpoint_tserver_uuid, &yql_endpoint_tserver_uuid);
		values[j++] = UUIDPGetDatum(&yql_endpoint_tserver_uuid);

		values[j++] = UInt64GetDatum(metadata->query_id);
		values[j++] = UInt64GetDatum(metadata->session_id);

		if (metadata->addr_family == AF_INET || metadata->addr_family == AF_INET6)
		{
			client_ip_to_string(metadata->client_addr, metadata->client_port, metadata->addr_family,
								client_node_ip);
			values[j++] = CStringGetTextDatum(client_node_ip);
		}
		else
		{
			/*
			 * internal operations such as flushes and compactions are not tied to any client
			 * and they might have the addr_family as AF_UNSPEC
			 */
			Assert(metadata->addr_family == AF_UNIX || metadata->addr_family == AF_UNSPEC);
			nulls[j++] = true;
		}

		if (sample->aux_info[0] != '\0')
			values[j++] = CStringGetTextDatum(sample->aux_info);
		else
			nulls[j++] = true;

		values[j++] = Float4GetDatum(sample->sample_weight);

		if (ncols >= ACTIVE_SESSION_HISTORY_COLS)
			values[j++] = CStringGetTextDatum(
				pgstat_get_wait_event_type(sample->encoded_wait_event_code));

		tuplestore_putvalues(tupstore, tupdesc, values, nulls);
	}

	YbAshReleaseBufferLock();

#undef ACTIVE_SESSION_HISTORY_COLS

	/* clean up and return the tuplestore */
	tuplestore_donestoring(tupstore);

	return (Datum) 0;
}

static void
uchar_to_uuid(unsigned char *in, pg_uuid_t *out)
{
	memcpy(out->data, in, UUID_LEN);
}

static void
client_ip_to_string(unsigned char *client_addr, uint16 client_port,
					uint8_t addr_family, char *client_ip)
{
	if (addr_family == AF_INET)
	{
		sprintf(client_ip, "%d.%d.%d.%d:%d",
				client_addr[0], client_addr[1], client_addr[2], client_addr[3],
				client_port);
	}
	else
	{
		sprintf(client_ip,
				"[%02x%02x:%02x%02x:%02x%02x:%02x%02x:%02x%02x:%02x%02x:%02x%02x:%02x%02x]:%d",
				client_addr[0], client_addr[1], client_addr[2], client_addr[3],
				client_addr[4], client_addr[5], client_addr[6], client_addr[7],
				client_addr[8], client_addr[9], client_addr[10], client_addr[11],
				client_addr[12], client_addr[13], client_addr[14], client_addr[15],
				client_port);
	}
}<|MERGE_RESOLUTION|>--- conflicted
+++ resolved
@@ -105,11 +105,6 @@
 static bool YbAshNestedQueryIdStackPush(uint64 query_id);
 static uint64 YbAshNestedQueryIdStackPop(void);
 
-<<<<<<< HEAD
-static void yb_ash_post_parse_analyze(ParseState *pstate, Query *query,
-									  JumbleState *jstate);
-=======
->>>>>>> 99b61cb6
 static void yb_ash_ExecutorStart(QueryDesc *queryDesc, int eflags);
 static void yb_ash_ExecutorRun(QueryDesc *queryDesc,
 							   ScanDirection direction,
@@ -278,35 +273,6 @@
 }
 
 static void
-<<<<<<< HEAD
-yb_ash_post_parse_analyze(ParseState *pstate, Query *query, JumbleState *jstate)
-{
-	if (prev_post_parse_analyze_hook)
-		prev_post_parse_analyze_hook(pstate, query, jstate);
-
-	/*
-	 * query->queryId will be zero when it's a utility statement, in that case
-	 * pg_stat_statements calculates a query id based on the redacted query
-	 * string and stores that on it's hash table, but it doesn't set it in
-	 * query->queryId. We need to store the same query id in ASH metadata,
-	 * so that we can join the ASH view with pg_stat_statements.
-	 * yb_ash_utility_query_id calculates the query id in the same way that
-	 * pg_stat_statements does. query_id can also be zero when pg_stat_statements
-	 * is disabled, then this field won't be useful for ASH users at all.
-	 */
-	if (yb_enable_ash)
-	{
-		uint64 query_id = query->queryId != 0
-						? query->queryId
-						: yb_ash_utility_query_id(pstate->p_sourcetext, query->stmt_len,
-													query->stmt_location);
-		yb_set_ash_metadata(query_id);
-	}
-}
-
-static void
-=======
->>>>>>> 99b61cb6
 yb_ash_ExecutorStart(QueryDesc *queryDesc, int eflags)
 {
 	if (yb_enable_ash)
@@ -416,18 +382,6 @@
 					  QueryEnvironment *queryEnv, DestReceiver *dest,
 					  QueryCompletion *qc)
 {
-<<<<<<< HEAD
-	if (prev_ProcessUtility)
-		prev_ProcessUtility(pstmt, queryString,
-							readOnlyTree,
-							context, params, queryEnv,
-							dest, qc);
-	else
-		standard_ProcessUtility(pstmt, queryString,
-								readOnlyTree,
-								context, params, queryEnv,
-								dest, qc);
-=======
 	if (yb_enable_ash)
 	{
 		uint64 query_id = pstmt->queryId != 0
@@ -443,14 +397,15 @@
 	{
 		if (prev_ProcessUtility)
 			prev_ProcessUtility(pstmt, queryString,
+								readOnlyTree,
 								context, params, queryEnv,
-								dest, completionTag);
+								dest, qc);
 		else
 			standard_ProcessUtility(pstmt, queryString,
+									readOnlyTree,
 									context, params, queryEnv,
-									dest, completionTag);
+									dest, qc);
 		--nested_level;
->>>>>>> 99b61cb6
 
 		if (yb_enable_ash)
 			YbAshResetQueryId();
