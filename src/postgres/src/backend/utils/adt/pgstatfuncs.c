/*-------------------------------------------------------------------------
 *
 * pgstatfuncs.c
 *	  Functions for accessing the statistics collector data
 *
 * Portions Copyright (c) 1996-2018, PostgreSQL Global Development Group
 * Portions Copyright (c) 1994, Regents of the University of California
 *
 *
 * IDENTIFICATION
 *	  src/backend/utils/adt/pgstatfuncs.c
 *
 *-------------------------------------------------------------------------
 */
#include "postgres.h"

#include "access/htup_details.h"
#include "catalog/pg_authid.h"
#include "catalog/pg_type.h"
#include "common/ip.h"
#include "funcapi.h"
#include "miscadmin.h"
#include "pgstat.h"
#include "postmaster/bgworker_internals.h"
#include "postmaster/postmaster.h"
#include "storage/proc.h"
#include "storage/procarray.h"
#include "utils/acl.h"
#include "utils/builtins.h"
#include "utils/inet.h"
#include "utils/timestamp.h"

/* YB includes */
#include "commands/progress.h"
#include "pg_yb_utils.h"

#define UINT32_ACCESS_ONCE(var)		 ((uint32)(*((volatile uint32 *)&(var))))

/* Global bgwriter statistics, from bgwriter.c */
extern PgStat_MsgBgWriter bgwriterStats;

extern bool yb_retrieved_concurrent_index_progress;

uint64_t *yb_pg_stat_retrieve_concurrent_index_progress();

Datum
pg_stat_get_numscans(PG_FUNCTION_ARGS)
{
	Oid			relid = PG_GETARG_OID(0);
	int64		result;
	PgStat_StatTabEntry *tabentry;

	if ((tabentry = pgstat_fetch_stat_tabentry(relid)) == NULL)
		result = 0;
	else
		result = (int64) (tabentry->numscans);

	PG_RETURN_INT64(result);
}


Datum
pg_stat_get_tuples_returned(PG_FUNCTION_ARGS)
{
	Oid			relid = PG_GETARG_OID(0);
	int64		result;
	PgStat_StatTabEntry *tabentry;

	if ((tabentry = pgstat_fetch_stat_tabentry(relid)) == NULL)
		result = 0;
	else
		result = (int64) (tabentry->tuples_returned);

	PG_RETURN_INT64(result);
}


Datum
pg_stat_get_tuples_fetched(PG_FUNCTION_ARGS)
{
	Oid			relid = PG_GETARG_OID(0);
	int64		result;
	PgStat_StatTabEntry *tabentry;

	if ((tabentry = pgstat_fetch_stat_tabentry(relid)) == NULL)
		result = 0;
	else
		result = (int64) (tabentry->tuples_fetched);

	PG_RETURN_INT64(result);
}


Datum
pg_stat_get_tuples_inserted(PG_FUNCTION_ARGS)
{
	Oid			relid = PG_GETARG_OID(0);
	int64		result;
	PgStat_StatTabEntry *tabentry;

	if ((tabentry = pgstat_fetch_stat_tabentry(relid)) == NULL)
		result = 0;
	else
		result = (int64) (tabentry->tuples_inserted);

	PG_RETURN_INT64(result);
}


Datum
pg_stat_get_tuples_updated(PG_FUNCTION_ARGS)
{
	Oid			relid = PG_GETARG_OID(0);
	int64		result;
	PgStat_StatTabEntry *tabentry;

	if ((tabentry = pgstat_fetch_stat_tabentry(relid)) == NULL)
		result = 0;
	else
		result = (int64) (tabentry->tuples_updated);

	PG_RETURN_INT64(result);
}


Datum
pg_stat_get_tuples_deleted(PG_FUNCTION_ARGS)
{
	Oid			relid = PG_GETARG_OID(0);
	int64		result;
	PgStat_StatTabEntry *tabentry;

	if ((tabentry = pgstat_fetch_stat_tabentry(relid)) == NULL)
		result = 0;
	else
		result = (int64) (tabentry->tuples_deleted);

	PG_RETURN_INT64(result);
}


Datum
pg_stat_get_tuples_hot_updated(PG_FUNCTION_ARGS)
{
	Oid			relid = PG_GETARG_OID(0);
	int64		result;
	PgStat_StatTabEntry *tabentry;

	if ((tabentry = pgstat_fetch_stat_tabentry(relid)) == NULL)
		result = 0;
	else
		result = (int64) (tabentry->tuples_hot_updated);

	PG_RETURN_INT64(result);
}


Datum
pg_stat_get_live_tuples(PG_FUNCTION_ARGS)
{
	Oid			relid = PG_GETARG_OID(0);
	int64		result;
	PgStat_StatTabEntry *tabentry;

	if ((tabentry = pgstat_fetch_stat_tabentry(relid)) == NULL)
		result = 0;
	else
		result = (int64) (tabentry->n_live_tuples);

	PG_RETURN_INT64(result);
}


Datum
pg_stat_get_dead_tuples(PG_FUNCTION_ARGS)
{
	Oid			relid = PG_GETARG_OID(0);
	int64		result;
	PgStat_StatTabEntry *tabentry;

	if ((tabentry = pgstat_fetch_stat_tabentry(relid)) == NULL)
		result = 0;
	else
		result = (int64) (tabentry->n_dead_tuples);

	PG_RETURN_INT64(result);
}


Datum
pg_stat_get_mod_since_analyze(PG_FUNCTION_ARGS)
{
	Oid			relid = PG_GETARG_OID(0);
	int64		result;
	PgStat_StatTabEntry *tabentry;

	if ((tabentry = pgstat_fetch_stat_tabentry(relid)) == NULL)
		result = 0;
	else
		result = (int64) (tabentry->changes_since_analyze);

	PG_RETURN_INT64(result);
}


Datum
pg_stat_get_blocks_fetched(PG_FUNCTION_ARGS)
{
	Oid			relid = PG_GETARG_OID(0);
	int64		result;
	PgStat_StatTabEntry *tabentry;

	if ((tabentry = pgstat_fetch_stat_tabentry(relid)) == NULL)
		result = 0;
	else
		result = (int64) (tabentry->blocks_fetched);

	PG_RETURN_INT64(result);
}


Datum
pg_stat_get_blocks_hit(PG_FUNCTION_ARGS)
{
	Oid			relid = PG_GETARG_OID(0);
	int64		result;
	PgStat_StatTabEntry *tabentry;

	if ((tabentry = pgstat_fetch_stat_tabentry(relid)) == NULL)
		result = 0;
	else
		result = (int64) (tabentry->blocks_hit);

	PG_RETURN_INT64(result);
}

Datum
pg_stat_get_last_vacuum_time(PG_FUNCTION_ARGS)
{
	Oid			relid = PG_GETARG_OID(0);
	TimestampTz result;
	PgStat_StatTabEntry *tabentry;

	if ((tabentry = pgstat_fetch_stat_tabentry(relid)) == NULL)
		result = 0;
	else
		result = tabentry->vacuum_timestamp;

	if (result == 0)
		PG_RETURN_NULL();
	else
		PG_RETURN_TIMESTAMPTZ(result);
}

Datum
pg_stat_get_last_autovacuum_time(PG_FUNCTION_ARGS)
{
	Oid			relid = PG_GETARG_OID(0);
	TimestampTz result;
	PgStat_StatTabEntry *tabentry;

	if ((tabentry = pgstat_fetch_stat_tabentry(relid)) == NULL)
		result = 0;
	else
		result = tabentry->autovac_vacuum_timestamp;

	if (result == 0)
		PG_RETURN_NULL();
	else
		PG_RETURN_TIMESTAMPTZ(result);
}

Datum
pg_stat_get_last_analyze_time(PG_FUNCTION_ARGS)
{
	Oid			relid = PG_GETARG_OID(0);
	TimestampTz result;
	PgStat_StatTabEntry *tabentry;

	if ((tabentry = pgstat_fetch_stat_tabentry(relid)) == NULL)
		result = 0;
	else
		result = tabentry->analyze_timestamp;

	if (result == 0)
		PG_RETURN_NULL();
	else
		PG_RETURN_TIMESTAMPTZ(result);
}

Datum
pg_stat_get_last_autoanalyze_time(PG_FUNCTION_ARGS)
{
	Oid			relid = PG_GETARG_OID(0);
	TimestampTz result;
	PgStat_StatTabEntry *tabentry;

	if ((tabentry = pgstat_fetch_stat_tabentry(relid)) == NULL)
		result = 0;
	else
		result = tabentry->autovac_analyze_timestamp;

	if (result == 0)
		PG_RETURN_NULL();
	else
		PG_RETURN_TIMESTAMPTZ(result);
}

Datum
pg_stat_get_vacuum_count(PG_FUNCTION_ARGS)
{
	Oid			relid = PG_GETARG_OID(0);
	int64		result;
	PgStat_StatTabEntry *tabentry;

	if ((tabentry = pgstat_fetch_stat_tabentry(relid)) == NULL)
		result = 0;
	else
		result = (int64) (tabentry->vacuum_count);

	PG_RETURN_INT64(result);
}

Datum
pg_stat_get_autovacuum_count(PG_FUNCTION_ARGS)
{
	Oid			relid = PG_GETARG_OID(0);
	int64		result;
	PgStat_StatTabEntry *tabentry;

	if ((tabentry = pgstat_fetch_stat_tabentry(relid)) == NULL)
		result = 0;
	else
		result = (int64) (tabentry->autovac_vacuum_count);

	PG_RETURN_INT64(result);
}

Datum
pg_stat_get_analyze_count(PG_FUNCTION_ARGS)
{
	Oid			relid = PG_GETARG_OID(0);
	int64		result;
	PgStat_StatTabEntry *tabentry;

	if ((tabentry = pgstat_fetch_stat_tabentry(relid)) == NULL)
		result = 0;
	else
		result = (int64) (tabentry->analyze_count);

	PG_RETURN_INT64(result);
}

Datum
pg_stat_get_autoanalyze_count(PG_FUNCTION_ARGS)
{
	Oid			relid = PG_GETARG_OID(0);
	int64		result;
	PgStat_StatTabEntry *tabentry;

	if ((tabentry = pgstat_fetch_stat_tabentry(relid)) == NULL)
		result = 0;
	else
		result = (int64) (tabentry->autovac_analyze_count);

	PG_RETURN_INT64(result);
}

Datum
pg_stat_get_function_calls(PG_FUNCTION_ARGS)
{
	Oid			funcid = PG_GETARG_OID(0);
	PgStat_StatFuncEntry *funcentry;

	if ((funcentry = pgstat_fetch_stat_funcentry(funcid)) == NULL)
		PG_RETURN_NULL();
	PG_RETURN_INT64(funcentry->f_numcalls);
}

Datum
pg_stat_get_function_total_time(PG_FUNCTION_ARGS)
{
	Oid			funcid = PG_GETARG_OID(0);
	PgStat_StatFuncEntry *funcentry;

	if ((funcentry = pgstat_fetch_stat_funcentry(funcid)) == NULL)
		PG_RETURN_NULL();
	/* convert counter from microsec to millisec for display */
	PG_RETURN_FLOAT8(((double) funcentry->f_total_time) / 1000.0);
}

Datum
pg_stat_get_function_self_time(PG_FUNCTION_ARGS)
{
	Oid			funcid = PG_GETARG_OID(0);
	PgStat_StatFuncEntry *funcentry;

	if ((funcentry = pgstat_fetch_stat_funcentry(funcid)) == NULL)
		PG_RETURN_NULL();
	/* convert counter from microsec to millisec for display */
	PG_RETURN_FLOAT8(((double) funcentry->f_self_time) / 1000.0);
}

Datum
pg_stat_get_backend_idset(PG_FUNCTION_ARGS)
{
	FuncCallContext *funcctx;
	int		   *fctx;
	int32		result;

	/* stuff done only on the first call of the function */
	if (SRF_IS_FIRSTCALL())
	{
		/* create a function context for cross-call persistence */
		funcctx = SRF_FIRSTCALL_INIT();

		fctx = MemoryContextAlloc(funcctx->multi_call_memory_ctx,
								  2 * sizeof(int));
		funcctx->user_fctx = fctx;

		fctx[0] = 0;
		fctx[1] = pgstat_fetch_stat_numbackends();
	}

	/* stuff done on every call of the function */
	funcctx = SRF_PERCALL_SETUP();
	fctx = funcctx->user_fctx;

	fctx[0] += 1;
	result = fctx[0];

	if (result <= fctx[1])
	{
		/* do when there is more left to send */
		SRF_RETURN_NEXT(funcctx, Int32GetDatum(result));
	}
	else
	{
		/* do when there is no more left */
		SRF_RETURN_DONE(funcctx);
	}
}

/*
 * Returns command progress information for the named command.
 */
Datum
pg_stat_get_progress_info(PG_FUNCTION_ARGS)
{
#define PG_STAT_GET_PROGRESS_COLS	PGSTAT_NUM_PROGRESS_PARAM + 3
	int			num_backends = pgstat_fetch_stat_numbackends();
	int			curr_backend;
	char	   *cmd = text_to_cstring(PG_GETARG_TEXT_PP(0));
	ProgressCommandType cmdtype;
	TupleDesc	tupdesc;
	Tuplestorestate *tupstore;
	ReturnSetInfo *rsinfo = (ReturnSetInfo *) fcinfo->resultinfo;
	MemoryContext per_query_ctx;
	MemoryContext oldcontext;
	uint64_t *index_progress = NULL;
	uint64_t *index_progress_iterator = NULL;

	/* check to see if caller supports us returning a tuplestore */
	if (rsinfo == NULL || !IsA(rsinfo, ReturnSetInfo))
		ereport(ERROR,
				(errcode(ERRCODE_FEATURE_NOT_SUPPORTED),
				 errmsg("set-valued function called in context that cannot accept a set")));
	if (!(rsinfo->allowedModes & SFRM_Materialize))
		ereport(ERROR,
				(errcode(ERRCODE_FEATURE_NOT_SUPPORTED),
				 errmsg("materialize mode required, but it is not " \
						"allowed in this context")));

	/* Build a tuple descriptor for our result type */
	if (get_call_result_type(fcinfo, NULL, &tupdesc) != TYPEFUNC_COMPOSITE)
		elog(ERROR, "return type must be a row type");

	/* Translate command name into command type code. */
	if (pg_strcasecmp(cmd, "VACUUM") == 0)
		cmdtype = PROGRESS_COMMAND_VACUUM;
	else if (pg_strcasecmp(cmd, "COPY") == 0)
		cmdtype = PROGRESS_COMMAND_COPY;
	else if (pg_strcasecmp(cmd, "CREATE INDEX") == 0)
		cmdtype = PROGRESS_COMMAND_CREATE_INDEX;
	else
		ereport(ERROR,
				(errcode(ERRCODE_INVALID_PARAMETER_VALUE),
				 errmsg("invalid command name: \"%s\"", cmd)));

	per_query_ctx = rsinfo->econtext->ecxt_per_query_memory;
	oldcontext = MemoryContextSwitchTo(per_query_ctx);

	tupstore = tuplestore_begin_heap(true, false, work_mem);
	rsinfo->returnMode = SFRM_Materialize;
	rsinfo->setResult = tupstore;
	rsinfo->setDesc = tupdesc;
	MemoryContextSwitchTo(oldcontext);

	/*
	 * Fetch stats for in-progress concurrent create indexes that aren't
	 * captured in the local backend entry from master. We avoid reading these
	 * stats while constructing the local backend entry in
	 * pg_read_current_stats() in order to avoid extraneous RPCs to master
	 * (in case we read from pg_stat_* views within a transaction but don't
	 * read from pg_stat_progress_create_index). Since these stats are computed
	 * on the fly and not at the time of pg_read_current_stats(), they may not
	 * be consistent with other backend stats.
	 * Also, the fetched values are constant within a transaction - we only
	 * fetch from master if we haven't already done so within the current
	 * transaction.
	 */
	if (IsYugaByteEnabled() && cmdtype == PROGRESS_COMMAND_CREATE_INDEX &&
		!yb_retrieved_concurrent_index_progress)
	{
		index_progress = yb_pg_stat_retrieve_concurrent_index_progress();
		index_progress_iterator = index_progress;
		yb_retrieved_concurrent_index_progress = true;
	}

	/* 1-based index */
	for (curr_backend = 1; curr_backend <= num_backends; curr_backend++)
	{
		LocalPgBackendStatus *local_beentry;
		PgBackendStatus *beentry;
		Datum		values[PG_STAT_GET_PROGRESS_COLS];
		bool		nulls[PG_STAT_GET_PROGRESS_COLS];
		int			i;

		MemSet(values, 0, sizeof(values));
		MemSet(nulls, 0, sizeof(nulls));

		local_beentry = pgstat_fetch_stat_local_beentry(curr_backend);

		if (!local_beentry)
			continue;

		beentry = &local_beentry->backendStatus;

		/*
		 * Report values for only those backends which are running the given
		 * command.
		 */
		if (!beentry || (beentry->st_progress_command != cmdtype &&
						beentry->st_progress_command != PROGRESS_COMMAND_COPY))
			continue;

		/*
		 * Fill in tuples_done for concurrent create indexes on YB relations
		 * that are in the backfilling phase. Note: This block will not be
		 * executed for indexes on non-YB relations (temporary relations)
		 * because they are always built non-concurrently.
		 */
		if (IsYugaByteEnabled() && cmdtype == PROGRESS_COMMAND_CREATE_INDEX &&
			(beentry->st_progress_param[PROGRESS_CREATEIDX_COMMAND]
			 == PROGRESS_CREATEIDX_COMMAND_CREATE_CONCURRENTLY) &&
			(beentry->st_progress_param[PROGRESS_CREATEIDX_PHASE]
			 == YB_PROGRESS_CREATEIDX_BACKFILLING) &&
			index_progress_iterator)
		{
			/*
			 * Note: we expect the ordering of the indexes in index_progress to
			 * to match the ordering within the backend status array -
			 * therefore we don't need to loop through index_progress to find
			 * the relevant entry
			 */
			beentry->st_progress_param[PROGRESS_CREATEIDX_TUPLES_DONE]
				= *index_progress_iterator;
			index_progress_iterator++;
		}

		/* Value available to all callers */
		values[0] = Int32GetDatum(beentry->st_procpid);
		values[1] = ObjectIdGetDatum(beentry->st_databaseid);

		/* show rest of the values including relid only to role members */
		if (has_privs_of_role(GetUserId(), beentry->st_userid))
		{
			values[2] = ObjectIdGetDatum(beentry->st_progress_command_target);
			for (i = 0; i < PGSTAT_NUM_PROGRESS_PARAM; i++)
				values[i + 3] = Int64GetDatum(beentry->st_progress_param[i]);
		}
		else
		{
			nulls[2] = true;
			for (i = 0; i < PGSTAT_NUM_PROGRESS_PARAM; i++)
				nulls[i + 3] = true;
		}

		/*
		 * Set the columns of pg_stat_progress_create_index that are unused
		 * in YB to null.
		 */
		if (IsYugaByteEnabled() && cmdtype == PROGRESS_COMMAND_CREATE_INDEX)
		{
			for (i = 0; i < PGSTAT_NUM_PROGRESS_PARAM; i++)
			{
				/*
				 * In YB, we only use the command, index_relid, phase,
				 * tuples_total, tuples_done, partitions_total, partitions_done
				 * columns for YB indexes. For temp indexes, tuples_total and
				 * tuples_done aren't computed (the beentry progress params
				 * are set to an invalid value (-1)) so we set those to null
				 * too.
				 */
				if (i == PROGRESS_CREATEIDX_COMMAND ||
					i == PROGRESS_CREATEIDX_INDEX_OID ||
					i == PROGRESS_CREATEIDX_PHASE ||
					i == PROGRESS_CREATEIDX_PARTITIONS_TOTAL ||
					i == PROGRESS_CREATEIDX_PARTITIONS_DONE ||
					(beentry->st_progress_param[i] != -1 &&
					 (i == PROGRESS_CREATEIDX_TUPLES_TOTAL ||
					  i == PROGRESS_CREATEIDX_TUPLES_DONE)))
					continue;
				nulls[i + 3] = true;
			}
		}

		tuplestore_putvalues(tupstore, tupdesc, values, nulls);
	}

	if (index_progress)
		pfree(index_progress);

	/* clean up and return the tuplestore */
	tuplestore_donestoring(tupstore);

	return (Datum) 0;
}

/*
 * Returns activity of PG backends.
 */
Datum
pg_stat_get_activity(PG_FUNCTION_ARGS)
{
#define PG_STAT_GET_ACTIVITY_COLS	24
	int			num_backends = pgstat_fetch_stat_numbackends();
	int			curr_backend;
	int			pid = PG_ARGISNULL(0) ? -1 : PG_GETARG_INT32(0);
	ReturnSetInfo *rsinfo = (ReturnSetInfo *) fcinfo->resultinfo;
	TupleDesc	tupdesc;
	Tuplestorestate *tupstore;
	MemoryContext per_query_ctx;
	MemoryContext oldcontext;

	/* check to see if caller supports us returning a tuplestore */
	if (rsinfo == NULL || !IsA(rsinfo, ReturnSetInfo))
		ereport(ERROR,
				(errcode(ERRCODE_FEATURE_NOT_SUPPORTED),
				 errmsg("set-valued function called in context that cannot accept a set")));
	if (!(rsinfo->allowedModes & SFRM_Materialize))
		ereport(ERROR,
				(errcode(ERRCODE_FEATURE_NOT_SUPPORTED),
				 errmsg("materialize mode required, but it is not " \
						"allowed in this context")));

	/* Build a tuple descriptor for our result type */
	if (get_call_result_type(fcinfo, NULL, &tupdesc) != TYPEFUNC_COMPOSITE)
		elog(ERROR, "return type must be a row type");

	per_query_ctx = rsinfo->econtext->ecxt_per_query_memory;
	oldcontext = MemoryContextSwitchTo(per_query_ctx);

	tupstore = tuplestore_begin_heap(true, false, work_mem);
	rsinfo->returnMode = SFRM_Materialize;
	rsinfo->setResult = tupstore;
	rsinfo->setDesc = tupdesc;

	MemoryContextSwitchTo(oldcontext);

	/* 1-based index */
	for (curr_backend = 1; curr_backend <= num_backends; curr_backend++)
	{
		/* for each row */
		Datum		values[PG_STAT_GET_ACTIVITY_COLS];
		bool		nulls[PG_STAT_GET_ACTIVITY_COLS];
		LocalPgBackendStatus *local_beentry;
		PgBackendStatus *beentry;
		PGPROC	   *proc;
		const char *wait_event_type = NULL;
		const char *wait_event = NULL;

		MemSet(values, 0, sizeof(values));
		MemSet(nulls, 0, sizeof(nulls));

		/* Get the next one in the list */
		local_beentry = pgstat_fetch_stat_local_beentry(curr_backend);
		if (!local_beentry)
		{
			int			i;

			/* Ignore missing entries if looking for specific PID */
			if (pid != -1)
				continue;

			for (i = 0; i < lengthof(nulls); i++)
				nulls[i] = true;

			nulls[5] = false;
			values[5] = CStringGetTextDatum("<backend information not available>");

			tuplestore_putvalues(tupstore, tupdesc, values, nulls);
			continue;
		}

		beentry = &local_beentry->backendStatus;

		/* If looking for specific PID, ignore all the others */
		if (pid != -1 && beentry->st_procpid != pid)
			continue;

		/* Values available to all callers */
		if (beentry->st_databaseid != InvalidOid)
			values[0] = ObjectIdGetDatum(beentry->st_databaseid);
		else
			nulls[0] = true;

		values[1] = Int32GetDatum(beentry->st_procpid);

		if (beentry->st_userid != InvalidOid)
			values[2] = ObjectIdGetDatum(beentry->st_userid);
		else
			nulls[2] = true;

		if (beentry->st_appname)
			values[3] = CStringGetTextDatum(beentry->st_appname);
		else
			nulls[3] = true;

		if (TransactionIdIsValid(local_beentry->backend_xid))
			values[15] = TransactionIdGetDatum(local_beentry->backend_xid);
		else
			nulls[15] = true;

		if (TransactionIdIsValid(local_beentry->backend_xmin))
			values[16] = TransactionIdGetDatum(local_beentry->backend_xmin);
		else
			nulls[16] = true;

		if (beentry->st_ssl)
		{
			values[18] = BoolGetDatum(true);	/* ssl */
			values[19] = CStringGetTextDatum(beentry->st_sslstatus->ssl_version);
			values[20] = CStringGetTextDatum(beentry->st_sslstatus->ssl_cipher);
			values[21] = Int32GetDatum(beentry->st_sslstatus->ssl_bits);
			values[22] = BoolGetDatum(beentry->st_sslstatus->ssl_compression);
			values[23] = CStringGetTextDatum(beentry->st_sslstatus->ssl_clientdn);
		}
		else
		{
			values[18] = BoolGetDatum(false);	/* ssl */
			nulls[19] = nulls[20] = nulls[21] = nulls[22] = nulls[23] = true;
		}

		/* Values only available to role member or pg_read_all_stats */
		if (has_privs_of_role(GetUserId(), beentry->st_userid) ||
			is_member_of_role(GetUserId(), DEFAULT_ROLE_READ_ALL_STATS))
		{
			SockAddr	zero_clientaddr;
			char	   *clipped_activity;

			switch (beentry->st_state)
			{
				case STATE_IDLE:
					values[4] = CStringGetTextDatum("idle");
					break;
				case STATE_RUNNING:
					values[4] = CStringGetTextDatum("active");
					break;
				case STATE_IDLEINTRANSACTION:
					values[4] = CStringGetTextDatum("idle in transaction");
					break;
				case STATE_FASTPATH:
					values[4] = CStringGetTextDatum("fastpath function call");
					break;
				case STATE_IDLEINTRANSACTION_ABORTED:
					values[4] = CStringGetTextDatum("idle in transaction (aborted)");
					break;
				case STATE_DISABLED:
					values[4] = CStringGetTextDatum("disabled");
					break;
				case STATE_UNDEFINED:
					nulls[4] = true;
					break;
			}

			clipped_activity = pgstat_clip_activity(beentry->st_activity_raw);
			values[5] = CStringGetTextDatum(clipped_activity);
			pfree(clipped_activity);

			proc = BackendPidGetProc(beentry->st_procpid);
			if (proc != NULL)
			{
				uint32		raw_wait_event;

				raw_wait_event = UINT32_ACCESS_ONCE(proc->wait_event_info);
				wait_event_type = pgstat_get_wait_event_type(raw_wait_event);
				wait_event = pgstat_get_wait_event(raw_wait_event);

			}
			else if (beentry->st_backendType != B_BACKEND)
			{
				/*
				 * For an auxiliary process, retrieve process info from
				 * AuxiliaryProcs stored in shared-memory.
				 */
				proc = AuxiliaryPidGetProc(beentry->st_procpid);

				if (proc != NULL)
				{
					uint32		raw_wait_event;

					raw_wait_event =
						UINT32_ACCESS_ONCE(proc->wait_event_info);
					wait_event_type =
						pgstat_get_wait_event_type(raw_wait_event);
					wait_event = pgstat_get_wait_event(raw_wait_event);
				}
			}

			if (wait_event_type)
				values[6] = CStringGetTextDatum(wait_event_type);
			else
				nulls[6] = true;

			if (wait_event)
				values[7] = CStringGetTextDatum(wait_event);
			else
				nulls[7] = true;

			if (beentry->st_xact_start_timestamp != 0)
				values[8] = TimestampTzGetDatum(beentry->st_xact_start_timestamp);
			else
				nulls[8] = true;

			if (beentry->st_activity_start_timestamp != 0)
				values[9] = TimestampTzGetDatum(beentry->st_activity_start_timestamp);
			else
				nulls[9] = true;

			if (beentry->st_proc_start_timestamp != 0)
				values[10] = TimestampTzGetDatum(beentry->st_proc_start_timestamp);
			else
				nulls[10] = true;

			if (beentry->st_state_start_timestamp != 0)
				values[11] = TimestampTzGetDatum(beentry->st_state_start_timestamp);
			else
				nulls[11] = true;

			/* A zeroed client addr means we don't know */
			memset(&zero_clientaddr, 0, sizeof(zero_clientaddr));
			if (memcmp(&(beentry->st_clientaddr), &zero_clientaddr,
					   sizeof(zero_clientaddr)) == 0)
			{
				nulls[12] = true;
				nulls[13] = true;
				nulls[14] = true;
			}
			else
			{
				if (beentry->st_clientaddr.addr.ss_family == AF_INET
#ifdef HAVE_IPV6
					|| beentry->st_clientaddr.addr.ss_family == AF_INET6
#endif
					)
				{
					char		remote_host[NI_MAXHOST];
					char		remote_port[NI_MAXSERV];
					int			ret;

					remote_host[0] = '\0';
					remote_port[0] = '\0';
					ret = pg_getnameinfo_all(&beentry->st_clientaddr.addr,
											 beentry->st_clientaddr.salen,
											 remote_host, sizeof(remote_host),
											 remote_port, sizeof(remote_port),
											 NI_NUMERICHOST | NI_NUMERICSERV);
					if (ret == 0)
					{
						clean_ipv6_addr(beentry->st_clientaddr.addr.ss_family, remote_host);
						values[12] = DirectFunctionCall1(inet_in,
														 CStringGetDatum(remote_host));
						if (beentry->st_clienthostname &&
							beentry->st_clienthostname[0])
							values[13] = CStringGetTextDatum(beentry->st_clienthostname);
						else
							nulls[13] = true;
						values[14] = Int32GetDatum(atoi(remote_port));
					}
					else
					{
						nulls[12] = true;
						nulls[13] = true;
						nulls[14] = true;
					}
				}
				else if (beentry->st_clientaddr.addr.ss_family == AF_UNIX)
				{
					/*
					 * Unix sockets always reports NULL for host and -1 for
					 * port, so it's possible to tell the difference to
					 * connections we have no permissions to view, or with
					 * errors.
					 */
					nulls[12] = true;
					nulls[13] = true;
					values[14] = Int32GetDatum(-1);
				}
				else
				{
					/* Unknown address type, should never happen */
					nulls[12] = true;
					nulls[13] = true;
					nulls[14] = true;
				}
			}
			/* Add backend type */
			if (beentry->st_backendType == B_BG_WORKER)
			{
				const char *bgw_type;

				bgw_type = GetBackgroundWorkerTypeByPid(beentry->st_procpid);
				if (bgw_type)
					values[17] = CStringGetTextDatum(bgw_type);
				else
					nulls[17] = true;
			}
			else
				values[17] =
					CStringGetTextDatum(pgstat_get_backend_desc(beentry->st_backendType));
		}
		else
		{
			/* No permissions to view data about this session */
			values[5] = CStringGetTextDatum("<insufficient privilege>");
			nulls[4] = true;
			nulls[6] = true;
			nulls[7] = true;
			nulls[8] = true;
			nulls[9] = true;
			nulls[10] = true;
			nulls[11] = true;
			nulls[12] = true;
			nulls[13] = true;
			nulls[14] = true;
			nulls[17] = true;
		}

		tuplestore_putvalues(tupstore, tupdesc, values, nulls);

		/* If only a single backend was requested, and we found it, break. */
		if (pid != -1)
			break;
	}

	/* clean up and return the tuplestore */
	tuplestore_donestoring(tupstore);

	return (Datum) 0;
}


Datum
pg_backend_pid(PG_FUNCTION_ARGS)
{
	PG_RETURN_INT32(MyProcPid);
}


Datum
pg_stat_get_backend_pid(PG_FUNCTION_ARGS)
{
	int32		beid = PG_GETARG_INT32(0);
	PgBackendStatus *beentry;

	if ((beentry = pgstat_fetch_stat_beentry(beid)) == NULL)
		PG_RETURN_NULL();

	PG_RETURN_INT32(beentry->st_procpid);
}


Datum
pg_stat_get_backend_dbid(PG_FUNCTION_ARGS)
{
	int32		beid = PG_GETARG_INT32(0);
	PgBackendStatus *beentry;

	if ((beentry = pgstat_fetch_stat_beentry(beid)) == NULL)
		PG_RETURN_NULL();

	PG_RETURN_OID(beentry->st_databaseid);
}


Datum
pg_stat_get_backend_userid(PG_FUNCTION_ARGS)
{
	int32		beid = PG_GETARG_INT32(0);
	PgBackendStatus *beentry;

	if ((beentry = pgstat_fetch_stat_beentry(beid)) == NULL)
		PG_RETURN_NULL();

	PG_RETURN_OID(beentry->st_userid);
}


Datum
pg_stat_get_backend_activity(PG_FUNCTION_ARGS)
{
	int32		beid = PG_GETARG_INT32(0);
	PgBackendStatus *beentry;
	const char *activity;
	char	   *clipped_activity;
	text	   *ret;

	if ((beentry = pgstat_fetch_stat_beentry(beid)) == NULL)
		activity = "<backend information not available>";
	else if (!has_privs_of_role(GetUserId(), beentry->st_userid))
		activity = "<insufficient privilege>";
	else if (*(beentry->st_activity_raw) == '\0')
		activity = "<command string not enabled>";
	else
		activity = beentry->st_activity_raw;

	clipped_activity = pgstat_clip_activity(activity);
	ret = cstring_to_text(activity);
	pfree(clipped_activity);

	PG_RETURN_TEXT_P(ret);
}

Datum
pg_stat_get_backend_wait_event_type(PG_FUNCTION_ARGS)
{
	int32		beid = PG_GETARG_INT32(0);
	PgBackendStatus *beentry;
	PGPROC	   *proc;
	const char *wait_event_type = NULL;

	if ((beentry = pgstat_fetch_stat_beentry(beid)) == NULL)
		wait_event_type = "<backend information not available>";
	else if (!has_privs_of_role(GetUserId(), beentry->st_userid))
		wait_event_type = "<insufficient privilege>";
	else if ((proc = BackendPidGetProc(beentry->st_procpid)) != NULL)
		wait_event_type = pgstat_get_wait_event_type(proc->wait_event_info);

	if (!wait_event_type)
		PG_RETURN_NULL();

	PG_RETURN_TEXT_P(cstring_to_text(wait_event_type));
}

Datum
pg_stat_get_backend_wait_event(PG_FUNCTION_ARGS)
{
	int32		beid = PG_GETARG_INT32(0);
	PgBackendStatus *beentry;
	PGPROC	   *proc;
	const char *wait_event = NULL;

	if ((beentry = pgstat_fetch_stat_beentry(beid)) == NULL)
		wait_event = "<backend information not available>";
	else if (!has_privs_of_role(GetUserId(), beentry->st_userid))
		wait_event = "<insufficient privilege>";
	else if ((proc = BackendPidGetProc(beentry->st_procpid)) != NULL)
		wait_event = pgstat_get_wait_event(proc->wait_event_info);

	if (!wait_event)
		PG_RETURN_NULL();

	PG_RETURN_TEXT_P(cstring_to_text(wait_event));
}


Datum
pg_stat_get_backend_activity_start(PG_FUNCTION_ARGS)
{
	int32		beid = PG_GETARG_INT32(0);
	TimestampTz result;
	PgBackendStatus *beentry;

	if ((beentry = pgstat_fetch_stat_beentry(beid)) == NULL)
		PG_RETURN_NULL();

	if (!has_privs_of_role(GetUserId(), beentry->st_userid))
		PG_RETURN_NULL();

	result = beentry->st_activity_start_timestamp;

	/*
	 * No time recorded for start of current query -- this is the case if the
	 * user hasn't enabled query-level stats collection.
	 */
	if (result == 0)
		PG_RETURN_NULL();

	PG_RETURN_TIMESTAMPTZ(result);
}


Datum
pg_stat_get_backend_xact_start(PG_FUNCTION_ARGS)
{
	int32		beid = PG_GETARG_INT32(0);
	TimestampTz result;
	PgBackendStatus *beentry;

	if ((beentry = pgstat_fetch_stat_beentry(beid)) == NULL)
		PG_RETURN_NULL();

	if (!has_privs_of_role(GetUserId(), beentry->st_userid))
		PG_RETURN_NULL();

	result = beentry->st_xact_start_timestamp;

	if (result == 0)			/* not in a transaction */
		PG_RETURN_NULL();

	PG_RETURN_TIMESTAMPTZ(result);
}


Datum
pg_stat_get_backend_start(PG_FUNCTION_ARGS)
{
	int32		beid = PG_GETARG_INT32(0);
	TimestampTz result;
	PgBackendStatus *beentry;

	if ((beentry = pgstat_fetch_stat_beentry(beid)) == NULL)
		PG_RETURN_NULL();

	if (!has_privs_of_role(GetUserId(), beentry->st_userid))
		PG_RETURN_NULL();

	result = beentry->st_proc_start_timestamp;

	if (result == 0)			/* probably can't happen? */
		PG_RETURN_NULL();

	PG_RETURN_TIMESTAMPTZ(result);
}


Datum
pg_stat_get_backend_client_addr(PG_FUNCTION_ARGS)
{
	int32		beid = PG_GETARG_INT32(0);
	PgBackendStatus *beentry;
	SockAddr	zero_clientaddr;
	char		remote_host[NI_MAXHOST];
	int			ret;

	if ((beentry = pgstat_fetch_stat_beentry(beid)) == NULL)
		PG_RETURN_NULL();

	if (!has_privs_of_role(GetUserId(), beentry->st_userid))
		PG_RETURN_NULL();

	/* A zeroed client addr means we don't know */
	memset(&zero_clientaddr, 0, sizeof(zero_clientaddr));
	if (memcmp(&(beentry->st_clientaddr), &zero_clientaddr,
			   sizeof(zero_clientaddr)) == 0)
		PG_RETURN_NULL();

	switch (beentry->st_clientaddr.addr.ss_family)
	{
		case AF_INET:
#ifdef HAVE_IPV6
		case AF_INET6:
#endif
			break;
		default:
			PG_RETURN_NULL();
	}

	remote_host[0] = '\0';
	ret = pg_getnameinfo_all(&beentry->st_clientaddr.addr,
							 beentry->st_clientaddr.salen,
							 remote_host, sizeof(remote_host),
							 NULL, 0,
							 NI_NUMERICHOST | NI_NUMERICSERV);
	if (ret != 0)
		PG_RETURN_NULL();

	clean_ipv6_addr(beentry->st_clientaddr.addr.ss_family, remote_host);

	PG_RETURN_DATUM(DirectFunctionCall1(inet_in,
										 CStringGetDatum(remote_host)));
}

Datum
pg_stat_get_backend_client_port(PG_FUNCTION_ARGS)
{
	int32		beid = PG_GETARG_INT32(0);
	PgBackendStatus *beentry;
	SockAddr	zero_clientaddr;
	char		remote_port[NI_MAXSERV];
	int			ret;

	if ((beentry = pgstat_fetch_stat_beentry(beid)) == NULL)
		PG_RETURN_NULL();

	if (!has_privs_of_role(GetUserId(), beentry->st_userid))
		PG_RETURN_NULL();

	/* A zeroed client addr means we don't know */
	memset(&zero_clientaddr, 0, sizeof(zero_clientaddr));
	if (memcmp(&(beentry->st_clientaddr), &zero_clientaddr,
			   sizeof(zero_clientaddr)) == 0)
		PG_RETURN_NULL();

	switch (beentry->st_clientaddr.addr.ss_family)
	{
		case AF_INET:
#ifdef HAVE_IPV6
		case AF_INET6:
#endif
			break;
		case AF_UNIX:
			PG_RETURN_INT32(-1);
		default:
			PG_RETURN_NULL();
	}

	remote_port[0] = '\0';
	ret = pg_getnameinfo_all(&beentry->st_clientaddr.addr,
							 beentry->st_clientaddr.salen,
							 NULL, 0,
							 remote_port, sizeof(remote_port),
							 NI_NUMERICHOST | NI_NUMERICSERV);
	if (ret != 0)
		PG_RETURN_NULL();

	PG_RETURN_DATUM(DirectFunctionCall1(int4in,
										CStringGetDatum(remote_port)));
}

Datum
yb_pg_stat_get_backend_catalog_version(PG_FUNCTION_ARGS)
{
	int32		beid = PG_GETARG_INT32(0);
	PgBackendStatus *beentry;

	if ((beentry = pgstat_fetch_stat_beentry(beid)) == NULL)
		PG_RETURN_NULL();

	if (beentry->yb_st_catalog_version.has_version)
		PG_RETURN_DATUM(UInt64GetDatum(beentry->yb_st_catalog_version.version));
	else
		PG_RETURN_NULL();
}


Datum
pg_stat_get_db_numbackends(PG_FUNCTION_ARGS)
{
	Oid			dbid = PG_GETARG_OID(0);
	int32		result;
	int			tot_backends = pgstat_fetch_stat_numbackends();
	int			beid;

	result = 0;
	for (beid = 1; beid <= tot_backends; beid++)
	{
		PgBackendStatus *beentry = pgstat_fetch_stat_beentry(beid);

		if (beentry && beentry->st_databaseid == dbid)
			result++;
	}

	PG_RETURN_INT32(result);
}


/*
 * For this function, there exists a corresponding entry in pg_proc which dictates the input and schema of the output row.
 * This is used in a different manner from other methods like pgstat_get_backend_activity_start which will be called individually
 * in parallel. This method will return the rows in batched format all at once. Note that {i,o,o,o} in pg_proc means that for the
 * corresponding entry at the same index, it is an input if labeled i but output (represented by o) otherwise.
 */
Datum
yb_pg_stat_get_queries(PG_FUNCTION_ARGS)
{
	#define PG_YBSTAT_TERMINATED_QUERIES_COLS 6
	Oid			db_oid = PG_ARGISNULL(0) ? -1 : PG_GETARG_OID(0);
	ReturnSetInfo *rsinfo = (ReturnSetInfo *) fcinfo->resultinfo;
	TupleDesc	tupdesc;
	Tuplestorestate *tupstore;
	MemoryContext per_query_ctx;
	MemoryContext oldcontext;

	if (rsinfo == NULL || !IsA(rsinfo, ReturnSetInfo))
		ereport(ERROR,
				(errcode(ERRCODE_FEATURE_NOT_SUPPORTED),
				 errmsg("set-valued function called in context that cannot accept a set")));
	if (!(rsinfo->allowedModes & SFRM_Materialize))
		ereport(ERROR,
				(errcode(ERRCODE_FEATURE_NOT_SUPPORTED),
				 errmsg("materialize mode required, but it is not " \
						"allowed in this context")));

	if (get_call_result_type(fcinfo, NULL, &tupdesc) != TYPEFUNC_COMPOSITE)
		elog(ERROR, "return type must be a row type");

	per_query_ctx = rsinfo->econtext->ecxt_per_query_memory;
	oldcontext = MemoryContextSwitchTo(per_query_ctx);

	tupstore = tuplestore_begin_heap(true, false, work_mem);
	rsinfo->returnMode = SFRM_Materialize;
	rsinfo->setResult = tupstore;
	rsinfo->setDesc = tupdesc;

	MemoryContextSwitchTo(oldcontext);

	size_t num_queries = 0;
	PgStat_YBStatQueryEntry *queries = pgstat_fetch_ybstat_queries(db_oid, &num_queries);
	for (size_t i = 0; i < num_queries; i++)
	{
		if (has_privs_of_role(GetUserId(), queries[i].st_userid) ||
			is_member_of_role(GetUserId(), DEFAULT_ROLE_READ_ALL_STATS) ||
			IsYbDbAdminUser(GetUserId()))
		{
			Datum		values[PG_YBSTAT_TERMINATED_QUERIES_COLS];
			bool		nulls[PG_YBSTAT_TERMINATED_QUERIES_COLS];

			MemSet(values, 0, sizeof(values));
			MemSet(nulls, 0, sizeof(nulls));

			values[0] = ObjectIdGetDatum(queries[i].database_oid);
			values[1] = Int32GetDatum(queries[i].backend_pid);
			values[2] = CStringGetTextDatum(queries[i].query_string);
			values[3] = CStringGetTextDatum(queries[i].termination_reason);
			values[4] = TimestampTzGetDatum(queries[i].activity_start_timestamp);
			values[5] = TimestampTzGetDatum(queries[i].activity_end_timestamp);

			tuplestore_putvalues(tupstore, tupdesc, values, nulls);
		}
		else
			continue;
	}

	tuplestore_donestoring(tupstore);

	return (Datum) 0;
}

Datum
pg_stat_get_db_xact_commit(PG_FUNCTION_ARGS)
{
	Oid			dbid = PG_GETARG_OID(0);
	int64		result;
	PgStat_StatDBEntry *dbentry;

	if ((dbentry = pgstat_fetch_stat_dbentry(dbid)) == NULL)
		result = 0;
	else
		result = (int64) (dbentry->n_xact_commit);

	PG_RETURN_INT64(result);
}


Datum
pg_stat_get_db_xact_rollback(PG_FUNCTION_ARGS)
{
	Oid			dbid = PG_GETARG_OID(0);
	int64		result;
	PgStat_StatDBEntry *dbentry;

	if ((dbentry = pgstat_fetch_stat_dbentry(dbid)) == NULL)
		result = 0;
	else
		result = (int64) (dbentry->n_xact_rollback);

	PG_RETURN_INT64(result);
}


Datum
pg_stat_get_db_blocks_fetched(PG_FUNCTION_ARGS)
{
	Oid			dbid = PG_GETARG_OID(0);
	int64		result;
	PgStat_StatDBEntry *dbentry;

	if ((dbentry = pgstat_fetch_stat_dbentry(dbid)) == NULL)
		result = 0;
	else
		result = (int64) (dbentry->n_blocks_fetched);

	PG_RETURN_INT64(result);
}


Datum
pg_stat_get_db_blocks_hit(PG_FUNCTION_ARGS)
{
	Oid			dbid = PG_GETARG_OID(0);
	int64		result;
	PgStat_StatDBEntry *dbentry;

	if ((dbentry = pgstat_fetch_stat_dbentry(dbid)) == NULL)
		result = 0;
	else
		result = (int64) (dbentry->n_blocks_hit);

	PG_RETURN_INT64(result);
}


Datum
pg_stat_get_db_tuples_returned(PG_FUNCTION_ARGS)
{
	Oid			dbid = PG_GETARG_OID(0);
	int64		result;
	PgStat_StatDBEntry *dbentry;

	if ((dbentry = pgstat_fetch_stat_dbentry(dbid)) == NULL)
		result = 0;
	else
		result = (int64) (dbentry->n_tuples_returned);

	PG_RETURN_INT64(result);
}


Datum
pg_stat_get_db_tuples_fetched(PG_FUNCTION_ARGS)
{
	Oid			dbid = PG_GETARG_OID(0);
	int64		result;
	PgStat_StatDBEntry *dbentry;

	if ((dbentry = pgstat_fetch_stat_dbentry(dbid)) == NULL)
		result = 0;
	else
		result = (int64) (dbentry->n_tuples_fetched);

	PG_RETURN_INT64(result);
}


Datum
pg_stat_get_db_tuples_inserted(PG_FUNCTION_ARGS)
{
	Oid			dbid = PG_GETARG_OID(0);
	int64		result;
	PgStat_StatDBEntry *dbentry;

	if ((dbentry = pgstat_fetch_stat_dbentry(dbid)) == NULL)
		result = 0;
	else
		result = (int64) (dbentry->n_tuples_inserted);

	PG_RETURN_INT64(result);
}


Datum
pg_stat_get_db_tuples_updated(PG_FUNCTION_ARGS)
{
	Oid			dbid = PG_GETARG_OID(0);
	int64		result;
	PgStat_StatDBEntry *dbentry;

	if ((dbentry = pgstat_fetch_stat_dbentry(dbid)) == NULL)
		result = 0;
	else
		result = (int64) (dbentry->n_tuples_updated);

	PG_RETURN_INT64(result);
}


Datum
pg_stat_get_db_tuples_deleted(PG_FUNCTION_ARGS)
{
	Oid			dbid = PG_GETARG_OID(0);
	int64		result;
	PgStat_StatDBEntry *dbentry;

	if ((dbentry = pgstat_fetch_stat_dbentry(dbid)) == NULL)
		result = 0;
	else
		result = (int64) (dbentry->n_tuples_deleted);

	PG_RETURN_INT64(result);
}

Datum
pg_stat_get_db_stat_reset_time(PG_FUNCTION_ARGS)
{
	Oid			dbid = PG_GETARG_OID(0);
	TimestampTz result;
	PgStat_StatDBEntry *dbentry;

	if ((dbentry = pgstat_fetch_stat_dbentry(dbid)) == NULL)
		result = 0;
	else
		result = dbentry->stat_reset_timestamp;

	if (result == 0)
		PG_RETURN_NULL();
	else
		PG_RETURN_TIMESTAMPTZ(result);
}

Datum
pg_stat_get_db_temp_files(PG_FUNCTION_ARGS)
{
	Oid			dbid = PG_GETARG_OID(0);
	int64		result;
	PgStat_StatDBEntry *dbentry;

	if ((dbentry = pgstat_fetch_stat_dbentry(dbid)) == NULL)
		result = 0;
	else
		result = dbentry->n_temp_files;

	PG_RETURN_INT64(result);
}


Datum
pg_stat_get_db_temp_bytes(PG_FUNCTION_ARGS)
{
	Oid			dbid = PG_GETARG_OID(0);
	int64		result;
	PgStat_StatDBEntry *dbentry;

	if ((dbentry = pgstat_fetch_stat_dbentry(dbid)) == NULL)
		result = 0;
	else
		result = dbentry->n_temp_bytes;

	PG_RETURN_INT64(result);
}

Datum
pg_stat_get_db_conflict_tablespace(PG_FUNCTION_ARGS)
{
	Oid			dbid = PG_GETARG_OID(0);
	int64		result;
	PgStat_StatDBEntry *dbentry;

	if ((dbentry = pgstat_fetch_stat_dbentry(dbid)) == NULL)
		result = 0;
	else
		result = (int64) (dbentry->n_conflict_tablespace);

	PG_RETURN_INT64(result);
}

Datum
pg_stat_get_db_conflict_lock(PG_FUNCTION_ARGS)
{
	Oid			dbid = PG_GETARG_OID(0);
	int64		result;
	PgStat_StatDBEntry *dbentry;

	if ((dbentry = pgstat_fetch_stat_dbentry(dbid)) == NULL)
		result = 0;
	else
		result = (int64) (dbentry->n_conflict_lock);

	PG_RETURN_INT64(result);
}

Datum
pg_stat_get_db_conflict_snapshot(PG_FUNCTION_ARGS)
{
	Oid			dbid = PG_GETARG_OID(0);
	int64		result;
	PgStat_StatDBEntry *dbentry;

	if ((dbentry = pgstat_fetch_stat_dbentry(dbid)) == NULL)
		result = 0;
	else
		result = (int64) (dbentry->n_conflict_snapshot);

	PG_RETURN_INT64(result);
}

Datum
pg_stat_get_db_conflict_bufferpin(PG_FUNCTION_ARGS)
{
	Oid			dbid = PG_GETARG_OID(0);
	int64		result;
	PgStat_StatDBEntry *dbentry;

	if ((dbentry = pgstat_fetch_stat_dbentry(dbid)) == NULL)
		result = 0;
	else
		result = (int64) (dbentry->n_conflict_bufferpin);

	PG_RETURN_INT64(result);
}

Datum
pg_stat_get_db_conflict_startup_deadlock(PG_FUNCTION_ARGS)
{
	Oid			dbid = PG_GETARG_OID(0);
	int64		result;
	PgStat_StatDBEntry *dbentry;

	if ((dbentry = pgstat_fetch_stat_dbentry(dbid)) == NULL)
		result = 0;
	else
		result = (int64) (dbentry->n_conflict_startup_deadlock);

	PG_RETURN_INT64(result);
}

Datum
pg_stat_get_db_conflict_all(PG_FUNCTION_ARGS)
{
	Oid			dbid = PG_GETARG_OID(0);
	int64		result;
	PgStat_StatDBEntry *dbentry;

	if ((dbentry = pgstat_fetch_stat_dbentry(dbid)) == NULL)
		result = 0;
	else
		result = (int64) (
						  dbentry->n_conflict_tablespace +
						  dbentry->n_conflict_lock +
						  dbentry->n_conflict_snapshot +
						  dbentry->n_conflict_bufferpin +
						  dbentry->n_conflict_startup_deadlock);

	PG_RETURN_INT64(result);
}

Datum
pg_stat_get_db_deadlocks(PG_FUNCTION_ARGS)
{
	Oid			dbid = PG_GETARG_OID(0);
	int64		result;
	PgStat_StatDBEntry *dbentry;

	if ((dbentry = pgstat_fetch_stat_dbentry(dbid)) == NULL)
		result = 0;
	else
		result = (int64) (dbentry->n_deadlocks);

	PG_RETURN_INT64(result);
}

Datum
pg_stat_get_db_blk_read_time(PG_FUNCTION_ARGS)
{
	Oid			dbid = PG_GETARG_OID(0);
	double		result;
	PgStat_StatDBEntry *dbentry;

	/* convert counter from microsec to millisec for display */
	if ((dbentry = pgstat_fetch_stat_dbentry(dbid)) == NULL)
		result = 0;
	else
		result = ((double) dbentry->n_block_read_time) / 1000.0;

	PG_RETURN_FLOAT8(result);
}

Datum
pg_stat_get_db_blk_write_time(PG_FUNCTION_ARGS)
{
	Oid			dbid = PG_GETARG_OID(0);
	double		result;
	PgStat_StatDBEntry *dbentry;

	/* convert counter from microsec to millisec for display */
	if ((dbentry = pgstat_fetch_stat_dbentry(dbid)) == NULL)
		result = 0;
	else
		result = ((double) dbentry->n_block_write_time) / 1000.0;

	PG_RETURN_FLOAT8(result);
}

Datum
pg_stat_get_bgwriter_timed_checkpoints(PG_FUNCTION_ARGS)
{
	PG_RETURN_INT64(pgstat_fetch_global()->timed_checkpoints);
}

Datum
pg_stat_get_bgwriter_requested_checkpoints(PG_FUNCTION_ARGS)
{
	PG_RETURN_INT64(pgstat_fetch_global()->requested_checkpoints);
}

Datum
pg_stat_get_bgwriter_buf_written_checkpoints(PG_FUNCTION_ARGS)
{
	PG_RETURN_INT64(pgstat_fetch_global()->buf_written_checkpoints);
}

Datum
pg_stat_get_bgwriter_buf_written_clean(PG_FUNCTION_ARGS)
{
	PG_RETURN_INT64(pgstat_fetch_global()->buf_written_clean);
}

Datum
pg_stat_get_bgwriter_maxwritten_clean(PG_FUNCTION_ARGS)
{
	PG_RETURN_INT64(pgstat_fetch_global()->maxwritten_clean);
}

Datum
pg_stat_get_checkpoint_write_time(PG_FUNCTION_ARGS)
{
	/* time is already in msec, just convert to double for presentation */
	PG_RETURN_FLOAT8((double) pgstat_fetch_global()->checkpoint_write_time);
}

Datum
pg_stat_get_checkpoint_sync_time(PG_FUNCTION_ARGS)
{
	/* time is already in msec, just convert to double for presentation */
	PG_RETURN_FLOAT8((double) pgstat_fetch_global()->checkpoint_sync_time);
}

Datum
pg_stat_get_bgwriter_stat_reset_time(PG_FUNCTION_ARGS)
{
	PG_RETURN_TIMESTAMPTZ(pgstat_fetch_global()->stat_reset_timestamp);
}

Datum
pg_stat_get_buf_written_backend(PG_FUNCTION_ARGS)
{
	PG_RETURN_INT64(pgstat_fetch_global()->buf_written_backend);
}

Datum
pg_stat_get_buf_fsync_backend(PG_FUNCTION_ARGS)
{
	PG_RETURN_INT64(pgstat_fetch_global()->buf_fsync_backend);
}

Datum
pg_stat_get_buf_alloc(PG_FUNCTION_ARGS)
{
	PG_RETURN_INT64(pgstat_fetch_global()->buf_alloc);
}

Datum
pg_stat_get_xact_numscans(PG_FUNCTION_ARGS)
{
	Oid			relid = PG_GETARG_OID(0);
	int64		result;
	PgStat_TableStatus *tabentry;

	if ((tabentry = find_tabstat_entry(relid)) == NULL)
		result = 0;
	else
		result = (int64) (tabentry->t_counts.t_numscans);

	PG_RETURN_INT64(result);
}

Datum
pg_stat_get_xact_tuples_returned(PG_FUNCTION_ARGS)
{
	Oid			relid = PG_GETARG_OID(0);
	int64		result;
	PgStat_TableStatus *tabentry;

	if ((tabentry = find_tabstat_entry(relid)) == NULL)
		result = 0;
	else
		result = (int64) (tabentry->t_counts.t_tuples_returned);

	PG_RETURN_INT64(result);
}

Datum
pg_stat_get_xact_tuples_fetched(PG_FUNCTION_ARGS)
{
	Oid			relid = PG_GETARG_OID(0);
	int64		result;
	PgStat_TableStatus *tabentry;

	if ((tabentry = find_tabstat_entry(relid)) == NULL)
		result = 0;
	else
		result = (int64) (tabentry->t_counts.t_tuples_fetched);

	PG_RETURN_INT64(result);
}

Datum
pg_stat_get_xact_tuples_inserted(PG_FUNCTION_ARGS)
{
	Oid			relid = PG_GETARG_OID(0);
	int64		result;
	PgStat_TableStatus *tabentry;
	PgStat_TableXactStatus *trans;

	if ((tabentry = find_tabstat_entry(relid)) == NULL)
		result = 0;
	else
	{
		result = tabentry->t_counts.t_tuples_inserted;
		/* live subtransactions' counts aren't in t_tuples_inserted yet */
		for (trans = tabentry->trans; trans != NULL; trans = trans->upper)
			result += trans->tuples_inserted;
	}

	PG_RETURN_INT64(result);
}

Datum
pg_stat_get_xact_tuples_updated(PG_FUNCTION_ARGS)
{
	Oid			relid = PG_GETARG_OID(0);
	int64		result;
	PgStat_TableStatus *tabentry;
	PgStat_TableXactStatus *trans;

	if ((tabentry = find_tabstat_entry(relid)) == NULL)
		result = 0;
	else
	{
		result = tabentry->t_counts.t_tuples_updated;
		/* live subtransactions' counts aren't in t_tuples_updated yet */
		for (trans = tabentry->trans; trans != NULL; trans = trans->upper)
			result += trans->tuples_updated;
	}

	PG_RETURN_INT64(result);
}

Datum
pg_stat_get_xact_tuples_deleted(PG_FUNCTION_ARGS)
{
	Oid			relid = PG_GETARG_OID(0);
	int64		result;
	PgStat_TableStatus *tabentry;
	PgStat_TableXactStatus *trans;

	if ((tabentry = find_tabstat_entry(relid)) == NULL)
		result = 0;
	else
	{
		result = tabentry->t_counts.t_tuples_deleted;
		/* live subtransactions' counts aren't in t_tuples_deleted yet */
		for (trans = tabentry->trans; trans != NULL; trans = trans->upper)
			result += trans->tuples_deleted;
	}

	PG_RETURN_INT64(result);
}

Datum
pg_stat_get_xact_tuples_hot_updated(PG_FUNCTION_ARGS)
{
	Oid			relid = PG_GETARG_OID(0);
	int64		result;
	PgStat_TableStatus *tabentry;

	if ((tabentry = find_tabstat_entry(relid)) == NULL)
		result = 0;
	else
		result = (int64) (tabentry->t_counts.t_tuples_hot_updated);

	PG_RETURN_INT64(result);
}

Datum
pg_stat_get_xact_blocks_fetched(PG_FUNCTION_ARGS)
{
	Oid			relid = PG_GETARG_OID(0);
	int64		result;
	PgStat_TableStatus *tabentry;

	if ((tabentry = find_tabstat_entry(relid)) == NULL)
		result = 0;
	else
		result = (int64) (tabentry->t_counts.t_blocks_fetched);

	PG_RETURN_INT64(result);
}

Datum
pg_stat_get_xact_blocks_hit(PG_FUNCTION_ARGS)
{
	Oid			relid = PG_GETARG_OID(0);
	int64		result;
	PgStat_TableStatus *tabentry;

	if ((tabentry = find_tabstat_entry(relid)) == NULL)
		result = 0;
	else
		result = (int64) (tabentry->t_counts.t_blocks_hit);

	PG_RETURN_INT64(result);
}

Datum
pg_stat_get_xact_function_calls(PG_FUNCTION_ARGS)
{
	Oid			funcid = PG_GETARG_OID(0);
	PgStat_BackendFunctionEntry *funcentry;

	if ((funcentry = find_funcstat_entry(funcid)) == NULL)
		PG_RETURN_NULL();
	PG_RETURN_INT64(funcentry->f_counts.f_numcalls);
}

Datum
pg_stat_get_xact_function_total_time(PG_FUNCTION_ARGS)
{
	Oid			funcid = PG_GETARG_OID(0);
	PgStat_BackendFunctionEntry *funcentry;

	if ((funcentry = find_funcstat_entry(funcid)) == NULL)
		PG_RETURN_NULL();
	PG_RETURN_FLOAT8(INSTR_TIME_GET_MILLISEC(funcentry->f_counts.f_total_time));
}

Datum
pg_stat_get_xact_function_self_time(PG_FUNCTION_ARGS)
{
	Oid			funcid = PG_GETARG_OID(0);
	PgStat_BackendFunctionEntry *funcentry;

	if ((funcentry = find_funcstat_entry(funcid)) == NULL)
		PG_RETURN_NULL();
	PG_RETURN_FLOAT8(INSTR_TIME_GET_MILLISEC(funcentry->f_counts.f_self_time));
}


/* Get the timestamp of the current statistics snapshot */
Datum
pg_stat_get_snapshot_timestamp(PG_FUNCTION_ARGS)
{
	PG_RETURN_TIMESTAMPTZ(pgstat_fetch_global()->stats_timestamp);
}

/* Discard the active statistics snapshot */
Datum
pg_stat_clear_snapshot(PG_FUNCTION_ARGS)
{
	pgstat_clear_snapshot();

	PG_RETURN_VOID();
}


/* Reset all counters for the current database */
Datum
pg_stat_reset(PG_FUNCTION_ARGS)
{
	pgstat_reset_counters();

	PG_RETURN_VOID();
}

/* Reset some shared cluster-wide counters */
Datum
pg_stat_reset_shared(PG_FUNCTION_ARGS)
{
	char	   *target = text_to_cstring(PG_GETARG_TEXT_PP(0));

	pgstat_reset_shared_counters(target);

	PG_RETURN_VOID();
}

/* Reset a single counter in the current database */
Datum
pg_stat_reset_single_table_counters(PG_FUNCTION_ARGS)
{
	Oid			taboid = PG_GETARG_OID(0);

	pgstat_reset_single_counter(taboid, RESET_TABLE);

	PG_RETURN_VOID();
}

Datum
pg_stat_reset_single_function_counters(PG_FUNCTION_ARGS)
{
	Oid			funcoid = PG_GETARG_OID(0);

	pgstat_reset_single_counter(funcoid, RESET_FUNCTION);

	PG_RETURN_VOID();
}

Datum
pg_stat_get_archiver(PG_FUNCTION_ARGS)
{
	TupleDesc	tupdesc;
	Datum		values[7];
	bool		nulls[7];
	PgStat_ArchiverStats *archiver_stats;

	/* Initialise values and NULL flags arrays */
	MemSet(values, 0, sizeof(values));
	MemSet(nulls, 0, sizeof(nulls));

	/* Initialise attributes information in the tuple descriptor */
	tupdesc = CreateTemplateTupleDesc(7, false);
	TupleDescInitEntry(tupdesc, (AttrNumber) 1, "archived_count",
					   INT8OID, -1, 0);
	TupleDescInitEntry(tupdesc, (AttrNumber) 2, "last_archived_wal",
					   TEXTOID, -1, 0);
	TupleDescInitEntry(tupdesc, (AttrNumber) 3, "last_archived_time",
					   TIMESTAMPTZOID, -1, 0);
	TupleDescInitEntry(tupdesc, (AttrNumber) 4, "failed_count",
					   INT8OID, -1, 0);
	TupleDescInitEntry(tupdesc, (AttrNumber) 5, "last_failed_wal",
					   TEXTOID, -1, 0);
	TupleDescInitEntry(tupdesc, (AttrNumber) 6, "last_failed_time",
					   TIMESTAMPTZOID, -1, 0);
	TupleDescInitEntry(tupdesc, (AttrNumber) 7, "stats_reset",
					   TIMESTAMPTZOID, -1, 0);

	BlessTupleDesc(tupdesc);

	/* Get statistics about the archiver process */
	archiver_stats = pgstat_fetch_stat_archiver();

	/* Fill values and NULLs */
	values[0] = Int64GetDatum(archiver_stats->archived_count);
	if (*(archiver_stats->last_archived_wal) == '\0')
		nulls[1] = true;
	else
		values[1] = CStringGetTextDatum(archiver_stats->last_archived_wal);

	if (archiver_stats->last_archived_timestamp == 0)
		nulls[2] = true;
	else
		values[2] = TimestampTzGetDatum(archiver_stats->last_archived_timestamp);

	values[3] = Int64GetDatum(archiver_stats->failed_count);
	if (*(archiver_stats->last_failed_wal) == '\0')
		nulls[4] = true;
	else
		values[4] = CStringGetTextDatum(archiver_stats->last_failed_wal);

	if (archiver_stats->last_failed_timestamp == 0)
		nulls[5] = true;
	else
		values[5] = TimestampTzGetDatum(archiver_stats->last_failed_timestamp);

	if (archiver_stats->stat_reset_timestamp == 0)
		nulls[6] = true;
	else
		values[6] = TimestampTzGetDatum(archiver_stats->stat_reset_timestamp);

	/* Returns the record as Datum */
	PG_RETURN_DATUM(HeapTupleGetDatum(
									  heap_form_tuple(tupdesc, values, nulls)));
}

/* Returns backend_allocated_mem_bytes from the process's beid */
Datum
yb_pg_stat_get_backend_allocated_mem_bytes(PG_FUNCTION_ARGS)
{
	if (!yb_enable_memory_tracking)
		PG_RETURN_NULL();

	int32		beid = PG_GETARG_INT32(0);
	int64		result;
	PgBackendStatus *beentry;

	if ((beentry = pgstat_fetch_stat_beentry(beid)) == NULL)
		PG_RETURN_NULL();

	result = beentry->yb_st_allocated_mem_bytes;

	PG_RETURN_INT64(result);
}

/* Returns rss_mem_bytes from the process's beid */
Datum
yb_pg_stat_get_backend_rss_mem_bytes(PG_FUNCTION_ARGS)
{
	if (!yb_enable_memory_tracking)
		PG_RETURN_NULL();

	int32		beid = PG_GETARG_INT32(0);
	int64		result;
	LocalPgBackendStatus *local_beentry;

	if ((local_beentry = pgstat_fetch_stat_local_beentry(beid)) == NULL)
		PG_RETURN_NULL();

	result = local_beentry->yb_backend_rss_mem_bytes;

	PG_RETURN_INT64(result);
}

/*
 * In YB, this function is used to retrieve stats for in-progress concurrent
 * CREATE INDEX from master.
 */
uint64_t *
yb_pg_stat_retrieve_concurrent_index_progress()
{
	int			num_backends = pgstat_fetch_stat_numbackends();
	int			curr_backend;
	int			num_indexes = 0;
	Oid			database_oids[num_backends];
	Oid			index_oids[num_backends];
	uint64_t	*progress = NULL;

	for (curr_backend = 1; curr_backend <= num_backends; curr_backend++)
	{
		PgBackendStatus *beentry;
		LocalPgBackendStatus *local_beentry;
		local_beentry = pgstat_fetch_stat_local_beentry(curr_backend);

		if (!local_beentry)
			continue;

		beentry = &local_beentry->backendStatus;

		/*
		 * Filter out commands besides concurrent create indexes on YB
		 * relations that are in the backfilling phase.  Note: This block will
		 * not be executed for indexes on non-YB relations (temporary
		 * relations) because they are always built non-concurrently.
		 */
		if (beentry->st_progress_command != PROGRESS_COMMAND_CREATE_INDEX ||
			(beentry->st_progress_param[PROGRESS_CREATEIDX_COMMAND]
			 != PROGRESS_CREATEIDX_COMMAND_CREATE_CONCURRENTLY) ||
			(beentry->st_progress_param[PROGRESS_CREATEIDX_PHASE]
			 < YB_PROGRESS_CREATEIDX_BACKFILLING))
			continue;

		database_oids[num_indexes] = beentry->st_databaseid;
		index_oids[num_indexes++] =
			beentry->st_progress_param[PROGRESS_CREATEIDX_INDEX_OID];
	}

	if (num_indexes > 0)
	{
		progress = palloc(sizeof(uint64_t) * num_indexes);
		HandleYBStatus(YBCGetIndexBackfillProgress(index_oids, database_oids,
												   &progress, num_indexes));
	}

	return progress;
}

<<<<<<< HEAD
Datum
yb_wait_metadata(PG_FUNCTION_ARGS)
{
	int32		beid = PG_GETARG_INT32(0);
	PgBackendStatus *beentry;
	PGPROC	   *proc;

	if ((beentry = pgstat_fetch_stat_beentry(beid)) == NULL)
		PG_RETURN_NULL();
	else if (!has_privs_of_role(GetUserId(), beentry->st_userid))
		PG_RETURN_NULL();
	else if ((proc = BackendPidGetProc(beentry->st_procpid)) == NULL)
		PG_RETURN_NULL();

#define YB_WAIT_METADATA_COLS	5
	Datum		values[YB_WAIT_METADATA_COLS];
	bool		nulls[YB_WAIT_METADATA_COLS];
	TupleDesc	tupdesc;

	MemSet(values, 0, sizeof(values));
	MemSet(nulls, 0, sizeof(nulls));

		/* Initialise attributes information in the tuple descriptor */
	tupdesc = CreateTemplateTupleDesc(YB_WAIT_METADATA_COLS, false);
	TupleDescInitEntry(tupdesc, (AttrNumber) 1, "remote_host",
					   TEXTOID, -1, 0);
	TupleDescInitEntry(tupdesc, (AttrNumber) 2, "remote_port",
					   INT8OID, -1, 0);
	TupleDescInitEntry(tupdesc, (AttrNumber) 3, "queryid",
					   INT8OID, -1, 0);
	TupleDescInitEntry(tupdesc, (AttrNumber) 4, "node_uuid",
					   TEXTOID, -1, 0);
	TupleDescInitEntry(tupdesc, (AttrNumber) 5, "top_level_request_id",
					   TEXTOID, -1, 0);

	BlessTupleDesc(tupdesc);

	if (strlen(proc->remote_host) > 0)
		values[0] = CStringGetTextDatum(proc->remote_host);
	else
		nulls[0] = true;
	ereport(LOG, (errmsg("Set remote host: %s: %s", proc->remote_host, DatumGetCString(values[0]))));

	if (proc->remote_port != 0)
		values[1] = Int32GetDatum(proc->remote_port);
	else
		nulls[1] = true;

	ereport(LOG, (errmsg("Set remote port: %d", proc->remote_port)));

	values[2] = Int64GetDatum(proc->queryid);
	ereport(LOG, (errmsg("Set queryid: " INT64_FORMAT, proc->queryid)));

	if (strlen(proc->node_uuid) > 0)
		values[3] = CStringGetTextDatum(proc->node_uuid);
	else
		nulls[3] = true;
	ereport(LOG, (errmsg("Set node uuid: %s", proc->node_uuid)));

	if (strlen(proc->top_level_request_id) > 0)
		values[4] = CStringGetTextDatum(proc->top_level_request_id);
	else
	 	nulls[4] = true;
	ereport(LOG, (errmsg("Set top level request id: %s", proc->top_level_request_id)));

	/* Returns the record as Datum */
	PG_RETURN_DATUM(HeapTupleGetDatum(
									  heap_form_tuple(tupdesc, values, nulls)));
=======
/*
 * Returns the list of traces which are on.
 */
Datum
tserver_stat_get_activity(PG_FUNCTION_ARGS)
{
	FuncCallContext *funcctx;

	static int ncols = 1;

	if (SRF_IS_FIRSTCALL())
	{
		MemoryContext oldcontext;
		TupleDesc tupdesc;

		funcctx = SRF_FIRSTCALL_INIT();
		oldcontext = MemoryContextSwitchTo(funcctx->multi_call_memory_ctx);
		tupdesc = CreateTemplateTupleDesc(ncols, false);

		TupleDescInitEntry(tupdesc, (AttrNumber) 1,
						   "wait_state", TEXTOID, -1, 0);

		funcctx->tuple_desc = BlessTupleDesc(tupdesc);

		YBCAuhDescriptor *rpcs = NULL;
		size_t numrpcs = 0;
		HandleYBStatus(YBCActiveUniverseHistory(&rpcs, &numrpcs));
		funcctx->max_calls = numrpcs;
		funcctx->user_fctx = rpcs;
		MemoryContextSwitchTo(oldcontext);
	}
	funcctx = SRF_PERCALL_SETUP();
	if (funcctx->call_cntr < funcctx->max_calls)
	{
		Datum		values[ncols];
		bool		nulls[ncols];
		HeapTuple	tuple;

		int cntr = funcctx->call_cntr;
		YBCAuhDescriptor *rpc = (YBCAuhDescriptor *)funcctx->user_fctx + cntr;

		values[0] = CStringGetTextDatum(rpc->wait_state);
		memset(nulls, 0, sizeof(nulls));
		tuple = heap_form_tuple(funcctx->tuple_desc, values, nulls);
		SRF_RETURN_NEXT(funcctx, HeapTupleGetDatum(tuple));
	}
	else
		SRF_RETURN_DONE(funcctx);
>>>>>>> 23335e57
}<|MERGE_RESOLUTION|>--- conflicted
+++ resolved
@@ -2153,7 +2153,6 @@
 	return progress;
 }
 
-<<<<<<< HEAD
 Datum
 yb_wait_metadata(PG_FUNCTION_ARGS)
 {
@@ -2222,7 +2221,7 @@
 	/* Returns the record as Datum */
 	PG_RETURN_DATUM(HeapTupleGetDatum(
 									  heap_form_tuple(tupdesc, values, nulls)));
-=======
+
 /*
  * Returns the list of traces which are on.
  */
@@ -2271,5 +2270,4 @@
 	}
 	else
 		SRF_RETURN_DONE(funcctx);
->>>>>>> 23335e57
 }