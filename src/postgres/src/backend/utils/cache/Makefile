--- conflicted
+++ resolved
@@ -12,8 +12,8 @@
 top_builddir = ../../../..
 include $(top_builddir)/src/Makefile.global
 
-<<<<<<< HEAD
 OBJS = \
+	yb_inheritscache.o \
 	attoptcache.o \
 	catcache.o \
 	evtcache.o \
@@ -28,10 +28,5 @@
 	syscache.o \
 	ts_cache.o \
 	typcache.o
-=======
-OBJS = attoptcache.o catcache.o evtcache.o inval.o lsyscache.o \
-	partcache.o plancache.o relcache.o relmapper.o relfilenodemap.o \
-	spccache.o syscache.o ts_cache.o typcache.o yb_inheritscache.o
->>>>>>> 1bd45d05
 
 include $(top_srcdir)/src/backend/common.mk