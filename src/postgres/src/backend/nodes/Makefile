#-------------------------------------------------------------------------
#
# Makefile--
#    Makefile for backend/nodes
#
# IDENTIFICATION
#    src/backend/nodes/Makefile
#
#-------------------------------------------------------------------------

subdir = src/backend/nodes
top_builddir = ../../..
include $(top_builddir)/src/Makefile.global

<<<<<<< HEAD
OBJS = \
	ybtidbitmap.o \
	\
	bitmapset.o \
	copyfuncs.o \
	equalfuncs.o \
	extensible.o \
	list.o \
	makefuncs.o \
	nodeFuncs.o \
	nodes.o \
	outfuncs.o \
	params.o \
	print.o \
	read.o \
	readfuncs.o \
	tidbitmap.o \
	value.o
=======
OBJS = nodeFuncs.o nodes.o list.o bitmapset.o tidbitmap.o \
       copyfuncs.o equalfuncs.o extensible.o makefuncs.o \
       outfuncs.o readfuncs.o print.o read.o params.o value.o \
       ybbitmatrix.o ybtidbitmap.o
>>>>>>> f6aaa64d

include $(top_srcdir)/src/backend/common.mk<|MERGE_RESOLUTION|>--- conflicted
+++ resolved
@@ -12,8 +12,8 @@
 top_builddir = ../../..
 include $(top_builddir)/src/Makefile.global
 
-<<<<<<< HEAD
 OBJS = \
+	ybbitmatrix.o \
 	ybtidbitmap.o \
 	\
 	bitmapset.o \
@@ -31,11 +31,5 @@
 	readfuncs.o \
 	tidbitmap.o \
 	value.o
-=======
-OBJS = nodeFuncs.o nodes.o list.o bitmapset.o tidbitmap.o \
-       copyfuncs.o equalfuncs.o extensible.o makefuncs.o \
-       outfuncs.o readfuncs.o print.o read.o params.o value.o \
-       ybbitmatrix.o ybtidbitmap.o
->>>>>>> f6aaa64d
 
 include $(top_srcdir)/src/backend/common.mk