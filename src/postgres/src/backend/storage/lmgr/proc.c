/*-------------------------------------------------------------------------
 *
 * proc.c
 *	  routines to manage per-process shared memory data structure
 *
 * Portions Copyright (c) 1996-2022, PostgreSQL Global Development Group
 * Portions Copyright (c) 1994, Regents of the University of California
 *
 *
 * IDENTIFICATION
 *	  src/backend/storage/lmgr/proc.c
 *
 *-------------------------------------------------------------------------
 */
/*
 * Interface (a):
 *		ProcSleep(), ProcWakeup(),
 *		ProcQueueAlloc() -- create a shm queue for sleeping processes
 *		ProcQueueInit() -- create a queue without allocing memory
 *
 * Waiting for a lock causes the backend to be put to sleep.  Whoever releases
 * the lock wakes the process up again (and gives it an error code so it knows
 * whether it was awoken on an error condition).
 *
 * Interface (b):
 *
 * ProcReleaseLocks -- frees the locks associated with current transaction
 *
 * ProcKill -- destroys the shared memory state (and locks)
 * associated with the process.
 */
#include "postgres.h"

#include <signal.h>
#include <unistd.h>
#include <sys/time.h>

#include "access/transam.h"
#include "access/twophase.h"
#include "access/xlogutils.h"
#include "miscadmin.h"
#include "pgstat.h"
#include "postmaster/autovacuum.h"
#include "replication/slot.h"
#include "replication/syncrep.h"
#include "replication/walsender.h"
#include "storage/condition_variable.h"
#include "storage/ipc.h"
#include "storage/lmgr.h"
#include "storage/pmsignal.h"
#include "storage/proc.h"
#include "storage/procarray.h"
#include "storage/procsignal.h"
#include "storage/spin.h"
#include "storage/standby.h"
#include "utils/timeout.h"
#include "utils/timestamp.h"

/* GUC variables */
int			DeadlockTimeout = 1000;
int			StatementTimeout = 0;
int			LockTimeout = 0;
int			IdleInTransactionSessionTimeout = 0;
int			IdleSessionTimeout = 0;
bool		log_lock_waits = false;

/* Pointer to this process's PGPROC struct, if any */
PGPROC	   *MyProc = NULL;

int			RetryMaxBackoffMsecs;
int			RetryMinBackoffMsecs;
double		RetryBackoffMultiplier;
int yb_max_query_layer_retries;

/*
 * This spinlock protects the freelist of recycled PGPROC structures.
 * We cannot use an LWLock because the LWLock manager depends on already
 * having a PGPROC and a wait semaphore!  But these structures are touched
 * relatively infrequently (only at backend startup or shutdown) and not for
 * very long, so a spinlock is okay.
 */
NON_EXEC_STATIC slock_t *ProcStructLock = NULL;

/* Pointers to shared-memory structures */
PROC_HDR   *ProcGlobal = NULL;
NON_EXEC_STATIC PGPROC *AuxiliaryProcs = NULL;
PGPROC	   *PreparedXactProcs = NULL;
PGPROC	   *KilledProcToClean = NULL;
int *yb_too_many_conn = NULL;

/* If we are waiting for a lock, this points to the associated LOCALLOCK */
static LOCALLOCK *lockAwaited = NULL;

static DeadLockState deadlock_state = DS_NOT_YET_CHECKED;

/* Is a deadlock check pending? */
static volatile sig_atomic_t got_deadlock_timeout;

static void RemoveProcFromArray(int code, Datum arg);
static void ProcKill(int code, Datum arg);
static void AuxiliaryProcKill(int code, Datum arg);
static void CheckDeadLock(void);

/*
 * Report shared-memory space needed by InitProcGlobal.
 */
Size
ProcGlobalShmemSize(void)
{
	Size		size = 0;
	Size		TotalProcs =
	add_size(MaxBackends, add_size(NUM_AUXILIARY_PROCS, max_prepared_xacts));

	/* ProcGlobal */
	size = add_size(size, sizeof(PROC_HDR));
	size = add_size(size, mul_size(TotalProcs, sizeof(PGPROC)));
	size = add_size(size, sizeof(slock_t));

	size = add_size(size, mul_size(TotalProcs, sizeof(*ProcGlobal->xids)));
	size = add_size(size, mul_size(TotalProcs, sizeof(*ProcGlobal->subxidStates)));
	size = add_size(size, mul_size(TotalProcs, sizeof(*ProcGlobal->statusFlags)));

	/* yb_too_many_conn metric */
	size = add_size(size, sizeof(int));

	return size;
}

/*
 * Report number of semaphores needed by InitProcGlobal.
 */
int
ProcGlobalSemas(void)
{
	/*
	 * We need a sema per backend (including autovacuum), plus one for each
	 * auxiliary process.
	 */
	return MaxBackends + NUM_AUXILIARY_PROCS;
}

/*
 * InitProcGlobal -
 *	  Initialize the global process table during postmaster or standalone
 *	  backend startup.
 *
 *	  We also create all the per-process semaphores we will need to support
 *	  the requested number of backends.  We used to allocate semaphores
 *	  only when backends were actually started up, but that is bad because
 *	  it lets Postgres fail under load --- a lot of Unix systems are
 *	  (mis)configured with small limits on the number of semaphores, and
 *	  running out when trying to start another backend is a common failure.
 *	  So, now we grab enough semaphores to support the desired max number
 *	  of backends immediately at initialization --- if the sysadmin has set
 *	  MaxConnections, max_worker_processes, max_wal_senders, or
 *	  autovacuum_max_workers higher than his kernel will support, he'll
 *	  find out sooner rather than later.
 *
 *	  Another reason for creating semaphores here is that the semaphore
 *	  implementation typically requires us to create semaphores in the
 *	  postmaster, not in backends.
 *
 * Note: this is NOT called by individual backends under a postmaster,
 * not even in the EXEC_BACKEND case.  The ProcGlobal and AuxiliaryProcs
 * pointers must be propagated specially for EXEC_BACKEND operation.
 */
void
InitProcGlobal(void)
{
	PGPROC	   *procs;
	int			i,
				j;
	bool		found;
	uint32		TotalProcs = MaxBackends + NUM_AUXILIARY_PROCS + max_prepared_xacts;

	/* Create the ProcGlobal shared structure */
	ProcGlobal = (PROC_HDR *)
		ShmemInitStruct("Proc Header", sizeof(PROC_HDR), &found);
	Assert(!found);

	/*
	 * Initialize the data structures.
	 */
	ProcGlobal->spins_per_delay = DEFAULT_SPINS_PER_DELAY;
	ProcGlobal->freeProcs = NULL;
	ProcGlobal->autovacFreeProcs = NULL;
	ProcGlobal->bgworkerFreeProcs = NULL;
	ProcGlobal->walsenderFreeProcs = NULL;
	ProcGlobal->startupBufferPinWaitBufId = -1;
	ProcGlobal->walwriterLatch = NULL;
	ProcGlobal->checkpointerLatch = NULL;
	pg_atomic_init_u32(&ProcGlobal->procArrayGroupFirst, INVALID_PGPROCNO);
	pg_atomic_init_u32(&ProcGlobal->clogGroupFirst, INVALID_PGPROCNO);

	/*
	 * Create and initialize all the PGPROC structures we'll need.  There are
	 * five separate consumers: (1) normal backends, (2) autovacuum workers
	 * and the autovacuum launcher, (3) background workers, (4) auxiliary
	 * processes, and (5) prepared transactions.  Each PGPROC structure is
	 * dedicated to exactly one of these purposes, and they do not move
	 * between groups.
	 */
	procs = (PGPROC *) ShmemAlloc(TotalProcs * sizeof(PGPROC));
	MemSet(procs, 0, TotalProcs * sizeof(PGPROC));
	ProcGlobal->allProcs = procs;
	/* XXX allProcCount isn't really all of them; it excludes prepared xacts */
	ProcGlobal->allProcCount = MaxBackends + NUM_AUXILIARY_PROCS;

	/*
	 * Allocate arrays mirroring PGPROC fields in a dense manner. See
	 * PROC_HDR.
	 *
	 * XXX: It might make sense to increase padding for these arrays, given
	 * how hotly they are accessed.
	 */
	ProcGlobal->xids =
		(TransactionId *) ShmemAlloc(TotalProcs * sizeof(*ProcGlobal->xids));
	MemSet(ProcGlobal->xids, 0, TotalProcs * sizeof(*ProcGlobal->xids));
	ProcGlobal->subxidStates = (XidCacheStatus *) ShmemAlloc(TotalProcs * sizeof(*ProcGlobal->subxidStates));
	MemSet(ProcGlobal->subxidStates, 0, TotalProcs * sizeof(*ProcGlobal->subxidStates));
	ProcGlobal->statusFlags = (uint8 *) ShmemAlloc(TotalProcs * sizeof(*ProcGlobal->statusFlags));
	MemSet(ProcGlobal->statusFlags, 0, TotalProcs * sizeof(*ProcGlobal->statusFlags));

	for (i = 0; i < TotalProcs; i++)
	{
		/* Common initialization for all PGPROCs, regardless of type. */

		/*
		 * Set up per-PGPROC semaphore, latch, and fpInfoLock.  Prepared xact
		 * dummy PGPROCs don't need these though - they're never associated
		 * with a real process
		 */
		if (i < MaxBackends + NUM_AUXILIARY_PROCS)
		{
			procs[i].sem = PGSemaphoreCreate();
			InitSharedLatch(&(procs[i].procLatch));
			LWLockInitialize(&(procs[i].fpInfoLock), LWTRANCHE_LOCK_FASTPATH);
			LWLockInitialize(&(procs[i].yb_ash_metadata_lock), LWTRANCHE_YB_ASH_METADATA);
		}
		procs[i].pgprocno = i;

		/*
		 * Newly created PGPROCs for normal backends, autovacuum and bgworkers
		 * must be queued up on the appropriate free list.  Because there can
		 * only ever be a small, fixed number of auxiliary processes, no free
		 * list is used in that case; InitAuxiliaryProcess() instead uses a
		 * linear search.   PGPROCs for prepared transactions are added to a
		 * free list by TwoPhaseShmemInit().
		 */
		if (i < MaxConnections)
		{
			/* PGPROC for normal backend, add to freeProcs list */
			procs[i].links.next = (SHM_QUEUE *) ProcGlobal->freeProcs;
			ProcGlobal->freeProcs = &procs[i];
			procs[i].procgloballist = &ProcGlobal->freeProcs;
		}
		else if (i < MaxConnections + autovacuum_max_workers + 1)
		{
			/* PGPROC for AV launcher/worker, add to autovacFreeProcs list */
			procs[i].links.next = (SHM_QUEUE *) ProcGlobal->autovacFreeProcs;
			ProcGlobal->autovacFreeProcs = &procs[i];
			procs[i].procgloballist = &ProcGlobal->autovacFreeProcs;
		}
		else if (i < MaxConnections + autovacuum_max_workers + 1 + max_worker_processes)
		{
			/* PGPROC for bgworker, add to bgworkerFreeProcs list */
			procs[i].links.next = (SHM_QUEUE *) ProcGlobal->bgworkerFreeProcs;
			ProcGlobal->bgworkerFreeProcs = &procs[i];
			procs[i].procgloballist = &ProcGlobal->bgworkerFreeProcs;
		}
		else if (i < MaxBackends)
		{
			/* PGPROC for walsender, add to walsenderFreeProcs list */
			procs[i].links.next = (SHM_QUEUE *) ProcGlobal->walsenderFreeProcs;
			ProcGlobal->walsenderFreeProcs = &procs[i];
			procs[i].procgloballist = &ProcGlobal->walsenderFreeProcs;
		}

		/* Initialize myProcLocks[] shared memory queues. */
		for (j = 0; j < NUM_LOCK_PARTITIONS; j++)
			SHMQueueInit(&(procs[i].myProcLocks[j]));

		/* Initialize lockGroupMembers list. */
		dlist_init(&procs[i].lockGroupMembers);

		/*
		 * Initialize the atomic variables, otherwise, it won't be safe to
		 * access them for backends that aren't currently in use.
		 */
		pg_atomic_init_u32(&(procs[i].procArrayGroupNext), INVALID_PGPROCNO);
		pg_atomic_init_u32(&(procs[i].clogGroupNext), INVALID_PGPROCNO);
		pg_atomic_init_u64(&(procs[i].waitStart), 0);
	}

	/*
	 * Save pointers to the blocks of PGPROC structures reserved for auxiliary
	 * processes and prepared transactions.
	 */
	AuxiliaryProcs = &procs[MaxBackends];
	PreparedXactProcs = &procs[MaxBackends + NUM_AUXILIARY_PROCS];

	/* Create ProcStructLock spinlock, too */
	ProcStructLock = (slock_t *) ShmemAlloc(sizeof(slock_t));
	SpinLockInit(ProcStructLock);

	yb_too_many_conn = (int *) ShmemAlloc(sizeof(int));
	(*yb_too_many_conn) = 0;
}

/*
 * InitProcess -- initialize a per-process data structure for this backend
 */
void
InitProcess(void)
{
	PGPROC	   *volatile *procgloballist;

	/*
	 * ProcGlobal should be set up already (if we are a backend, we inherit
	 * this by fork() or EXEC_BACKEND mechanism from the postmaster).
	 */
	if (ProcGlobal == NULL)
		elog(PANIC, "proc header uninitialized");

	if (MyProc != NULL)
		elog(ERROR, "you already exist");

	/* Decide which list should supply our PGPROC. */
	if (IsAnyAutoVacuumProcess())
		procgloballist = &ProcGlobal->autovacFreeProcs;
	else if (IsBackgroundWorker)
		procgloballist = &ProcGlobal->bgworkerFreeProcs;
	else if (am_walsender)
		procgloballist = &ProcGlobal->walsenderFreeProcs;
	else
		procgloballist = &ProcGlobal->freeProcs;

	/*
	 * Try to get a proc struct from the appropriate free list.  If this
	 * fails, we must be out of PGPROC structures (not to mention semaphores).
	 *
	 * While we are holding the ProcStructLock, also copy the current shared
	 * estimate of spins_per_delay to local storage.
	 */
	SpinLockAcquire(ProcStructLock);

	set_spins_per_delay(ProcGlobal->spins_per_delay);

	MyProc = *procgloballist;

	if (MyProc != NULL)
	{
		*procgloballist = (PGPROC *) MyProc->links.next;
		SpinLockRelease(ProcStructLock);
	}
	else
	{
		/*
		 * If we reach here, all the PGPROCs are in use.  This is one of the
		 * possible places to detect "too many backends", so give the standard
		 * error message.  XXX do we need to give a different failure message
		 * in the autovacuum case?
		 */
		SpinLockRelease(ProcStructLock);

		/* increment rejection counter */
		(*yb_too_many_conn)++;

		if (am_walsender)
			ereport(FATAL,
					(errcode(ERRCODE_TOO_MANY_CONNECTIONS),
					 errmsg("number of requested standby connections exceeds max_wal_senders (currently %d)",
							max_wal_senders)));
		ereport(FATAL,
				(errcode(ERRCODE_TOO_MANY_CONNECTIONS),
				 errmsg("sorry, too many clients already")));
	}

	/*
	 * Cross-check that the PGPROC is of the type we expect; if this were not
	 * the case, it would get returned to the wrong list.
	 */
	Assert(MyProc->procgloballist == procgloballist);

	/*
	 * Now that we have a PGPROC, mark ourselves as an active postmaster
	 * child; this is so that the postmaster can detect it if we exit without
	 * cleaning up.  (XXX autovac launcher currently doesn't participate in
	 * this; it probably should.)
	 */
	if (IsUnderPostmaster && !IsAutoVacuumLauncherProcess())
		MarkPostmasterChildActive();

	/*
	* If the process is killed before this point, it does not have a pid set.
	* The postmaster will not be able to identify the corresponding MyProc, so
	* it will restart anyways.
	*/
	MyProc->ybInitializationCompleted = false;
	MyProc->ybTerminationStarted = false;
	MyProc->ybEnteredCriticalSection = false;

	/*
	 * Initialize all fields of MyProc, except for those previously
	 * initialized by InitProcGlobal.
	 */
	SHMQueueElemInit(&(MyProc->links));
	MyProc->waitStatus = PROC_WAIT_STATUS_OK;
	MyProc->lxid = InvalidLocalTransactionId;
	MyProc->fpVXIDLock = false;
	MyProc->fpLocalTransactionId = InvalidLocalTransactionId;
	MyProc->xid = InvalidTransactionId;
	MyProc->xmin = InvalidTransactionId;
	MyProc->pid = MyProcPid;
	/* backendId, databaseId and roleId will be filled in later */
	MyProc->backendId = InvalidBackendId;
	MyProc->databaseId = InvalidOid;
	MyProc->roleId = InvalidOid;
	MyProc->tempNamespaceId = InvalidOid;
	MyProc->isBackgroundWorker = IsBackgroundWorker;
	MyProc->delayChkptFlags = 0;
	MyProc->statusFlags = 0;
	/* NB -- autovac launcher intentionally does not set IS_AUTOVACUUM */
	if (IsAutoVacuumWorkerProcess())
		MyProc->statusFlags |= PROC_IS_AUTOVACUUM;
	MyProc->lwWaiting = false;
	MyProc->lwWaitMode = 0;
	MyProc->waitLock = NULL;
	MyProc->waitProcLock = NULL;
	pg_atomic_write_u64(&MyProc->waitStart, 0);
#ifdef USE_ASSERT_CHECKING
	{
		int			i;

		/* Last process should have released all locks. */
		for (i = 0; i < NUM_LOCK_PARTITIONS; i++)
			Assert(SHMQueueEmpty(&(MyProc->myProcLocks[i])));
	}
#endif
	MyProc->recoveryConflictPending = false;

	/* Initialize fields for sync rep */
	MyProc->waitLSN = 0;
	MyProc->syncRepState = SYNC_REP_NOT_WAITING;
	SHMQueueElemInit(&(MyProc->syncRepLinks));

	/* Initialize fields for group XID clearing. */
	MyProc->procArrayGroupMember = false;
	MyProc->procArrayGroupMemberXid = InvalidTransactionId;
	Assert(pg_atomic_read_u32(&MyProc->procArrayGroupNext) == INVALID_PGPROCNO);

	/* Check that group locking fields are in a proper initial state. */
	Assert(MyProc->lockGroupLeader == NULL);
	Assert(dlist_is_empty(&MyProc->lockGroupMembers));

	/* Initialize wait event information. */
	MyProc->wait_event_info = 0;

	/* Initialize fields for group transaction status update. */
	MyProc->clogGroupMember = false;
	MyProc->clogGroupMemberXid = InvalidTransactionId;
	MyProc->clogGroupMemberXidStatus = TRANSACTION_STATUS_IN_PROGRESS;
	MyProc->clogGroupMemberPage = -1;
	MyProc->clogGroupMemberLsn = InvalidXLogRecPtr;
	Assert(pg_atomic_read_u32(&MyProc->clogGroupNext) == INVALID_PGPROCNO);

	MyProc->ybLWLockAcquired = false;
	MyProc->ybSpinLocksAcquired = 0;

	MemSet(MyProc->yb_ash_metadata.root_request_id, 0,
		   sizeof(MyProc->yb_ash_metadata.root_request_id));
	/*
	 * TODO(asaha): Update the query_id for catalog calls in circular buffer
	 * once it's calculated
	 */
	MyProc->yb_ash_metadata.query_id = YBCGetQueryIdForCatalogRequests();
	MemSet(MyProc->yb_ash_metadata.client_addr, 0,
		   sizeof(MyProc->yb_ash_metadata.client_addr));
	MyProc->yb_ash_metadata.client_port = 0;
	MyProc->yb_ash_metadata.addr_family = AF_UNSPEC;

	/*
	 * Acquire ownership of the PGPROC's latch, so that we can use WaitLatch
	 * on it.  That allows us to repoint the process latch, which so far
	 * points to process local one, to the shared one.
	 */
	OwnLatch(&MyProc->procLatch);
	SwitchToSharedLatch();

	/* now that we have a proc, report wait events to shared memory */
	pgstat_set_wait_event_storage(&MyProc->wait_event_info);

	/*
	 * We might be reusing a semaphore that belonged to a failed process. So
	 * be careful and reinitialize its value here.  (This is not strictly
	 * necessary anymore, but seems like a good idea for cleanliness.)
	 */
	PGSemaphoreReset(MyProc->sem);

	/*
	 * Arrange to clean up at backend exit.
	 */
	on_shmem_exit(ProcKill, 0);

	/*
	 * Now that we have a PGPROC, we could try to acquire locks, so initialize
	 * local state needed for LWLocks, and the deadlock checker.
	 */
	InitLWLockAccess();
	InitDeadLockChecking();
}

/*
 * InitProcessPhase2 -- make MyProc visible in the shared ProcArray.
 *
 * This is separate from InitProcess because we can't acquire LWLocks until
 * we've created a PGPROC, but in the EXEC_BACKEND case ProcArrayAdd won't
 * work until after we've done CreateSharedMemoryAndSemaphores.
 */
void
InitProcessPhase2(void)
{
	Assert(MyProc != NULL);

	/*
	 * Add our PGPROC to the PGPROC array in shared memory.
	 */
	ProcArrayAdd(MyProc);

	/*
	 * Arrange to clean that up at backend exit.
	 */
	on_shmem_exit(RemoveProcFromArray, 0);
}

/*
 * InitAuxiliaryProcess -- create a per-auxiliary-process data structure
 *
 * This is called by bgwriter and similar processes so that they will have a
 * MyProc value that's real enough to let them wait for LWLocks.  The PGPROC
 * and sema that are assigned are one of the extra ones created during
 * InitProcGlobal.
 *
 * Auxiliary processes are presently not expected to wait for real (lockmgr)
 * locks, so we need not set up the deadlock checker.  They are never added
 * to the ProcArray or the sinval messaging mechanism, either.  They also
 * don't get a VXID assigned, since this is only useful when we actually
 * hold lockmgr locks.
 *
 * Startup process however uses locks but never waits for them in the
 * normal backend sense. Startup process also takes part in sinval messaging
 * as a sendOnly process, so never reads messages from sinval queue. So
 * Startup process does have a VXID and does show up in pg_locks.
 */
void
InitAuxiliaryProcess(void)
{
	PGPROC	   *auxproc;
	int			proctype;

	/*
	 * ProcGlobal should be set up already (if we are a backend, we inherit
	 * this by fork() or EXEC_BACKEND mechanism from the postmaster).
	 */
	if (ProcGlobal == NULL || AuxiliaryProcs == NULL)
		elog(PANIC, "proc header uninitialized");

	if (MyProc != NULL)
		elog(ERROR, "you already exist");

	/*
	 * We use the ProcStructLock to protect assignment and releasing of
	 * AuxiliaryProcs entries.
	 *
	 * While we are holding the ProcStructLock, also copy the current shared
	 * estimate of spins_per_delay to local storage.
	 */
	SpinLockAcquire(ProcStructLock);

	set_spins_per_delay(ProcGlobal->spins_per_delay);

	/*
	 * Find a free auxproc ... *big* trouble if there isn't one ...
	 */
	for (proctype = 0; proctype < NUM_AUXILIARY_PROCS; proctype++)
	{
		auxproc = &AuxiliaryProcs[proctype];
		if (auxproc->pid == 0)
			break;
	}
	if (proctype >= NUM_AUXILIARY_PROCS)
	{
		SpinLockRelease(ProcStructLock);
		elog(FATAL, "all AuxiliaryProcs are in use");
	}

	/* Mark auxiliary proc as in use by me */
	/* use volatile pointer to prevent code rearrangement */
	((volatile PGPROC *) auxproc)->pid = MyProcPid;

	MyProc = auxproc;

	SpinLockRelease(ProcStructLock);

	/*
	 * Initialize all fields of MyProc, except for those previously
	 * initialized by InitProcGlobal.
	 */
	SHMQueueElemInit(&(MyProc->links));
	MyProc->waitStatus = PROC_WAIT_STATUS_OK;
	MyProc->lxid = InvalidLocalTransactionId;
	MyProc->fpVXIDLock = false;
	MyProc->fpLocalTransactionId = InvalidLocalTransactionId;
	MyProc->xid = InvalidTransactionId;
	MyProc->xmin = InvalidTransactionId;
	MyProc->backendId = InvalidBackendId;
	MyProc->databaseId = InvalidOid;
	MyProc->roleId = InvalidOid;
	MyProc->tempNamespaceId = InvalidOid;
	MyProc->isBackgroundWorker = IsBackgroundWorker;
	MyProc->delayChkptFlags = 0;
	MyProc->statusFlags = 0;
	MyProc->lwWaiting = false;
	MyProc->lwWaitMode = 0;
	MyProc->waitLock = NULL;
	MyProc->waitProcLock = NULL;
<<<<<<< HEAD
	pg_atomic_write_u64(&MyProc->waitStart, 0);
	MyProc->yb_is_ash_metadata_set = false;
=======
>>>>>>> b66e31a7
#ifdef USE_ASSERT_CHECKING
	{
		int			i;

		/* Last process should have released all locks. */
		for (i = 0; i < NUM_LOCK_PARTITIONS; i++)
			Assert(SHMQueueEmpty(&(MyProc->myProcLocks[i])));
	}
#endif

	/*
	 * Acquire ownership of the PGPROC's latch, so that we can use WaitLatch
	 * on it.  That allows us to repoint the process latch, which so far
	 * points to process local one, to the shared one.
	 */
	OwnLatch(&MyProc->procLatch);
	SwitchToSharedLatch();

	/* now that we have a proc, report wait events to shared memory */
	pgstat_set_wait_event_storage(&MyProc->wait_event_info);

	/* Check that group locking fields are in a proper initial state. */
	Assert(MyProc->lockGroupLeader == NULL);
	Assert(dlist_is_empty(&MyProc->lockGroupMembers));

	/*
	 * We might be reusing a semaphore that belonged to a failed process. So
	 * be careful and reinitialize its value here.  (This is not strictly
	 * necessary anymore, but seems like a good idea for cleanliness.)
	 */
	PGSemaphoreReset(MyProc->sem);

	/*
	 * Arrange to clean up at process exit.
	 */
	on_shmem_exit(AuxiliaryProcKill, Int32GetDatum(proctype));
}

/*
 * Used from bufmgr to share the value of the buffer that Startup waits on,
 * or to reset the value to "not waiting" (-1). This allows processing
 * of recovery conflicts for buffer pins. Set is made before backends look
 * at this value, so locking not required, especially since the set is
 * an atomic integer set operation.
 */
void
SetStartupBufferPinWaitBufId(int bufid)
{
	/* use volatile pointer to prevent code rearrangement */
	volatile PROC_HDR *procglobal = ProcGlobal;

	procglobal->startupBufferPinWaitBufId = bufid;
}

/*
 * Used by backends when they receive a request to check for buffer pin waits.
 */
int
GetStartupBufferPinWaitBufId(void)
{
	/* use volatile pointer to prevent code rearrangement */
	volatile PROC_HDR *procglobal = ProcGlobal;

	return procglobal->startupBufferPinWaitBufId;
}

/*
 * Check whether there are at least N free PGPROC objects.
 *
 * Note: this is designed on the assumption that N will generally be small.
 */
bool
HaveNFreeProcs(int n)
{
	PGPROC	   *proc;

	SpinLockAcquire(ProcStructLock);

	proc = ProcGlobal->freeProcs;

	while (n > 0 && proc != NULL)
	{
		proc = (PGPROC *) proc->links.next;
		n--;
	}

	SpinLockRelease(ProcStructLock);

	return (n <= 0);
}

/*
 * Check if the current process is awaiting a lock.
 */
bool
IsWaitingForLock(void)
{
	if (lockAwaited == NULL)
		return false;

	return true;
}

/*
 * Cancel any pending wait for lock, when aborting a transaction, and revert
 * any strong lock count acquisition for a lock being acquired.
 *
 * (Normally, this would only happen if we accept a cancel/die
 * interrupt while waiting; but an ereport(ERROR) before or during the lock
 * wait is within the realm of possibility, too.)
 */
void
LockErrorCleanup(void)
{
	LWLock	   *partitionLock;
	DisableTimeoutParams timeouts[2];

	HOLD_INTERRUPTS();

	AbortStrongLockAcquire();

	/* Nothing to do if we weren't waiting for a lock */
	if (lockAwaited == NULL)
	{
		RESUME_INTERRUPTS();
		return;
	}

	/*
	 * Turn off the deadlock and lock timeout timers, if they are still
	 * running (see ProcSleep).  Note we must preserve the LOCK_TIMEOUT
	 * indicator flag, since this function is executed before
	 * ProcessInterrupts when responding to SIGINT; else we'd lose the
	 * knowledge that the SIGINT came from a lock timeout and not an external
	 * source.
	 */
	timeouts[0].id = DEADLOCK_TIMEOUT;
	timeouts[0].keep_indicator = false;
	timeouts[1].id = LOCK_TIMEOUT;
	timeouts[1].keep_indicator = true;
	disable_timeouts(timeouts, 2);

	/* Unlink myself from the wait queue, if on it (might not be anymore!) */
	partitionLock = LockHashPartitionLock(lockAwaited->hashcode);
	LWLockAcquire(partitionLock, LW_EXCLUSIVE);

	if (MyProc->links.next != NULL)
	{
		/* We could not have been granted the lock yet */
		RemoveFromWaitQueue(MyProc, lockAwaited->hashcode);
	}
	else
	{
		/*
		 * Somebody kicked us off the lock queue already.  Perhaps they
		 * granted us the lock, or perhaps they detected a deadlock. If they
		 * did grant us the lock, we'd better remember it in our local lock
		 * table.
		 */
		if (MyProc->waitStatus == PROC_WAIT_STATUS_OK)
			GrantAwaitedLock();
	}

	lockAwaited = NULL;

	LWLockRelease(partitionLock);

	RESUME_INTERRUPTS();
}


/*
 * ProcReleaseLocks() -- release locks associated with current transaction
 *			at main transaction commit or abort
 *
 * At main transaction commit, we release standard locks except session locks.
 * At main transaction abort, we release all locks including session locks.
 *
 * Advisory locks are released only if they are transaction-level;
 * session-level holds remain, whether this is a commit or not.
 *
 * At subtransaction commit, we don't release any locks (so this func is not
 * needed at all); we will defer the releasing to the parent transaction.
 * At subtransaction abort, we release all locks held by the subtransaction;
 * this is implemented by retail releasing of the locks under control of
 * the ResourceOwner mechanism.
 */
void
ProcReleaseLocks(bool isCommit)
{
	if (!MyProc)
		return;
	/* If waiting, get off wait queue (should only be needed after error) */
	LockErrorCleanup();
	/* Release standard locks, including session-level if aborting */
	LockReleaseAll(DEFAULT_LOCKMETHOD, !isCommit);
	/* Release transaction-level advisory locks */
	LockReleaseAll(USER_LOCKMETHOD, false);
}


/*
 * RemoveProcFromArray() -- Remove this process from the shared ProcArray.
 */
static void
RemoveProcFromArray(int code, Datum arg)
{
	Assert(MyProc != NULL);
	ProcArrayRemove(MyProc, InvalidTransactionId);
}

/*
 * ProcKill() -- Destroy the per-proc data structure for
 *		this process. Release any of its held LW locks.
 *
 * If you are going to edit this, take a look at postmaster.c:reaper as well.
 * That function handles as much as this as possible but from the perspective
 * of the parent of the terminated child, to handle cases where the child was
 * not able to clean itself up.
 */
static void
ProcKill(int code, Datum arg)
{
	PGPROC	   *proc;

	Assert(MyProc != NULL);

	MyProc->ybTerminationStarted = true;

	/* Make sure we're out of the sync rep lists */
	SyncRepCleanupAtProcExit(MyProc);

#ifdef USE_ASSERT_CHECKING
	{
		int			i;

		/* Last process should have released all locks. */
		for (i = 0; i < NUM_LOCK_PARTITIONS; i++)
			Assert(SHMQueueEmpty(&(MyProc->myProcLocks[i])));
	}
#endif

	/*
	 * Release any LW locks I am holding.  There really shouldn't be any, but
	 * it's cheap to check again before we cut the knees off the LWLock
	 * facility by releasing our PGPROC ...
	 */
	LWLockReleaseAll();

	/* Cancel any pending condition variable sleep, too */
	ConditionVariableCancelSleep();

	if (MyProc->lockGroupLeader != NULL)
		RemoveLockGroupLeader(MyProc);

	/*
	 * Reset MyLatch to the process local one.  This is so that signal
	 * handlers et al can continue using the latch after the shared latch
	 * isn't ours anymore.
	 *
	 * Similarly, stop reporting wait events to MyProc->wait_event_info.
	 *
	 * After that clear MyProc and disown the shared latch.
	 */
	SwitchBackToLocalLatch();
	pgstat_reset_wait_event_storage();

	proc = MyProc;
	MyProc = NULL;
	DisownLatch(&proc->procLatch);

	ReleaseProcToFreeList(proc);

	/*
	 * This process is no longer present in shared memory in any meaningful
	 * way, so tell the postmaster we've cleaned up acceptably well. (XXX
	 * autovac launcher should be included here someday)
	 */
	if (IsUnderPostmaster && !IsAutoVacuumLauncherProcess())
		MarkPostmasterChildInactive();

	/* wake autovac launcher if needed -- see comments in FreeWorkerInfo */
	if (AutovacuumLauncherPid != 0)
		kill(AutovacuumLauncherPid, SIGUSR2);
}

/*
 * Detach from any lock group of which we are a member.  If the leader
 * exist before all other group members, its PGPROC will remain allocated
 * until the last group process exits; that process must return the
 * leader's PGPROC to the appropriate list.
 */
void
RemoveLockGroupLeader(PGPROC *proc)
{
	PGPROC	   *volatile *procgloballist;
	PGPROC	   *leader = proc->lockGroupLeader;
	LWLock	   *leader_lwlock = LockHashPartitionLockByProc(leader);

	LWLockAcquire(leader_lwlock, LW_EXCLUSIVE);
	Assert(!dlist_is_empty(&leader->lockGroupMembers));
	dlist_delete(&proc->lockGroupLink);
	if (dlist_is_empty(&leader->lockGroupMembers))
	{
		leader->lockGroupLeader = NULL;
		if (leader != proc)
		{
			procgloballist = leader->procgloballist;

			/* Leader exited first; return its PGPROC. */
			SpinLockAcquire(ProcStructLock);
			leader->links.next = (SHM_QUEUE *) *procgloballist;
			*procgloballist = leader;
			SpinLockRelease(ProcStructLock);
		}
	}
	else if (leader != proc)
		proc->lockGroupLeader = NULL;
	LWLockRelease(leader_lwlock);
}

void
ReleaseProcToFreeList(PGPROC *proc)
{
	PGPROC	   *volatile *procgloballist = proc->procgloballist;
	SpinLockAcquire(ProcStructLock);

	/*
	 * If we're still a member of a locking group, that means we're a leader
	 * which has somehow exited before its children.  The last remaining child
	 * will release our PGPROC.  Otherwise, release it now.
	 */
	if (proc->lockGroupLeader == NULL)
	{
		/* Since lockGroupLeader is NULL, lockGroupMembers should be empty. */
		Assert(dlist_is_empty(&proc->lockGroupMembers));

		/* Return PGPROC structure (and semaphore) to appropriate freelist */
		proc->links.next = (SHM_QUEUE *) *procgloballist;
		*procgloballist = proc;
	}

	/* Update shared estimate of spins_per_delay */
	ProcGlobal->spins_per_delay = update_spins_per_delay(ProcGlobal->spins_per_delay);

	SpinLockRelease(ProcStructLock);
}

/*
 * AuxiliaryProcKill() -- Cut-down version of ProcKill for auxiliary
 *		processes (bgwriter, etc).  The PGPROC and sema are not released, only
 *		marked as not-in-use.
 */
static void
AuxiliaryProcKill(int code, Datum arg)
{
	int			proctype = DatumGetInt32(arg);
	PGPROC	   *auxproc PG_USED_FOR_ASSERTS_ONLY;
	PGPROC	   *proc;

	Assert(proctype >= 0 && proctype < NUM_AUXILIARY_PROCS);

	auxproc = &AuxiliaryProcs[proctype];

	Assert(MyProc == auxproc);

	/* Release any LW locks I am holding (see notes above) */
	LWLockReleaseAll();

	/* Cancel any pending condition variable sleep, too */
	ConditionVariableCancelSleep();

	/* look at the equivalent ProcKill() code for comments */
	SwitchBackToLocalLatch();
	pgstat_reset_wait_event_storage();

	proc = MyProc;
	MyProc = NULL;
	DisownLatch(&proc->procLatch);

	SpinLockAcquire(ProcStructLock);

	/* Mark auxiliary proc no longer in use */
	proc->pid = 0;

	/* Update shared estimate of spins_per_delay */
	ProcGlobal->spins_per_delay = update_spins_per_delay(ProcGlobal->spins_per_delay);

	SpinLockRelease(ProcStructLock);
}

/*
 * AuxiliaryPidGetProc -- get PGPROC for an auxiliary process
 * given its PID
 *
 * Returns NULL if not found.
 */
PGPROC *
AuxiliaryPidGetProc(int pid)
{
	PGPROC	   *result = NULL;
	int			index;

	if (pid == 0)				/* never match dummy PGPROCs */
		return NULL;

	for (index = 0; index < NUM_AUXILIARY_PROCS; index++)
	{
		PGPROC	   *proc = &AuxiliaryProcs[index];

		if (proc->pid == pid)
		{
			result = proc;
			break;
		}
	}
	return result;
}

/*
 * ProcQueue package: routines for putting processes to sleep
 *		and  waking them up
 */

/*
 * ProcQueueAlloc -- alloc/attach to a shared memory process queue
 *
 * Returns: a pointer to the queue
 * Side Effects: Initializes the queue if it wasn't there before
 */
#ifdef NOT_USED
PROC_QUEUE *
ProcQueueAlloc(const char *name)
{
	PROC_QUEUE *queue;
	bool		found;

	queue = (PROC_QUEUE *)
		ShmemInitStruct(name, sizeof(PROC_QUEUE), &found);

	if (!found)
		ProcQueueInit(queue);

	return queue;
}
#endif

/*
 * ProcQueueInit -- initialize a shared memory process queue
 */
void
ProcQueueInit(PROC_QUEUE *queue)
{
	SHMQueueInit(&(queue->links));
	queue->size = 0;
}


/*
 * ProcSleep -- put a process to sleep on the specified lock
 *
 * Caller must have set MyProc->heldLocks to reflect locks already held
 * on the lockable object by this process (under all XIDs).
 *
 * The lock table's partition lock must be held at entry, and will be held
 * at exit.
 *
 * Result: PROC_WAIT_STATUS_OK if we acquired the lock, PROC_WAIT_STATUS_ERROR if not (deadlock).
 *
 * ASSUME: that no one will fiddle with the queue until after
 *		we release the partition lock.
 *
 * NOTES: The process queue is now a priority queue for locking.
 */
ProcWaitStatus
ProcSleep(LOCALLOCK *locallock, LockMethod lockMethodTable)
{
	LOCKMODE	lockmode = locallock->tag.mode;
	LOCK	   *lock = locallock->lock;
	PROCLOCK   *proclock = locallock->proclock;
	uint32		hashcode = locallock->hashcode;
	LWLock	   *partitionLock = LockHashPartitionLock(hashcode);
	PROC_QUEUE *waitQueue = &(lock->waitProcs);
	SHM_QUEUE  *waitQueuePos;
	LOCKMASK	myHeldLocks = MyProc->heldLocks;
	TimestampTz standbyWaitStart = 0;
	bool		early_deadlock = false;
	bool		allow_autovacuum_cancel = true;
	bool		logged_recovery_conflict = false;
	ProcWaitStatus myWaitStatus;
	PGPROC	   *leader = MyProc->lockGroupLeader;
	int			i;

	/*
	 * If group locking is in use, locks held by members of my locking group
	 * need to be included in myHeldLocks.  This is not required for relation
	 * extension or page locks which conflict among group members. However,
	 * including them in myHeldLocks will give group members the priority to
	 * get those locks as compared to other backends which are also trying to
	 * acquire those locks.  OTOH, we can avoid giving priority to group
	 * members for that kind of locks, but there doesn't appear to be a clear
	 * advantage of the same.
	 */
	if (leader != NULL)
	{
		SHM_QUEUE  *procLocks = &(lock->procLocks);
		PROCLOCK   *otherproclock;

		otherproclock = (PROCLOCK *)
			SHMQueueNext(procLocks, procLocks, offsetof(PROCLOCK, lockLink));
		while (otherproclock != NULL)
		{
			if (otherproclock->groupLeader == leader)
				myHeldLocks |= otherproclock->holdMask;
			otherproclock = (PROCLOCK *)
				SHMQueueNext(procLocks, &otherproclock->lockLink,
							 offsetof(PROCLOCK, lockLink));
		}
	}

	/*
	 * Determine where to add myself in the wait queue.
	 *
	 * Normally I should go at the end of the queue.  However, if I already
	 * hold locks that conflict with the request of any previous waiter, put
	 * myself in the queue just in front of the first such waiter. This is not
	 * a necessary step, since deadlock detection would move me to before that
	 * waiter anyway; but it's relatively cheap to detect such a conflict
	 * immediately, and avoid delaying till deadlock timeout.
	 *
	 * Special case: if I find I should go in front of some waiter, check to
	 * see if I conflict with already-held locks or the requests before that
	 * waiter.  If not, then just grant myself the requested lock immediately.
	 * This is the same as the test for immediate grant in LockAcquire, except
	 * we are only considering the part of the wait queue before my insertion
	 * point.
	 */
	if (myHeldLocks != 0 && waitQueue->size > 0)
	{
		LOCKMASK	aheadRequests = 0;
		SHM_QUEUE  *proc_node;

		proc_node = waitQueue->links.next;
		for (i = 0; i < waitQueue->size; i++)
		{
			PGPROC	   *proc = (PGPROC *) proc_node;

			/*
			 * If we're part of the same locking group as this waiter, its
			 * locks neither conflict with ours nor contribute to
			 * aheadRequests.
			 */
			if (leader != NULL && leader == proc->lockGroupLeader)
			{
				proc_node = proc->links.next;
				continue;
			}
			/* Must he wait for me? */
			if (lockMethodTable->conflictTab[proc->waitLockMode] & myHeldLocks)
			{
				/* Must I wait for him ? */
				if (lockMethodTable->conflictTab[lockmode] & proc->heldLocks)
				{
					/*
					 * Yes, so we have a deadlock.  Easiest way to clean up
					 * correctly is to call RemoveFromWaitQueue(), but we
					 * can't do that until we are *on* the wait queue. So, set
					 * a flag to check below, and break out of loop.  Also,
					 * record deadlock info for later message.
					 */
					RememberSimpleDeadLock(MyProc, lockmode, lock, proc);
					early_deadlock = true;
					break;
				}
				/* I must go before this waiter.  Check special case. */
				if ((lockMethodTable->conflictTab[lockmode] & aheadRequests) == 0 &&
					!LockCheckConflicts(lockMethodTable, lockmode, lock,
										proclock))
				{
					/* Skip the wait and just grant myself the lock. */
					GrantLock(lock, proclock, lockmode);
					GrantAwaitedLock();
					return PROC_WAIT_STATUS_OK;
				}
				/* Break out of loop to put myself before him */
				break;
			}
			/* Nope, so advance to next waiter */
			aheadRequests |= LOCKBIT_ON(proc->waitLockMode);
			proc_node = proc->links.next;
		}

		/*
		 * If we iterated through the whole queue, cur points to the waitQueue
		 * head, so we will insert at tail of queue as desired.
		 */
		waitQueuePos = proc_node;
	}
	else
	{
		/* I hold no locks, so I can't push in front of anyone. */
		waitQueuePos = &waitQueue->links;
	}

	/*
	 * Insert self into queue, at the position determined above.
	 */
	SHMQueueInsertBefore(waitQueuePos, &MyProc->links);
	waitQueue->size++;

	lock->waitMask |= LOCKBIT_ON(lockmode);

	/* Set up wait information in PGPROC object, too */
	MyProc->waitLock = lock;
	MyProc->waitProcLock = proclock;
	MyProc->waitLockMode = lockmode;

	MyProc->waitStatus = PROC_WAIT_STATUS_WAITING;

	/*
	 * If we detected deadlock, give up without waiting.  This must agree with
	 * CheckDeadLock's recovery code.
	 */
	if (early_deadlock)
	{
		RemoveFromWaitQueue(MyProc, hashcode);
		return PROC_WAIT_STATUS_ERROR;
	}

	/* mark that we are waiting for a lock */
	lockAwaited = locallock;

	/*
	 * Release the lock table's partition lock.
	 *
	 * NOTE: this may also cause us to exit critical-section state, possibly
	 * allowing a cancel/die interrupt to be accepted. This is OK because we
	 * have recorded the fact that we are waiting for a lock, and so
	 * LockErrorCleanup will clean up if cancel/die happens.
	 */
	LWLockRelease(partitionLock);

	/*
	 * Also, now that we will successfully clean up after an ereport, it's
	 * safe to check to see if there's a buffer pin deadlock against the
	 * Startup process.  Of course, that's only necessary if we're doing Hot
	 * Standby and are not the Startup process ourselves.
	 */
	if (RecoveryInProgress() && !InRecovery)
		CheckRecoveryConflictDeadlock();

	/* Reset deadlock_state before enabling the timeout handler */
	deadlock_state = DS_NOT_YET_CHECKED;
	got_deadlock_timeout = false;

	/*
	 * Set timer so we can wake up after awhile and check for a deadlock. If a
	 * deadlock is detected, the handler sets MyProc->waitStatus =
	 * PROC_WAIT_STATUS_ERROR, allowing us to know that we must report failure
	 * rather than success.
	 *
	 * By delaying the check until we've waited for a bit, we can avoid
	 * running the rather expensive deadlock-check code in most cases.
	 *
	 * If LockTimeout is set, also enable the timeout for that.  We can save a
	 * few cycles by enabling both timeout sources in one call.
	 *
	 * If InHotStandby we set lock waits slightly later for clarity with other
	 * code.
	 */
	if (!InHotStandby)
	{
		if (LockTimeout > 0)
		{
			EnableTimeoutParams timeouts[2];

			timeouts[0].id = DEADLOCK_TIMEOUT;
			timeouts[0].type = TMPARAM_AFTER;
			timeouts[0].delay_ms = DeadlockTimeout;
			timeouts[1].id = LOCK_TIMEOUT;
			timeouts[1].type = TMPARAM_AFTER;
			timeouts[1].delay_ms = LockTimeout;
			enable_timeouts(timeouts, 2);
		}
		else
			enable_timeout_after(DEADLOCK_TIMEOUT, DeadlockTimeout);

		/*
		 * Use the current time obtained for the deadlock timeout timer as
		 * waitStart (i.e., the time when this process started waiting for the
		 * lock). Since getting the current time newly can cause overhead, we
		 * reuse the already-obtained time to avoid that overhead.
		 *
		 * Note that waitStart is updated without holding the lock table's
		 * partition lock, to avoid the overhead by additional lock
		 * acquisition. This can cause "waitstart" in pg_locks to become NULL
		 * for a very short period of time after the wait started even though
		 * "granted" is false. This is OK in practice because we can assume
		 * that users are likely to look at "waitstart" when waiting for the
		 * lock for a long time.
		 */
		pg_atomic_write_u64(&MyProc->waitStart,
							get_timeout_start_time(DEADLOCK_TIMEOUT));
	}
	else if (log_recovery_conflict_waits)
	{
		/*
		 * Set the wait start timestamp if logging is enabled and in hot
		 * standby.
		 */
		standbyWaitStart = GetCurrentTimestamp();
	}

	/*
	 * If somebody wakes us between LWLockRelease and WaitLatch, the latch
	 * will not wait. But a set latch does not necessarily mean that the lock
	 * is free now, as there are many other sources for latch sets than
	 * somebody releasing the lock.
	 *
	 * We process interrupts whenever the latch has been set, so cancel/die
	 * interrupts are processed quickly. This means we must not mind losing
	 * control to a cancel/die interrupt here.  We don't, because we have no
	 * shared-state-change work to do after being granted the lock (the
	 * grantor did it all).  We do have to worry about canceling the deadlock
	 * timeout and updating the locallock table, but if we lose control to an
	 * error, LockErrorCleanup will fix that up.
	 */
	do
	{
		if (InHotStandby)
		{
			bool		maybe_log_conflict =
			(standbyWaitStart != 0 && !logged_recovery_conflict);

			/* Set a timer and wait for that or for the lock to be granted */
			ResolveRecoveryConflictWithLock(locallock->tag.lock,
											maybe_log_conflict);

			/*
			 * Emit the log message if the startup process is waiting longer
			 * than deadlock_timeout for recovery conflict on lock.
			 */
			if (maybe_log_conflict)
			{
				TimestampTz now = GetCurrentTimestamp();

				if (TimestampDifferenceExceeds(standbyWaitStart, now,
											   DeadlockTimeout))
				{
					VirtualTransactionId *vxids;
					int			cnt;

					vxids = GetLockConflicts(&locallock->tag.lock,
											 AccessExclusiveLock, &cnt);

					/*
					 * Log the recovery conflict and the list of PIDs of
					 * backends holding the conflicting lock. Note that we do
					 * logging even if there are no such backends right now
					 * because the startup process here has already waited
					 * longer than deadlock_timeout.
					 */
					LogRecoveryConflict(PROCSIG_RECOVERY_CONFLICT_LOCK,
										standbyWaitStart, now,
										cnt > 0 ? vxids : NULL, true);
					logged_recovery_conflict = true;
				}
			}
		}
		else
		{
			(void) WaitLatch(MyLatch, WL_LATCH_SET | WL_EXIT_ON_PM_DEATH, 0,
							 PG_WAIT_LOCK | locallock->tag.lock.locktag_type);
			ResetLatch(MyLatch);
			/* check for deadlocks first, as that's probably log-worthy */
			if (got_deadlock_timeout)
			{
				CheckDeadLock();
				got_deadlock_timeout = false;
			}
			CHECK_FOR_INTERRUPTS();
		}

		/*
		 * waitStatus could change from PROC_WAIT_STATUS_WAITING to something
		 * else asynchronously.  Read it just once per loop to prevent
		 * surprising behavior (such as missing log messages).
		 */
		myWaitStatus = *((volatile ProcWaitStatus *) &MyProc->waitStatus);

		/*
		 * If we are not deadlocked, but are waiting on an autovacuum-induced
		 * task, send a signal to interrupt it.
		 */
		if (deadlock_state == DS_BLOCKED_BY_AUTOVACUUM && allow_autovacuum_cancel)
		{
			PGPROC	   *autovac = GetBlockingAutoVacuumPgproc();
			uint8		statusFlags;
			uint8		lockmethod_copy;
			LOCKTAG		locktag_copy;

			/*
			 * Grab info we need, then release lock immediately.  Note this
			 * coding means that there is a tiny chance that the process
			 * terminates its current transaction and starts a different one
			 * before we have a change to send the signal; the worst possible
			 * consequence is that a for-wraparound vacuum is cancelled.  But
			 * that could happen in any case unless we were to do kill() with
			 * the lock held, which is much more undesirable.
			 */
			LWLockAcquire(ProcArrayLock, LW_EXCLUSIVE);
			statusFlags = ProcGlobal->statusFlags[autovac->pgxactoff];
			lockmethod_copy = lock->tag.locktag_lockmethodid;
			locktag_copy = lock->tag;
			LWLockRelease(ProcArrayLock);

			/*
			 * Only do it if the worker is not working to protect against Xid
			 * wraparound.
			 */
			if ((statusFlags & PROC_IS_AUTOVACUUM) &&
				!(statusFlags & PROC_VACUUM_FOR_WRAPAROUND))
			{
				int			pid = autovac->pid;

				/* report the case, if configured to do so */
				if (message_level_is_interesting(DEBUG1))
				{
					StringInfoData locktagbuf;
					StringInfoData logbuf;	/* errdetail for server log */

					initStringInfo(&locktagbuf);
					initStringInfo(&logbuf);
					DescribeLockTag(&locktagbuf, &locktag_copy);
					appendStringInfo(&logbuf,
									 "Process %d waits for %s on %s.",
									 MyProcPid,
									 GetLockmodeName(lockmethod_copy, lockmode),
									 locktagbuf.data);

					ereport(DEBUG1,
							(errmsg_internal("sending cancel to blocking autovacuum PID %d",
											 pid),
							 errdetail_log("%s", logbuf.data)));

					pfree(locktagbuf.data);
					pfree(logbuf.data);
				}

				/* send the autovacuum worker Back to Old Kent Road */
				if (kill(pid, SIGINT) < 0)
				{
					/*
					 * There's a race condition here: once we release the
					 * ProcArrayLock, it's possible for the autovac worker to
					 * close up shop and exit before we can do the kill().
					 * Therefore, we do not whinge about no-such-process.
					 * Other errors such as EPERM could conceivably happen if
					 * the kernel recycles the PID fast enough, but such cases
					 * seem improbable enough that it's probably best to issue
					 * a warning if we see some other errno.
					 */
					if (errno != ESRCH)
						ereport(WARNING,
								(errmsg("could not send signal to process %d: %m",
										pid)));
				}
			}

			/* prevent signal from being sent again more than once */
			allow_autovacuum_cancel = false;
		}

		/*
		 * If awoken after the deadlock check interrupt has run, and
		 * log_lock_waits is on, then report about the wait.
		 */
		if (log_lock_waits && deadlock_state != DS_NOT_YET_CHECKED)
		{
			StringInfoData buf,
						lock_waiters_sbuf,
						lock_holders_sbuf;
			const char *modename;
			long		secs;
			int			usecs;
			long		msecs;
			SHM_QUEUE  *procLocks;
			PROCLOCK   *proclock;
			bool		first_holder = true,
						first_waiter = true;
			int			lockHoldersNum = 0;

			initStringInfo(&buf);
			initStringInfo(&lock_waiters_sbuf);
			initStringInfo(&lock_holders_sbuf);

			DescribeLockTag(&buf, &locallock->tag.lock);
			modename = GetLockmodeName(locallock->tag.lock.locktag_lockmethodid,
									   lockmode);
			TimestampDifference(get_timeout_start_time(DEADLOCK_TIMEOUT),
								GetCurrentTimestamp(),
								&secs, &usecs);
			msecs = secs * 1000 + usecs / 1000;
			usecs = usecs % 1000;

			/*
			 * we loop over the lock's procLocks to gather a list of all
			 * holders and waiters. Thus we will be able to provide more
			 * detailed information for lock debugging purposes.
			 *
			 * lock->procLocks contains all processes which hold or wait for
			 * this lock.
			 */

			LWLockAcquire(partitionLock, LW_SHARED);

			procLocks = &(lock->procLocks);
			proclock = (PROCLOCK *) SHMQueueNext(procLocks, procLocks,
												 offsetof(PROCLOCK, lockLink));

			while (proclock)
			{
				/*
				 * we are a waiter if myProc->waitProcLock == proclock; we are
				 * a holder if it is NULL or something different
				 */
				if (proclock->tag.myProc->waitProcLock == proclock)
				{
					if (first_waiter)
					{
						appendStringInfo(&lock_waiters_sbuf, "%d",
										 proclock->tag.myProc->pid);
						first_waiter = false;
					}
					else
						appendStringInfo(&lock_waiters_sbuf, ", %d",
										 proclock->tag.myProc->pid);
				}
				else
				{
					if (first_holder)
					{
						appendStringInfo(&lock_holders_sbuf, "%d",
										 proclock->tag.myProc->pid);
						first_holder = false;
					}
					else
						appendStringInfo(&lock_holders_sbuf, ", %d",
										 proclock->tag.myProc->pid);

					lockHoldersNum++;
				}

				proclock = (PROCLOCK *) SHMQueueNext(procLocks, &proclock->lockLink,
													 offsetof(PROCLOCK, lockLink));
			}

			LWLockRelease(partitionLock);

			if (deadlock_state == DS_SOFT_DEADLOCK)
				ereport(LOG,
						(errmsg("process %d avoided deadlock for %s on %s by rearranging queue order after %ld.%03d ms",
								MyProcPid, modename, buf.data, msecs, usecs),
						 (errdetail_log_plural("Process holding the lock: %s. Wait queue: %s.",
											   "Processes holding the lock: %s. Wait queue: %s.",
											   lockHoldersNum, lock_holders_sbuf.data, lock_waiters_sbuf.data))));
			else if (deadlock_state == DS_HARD_DEADLOCK)
			{
				/*
				 * This message is a bit redundant with the error that will be
				 * reported subsequently, but in some cases the error report
				 * might not make it to the log (eg, if it's caught by an
				 * exception handler), and we want to ensure all long-wait
				 * events get logged.
				 */
				ereport(LOG,
						(errmsg("process %d detected deadlock while waiting for %s on %s after %ld.%03d ms",
								MyProcPid, modename, buf.data, msecs, usecs),
						 (errdetail_log_plural("Process holding the lock: %s. Wait queue: %s.",
											   "Processes holding the lock: %s. Wait queue: %s.",
											   lockHoldersNum, lock_holders_sbuf.data, lock_waiters_sbuf.data))));
			}

			if (myWaitStatus == PROC_WAIT_STATUS_WAITING)
				ereport(LOG,
						(errmsg("process %d still waiting for %s on %s after %ld.%03d ms",
								MyProcPid, modename, buf.data, msecs, usecs),
						 (errdetail_log_plural("Process holding the lock: %s. Wait queue: %s.",
											   "Processes holding the lock: %s. Wait queue: %s.",
											   lockHoldersNum, lock_holders_sbuf.data, lock_waiters_sbuf.data))));
			else if (myWaitStatus == PROC_WAIT_STATUS_OK)
				ereport(LOG,
						(errmsg("process %d acquired %s on %s after %ld.%03d ms",
								MyProcPid, modename, buf.data, msecs, usecs)));
			else
			{
				Assert(myWaitStatus == PROC_WAIT_STATUS_ERROR);

				/*
				 * Currently, the deadlock checker always kicks its own
				 * process, which means that we'll only see
				 * PROC_WAIT_STATUS_ERROR when deadlock_state ==
				 * DS_HARD_DEADLOCK, and there's no need to print redundant
				 * messages.  But for completeness and future-proofing, print
				 * a message if it looks like someone else kicked us off the
				 * lock.
				 */
				if (deadlock_state != DS_HARD_DEADLOCK)
					ereport(LOG,
							(errmsg("process %d failed to acquire %s on %s after %ld.%03d ms",
									MyProcPid, modename, buf.data, msecs, usecs),
							 (errdetail_log_plural("Process holding the lock: %s. Wait queue: %s.",
												   "Processes holding the lock: %s. Wait queue: %s.",
												   lockHoldersNum, lock_holders_sbuf.data, lock_waiters_sbuf.data))));
			}

			/*
			 * At this point we might still need to wait for the lock. Reset
			 * state so we don't print the above messages again.
			 */
			deadlock_state = DS_NO_DEADLOCK;

			pfree(buf.data);
			pfree(lock_holders_sbuf.data);
			pfree(lock_waiters_sbuf.data);
		}
	} while (myWaitStatus == PROC_WAIT_STATUS_WAITING);

	/*
	 * Disable the timers, if they are still running.  As in LockErrorCleanup,
	 * we must preserve the LOCK_TIMEOUT indicator flag: if a lock timeout has
	 * already caused QueryCancelPending to become set, we want the cancel to
	 * be reported as a lock timeout, not a user cancel.
	 */
	if (!InHotStandby)
	{
		if (LockTimeout > 0)
		{
			DisableTimeoutParams timeouts[2];

			timeouts[0].id = DEADLOCK_TIMEOUT;
			timeouts[0].keep_indicator = false;
			timeouts[1].id = LOCK_TIMEOUT;
			timeouts[1].keep_indicator = true;
			disable_timeouts(timeouts, 2);
		}
		else
			disable_timeout(DEADLOCK_TIMEOUT, false);
	}

	/*
	 * Emit the log message if recovery conflict on lock was resolved but the
	 * startup process waited longer than deadlock_timeout for it.
	 */
	if (InHotStandby && logged_recovery_conflict)
		LogRecoveryConflict(PROCSIG_RECOVERY_CONFLICT_LOCK,
							standbyWaitStart, GetCurrentTimestamp(),
							NULL, false);

	/*
	 * Re-acquire the lock table's partition lock.  We have to do this to hold
	 * off cancel/die interrupts before we can mess with lockAwaited (else we
	 * might have a missed or duplicated locallock update).
	 */
	LWLockAcquire(partitionLock, LW_EXCLUSIVE);

	/*
	 * We no longer want LockErrorCleanup to do anything.
	 */
	lockAwaited = NULL;

	/*
	 * If we got the lock, be sure to remember it in the locallock table.
	 */
	if (MyProc->waitStatus == PROC_WAIT_STATUS_OK)
		GrantAwaitedLock();

	/*
	 * We don't have to do anything else, because the awaker did all the
	 * necessary update of the lock table and MyProc.
	 */
	return MyProc->waitStatus;
}


/*
 * ProcWakeup -- wake up a process by setting its latch.
 *
 *	 Also remove the process from the wait queue and set its links invalid.
 *	 RETURN: the next process in the wait queue.
 *
 * The appropriate lock partition lock must be held by caller.
 *
 * XXX: presently, this code is only used for the "success" case, and only
 * works correctly for that case.  To clean up in failure case, would need
 * to twiddle the lock's request counts too --- see RemoveFromWaitQueue.
 * Hence, in practice the waitStatus parameter must be PROC_WAIT_STATUS_OK.
 */
PGPROC *
ProcWakeup(PGPROC *proc, ProcWaitStatus waitStatus)
{
	PGPROC	   *retProc;

	/* Proc should be sleeping ... */
	if (proc->links.prev == NULL ||
		proc->links.next == NULL)
		return NULL;
	Assert(proc->waitStatus == PROC_WAIT_STATUS_WAITING);

	/* Save next process before we zap the list link */
	retProc = (PGPROC *) proc->links.next;

	/* Remove process from wait queue */
	SHMQueueDelete(&(proc->links));
	(proc->waitLock->waitProcs.size)--;

	/* Clean up process' state and pass it the ok/fail signal */
	proc->waitLock = NULL;
	proc->waitProcLock = NULL;
	proc->waitStatus = waitStatus;
	pg_atomic_write_u64(&MyProc->waitStart, 0);

	/* And awaken it */
	SetLatch(&proc->procLatch);

	return retProc;
}

/*
 * ProcLockWakeup -- routine for waking up processes when a lock is
 *		released (or a prior waiter is aborted).  Scan all waiters
 *		for lock, waken any that are no longer blocked.
 *
 * The appropriate lock partition lock must be held by caller.
 */
void
ProcLockWakeup(LockMethod lockMethodTable, LOCK *lock)
{
	PROC_QUEUE *waitQueue = &(lock->waitProcs);
	int			queue_size = waitQueue->size;
	PGPROC	   *proc;
	LOCKMASK	aheadRequests = 0;

	Assert(queue_size >= 0);

	if (queue_size == 0)
		return;

	proc = (PGPROC *) waitQueue->links.next;

	while (queue_size-- > 0)
	{
		LOCKMODE	lockmode = proc->waitLockMode;

		/*
		 * Waken if (a) doesn't conflict with requests of earlier waiters, and
		 * (b) doesn't conflict with already-held locks.
		 */
		if ((lockMethodTable->conflictTab[lockmode] & aheadRequests) == 0 &&
			!LockCheckConflicts(lockMethodTable, lockmode, lock,
								proc->waitProcLock))
		{
			/* OK to waken */
			GrantLock(lock, proc->waitProcLock, lockmode);
			proc = ProcWakeup(proc, PROC_WAIT_STATUS_OK);

			/*
			 * ProcWakeup removes proc from the lock's waiting process queue
			 * and returns the next proc in chain; don't use proc's next-link,
			 * because it's been cleared.
			 */
		}
		else
		{
			/*
			 * Cannot wake this guy. Remember his request for later checks.
			 */
			aheadRequests |= LOCKBIT_ON(lockmode);
			proc = (PGPROC *) proc->links.next;
		}
	}

	Assert(waitQueue->size >= 0);
}

/*
 * CheckDeadLock
 *
 * We only get to this routine, if DEADLOCK_TIMEOUT fired while waiting for a
 * lock to be released by some other process.  Check if there's a deadlock; if
 * not, just return.  (But signal ProcSleep to log a message, if
 * log_lock_waits is true.)  If we have a real deadlock, remove ourselves from
 * the lock's wait queue and signal an error to ProcSleep.
 */
static void
CheckDeadLock(void)
{
	int			i;

	/*
	 * Acquire exclusive lock on the entire shared lock data structures. Must
	 * grab LWLocks in partition-number order to avoid LWLock deadlock.
	 *
	 * Note that the deadlock check interrupt had better not be enabled
	 * anywhere that this process itself holds lock partition locks, else this
	 * will wait forever.  Also note that LWLockAcquire creates a critical
	 * section, so that this routine cannot be interrupted by cancel/die
	 * interrupts.
	 */
	for (i = 0; i < NUM_LOCK_PARTITIONS; i++)
		LWLockAcquire(LockHashPartitionLockByIndex(i), LW_EXCLUSIVE);

	/*
	 * Check to see if we've been awoken by anyone in the interim.
	 *
	 * If we have, we can return and resume our transaction -- happy day.
	 * Before we are awoken the process releasing the lock grants it to us so
	 * we know that we don't have to wait anymore.
	 *
	 * We check by looking to see if we've been unlinked from the wait queue.
	 * This is safe because we hold the lock partition lock.
	 */
	if (MyProc->links.prev == NULL ||
		MyProc->links.next == NULL)
		goto check_done;

#ifdef LOCK_DEBUG
	if (Debug_deadlocks)
		DumpAllLocks();
#endif

	/* Run the deadlock check, and set deadlock_state for use by ProcSleep */
	deadlock_state = DeadLockCheck(MyProc);

	if (deadlock_state == DS_HARD_DEADLOCK)
	{
		/*
		 * Oops.  We have a deadlock.
		 *
		 * Get this process out of wait state. (Note: we could do this more
		 * efficiently by relying on lockAwaited, but use this coding to
		 * preserve the flexibility to kill some other transaction than the
		 * one detecting the deadlock.)
		 *
		 * RemoveFromWaitQueue sets MyProc->waitStatus to
		 * PROC_WAIT_STATUS_ERROR, so ProcSleep will report an error after we
		 * return from the signal handler.
		 */
		Assert(MyProc->waitLock != NULL);
		RemoveFromWaitQueue(MyProc, LockTagHashCode(&(MyProc->waitLock->tag)));

		/*
		 * We're done here.  Transaction abort caused by the error that
		 * ProcSleep will raise will cause any other locks we hold to be
		 * released, thus allowing other processes to wake up; we don't need
		 * to do that here.  NOTE: an exception is that releasing locks we
		 * hold doesn't consider the possibility of waiters that were blocked
		 * behind us on the lock we just failed to get, and might now be
		 * wakable because we're not in front of them anymore.  However,
		 * RemoveFromWaitQueue took care of waking up any such processes.
		 */
	}

	/*
	 * And release locks.  We do this in reverse order for two reasons: (1)
	 * Anyone else who needs more than one of the locks will be trying to lock
	 * them in increasing order; we don't want to release the other process
	 * until it can get all the locks it needs. (2) This avoids O(N^2)
	 * behavior inside LWLockRelease.
	 */
check_done:
	for (i = NUM_LOCK_PARTITIONS; --i >= 0;)
		LWLockRelease(LockHashPartitionLockByIndex(i));
}

/*
 * CheckDeadLockAlert - Handle the expiry of deadlock_timeout.
 *
 * NB: Runs inside a signal handler, be careful.
 */
void
CheckDeadLockAlert(void)
{
	int			save_errno = errno;

	got_deadlock_timeout = true;

	/*
	 * Have to set the latch again, even if handle_sig_alarm already did. Back
	 * then got_deadlock_timeout wasn't yet set... It's unlikely that this
	 * ever would be a problem, but setting a set latch again is cheap.
	 *
	 * Note that, when this function runs inside procsignal_sigusr1_handler(),
	 * the handler function sets the latch again after the latch is set here.
	 */
	SetLatch(MyLatch);
	errno = save_errno;
}

/*
 * ProcWaitForSignal - wait for a signal from another backend.
 *
 * As this uses the generic process latch the caller has to be robust against
 * unrelated wakeups: Always check that the desired state has occurred, and
 * wait again if not.
 */
void
ProcWaitForSignal(uint32 wait_event_info)
{
	(void) WaitLatch(MyLatch, WL_LATCH_SET | WL_EXIT_ON_PM_DEATH, 0,
					 wait_event_info);
	ResetLatch(MyLatch);
	CHECK_FOR_INTERRUPTS();
}

/*
 * ProcSendSignal - set the latch of a backend identified by pgprocno
 */
void
ProcSendSignal(int pgprocno)
{
	if (pgprocno < 0 || pgprocno >= ProcGlobal->allProcCount)
		elog(ERROR, "pgprocno out of range");

	SetLatch(&ProcGlobal->allProcs[pgprocno].procLatch);
}

/*
 * BecomeLockGroupLeader - designate process as lock group leader
 *
 * Once this function has returned, other processes can join the lock group
 * by calling BecomeLockGroupMember.
 */
void
BecomeLockGroupLeader(void)
{
	LWLock	   *leader_lwlock;

	/* If we already did it, we don't need to do it again. */
	if (MyProc->lockGroupLeader == MyProc)
		return;

	/* We had better not be a follower. */
	Assert(MyProc->lockGroupLeader == NULL);

	/* Create single-member group, containing only ourselves. */
	leader_lwlock = LockHashPartitionLockByProc(MyProc);
	LWLockAcquire(leader_lwlock, LW_EXCLUSIVE);
	MyProc->lockGroupLeader = MyProc;
	dlist_push_head(&MyProc->lockGroupMembers, &MyProc->lockGroupLink);
	LWLockRelease(leader_lwlock);
}

/*
 * BecomeLockGroupMember - designate process as lock group member
 *
 * This is pretty straightforward except for the possibility that the leader
 * whose group we're trying to join might exit before we manage to do so;
 * and the PGPROC might get recycled for an unrelated process.  To avoid
 * that, we require the caller to pass the PID of the intended PGPROC as
 * an interlock.  Returns true if we successfully join the intended lock
 * group, and false if not.
 */
bool
BecomeLockGroupMember(PGPROC *leader, int pid)
{
	LWLock	   *leader_lwlock;
	bool		ok = false;

	/* Group leader can't become member of group */
	Assert(MyProc != leader);

	/* Can't already be a member of a group */
	Assert(MyProc->lockGroupLeader == NULL);

	/* PID must be valid. */
	Assert(pid != 0);

	/*
	 * Get lock protecting the group fields.  Note LockHashPartitionLockByProc
	 * accesses leader->pgprocno in a PGPROC that might be free.  This is safe
	 * because all PGPROCs' pgprocno fields are set during shared memory
	 * initialization and never change thereafter; so we will acquire the
	 * correct lock even if the leader PGPROC is in process of being recycled.
	 */
	leader_lwlock = LockHashPartitionLockByProc(leader);
	LWLockAcquire(leader_lwlock, LW_EXCLUSIVE);

	/* Is this the leader we're looking for? */
	if (leader->pid == pid && leader->lockGroupLeader == leader)
	{
		/* OK, join the group */
		ok = true;
		MyProc->lockGroupLeader = leader;
		dlist_push_tail(&leader->lockGroupMembers, &MyProc->lockGroupLink);
	}
	LWLockRelease(leader_lwlock);

	return ok;
}<|MERGE_RESOLUTION|>--- conflicted
+++ resolved
@@ -624,11 +624,7 @@
 	MyProc->lwWaitMode = 0;
 	MyProc->waitLock = NULL;
 	MyProc->waitProcLock = NULL;
-<<<<<<< HEAD
 	pg_atomic_write_u64(&MyProc->waitStart, 0);
-	MyProc->yb_is_ash_metadata_set = false;
-=======
->>>>>>> b66e31a7
 #ifdef USE_ASSERT_CHECKING
 	{
 		int			i;
