--- conflicted
+++ resolved
@@ -1072,7 +1072,7 @@
 		ApplyLauncherRegister();
 
 	/* Register ASH collector */
-	if (YBIsEnabledInPostgresEnvVar() && YBEnableAsh())
+	if (YBIsEnabledInPostgresEnvVar() && yb_ash_enable_infra)
 		YbAshRegister();
 
 	/*
@@ -1202,7 +1202,6 @@
 	 */
 	RemovePromoteSignalFiles();
 
-<<<<<<< HEAD
 	/* Do the same for logrotate signal file */
 	RemoveLogrotateSignalFiles();
 
@@ -1212,11 +1211,6 @@
 				(errcode_for_file_access(),
 				 errmsg("could not remove file \"%s\": %m",
 						LOG_METAINFO_DATAFILE)));
-=======
-	/* Register ASH collector */
-	if (YBIsEnabledInPostgresEnvVar() && yb_ash_enable_infra)
-		YbAshRegister();
->>>>>>> 1f64b6ed
 
 	/*
 	 * If enabled, start up syslogger collection subprocess
