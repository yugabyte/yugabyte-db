--- conflicted
+++ resolved
@@ -41,29 +41,21 @@
 #include "utils/guc.h"
 #include "utils/memutils.h"
 #include "utils/timestamp.h"
-
-<<<<<<< HEAD
 #include "utils/builtins.h"
-=======
+
 #include "access/htup_details.h"
 #include "catalog/pg_yb_role_profile.h"
 #include "commands/yb_profile.h"
->>>>>>> f5f84e2f
 #include "pg_yb_utils.h"
 #include "utils/syscache.h"
+#include "pg_yb_utils.h"
 #include "yb/yql/pggate/ybc_pggate.h"
 
 /*----------------------------------------------------------------
  * Global authentication functions
  *----------------------------------------------------------------
  */
-<<<<<<< HEAD
-static void auth_failed(Port *port, int status, const char *logdetail);
-=======
-static void sendAuthRequest(Port *port, AuthRequest areq, const char *extradata,
-				int extralen);
-static void auth_failed(Port *port, int status, char *logdetail, bool lockout);
->>>>>>> f5f84e2f
+static void auth_failed(Port *port, int status, const char *logdetail, bool lockout);
 static char *recv_password_packet(Port *port);
 static void set_authn_id(Port *port, const char *id);
 
@@ -269,11 +261,7 @@
  * particular, if logdetail isn't NULL, we send that string to the log.
  */
 static void
-<<<<<<< HEAD
-auth_failed(Port *port, int status, const char *logdetail)
-=======
 auth_failed(Port *port, int status, char *logdetail, bool yb_role_is_locked_out)
->>>>>>> f5f84e2f
 {
 	const char *errstr;
 	char	   *cdetail;
