--- conflicted
+++ resolved
@@ -236,9 +236,13 @@
 		case T_RenameStmt:
 		case T_RuleStmt:
 		case T_SecLabelStmt:
-<<<<<<< HEAD
 		case T_TruncateStmt:
 		case T_ViewStmt:
+#ifdef YB_TODO
+			/* YB_TODO(jasonk) Need to reimplement these statements for Pg15 */
+		case T_YbCreateProfileStmt:
+		case T_YbDropProfileStmt:
+#endif
 			{
 				/* DDL is not read-only, and neither is TRUNCATE. */
 				return COMMAND_IS_NOT_READ_ONLY;
@@ -414,19 +418,6 @@
 					 (int) stmt->kind);
 				return 0;		/* silence stupider compilers */
 			}
-
-=======
-		case T_CreatePublicationStmt:
-		case T_AlterPublicationStmt:
-		case T_CreateSubscriptionStmt:
-		case T_AlterSubscriptionStmt:
-		case T_DropSubscriptionStmt:
-		case T_YbCreateProfileStmt:
-		case T_YbDropProfileStmt:
-			PreventCommandIfReadOnly(CreateCommandTag(parsetree));
-			PreventCommandIfParallelMode(CreateCommandTag(parsetree));
-			break;
->>>>>>> f5f84e2f
 		default:
 			elog(ERROR, "unrecognized node type: %d",
 				 (int) nodeTag(parsetree));
@@ -2777,7 +2768,7 @@
 					tag = CMDTAG_DROP_YBTABLEGROUP;
 					break;
 				case OBJECT_YBPROFILE:
-					tag = "DROP PROFILE";
+					tag = CMDTAG_DROP_PROFILE;
 					break;
 				default:
 					tag = CMDTAG_UNKNOWN;
