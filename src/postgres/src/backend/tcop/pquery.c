/*-------------------------------------------------------------------------
 *
 * pquery.c
 *	  POSTGRES process query command code
 *
 * Portions Copyright (c) 1996-2022, PostgreSQL Global Development Group
 * Portions Copyright (c) 1994, Regents of the University of California
 *
 *
 * IDENTIFICATION
 *	  src/backend/tcop/pquery.c
 *
 *-------------------------------------------------------------------------
 */

#include "postgres.h"

#include <limits.h>

#include "access/xact.h"
#include "commands/prepare.h"
#include "commands/trigger.h"
#include "executor/tstoreReceiver.h"
#include "miscadmin.h"
#include "pg_trace.h"
#include "tcop/pquery.h"
#include "tcop/utility.h"
#include "utils/memutils.h"
#include "utils/snapmgr.h"

#include "pg_yb_utils.h"
#include "executor/ybcModifyTable.h"
#include "optimizer/ybcplan.h"

/*
 * ActivePortal is the currently executing Portal (the most closely nested,
 * if there are several).
 */
Portal		ActivePortal = NULL;

int			yb_pg_batch_detection_mechanism;

static void ProcessQuery(PlannedStmt *plan,
<<<<<<< HEAD
						 const char *sourceText,
						 ParamListInfo params,
						 QueryEnvironment *queryEnv,
						 DestReceiver *dest,
						 QueryCompletion *qc,
						 bool isSingleRowModifyTxn);
=======
			 const char *sourceText,
			 ParamListInfo params,
			 QueryEnvironment *queryEnv,
			 DestReceiver *dest,
			 char *completionTag);
>>>>>>> 01b596f1
static void FillPortalStore(Portal portal, bool isTopLevel);
static uint64 RunFromStore(Portal portal, ScanDirection direction, uint64 count,
						   DestReceiver *dest);
static uint64 PortalRunSelect(Portal portal, bool forward, long count,
							  DestReceiver *dest);
static void PortalRunUtility(Portal portal, PlannedStmt *pstmt,
							 bool isTopLevel, bool setHoldSnapshot,
							 DestReceiver *dest, QueryCompletion *qc);
static void PortalRunMulti(Portal portal,
						   bool isTopLevel, bool setHoldSnapshot,
						   DestReceiver *dest, DestReceiver *altdest,
						   QueryCompletion *qc);
static uint64 DoPortalRunFetch(Portal portal,
							   FetchDirection fdirection,
							   long count,
							   DestReceiver *dest);
static void DoPortalRewind(Portal portal);


/*
 * CreateQueryDesc
 */
QueryDesc *
CreateQueryDesc(PlannedStmt *plannedstmt,
				const char *sourceText,
				Snapshot snapshot,
				Snapshot crosscheck_snapshot,
				DestReceiver *dest,
				ParamListInfo params,
				QueryEnvironment *queryEnv,
				int instrument_options)
{
	YbPgMemResetStmtConsumption();

	QueryDesc  *qd = (QueryDesc *) palloc(sizeof(QueryDesc));

	qd->operation = plannedstmt->commandType;	/* operation */
	qd->plannedstmt = plannedstmt;	/* plan */
	qd->sourceText = sourceText;	/* query text */
	qd->snapshot = RegisterSnapshot(snapshot);	/* snapshot */
	/* RI check snapshot */
	qd->crosscheck_snapshot = RegisterSnapshot(crosscheck_snapshot);
	qd->dest = dest;			/* output dest */
	qd->params = params;		/* parameter values passed into query */
	qd->queryEnv = queryEnv;
	qd->instrument_options = instrument_options;	/* instrumentation wanted? */

	/* null these fields until set by ExecutorStart */
	qd->tupDesc = NULL;
	qd->estate = NULL;
	qd->planstate = NULL;
	qd->totaltime = NULL;
	qd->yb_query_stats = NULL;

	/* not yet executed */
	qd->already_executed = false;

	return qd;
}

/*
 * FreeQueryDesc
 */
void
FreeQueryDesc(QueryDesc *qdesc)
{
	/* Can't be a live query */
	Assert(qdesc->estate == NULL);

	/* forget our snapshots */
	UnregisterSnapshot(qdesc->snapshot);
	UnregisterSnapshot(qdesc->crosscheck_snapshot);

	/* Only the QueryDesc itself need be freed */
	pfree(qdesc);
}


/*
 * ProcessQuery
 *		Execute a single plannable query within a PORTAL_MULTI_QUERY,
 *		PORTAL_ONE_RETURNING, or PORTAL_ONE_MOD_WITH portal
 *
 *	plan: the plan tree for the query
 *	sourceText: the source text of the query
 *	params: any parameters needed
 *	dest: where to send results
 *	qc: where to store the command completion status data.
 *
 * qc may be NULL if caller doesn't want a status string.
 *
 * Must be called in a memory context that will be reset or deleted on
 * error; otherwise the executor's memory usage will be leaked.
 */
static void
ProcessQuery(PlannedStmt *plan,
			 const char *sourceText,
			 ParamListInfo params,
			 QueryEnvironment *queryEnv,
			 DestReceiver *dest,
<<<<<<< HEAD
			 QueryCompletion *qc,
			 bool isSingleRowModifyTxn)
=======
			 char *completionTag)
>>>>>>> 01b596f1
{
	QueryDesc  *queryDesc;

	/*
	 * Create the QueryDesc object
	 */
	queryDesc = CreateQueryDesc(plan, sourceText,
								GetActiveSnapshot(), InvalidSnapshot,
								dest, params, queryEnv, 0);

	/*
	 * Call ExecutorStart to prepare the plan for execution
	 */
	ExecutorStart(queryDesc, 0);

	/* Set whether this is a single-row, single-stmt modify, used in YB mode. */
	queryDesc->estate->yb_es_is_single_row_modify_txn =
<<<<<<< HEAD
		isSingleRowModifyTxn &&
		list_length(queryDesc->estate->es_opened_result_relations) == 1 &&
		(plan->commandType == CMD_UPDATE ||
		 YBCIsSingleRowTxnCapableRel(
			 linitial(queryDesc->estate->es_opened_result_relations)));
=======
		YbIsSingleRowModifyTxnPlanned(plan, queryDesc->estate);
>>>>>>> 01b596f1

	/*
	 * Run the plan to completion.
	 */
	ExecutorRun(queryDesc, ForwardScanDirection, 0L, true);

	/*
	 * Build command completion status data, if caller wants one.
	 */
	if (qc)
	{
		switch (queryDesc->operation)
		{
			case CMD_SELECT:
				SetQueryCompletion(qc, CMDTAG_SELECT, queryDesc->estate->es_processed);
				break;
			case CMD_INSERT:
				SetQueryCompletion(qc, CMDTAG_INSERT, queryDesc->estate->es_processed);
				break;
			case CMD_UPDATE:
				SetQueryCompletion(qc, CMDTAG_UPDATE, queryDesc->estate->es_processed);
				break;
			case CMD_DELETE:
				SetQueryCompletion(qc, CMDTAG_DELETE, queryDesc->estate->es_processed);
				break;
			case CMD_MERGE:
				SetQueryCompletion(qc, CMDTAG_MERGE, queryDesc->estate->es_processed);
				break;
			default:
				SetQueryCompletion(qc, CMDTAG_UNKNOWN, queryDesc->estate->es_processed);
				break;
		}
	}

	/*
	 * Now, we close down all the scans and free allocated resources.
	 */
	ExecutorFinish(queryDesc);
	ExecutorEnd(queryDesc);

	FreeQueryDesc(queryDesc);
}

/*
 * ChoosePortalStrategy
 *		Select portal execution strategy given the intended statement list.
 *
 * The list elements can be Querys or PlannedStmts.
 * That's more general than portals need, but plancache.c uses this too.
 *
 * See the comments in portal.h.
 */
PortalStrategy
ChoosePortalStrategy(List *stmts)
{
	int			nSetTag;
	ListCell   *lc;

	/*
	 * PORTAL_ONE_SELECT and PORTAL_UTIL_SELECT need only consider the
	 * single-statement case, since there are no rewrite rules that can add
	 * auxiliary queries to a SELECT or a utility command. PORTAL_ONE_MOD_WITH
	 * likewise allows only one top-level statement.
	 */
	if (list_length(stmts) == 1)
	{
		Node	   *stmt = (Node *) linitial(stmts);

		if (IsA(stmt, Query))
		{
			Query	   *query = (Query *) stmt;

			if (query->canSetTag)
			{
				if (query->commandType == CMD_SELECT)
				{
					if (query->hasModifyingCTE)
						return PORTAL_ONE_MOD_WITH;
					else
						return PORTAL_ONE_SELECT;
				}
				if (query->commandType == CMD_UTILITY)
				{
					if (UtilityReturnsTuples(query->utilityStmt))
						return PORTAL_UTIL_SELECT;
					/* it can't be ONE_RETURNING, so give up */
					return PORTAL_MULTI_QUERY;
				}
			}
		}
		else if (IsA(stmt, PlannedStmt))
		{
			PlannedStmt *pstmt = (PlannedStmt *) stmt;

			if (pstmt->canSetTag)
			{
				if (pstmt->commandType == CMD_SELECT)
				{
					if (pstmt->hasModifyingCTE)
						return PORTAL_ONE_MOD_WITH;
					else
						return PORTAL_ONE_SELECT;
				}
				if (pstmt->commandType == CMD_UTILITY)
				{
					if (UtilityReturnsTuples(pstmt->utilityStmt))
						return PORTAL_UTIL_SELECT;
					/* it can't be ONE_RETURNING, so give up */
					return PORTAL_MULTI_QUERY;
				}
			}
		}
		else
			elog(ERROR, "unrecognized node type: %d", (int) nodeTag(stmt));
	}

	/*
	 * PORTAL_ONE_RETURNING has to allow auxiliary queries added by rewrite.
	 * Choose PORTAL_ONE_RETURNING if there is exactly one canSetTag query and
	 * it has a RETURNING list.
	 */
	nSetTag = 0;
	foreach(lc, stmts)
	{
		Node	   *stmt = (Node *) lfirst(lc);

		if (IsA(stmt, Query))
		{
			Query	   *query = (Query *) stmt;

			if (query->canSetTag)
			{
				if (++nSetTag > 1)
					return PORTAL_MULTI_QUERY;	/* no need to look further */
				if (query->commandType == CMD_UTILITY ||
					query->returningList == NIL)
					return PORTAL_MULTI_QUERY;	/* no need to look further */
			}
		}
		else if (IsA(stmt, PlannedStmt))
		{
			PlannedStmt *pstmt = (PlannedStmt *) stmt;

			if (pstmt->canSetTag)
			{
				if (++nSetTag > 1)
					return PORTAL_MULTI_QUERY;	/* no need to look further */
				if (pstmt->commandType == CMD_UTILITY ||
					!pstmt->hasReturning)
					return PORTAL_MULTI_QUERY;	/* no need to look further */
			}
		}
		else
			elog(ERROR, "unrecognized node type: %d", (int) nodeTag(stmt));
	}
	if (nSetTag == 1)
		return PORTAL_ONE_RETURNING;

	/* Else, it's the general case... */
	return PORTAL_MULTI_QUERY;
}

/*
 * FetchPortalTargetList
 *		Given a portal that returns tuples, extract the query targetlist.
 *		Returns NIL if the portal doesn't have a determinable targetlist.
 *
 * Note: do not modify the result.
 */
List *
FetchPortalTargetList(Portal portal)
{
	/* no point in looking if we determined it doesn't return tuples */
	if (portal->strategy == PORTAL_MULTI_QUERY)
		return NIL;
	/* get the primary statement and find out what it returns */
	return FetchStatementTargetList((Node *) PortalGetPrimaryStmt(portal));
}

/*
 * FetchStatementTargetList
 *		Given a statement that returns tuples, extract the query targetlist.
 *		Returns NIL if the statement doesn't have a determinable targetlist.
 *
 * This can be applied to a Query or a PlannedStmt.
 * That's more general than portals need, but plancache.c uses this too.
 *
 * Note: do not modify the result.
 *
 * XXX be careful to keep this in sync with UtilityReturnsTuples.
 */
List *
FetchStatementTargetList(Node *stmt)
{
	if (stmt == NULL)
		return NIL;
	if (IsA(stmt, Query))
	{
		Query	   *query = (Query *) stmt;

		if (query->commandType == CMD_UTILITY)
		{
			/* transfer attention to utility statement */
			stmt = query->utilityStmt;
		}
		else
		{
			if (query->commandType == CMD_SELECT)
				return query->targetList;
			if (query->returningList)
				return query->returningList;
			return NIL;
		}
	}
	if (IsA(stmt, PlannedStmt))
	{
		PlannedStmt *pstmt = (PlannedStmt *) stmt;

		if (pstmt->commandType == CMD_UTILITY)
		{
			/* transfer attention to utility statement */
			stmt = pstmt->utilityStmt;
		}
		else
		{
			if (pstmt->commandType == CMD_SELECT)
				return pstmt->planTree->targetlist;
			if (pstmt->hasReturning)
				return pstmt->planTree->targetlist;
			return NIL;
		}
	}
	if (IsA(stmt, FetchStmt))
	{
		FetchStmt  *fstmt = (FetchStmt *) stmt;
		Portal		subportal;

		Assert(!fstmt->ismove);
		subportal = GetPortalByName(fstmt->portalname);
		Assert(PortalIsValid(subportal));
		return FetchPortalTargetList(subportal);
	}
	if (IsA(stmt, ExecuteStmt))
	{
		ExecuteStmt *estmt = (ExecuteStmt *) stmt;
		PreparedStatement *entry;

		entry = FetchPreparedStatement(estmt->name, true);
		return FetchPreparedStatementTargetList(entry);
	}
	return NIL;
}

/*
 * PortalStart
 *		Prepare a portal for execution.
 *
 * Caller must already have created the portal, done PortalDefineQuery(),
 * and adjusted portal options if needed.
 *
 * If parameters are needed by the query, they must be passed in "params"
 * (caller is responsible for giving them appropriate lifetime).
 *
 * The caller can also provide an initial set of "eflags" to be passed to
 * ExecutorStart (but note these can be modified internally, and they are
 * currently only honored for PORTAL_ONE_SELECT portals).  Most callers
 * should simply pass zero.
 *
 * The caller can optionally pass a snapshot to be used; pass InvalidSnapshot
 * for the normal behavior of setting a new snapshot.  This parameter is
 * presently ignored for non-PORTAL_ONE_SELECT portals (it's only intended
 * to be used for cursors).
 *
 * On return, portal is ready to accept PortalRun() calls, and the result
 * tupdesc (if any) is known.
 */
void
PortalStart(Portal portal, ParamListInfo params,
			int eflags, Snapshot snapshot)
{
	Portal		saveActivePortal;
	ResourceOwner saveResourceOwner;
	MemoryContext savePortalContext;
	MemoryContext oldContext;
	QueryDesc  *queryDesc;
	int			myeflags;

	AssertArg(PortalIsValid(portal));
	AssertState(portal->status == PORTAL_DEFINED);

	/*
	 * Set up global portal context pointers.
	 */
	saveActivePortal = ActivePortal;
	saveResourceOwner = CurrentResourceOwner;
	savePortalContext = PortalContext;
	PG_TRY();
	{
		ActivePortal = portal;
		if (portal->resowner)
			CurrentResourceOwner = portal->resowner;
		PortalContext = portal->portalContext;

		oldContext = MemoryContextSwitchTo(PortalContext);

		/* Must remember portal param list, if any */
		portal->portalParams = params;

		/*
		 * Determine the portal execution strategy
		 */
		portal->strategy = ChoosePortalStrategy(portal->stmts);

		/*
		 * Fire her up according to the strategy
		 */
		switch (portal->strategy)
		{
			case PORTAL_ONE_SELECT:

				/* Must set snapshot before starting executor. */
				if (snapshot)
					PushActiveSnapshot(snapshot);
				else
					PushActiveSnapshot(GetTransactionSnapshot());

				/*
				 * We could remember the snapshot in portal->portalSnapshot,
				 * but presently there seems no need to, as this code path
				 * cannot be used for non-atomic execution.  Hence there can't
				 * be any commit/abort that might destroy the snapshot.  Since
				 * we don't do that, there's also no need to force a
				 * non-default nesting level for the snapshot.
				 */

				/*
				 * Create QueryDesc in portal's context; for the moment, set
				 * the destination to DestNone.
				 */
				queryDesc = CreateQueryDesc(linitial_node(PlannedStmt, portal->stmts),
											portal->sourceText,
											GetActiveSnapshot(),
											InvalidSnapshot,
											None_Receiver,
											params,
											portal->queryEnv,
											0);

				/*
				 * If it's a scrollable cursor, executor needs to support
				 * REWIND and backwards scan, as well as whatever the caller
				 * might've asked for.
				 */
				if (portal->cursorOptions & CURSOR_OPT_SCROLL)
					myeflags = eflags | EXEC_FLAG_REWIND | EXEC_FLAG_BACKWARD;
				else
					myeflags = eflags;

				/*
				 * Call ExecutorStart to prepare the plan for execution
				 */
				ExecutorStart(queryDesc, myeflags);

				/*
				 * This tells PortalCleanup to shut down the executor
				 */
				portal->queryDesc = queryDesc;

				/*
				 * Remember tuple descriptor (computed by ExecutorStart)
				 */
				portal->tupDesc = queryDesc->tupDesc;

				/*
				 * Reset cursor position data to "start of query"
				 */
				portal->atStart = true;
				portal->atEnd = false;	/* allow fetches */
				portal->portalPos = 0;

				PopActiveSnapshot();
				break;

			case PORTAL_ONE_RETURNING:
			case PORTAL_ONE_MOD_WITH:

				/*
				 * We don't start the executor until we are told to run the
				 * portal.  We do need to set up the result tupdesc.
				 */
				{
					PlannedStmt *pstmt;

					pstmt = PortalGetPrimaryStmt(portal);
					portal->tupDesc =
						ExecCleanTypeFromTL(pstmt->planTree->targetlist);
				}

				/*
				 * Reset cursor position data to "start of query"
				 */
				portal->atStart = true;
				portal->atEnd = false;	/* allow fetches */
				portal->portalPos = 0;
				break;

			case PORTAL_UTIL_SELECT:

				/*
				 * We don't set snapshot here, because PortalRunUtility will
				 * take care of it if needed.
				 */
				{
					PlannedStmt *pstmt = PortalGetPrimaryStmt(portal);

					Assert(pstmt->commandType == CMD_UTILITY);
					portal->tupDesc = UtilityTupleDescriptor(pstmt->utilityStmt);
				}

				/*
				 * Reset cursor position data to "start of query"
				 */
				portal->atStart = true;
				portal->atEnd = false;	/* allow fetches */
				portal->portalPos = 0;
				break;

			case PORTAL_MULTI_QUERY:
				/* Need do nothing now */
				portal->tupDesc = NULL;
				break;
		}
	}
	PG_CATCH();
	{
		/* Uncaught error while executing portal: mark it dead */
		MarkPortalFailed(portal);

		/* Restore global vars and propagate error */
		ActivePortal = saveActivePortal;
		CurrentResourceOwner = saveResourceOwner;
		PortalContext = savePortalContext;

		PG_RE_THROW();
	}
	PG_END_TRY();

	MemoryContextSwitchTo(oldContext);

	ActivePortal = saveActivePortal;
	CurrentResourceOwner = saveResourceOwner;
	PortalContext = savePortalContext;

	portal->status = PORTAL_READY;
}

/*
 * PortalSetResultFormat
 *		Select the format codes for a portal's output.
 *
 * This must be run after PortalStart for a portal that will be read by
 * a DestRemote or DestRemoteExecute destination.  It is not presently needed
 * for other destination types.
 *
 * formats[] is the client format request, as per Bind message conventions.
 */
void
PortalSetResultFormat(Portal portal, int nFormats, int16 *formats)
{
	int			natts;
	int			i;

	/* Do nothing if portal won't return tuples */
	if (portal->tupDesc == NULL)
		return;
	natts = portal->tupDesc->natts;
	portal->formats = (int16 *)
		MemoryContextAlloc(portal->portalContext,
						   natts * sizeof(int16));
	if (nFormats > 1)
	{
		/* format specified for each column */
		if (nFormats != natts)
			ereport(ERROR,
					(errcode(ERRCODE_PROTOCOL_VIOLATION),
					 errmsg("bind message has %d result formats but query has %d columns",
							nFormats, natts)));
		memcpy(portal->formats, formats, natts * sizeof(int16));
	}
	else if (nFormats > 0)
	{
		/* single format specified, use for all columns */
		int16		format1 = formats[0];

		for (i = 0; i < natts; i++)
			portal->formats[i] = format1;
	}
	else
	{
		/* use default format for all columns */
		for (i = 0; i < natts; i++)
			portal->formats[i] = 0;
	}
}

/*
 * PortalRun
 *		Run a portal's query or queries.
 *
 * count <= 0 is interpreted as a no-op: the destination gets started up
 * and shut down, but nothing else happens.  Also, count == FETCH_ALL is
 * interpreted as "all rows".  Note that count is ignored in multi-query
 * situations, where we always run the portal to completion.
 *
 * isTopLevel: true if query is being executed at backend "top level"
 * (that is, directly from a client command message)
 *
 * dest: where to send output of primary (canSetTag) query
 *
 * altdest: where to send output of non-primary queries
 *
 * qc: where to store command completion status data.
 *		May be NULL if caller doesn't want status data.
 *
 * Returns true if the portal's execution is complete, false if it was
 * suspended due to exhaustion of the count parameter.
 */
bool
PortalRun(Portal portal, long count, bool isTopLevel, bool run_once,
		  DestReceiver *dest, DestReceiver *altdest,
		  QueryCompletion *qc)
{
	bool		result;
	uint64		nprocessed;
	ResourceOwner saveTopTransactionResourceOwner;
	MemoryContext saveTopTransactionContext;
	Portal		saveActivePortal;
	ResourceOwner saveResourceOwner;
	MemoryContext savePortalContext;
	MemoryContext saveMemoryContext;

	AssertArg(PortalIsValid(portal));

	TRACE_POSTGRESQL_QUERY_EXECUTE_START();

	/* Initialize empty completion data */
	if (qc)
		InitializeQueryCompletion(qc);

	if (log_executor_stats && portal->strategy != PORTAL_MULTI_QUERY)
	{
		elog(DEBUG3, "PortalRun");
		/* PORTAL_MULTI_QUERY logs its own stats per query */
		ResetUsage();
	}

	/*
	 * Check for improper portal use, and mark portal active.
	 */
	MarkPortalActive(portal);

	/* Set run_once flag.  Shouldn't be clear if previously set. */
	Assert(!portal->run_once || run_once);
	portal->run_once = run_once;

	/*
	 * Set up global portal context pointers.
	 *
	 * We have to play a special game here to support utility commands like
	 * VACUUM and CLUSTER, which internally start and commit transactions.
	 * When we are called to execute such a command, CurrentResourceOwner will
	 * be pointing to the TopTransactionResourceOwner --- which will be
	 * destroyed and replaced in the course of the internal commit and
	 * restart.  So we need to be prepared to restore it as pointing to the
	 * exit-time TopTransactionResourceOwner.  (Ain't that ugly?  This idea of
	 * internally starting whole new transactions is not good.)
	 * GetCurrentMemoryContext() has a similar problem, but the other pointers we
	 * save here will be NULL or pointing to longer-lived objects.
	 */
	saveTopTransactionResourceOwner = TopTransactionResourceOwner;
	saveTopTransactionContext = TopTransactionContext;
	saveActivePortal = ActivePortal;
	saveResourceOwner = CurrentResourceOwner;
	savePortalContext = PortalContext;
	saveMemoryContext = GetCurrentMemoryContext();
	PG_TRY();
	{
		ActivePortal = portal;
		if (portal->resowner)
			CurrentResourceOwner = portal->resowner;
		PortalContext = portal->portalContext;

		MemoryContextSwitchTo(PortalContext);

		switch (portal->strategy)
		{
			case PORTAL_ONE_SELECT:
			case PORTAL_ONE_RETURNING:
			case PORTAL_ONE_MOD_WITH:
			case PORTAL_UTIL_SELECT:

				/*
				 * If we have not yet run the command, do so, storing its
				 * results in the portal's tuplestore.  But we don't do that
				 * for the PORTAL_ONE_SELECT case.
				 */
				if (portal->strategy != PORTAL_ONE_SELECT && !portal->holdStore)
					FillPortalStore(portal, isTopLevel);

				/*
				 * Now fetch desired portion of results.
				 */
				nprocessed = PortalRunSelect(portal, true, count, dest);

				/*
				 * If the portal result contains a command tag and the caller
				 * gave us a pointer to store it, copy it and update the
				 * rowcount.
				 */
				if (qc && portal->qc.commandTag != CMDTAG_UNKNOWN)
				{
					CopyQueryCompletion(qc, &portal->qc);
					qc->nprocessed = nprocessed;
				}

				/* Mark portal not active */
				portal->status = PORTAL_READY;

				/*
				 * Since it's a forward fetch, say DONE iff atEnd is now true.
				 */
				result = portal->atEnd;
				break;

			case PORTAL_MULTI_QUERY:
				PortalRunMulti(portal, isTopLevel, false,
							   dest, altdest, qc);

				/* Prevent portal's commands from being re-executed */
				MarkPortalDone(portal);

				/* Always complete at end of RunMulti */
				result = true;
				break;

			default:
				elog(ERROR, "unrecognized portal strategy: %d",
					 (int) portal->strategy);
				result = false; /* keep compiler quiet */
				break;
		}
		// We flush buffered ops here to ensure that any errors in the ops can be caught by the
		// PG_CATCH() and mark the portal failed. If some ops are not flushed here and say flushed later
		// at a place that doesn't catch the error and mark the portal failed, it can result in spurious
		// WARNING messages (like "Snapshot reference leak") when releasing the portal resources later
		// (for example via a CreatePortal() call that drops existing duplicate portal of an earlier
		// execution).
		if (isTopLevel)
			YBFlushBufferedOperations();
	}
	PG_CATCH();
	{
		/* Uncaught error while executing portal: mark it dead */
		MemoryContextReset(portal->ybRunContext);
		MarkPortalFailed(portal);

		/* Restore global vars and propagate error */
		if (saveMemoryContext == saveTopTransactionContext)
			MemoryContextSwitchTo(TopTransactionContext);
		else
			MemoryContextSwitchTo(saveMemoryContext);
		ActivePortal = saveActivePortal;
		if (saveResourceOwner == saveTopTransactionResourceOwner)
			CurrentResourceOwner = TopTransactionResourceOwner;
		else
			CurrentResourceOwner = saveResourceOwner;
		PortalContext = savePortalContext;

		PG_RE_THROW();
	}
	PG_END_TRY();

	if (saveMemoryContext == saveTopTransactionContext)
		MemoryContextSwitchTo(TopTransactionContext);
	else
		MemoryContextSwitchTo(saveMemoryContext);
	ActivePortal = saveActivePortal;
	if (saveResourceOwner == saveTopTransactionResourceOwner)
		CurrentResourceOwner = TopTransactionResourceOwner;
	else
		CurrentResourceOwner = saveResourceOwner;

	/* Clear runContext as PortalRun is completed */
	MemoryContextReset(portal->ybRunContext);
	PortalContext = savePortalContext;

	if (log_executor_stats && portal->strategy != PORTAL_MULTI_QUERY)
		ShowUsage("EXECUTOR STATISTICS");

	TRACE_POSTGRESQL_QUERY_EXECUTE_DONE();

	return result;
}

/*
 * PortalRunSelect
 *		Execute a portal's query in PORTAL_ONE_SELECT mode, and also
 *		when fetching from a completed holdStore in PORTAL_ONE_RETURNING,
 *		PORTAL_ONE_MOD_WITH, and PORTAL_UTIL_SELECT cases.
 *
 * This handles simple N-rows-forward-or-backward cases.  For more complex
 * nonsequential access to a portal, see PortalRunFetch.
 *
 * count <= 0 is interpreted as a no-op: the destination gets started up
 * and shut down, but nothing else happens.  Also, count == FETCH_ALL is
 * interpreted as "all rows".  (cf FetchStmt.howMany)
 *
 * Caller must already have validated the Portal and done appropriate
 * setup (cf. PortalRun).
 *
 * Returns number of rows processed (suitable for use in result tag)
 */
static uint64
PortalRunSelect(Portal portal,
				bool forward,
				long count,
				DestReceiver *dest)
{
	QueryDesc  *queryDesc;
	ScanDirection direction;
	uint64		nprocessed;

	/*
	 * NB: queryDesc will be NULL if we are fetching from a held cursor or a
	 * completed utility query; can't use it in that path.
	 */
	queryDesc = portal->queryDesc;

	/* Caller messed up if we have neither a ready query nor held data. */
	Assert(queryDesc || portal->holdStore);

	/*
	 * Force the queryDesc destination to the right thing.  This supports
	 * MOVE, for example, which will pass in dest = DestNone.  This is okay to
	 * change as long as we do it on every fetch.  (The Executor must not
	 * assume that dest never changes.)
	 */
	if (queryDesc)
		queryDesc->dest = dest;

	/*
	 * Determine which direction to go in, and check to see if we're already
	 * at the end of the available tuples in that direction.  If so, set the
	 * direction to NoMovement to avoid trying to fetch any tuples.  (This
	 * check exists because not all plan node types are robust about being
	 * called again if they've already returned NULL once.)  Then call the
	 * executor (we must not skip this, because the destination needs to see a
	 * setup and shutdown even if no tuples are available).  Finally, update
	 * the portal position state depending on the number of tuples that were
	 * retrieved.
	 */
	if (forward)
	{
		if (portal->atEnd || count <= 0)
		{
			direction = NoMovementScanDirection;
			count = 0;			/* don't pass negative count to executor */
		}
		else
			direction = ForwardScanDirection;

		/* In the executor, zero count processes all rows */
		if (count == FETCH_ALL)
			count = 0;

		if (portal->holdStore)
			nprocessed = RunFromStore(portal, direction, (uint64) count, dest);
		else
		{
			PushActiveSnapshot(queryDesc->snapshot);
			ExecutorRun(queryDesc, direction, (uint64) count,
						portal->run_once);
			nprocessed = queryDesc->estate->es_processed;
			PopActiveSnapshot();
		}

		if (!ScanDirectionIsNoMovement(direction))
		{
			if (nprocessed > 0)
				portal->atStart = false;	/* OK to go backward now */
			if (count == 0 || nprocessed < (uint64) count)
				portal->atEnd = true;	/* we retrieved 'em all */
			portal->portalPos += nprocessed;
		}
	}
	else
	{
		if (portal->cursorOptions & CURSOR_OPT_NO_SCROLL)
			ereport(ERROR,
					(errcode(ERRCODE_OBJECT_NOT_IN_PREREQUISITE_STATE),
					 errmsg("cursor can only scan forward"),
					 errhint("Declare it with SCROLL option to enable backward scan.")));

		if (portal->atStart || count <= 0)
		{
			direction = NoMovementScanDirection;
			count = 0;			/* don't pass negative count to executor */
		}
		else
			direction = BackwardScanDirection;

		/* In the executor, zero count processes all rows */
		if (count == FETCH_ALL)
			count = 0;

		if (portal->holdStore)
			nprocessed = RunFromStore(portal, direction, (uint64) count, dest);
		else
		{
			PushActiveSnapshot(queryDesc->snapshot);
			ExecutorRun(queryDesc, direction, (uint64) count,
						portal->run_once);
			nprocessed = queryDesc->estate->es_processed;
			PopActiveSnapshot();
		}

		if (!ScanDirectionIsNoMovement(direction))
		{
			if (nprocessed > 0 && portal->atEnd)
			{
				portal->atEnd = false;	/* OK to go forward now */
				portal->portalPos++;	/* adjust for endpoint case */
			}
			if (count == 0 || nprocessed < (uint64) count)
			{
				portal->atStart = true; /* we retrieved 'em all */
				portal->portalPos = 0;
			}
			else
			{
				portal->portalPos -= nprocessed;
			}
		}
	}

	return nprocessed;
}

/*
 * FillPortalStore
 *		Run the query and load result tuples into the portal's tuple store.
 *
 * This is used for PORTAL_ONE_RETURNING, PORTAL_ONE_MOD_WITH, and
 * PORTAL_UTIL_SELECT cases only.
 */
static void
FillPortalStore(Portal portal, bool isTopLevel)
{
	DestReceiver *treceiver;
	QueryCompletion qc;

	InitializeQueryCompletion(&qc);
	PortalCreateHoldStore(portal);
	treceiver = CreateDestReceiver(DestTuplestore);
	SetTuplestoreDestReceiverParams(treceiver,
									portal->holdStore,
									portal->holdContext,
									false,
									NULL,
									NULL);

	switch (portal->strategy)
	{
		case PORTAL_ONE_RETURNING:
		case PORTAL_ONE_MOD_WITH:

			/*
			 * Run the portal to completion just as for the default
			 * PORTAL_MULTI_QUERY case, but send the primary query's output to
			 * the tuplestore.  Auxiliary query outputs are discarded. Set the
			 * portal's holdSnapshot to the snapshot used (or a copy of it).
			 */
			PortalRunMulti(portal, isTopLevel, true,
						   treceiver, None_Receiver, &qc);
			break;

		case PORTAL_UTIL_SELECT:
			PortalRunUtility(portal, linitial_node(PlannedStmt, portal->stmts),
							 isTopLevel, true, treceiver, &qc);
			break;

		default:
			elog(ERROR, "unsupported portal strategy: %d",
				 (int) portal->strategy);
			break;
	}

	/* Override portal completion data with actual command results */
	if (qc.commandTag != CMDTAG_UNKNOWN)
		CopyQueryCompletion(&portal->qc, &qc);

	treceiver->rDestroy(treceiver);
}

/*
 * RunFromStore
 *		Fetch tuples from the portal's tuple store.
 *
 * Calling conventions are similar to ExecutorRun, except that we
 * do not depend on having a queryDesc or estate.  Therefore we return the
 * number of tuples processed as the result, not in estate->es_processed.
 *
 * One difference from ExecutorRun is that the destination receiver functions
 * are run in the caller's memory context (since we have no estate).  Watch
 * out for memory leaks.
 */
static uint64
RunFromStore(Portal portal, ScanDirection direction, uint64 count,
			 DestReceiver *dest)
{
	uint64		current_tuple_count = 0;
	TupleTableSlot *slot;

	slot = MakeSingleTupleTableSlot(portal->tupDesc, &TTSOpsMinimalTuple);

	dest->rStartup(dest, CMD_SELECT, portal->tupDesc);

	if (ScanDirectionIsNoMovement(direction))
	{
		/* do nothing except start/stop the destination */
	}
	else
	{
		bool		forward = ScanDirectionIsForward(direction);

		for (;;)
		{
			MemoryContext oldcontext;
			bool		ok;

			oldcontext = MemoryContextSwitchTo(portal->holdContext);

			ok = tuplestore_gettupleslot(portal->holdStore, forward, false,
										 slot);

			MemoryContextSwitchTo(oldcontext);

			if (!ok)
				break;

			/*
			 * If we are not able to send the tuple, we assume the destination
			 * has closed and no more tuples can be sent. If that's the case,
			 * end the loop.
			 */
			if (!dest->receiveSlot(slot, dest))
				break;

			ExecClearTuple(slot);

			/*
			 * check our tuple count.. if we've processed the proper number
			 * then quit, else loop again and process more tuples. Zero count
			 * means no limit.
			 */
			current_tuple_count++;
			if (count && count == current_tuple_count)
				break;
		}
	}

	dest->rShutdown(dest);

	ExecDropSingleTupleTableSlot(slot);

	return current_tuple_count;
}

/*
 * PortalRunUtility
 *		Execute a utility statement inside a portal.
 */
static void
PortalRunUtility(Portal portal, PlannedStmt *pstmt,
				 bool isTopLevel, bool setHoldSnapshot,
				 DestReceiver *dest, QueryCompletion *qc)
{
	/*
	 * Set snapshot if utility stmt needs one.
	 */
	if (PlannedStmtRequiresSnapshot(pstmt))
	{
		Snapshot	snapshot = GetTransactionSnapshot();

		/* If told to, register the snapshot we're using and save in portal */
		if (setHoldSnapshot)
		{
			snapshot = RegisterSnapshot(snapshot);
			portal->holdSnapshot = snapshot;
		}

		/*
		 * In any case, make the snapshot active and remember it in portal.
		 * Because the portal now references the snapshot, we must tell
		 * snapmgr.c that the snapshot belongs to the portal's transaction
		 * level, else we risk portalSnapshot becoming a dangling pointer.
		 */
		PushActiveSnapshotWithLevel(snapshot, portal->createLevel);
		/* PushActiveSnapshotWithLevel might have copied the snapshot */
		portal->portalSnapshot = GetActiveSnapshot();
	}
	else
		portal->portalSnapshot = NULL;

	ProcessUtility(pstmt,
				   portal->sourceText,
				   (portal->cplan != NULL), /* protect tree if in plancache */
				   isTopLevel ? PROCESS_UTILITY_TOPLEVEL : PROCESS_UTILITY_QUERY,
				   portal->portalParams,
				   portal->queryEnv,
				   dest,
				   qc);

	/* Some utility statements may change context on us */
	MemoryContextSwitchTo(portal->portalContext);

	/*
	 * Some utility commands (e.g., VACUUM) pop the ActiveSnapshot stack from
	 * under us, so don't complain if it's now empty.  Otherwise, our snapshot
	 * should be the top one; pop it.  Note that this could be a different
	 * snapshot from the one we made above; see EnsurePortalSnapshotExists.
	 */
	if (portal->portalSnapshot != NULL && ActiveSnapshotSet())
	{
		Assert(portal->portalSnapshot == GetActiveSnapshot());
		PopActiveSnapshot();
	}
	portal->portalSnapshot = NULL;
}

/*
 * PortalRunMulti
 *		Execute a portal's queries in the general case (multi queries
 *		or non-SELECT-like queries)
 */
static void
PortalRunMulti(Portal portal,
			   bool isTopLevel, bool setHoldSnapshot,
			   DestReceiver *dest, DestReceiver *altdest,
			   QueryCompletion *qc)
{
	bool		active_snapshot_set = false;
	ListCell   *stmtlist_item;

	/*
	 * If the destination is DestRemoteExecute, change to DestNone.  The
	 * reason is that the client won't be expecting any tuples, and indeed has
	 * no way to know what they are, since there is no provision for Describe
	 * to send a RowDescription message when this portal execution strategy is
	 * in effect.  This presently will only affect SELECT commands added to
	 * non-SELECT queries by rewrite rules: such commands will be executed,
	 * but the results will be discarded unless you use "simple Query"
	 * protocol.
	 */
	if (dest->mydest == DestRemoteExecute)
		dest = None_Receiver;
	if (altdest->mydest == DestRemoteExecute)
		altdest = None_Receiver;

	/*
	 * Loop to handle the individual queries generated from a single parsetree
	 * by analysis and rewrite.
	 */
	foreach(stmtlist_item, portal->stmts)
	{
		PlannedStmt *pstmt = lfirst_node(PlannedStmt, stmtlist_item);

		/*
		 * If we got a cancel signal in prior command, quit
		 */
		CHECK_FOR_INTERRUPTS();

		if (pstmt->utilityStmt == NULL)
		{
			/*
			 * process a plannable query.
			 */
			TRACE_POSTGRESQL_QUERY_EXECUTE_START();

			if (log_executor_stats)
				ResetUsage();

			/*
			 * Must always have a snapshot for plannable queries.  First time
			 * through, take a new snapshot; for subsequent queries in the
			 * same portal, just update the snapshot's copy of the command
			 * counter.
			 */
			if (!active_snapshot_set)
			{
				Snapshot	snapshot = GetTransactionSnapshot();

				/* If told to, register the snapshot and save in portal */
				if (setHoldSnapshot)
				{
					snapshot = RegisterSnapshot(snapshot);
					portal->holdSnapshot = snapshot;
				}

				/*
				 * We can't have the holdSnapshot also be the active one,
				 * because UpdateActiveSnapshotCommandId would complain.  So
				 * force an extra snapshot copy.  Plain PushActiveSnapshot
				 * would have copied the transaction snapshot anyway, so this
				 * only adds a copy step when setHoldSnapshot is true.  (It's
				 * okay for the command ID of the active snapshot to diverge
				 * from what holdSnapshot has.)
				 */
				PushCopiedSnapshot(snapshot);

				/*
				 * As for PORTAL_ONE_SELECT portals, it does not seem
				 * necessary to maintain portal->portalSnapshot here.
				 */

				active_snapshot_set = true;
			}
			else
				UpdateActiveSnapshotCommandId();

			if (pstmt->canSetTag)
			{
				/* statement can set tag string */
				ProcessQuery(pstmt,
							 portal->sourceText,
							 portal->portalParams,
							 portal->queryEnv,
<<<<<<< HEAD
							 dest, qc,
							 is_single_row_modify_txn);
=======
							 dest,
							 completionTag);
>>>>>>> 01b596f1
			}
			else
			{
				/* stmt added by rewrite cannot set tag */
				ProcessQuery(pstmt,
							 portal->sourceText,
							 portal->portalParams,
							 portal->queryEnv,
							 altdest,
							 NULL);
			}

			if (log_executor_stats)
				ShowUsage("EXECUTOR STATISTICS");

			TRACE_POSTGRESQL_QUERY_EXECUTE_DONE();
		}
		else
		{
			/*
			 * process utility functions (create, destroy, etc..)
			 *
			 * We must not set a snapshot here for utility commands (if one is
			 * needed, PortalRunUtility will do it).  If a utility command is
			 * alone in a portal then everything's fine.  The only case where
			 * a utility command can be part of a longer list is that rules
			 * are allowed to include NotifyStmt.  NotifyStmt doesn't care
			 * whether it has a snapshot or not, so we just leave the current
			 * snapshot alone if we have one.
			 */
			if (pstmt->canSetTag)
			{
				Assert(!active_snapshot_set);
				/* statement can set tag string */
				PortalRunUtility(portal, pstmt, isTopLevel, false,
								 dest, qc);
			}
			else
			{
				Assert(IsA(pstmt->utilityStmt, NotifyStmt));
				/* stmt added by rewrite cannot set tag */
				PortalRunUtility(portal, pstmt, isTopLevel, false,
								 altdest, NULL);
			}
		}

		/*
		 * Clear subsidiary contexts to recover temporary memory.
		 */
		Assert(portal->portalContext == GetCurrentMemoryContext());

		MemoryContextDeleteChildren(portal->portalContext);

		/*
		 * Avoid crashing if portal->stmts has been reset.  This can only
		 * occur if a CALL or DO utility statement executed an internal
		 * COMMIT/ROLLBACK (cf PortalReleaseCachedPlan).  The CALL or DO must
		 * have been the only statement in the portal, so there's nothing left
		 * for us to do; but we don't want to dereference a now-dangling list
		 * pointer.
		 */
		if (portal->stmts == NIL)
			break;

		/*
		 * Increment command counter between queries, but not after the last
		 * one.
		 */
		if (lnext(portal->stmts, stmtlist_item) != NULL)
			CommandCounterIncrement();
	}

	/* Pop the snapshot if we pushed one. */
	if (active_snapshot_set)
		PopActiveSnapshot();

	/*
	 * If a query completion data was supplied, use it.  Otherwise use the
	 * portal's query completion data.
	 *
	 * Exception: Clients expect INSERT/UPDATE/DELETE tags to have counts, so
	 * fake them with zeros.  This can happen with DO INSTEAD rules if there
	 * is no replacement query of the same type as the original.  We print "0
	 * 0" here because technically there is no query of the matching tag type,
	 * and printing a non-zero count for a different query type seems wrong,
	 * e.g.  an INSERT that does an UPDATE instead should not print "0 1" if
	 * one row was updated.  See QueryRewrite(), step 3, for details.
	 */
	if (qc && qc->commandTag == CMDTAG_UNKNOWN)
	{
		if (portal->qc.commandTag != CMDTAG_UNKNOWN)
			CopyQueryCompletion(qc, &portal->qc);
		/* If the caller supplied a qc, we should have set it by now. */
		Assert(qc->commandTag != CMDTAG_UNKNOWN);
	}
}

/*
 * PortalRunFetch
 *		Variant form of PortalRun that supports SQL FETCH directions.
 *
 * Note: we presently assume that no callers of this want isTopLevel = true.
 *
 * count <= 0 is interpreted as a no-op: the destination gets started up
 * and shut down, but nothing else happens.  Also, count == FETCH_ALL is
 * interpreted as "all rows".  (cf FetchStmt.howMany)
 *
 * Returns number of rows processed (suitable for use in result tag)
 */
uint64
PortalRunFetch(Portal portal,
			   FetchDirection fdirection,
			   long count,
			   DestReceiver *dest)
{
	uint64		result;
	Portal		saveActivePortal;
	ResourceOwner saveResourceOwner;
	MemoryContext savePortalContext;
	MemoryContext oldContext;

	AssertArg(PortalIsValid(portal));

	/*
	 * Check for improper portal use, and mark portal active.
	 */
	MarkPortalActive(portal);

	/* If supporting FETCH, portal can't be run-once. */
	Assert(!portal->run_once);

	/*
	 * Set up global portal context pointers.
	 */
	saveActivePortal = ActivePortal;
	saveResourceOwner = CurrentResourceOwner;
	savePortalContext = PortalContext;
	PG_TRY();
	{
		ActivePortal = portal;
		if (portal->resowner)
			CurrentResourceOwner = portal->resowner;
		PortalContext = portal->portalContext;

		oldContext = MemoryContextSwitchTo(PortalContext);

		switch (portal->strategy)
		{
			case PORTAL_ONE_SELECT:
				result = DoPortalRunFetch(portal, fdirection, count, dest);
				break;

			case PORTAL_ONE_RETURNING:
			case PORTAL_ONE_MOD_WITH:
			case PORTAL_UTIL_SELECT:

				/*
				 * If we have not yet run the command, do so, storing its
				 * results in the portal's tuplestore.
				 */
				if (!portal->holdStore)
					FillPortalStore(portal, false /* isTopLevel */ );

				/*
				 * Now fetch desired portion of results.
				 */
				result = DoPortalRunFetch(portal, fdirection, count, dest);
				break;

			default:
				elog(ERROR, "unsupported portal strategy");
				result = 0;		/* keep compiler quiet */
				break;
		}
	}
	PG_CATCH();
	{
		/* Uncaught error while executing portal: mark it dead */
		MarkPortalFailed(portal);

		/* Restore global vars and propagate error */
		ActivePortal = saveActivePortal;
		CurrentResourceOwner = saveResourceOwner;
		PortalContext = savePortalContext;

		PG_RE_THROW();
	}
	PG_END_TRY();

	MemoryContextSwitchTo(oldContext);

	/* Mark portal not active */
	portal->status = PORTAL_READY;

	ActivePortal = saveActivePortal;
	CurrentResourceOwner = saveResourceOwner;
	PortalContext = savePortalContext;

	return result;
}

/*
 * DoPortalRunFetch
 *		Guts of PortalRunFetch --- the portal context is already set up
 *
 * Here, count < 0 typically reverses the direction.  Also, count == FETCH_ALL
 * is interpreted as "all rows".  (cf FetchStmt.howMany)
 *
 * Returns number of rows processed (suitable for use in result tag)
 */
static uint64
DoPortalRunFetch(Portal portal,
				 FetchDirection fdirection,
				 long count,
				 DestReceiver *dest)
{
	bool		forward;

	Assert(portal->strategy == PORTAL_ONE_SELECT ||
		   portal->strategy == PORTAL_ONE_RETURNING ||
		   portal->strategy == PORTAL_ONE_MOD_WITH ||
		   portal->strategy == PORTAL_UTIL_SELECT);

	/*
	 * Note: we disallow backwards fetch (including re-fetch of current row)
	 * for NO SCROLL cursors, but we interpret that very loosely: you can use
	 * any of the FetchDirection options, so long as the end result is to move
	 * forwards by at least one row.  Currently it's sufficient to check for
	 * NO SCROLL in DoPortalRewind() and in the forward == false path in
	 * PortalRunSelect(); but someday we might prefer to account for that
	 * restriction explicitly here.
	 */
	switch (fdirection)
	{
		case FETCH_FORWARD:
			if (count < 0)
			{
				fdirection = FETCH_BACKWARD;
				count = -count;
			}
			/* fall out of switch to share code with FETCH_BACKWARD */
			break;
		case FETCH_BACKWARD:
			if (count < 0)
			{
				fdirection = FETCH_FORWARD;
				count = -count;
			}
			/* fall out of switch to share code with FETCH_FORWARD */
			break;
		case FETCH_ABSOLUTE:
			if (count > 0)
			{
				/*
				 * Definition: Rewind to start, advance count-1 rows, return
				 * next row (if any).
				 *
				 * In practice, if the goal is less than halfway back to the
				 * start, it's better to scan from where we are.
				 *
				 * Also, if current portalPos is outside the range of "long",
				 * do it the hard way to avoid possible overflow of the count
				 * argument to PortalRunSelect.  We must exclude exactly
				 * LONG_MAX, as well, lest the count look like FETCH_ALL.
				 *
				 * In any case, we arrange to fetch the target row going
				 * forwards.
				 */
				if ((uint64) (count - 1) <= portal->portalPos / 2 ||
					portal->portalPos >= (uint64) LONG_MAX)
				{
					DoPortalRewind(portal);
					if (count > 1)
						PortalRunSelect(portal, true, count - 1,
										None_Receiver);
				}
				else
				{
					long		pos = (long) portal->portalPos;

					if (portal->atEnd)
						pos++;	/* need one extra fetch if off end */
					if (count <= pos)
						PortalRunSelect(portal, false, pos - count + 1,
										None_Receiver);
					else if (count > pos + 1)
						PortalRunSelect(portal, true, count - pos - 1,
										None_Receiver);
				}
				return PortalRunSelect(portal, true, 1L, dest);
			}
			else if (count < 0)
			{
				/*
				 * Definition: Advance to end, back up abs(count)-1 rows,
				 * return prior row (if any).  We could optimize this if we
				 * knew in advance where the end was, but typically we won't.
				 * (Is it worth considering case where count > half of size of
				 * query?  We could rewind once we know the size ...)
				 */
				PortalRunSelect(portal, true, FETCH_ALL, None_Receiver);
				if (count < -1)
					PortalRunSelect(portal, false, -count - 1, None_Receiver);
				return PortalRunSelect(portal, false, 1L, dest);
			}
			else
			{
				/* count == 0 */
				/* Rewind to start, return zero rows */
				DoPortalRewind(portal);
				return PortalRunSelect(portal, true, 0L, dest);
			}
			break;
		case FETCH_RELATIVE:
			if (count > 0)
			{
				/*
				 * Definition: advance count-1 rows, return next row (if any).
				 */
				if (count > 1)
					PortalRunSelect(portal, true, count - 1, None_Receiver);
				return PortalRunSelect(portal, true, 1L, dest);
			}
			else if (count < 0)
			{
				/*
				 * Definition: back up abs(count)-1 rows, return prior row (if
				 * any).
				 */
				if (count < -1)
					PortalRunSelect(portal, false, -count - 1, None_Receiver);
				return PortalRunSelect(portal, false, 1L, dest);
			}
			else
			{
				/* count == 0 */
				/* Same as FETCH FORWARD 0, so fall out of switch */
				fdirection = FETCH_FORWARD;
			}
			break;
		default:
			elog(ERROR, "bogus direction");
			break;
	}

	/*
	 * Get here with fdirection == FETCH_FORWARD or FETCH_BACKWARD, and count
	 * >= 0.
	 */
	forward = (fdirection == FETCH_FORWARD);

	/*
	 * Zero count means to re-fetch the current row, if any (per SQL)
	 */
	if (count == 0)
	{
		bool		on_row;

		/* Are we sitting on a row? */
		on_row = (!portal->atStart && !portal->atEnd);

		if (dest->mydest == DestNone)
		{
			/* MOVE 0 returns 0/1 based on if FETCH 0 would return a row */
			return on_row ? 1 : 0;
		}
		else
		{
			/*
			 * If we are sitting on a row, back up one so we can re-fetch it.
			 * If we are not sitting on a row, we still have to start up and
			 * shut down the executor so that the destination is initialized
			 * and shut down correctly; so keep going.  To PortalRunSelect,
			 * count == 0 means we will retrieve no row.
			 */
			if (on_row)
			{
				PortalRunSelect(portal, false, 1L, None_Receiver);
				/* Set up to fetch one row forward */
				count = 1;
				forward = true;
			}
		}
	}

	/*
	 * Optimize MOVE BACKWARD ALL into a Rewind.
	 */
	if (!forward && count == FETCH_ALL && dest->mydest == DestNone)
	{
		uint64		result = portal->portalPos;

		if (result > 0 && !portal->atEnd)
			result--;
		DoPortalRewind(portal);
		return result;
	}

	return PortalRunSelect(portal, forward, count, dest);
}

/*
 * DoPortalRewind - rewind a Portal to starting point
 */
static void
DoPortalRewind(Portal portal)
{
	QueryDesc  *queryDesc;

	/*
	 * No work is needed if we've not advanced nor attempted to advance the
	 * cursor (and we don't want to throw a NO SCROLL error in this case).
	 */
	if (portal->atStart && !portal->atEnd)
		return;

	/* Otherwise, cursor must allow scrolling */
	if (portal->cursorOptions & CURSOR_OPT_NO_SCROLL)
		ereport(ERROR,
				(errcode(ERRCODE_OBJECT_NOT_IN_PREREQUISITE_STATE),
				 errmsg("cursor can only scan forward"),
				 errhint("Declare it with SCROLL option to enable backward scan.")));

	/* Rewind holdStore, if we have one */
	if (portal->holdStore)
	{
		MemoryContext oldcontext;

		oldcontext = MemoryContextSwitchTo(portal->holdContext);
		tuplestore_rescan(portal->holdStore);
		MemoryContextSwitchTo(oldcontext);
	}

	/* Rewind executor, if active */
	queryDesc = portal->queryDesc;
	if (queryDesc)
	{
		PushActiveSnapshot(queryDesc->snapshot);
		ExecutorRewind(queryDesc);
		PopActiveSnapshot();
	}

	portal->atStart = true;
	portal->atEnd = false;
	portal->portalPos = 0;
}

/*
 * PlannedStmtRequiresSnapshot - what it says on the tin
 */
bool
PlannedStmtRequiresSnapshot(PlannedStmt *pstmt)
{
	Node	   *utilityStmt = pstmt->utilityStmt;

	/* If it's not a utility statement, it definitely needs a snapshot */
	if (utilityStmt == NULL)
		return true;

	/*
	 * Most utility statements need a snapshot, and the default presumption
	 * about new ones should be that they do too.  Hence, enumerate those that
	 * do not need one.
	 *
	 * Transaction control, LOCK, and SET must *not* set a snapshot, since
	 * they need to be executable at the start of a transaction-snapshot-mode
	 * transaction without freezing a snapshot.  By extension we allow SHOW
	 * not to set a snapshot.  The other stmts listed are just efficiency
	 * hacks.  Beware of listing anything that can modify the database --- if,
	 * say, it has to update an index with expressions that invoke
	 * user-defined functions, then it had better have a snapshot.
	 */
	if (IsA(utilityStmt, TransactionStmt) ||
		IsA(utilityStmt, LockStmt) ||
		IsA(utilityStmt, VariableSetStmt) ||
		IsA(utilityStmt, VariableShowStmt) ||
		IsA(utilityStmt, ConstraintsSetStmt) ||
	/* efficiency hacks from here down */
		IsA(utilityStmt, FetchStmt) ||
		IsA(utilityStmt, ListenStmt) ||
		IsA(utilityStmt, NotifyStmt) ||
		IsA(utilityStmt, UnlistenStmt) ||
		IsA(utilityStmt, CheckPointStmt))
		return false;

	return true;
}

/*
 * EnsurePortalSnapshotExists - recreate Portal-level snapshot, if needed
 *
 * Generally, we will have an active snapshot whenever we are executing
 * inside a Portal, unless the Portal's query is one of the utility
 * statements exempted from that rule (see PlannedStmtRequiresSnapshot).
 * However, procedures and DO blocks can commit or abort the transaction,
 * and thereby destroy all snapshots.  This function can be called to
 * re-establish the Portal-level snapshot when none exists.
 */
void
EnsurePortalSnapshotExists(void)
{
	Portal		portal;

	/*
	 * Nothing to do if a snapshot is set.  (We take it on faith that the
	 * outermost active snapshot belongs to some Portal; or if there is no
	 * Portal, it's somebody else's responsibility to manage things.)
	 */
	if (ActiveSnapshotSet())
		return;

	/* Otherwise, we'd better have an active Portal */
	portal = ActivePortal;
	if (unlikely(portal == NULL))
		elog(ERROR, "cannot execute SQL without an outer snapshot or portal");
	Assert(portal->portalSnapshot == NULL);

	/*
	 * Create a new snapshot, make it active, and remember it in portal.
	 * Because the portal now references the snapshot, we must tell snapmgr.c
	 * that the snapshot belongs to the portal's transaction level, else we
	 * risk portalSnapshot becoming a dangling pointer.
	 */
	PushActiveSnapshotWithLevel(GetTransactionSnapshot(), portal->createLevel);
	/* PushActiveSnapshotWithLevel might have copied the snapshot */
	portal->portalSnapshot = GetActiveSnapshot();
}<|MERGE_RESOLUTION|>--- conflicted
+++ resolved
@@ -41,20 +41,11 @@
 int			yb_pg_batch_detection_mechanism;
 
 static void ProcessQuery(PlannedStmt *plan,
-<<<<<<< HEAD
 						 const char *sourceText,
 						 ParamListInfo params,
 						 QueryEnvironment *queryEnv,
 						 DestReceiver *dest,
-						 QueryCompletion *qc,
-						 bool isSingleRowModifyTxn);
-=======
-			 const char *sourceText,
-			 ParamListInfo params,
-			 QueryEnvironment *queryEnv,
-			 DestReceiver *dest,
-			 char *completionTag);
->>>>>>> 01b596f1
+						 QueryCompletion *qc);
 static void FillPortalStore(Portal portal, bool isTopLevel);
 static uint64 RunFromStore(Portal portal, ScanDirection direction, uint64 count,
 						   DestReceiver *dest);
@@ -155,12 +146,7 @@
 			 ParamListInfo params,
 			 QueryEnvironment *queryEnv,
 			 DestReceiver *dest,
-<<<<<<< HEAD
-			 QueryCompletion *qc,
-			 bool isSingleRowModifyTxn)
-=======
-			 char *completionTag)
->>>>>>> 01b596f1
+			 QueryCompletion *qc)
 {
 	QueryDesc  *queryDesc;
 
@@ -178,15 +164,7 @@
 
 	/* Set whether this is a single-row, single-stmt modify, used in YB mode. */
 	queryDesc->estate->yb_es_is_single_row_modify_txn =
-<<<<<<< HEAD
-		isSingleRowModifyTxn &&
-		list_length(queryDesc->estate->es_opened_result_relations) == 1 &&
-		(plan->commandType == CMD_UPDATE ||
-		 YBCIsSingleRowTxnCapableRel(
-			 linitial(queryDesc->estate->es_opened_result_relations)));
-=======
 		YbIsSingleRowModifyTxnPlanned(plan, queryDesc->estate);
->>>>>>> 01b596f1
 
 	/*
 	 * Run the plan to completion.
@@ -1324,13 +1302,7 @@
 							 portal->sourceText,
 							 portal->portalParams,
 							 portal->queryEnv,
-<<<<<<< HEAD
-							 dest, qc,
-							 is_single_row_modify_txn);
-=======
-							 dest,
-							 completionTag);
->>>>>>> 01b596f1
+							 dest, qc);
 			}
 			else
 			{
