 /*-------------------------------------------------------------------------
 *
 * postgres.c
 *	  POSTGRES C Backend Interface
 *
 * Portions Copyright (c) 1996-2018, PostgreSQL Global Development Group
 * Portions Copyright (c) 1994, Regents of the University of California
 *
 *
 * IDENTIFICATION
 *	  src/backend/tcop/postgres.c
 *
 * NOTES
 *	  this is the "main" module of the postgres backend and
 *	  hence the main module of the "traffic cop".
 *
 *-------------------------------------------------------------------------
 */

#include "postgres.h"

#include <fcntl.h>
#include <limits.h>
#include <signal.h>
#include <unistd.h>
#include <sys/socket.h>
#ifdef HAVE_SYS_SELECT_H
#include <sys/select.h>
#endif
#ifdef HAVE_SYS_RESOURCE_H
#include <sys/time.h>
#include <sys/resource.h>
#endif

#ifndef HAVE_GETRUSAGE
#include "rusagestub.h"
#endif

#include "access/parallel.h"
#include "access/printtup.h"
#include "access/xact.h"
#include "catalog/pg_type.h"
#include "catalog/yb_catalog_version.h"
#include "commands/async.h"
#include "commands/portalcmds.h"
#include "commands/prepare.h"
#include "common/ip.h"
#include "executor/spi.h"
#include "jit/jit.h"
#include "libpq/libpq.h"
#include "libpq/pqformat.h"
#include "libpq/pqsignal.h"
#include "miscadmin.h"
#include "nodes/print.h"
#include "optimizer/planner.h"
#include "pgstat.h"
#include "pg_trace.h"
#include "parser/analyze.h"
#include "parser/parser.h"
#include "pg_getopt.h"
#include "postmaster/autovacuum.h"
#include "postmaster/postmaster.h"
#include "replication/logicallauncher.h"
#include "replication/logicalworker.h"
#include "replication/slot.h"
#include "replication/walsender.h"
#include "rewrite/rewriteHandler.h"
#include "storage/bufmgr.h"
#include "storage/ipc.h"
#include "storage/proc.h"
#include "storage/procsignal.h"
#include "storage/sinval.h"
#include "tcop/fastpath.h"
#include "tcop/pquery.h"
#include "tcop/tcopprot.h"
#include "tcop/utility.h"
#include "utils/builtins.h"
#include "utils/inval.h"
#include "utils/relcache.h"
#include "utils/catcache.h"
#include "utils/syscache.h"
#include "utils/lsyscache.h"
#include "utils/memutils.h"
#include "utils/ps_status.h"
#include "utils/snapmgr.h"
#include "utils/timeout.h"
#include "utils/timestamp.h"
#include "mb/pg_wchar.h"
#include "pg_yb_utils.h"
#include "libpq/yb_pqcomm_extensions.h"
#include "utils/rel.h"

/* ----------------
 *		global variables
 * ----------------
 */
const char *debug_query_string; /* client-supplied query string */

/* Note: whereToSendOutput is initialized for the bootstrap/standalone case */
CommandDest whereToSendOutput = DestDebug;

/* flag for logging end of session */
bool		Log_disconnections = false;

int			log_statement = LOGSTMT_NONE;

/* GUC variable for maximum stack depth (measured in kilobytes) */
int			max_stack_depth = 100;

/* wait N seconds to allow attach from a debugger */
int			PostAuthDelay = 0;

/* ----------------
 *		private variables
 * ----------------
 */

/* max_stack_depth converted to bytes for speed of checking */
static long max_stack_depth_bytes = 100 * 1024L;

/*
 * Stack base pointer -- initialized by PostmasterMain and inherited by
 * subprocesses. This is not static because old versions of PL/Java modify
 * it directly. Newer versions use set_stack_base(), but we want to stay
 * binary-compatible for the time being.
 */
char	   *stack_base_ptr = NULL;

/*
 * On IA64 we also have to remember the register stack base.
 */
#if defined(__ia64__) || defined(__ia64)
char	   *register_stack_base_ptr = NULL;
#endif

/*
 * Flag to keep track of whether we have started a transaction.
 * For extended query protocol this has to be remembered across messages.
 */
static bool xact_started = false;

/*
 * Flag to indicate that we are doing the outer loop's read-from-client,
 * as opposed to any random read from client that might happen within
 * commands like COPY FROM STDIN.
 */
static bool DoingCommandRead = false;

/*
 * Flags to implement skip-till-Sync-after-error behavior for messages of
 * the extended query protocol.
 */
static bool doing_extended_query_message = false;
static bool ignore_till_sync = false;

/*
 * Flag to keep track of whether statement timeout timer is active.
 */
static bool stmt_timeout_active = false;

/*
 * If an unnamed prepared statement exists, it's stored here.
 * We keep it separate from the hashtable kept by commands/prepare.c
 * in order to reduce overhead for short-lived queries.
 */
static CachedPlanSource *unnamed_stmt_psrc = NULL;

/* assorted command-line switches */
static const char *userDoption = NULL;	/* -D switch */
static bool EchoQuery = false;	/* -E switch */
static bool UseSemiNewlineNewline = false;	/* -j switch */

/* whether or not, and why, we were canceled by conflict with recovery */
static bool RecoveryConflictPending = false;
static bool RecoveryConflictRetryable = true;
static ProcSignalReason RecoveryConflictReason;

/* reused buffer to pass to SendRowDescriptionMessage() */
static MemoryContext row_description_context = NULL;
static StringInfoData row_description_buf;

/* Flag to mark cache as invalid if discovered within a txn block. */
static bool yb_need_cache_refresh = false;

/*
 * String constants used for redacting text after the password token in
 * CREATE/ALTER ROLE commands.
 */
#define TOKEN_PASSWORD "password"
#define TOKEN_REDACTED "<REDACTED>"

/* ----------------------------------------------------------------
 *		decls for routines only used in this file
 * ----------------------------------------------------------------
 */
static int	InteractiveBackend(StringInfo inBuf);
static int	interactive_getc(void);
static int	SocketBackend(StringInfo inBuf);
static int	ReadCommand(StringInfo inBuf);
static void forbidden_in_wal_sender(char firstchar);
static List *pg_rewrite_query(Query *query);
static bool check_log_statement(List *stmt_list);
static int	errdetail_execute(List *raw_parsetree_list);
static int	errdetail_params(ParamListInfo params);
static int	errdetail_abort(void);
static int	errdetail_recovery_conflict(void);
static void start_xact_command(void);
static void finish_xact_command(void);
static bool IsTransactionExitStmt(Node *parsetree);
static bool IsTransactionExitStmtList(List *pstmts);
static bool IsTransactionStmtList(List *pstmts);
static void drop_unnamed_stmt(void);
static void log_disconnections(int code, Datum arg);
static void enable_statement_timeout(void);
static void disable_statement_timeout(void);


/* ----------------------------------------------------------------
 *		routines to obtain user input
 * ----------------------------------------------------------------
 */

/* ----------------
 *	InteractiveBackend() is called for user interactive connections
 *
 *	the string entered by the user is placed in its parameter inBuf,
 *	and we act like a Q message was received.
 *
 *	EOF is returned if end-of-file input is seen; time to shut down.
 * ----------------
 */

static int
InteractiveBackend(StringInfo inBuf)
{
	int			c;				/* character read from getc() */

	/*
	 * display a prompt and obtain input from the user
	 */
	printf("backend> ");
	fflush(stdout);

	resetStringInfo(inBuf);

	/*
	 * Read characters until EOF or the appropriate delimiter is seen.
	 */
	while ((c = interactive_getc()) != EOF)
	{
		if (c == '\n')
		{
			if (UseSemiNewlineNewline)
			{
				/*
				 * In -j mode, semicolon followed by two newlines ends the
				 * command; otherwise treat newline as regular character.
				 */
				if (inBuf->len > 1 &&
					inBuf->data[inBuf->len - 1] == '\n' &&
					inBuf->data[inBuf->len - 2] == ';')
				{
					/* might as well drop the second newline */
					break;
				}
			}
			else
			{
				/*
				 * In plain mode, newline ends the command unless preceded by
				 * backslash.
				 */
				if (inBuf->len > 0 &&
					inBuf->data[inBuf->len - 1] == '\\')
				{
					/* discard backslash from inBuf */
					inBuf->data[--inBuf->len] = '\0';
					/* discard newline too */
					continue;
				}
				else
				{
					/* keep the newline character, but end the command */
					appendStringInfoChar(inBuf, '\n');
					break;
				}
			}
		}

		/* Not newline, or newline treated as regular character */
		appendStringInfoChar(inBuf, (char) c);
	}

	/* No input before EOF signal means time to quit. */
	if (c == EOF && inBuf->len == 0)
		return EOF;

	/*
	 * otherwise we have a user query so process it.
	 */

	/* Add '\0' to make it look the same as message case. */
	appendStringInfoChar(inBuf, (char) '\0');

	/*
	 * if the query echo flag was given, print the query..
	 */
	if (EchoQuery)
		printf("statement: %s\n", inBuf->data);
	fflush(stdout);

	return 'Q';
}

/*
 * interactive_getc -- collect one character from stdin
 *
 * Even though we are not reading from a "client" process, we still want to
 * respond to signals, particularly SIGTERM/SIGQUIT.
 */
static int
interactive_getc(void)
{
	int			c;

	/*
	 * This will not process catchup interrupts or notifications while
	 * reading. But those can't really be relevant for a standalone backend
	 * anyway. To properly handle SIGTERM there's a hack in die() that
	 * directly processes interrupts at this stage...
	 */
	CHECK_FOR_INTERRUPTS();

	c = getc(stdin);

	ProcessClientReadInterrupt(false);

	return c;
}

/* ----------------
 *	SocketBackend()		Is called for frontend-backend connections
 *
 *	Returns the message type code, and loads message body data into inBuf.
 *
 *	EOF is returned if the connection is lost.
 * ----------------
 */
static int
SocketBackend(StringInfo inBuf)
{
	int			qtype;

	/*
	 * Get message type code from the frontend.
	 */
	HOLD_CANCEL_INTERRUPTS();
	pq_startmsgread();
	qtype = pq_getbyte();

	if (qtype == EOF)			/* frontend disconnected */
	{
		if (IsTransactionState())
			ereport(COMMERROR,
					(errcode(ERRCODE_CONNECTION_FAILURE),
					 errmsg("unexpected EOF on client connection with an open transaction")));
		else
		{
			/*
			 * Can't send DEBUG log messages to client at this point. Since
			 * we're disconnecting right away, we don't need to restore
			 * whereToSendOutput.
			 */
			whereToSendOutput = DestNone;
			ereport(DEBUG1,
					(errcode(ERRCODE_CONNECTION_DOES_NOT_EXIST),
					 errmsg("unexpected EOF on client connection")));
		}
		return qtype;
	}

	/*
	 * Validate message type code before trying to read body; if we have lost
	 * sync, better to say "command unknown" than to run out of memory because
	 * we used garbage as a length word.
	 *
	 * This also gives us a place to set the doing_extended_query_message flag
	 * as soon as possible.
	 */
	switch (qtype)
	{
		case 'Q':				/* simple query */
			doing_extended_query_message = false;
			if (PG_PROTOCOL_MAJOR(FrontendProtocol) < 3)
			{
				/* old style without length word; convert */
				if (pq_getstring(inBuf))
				{
					if (IsTransactionState())
						ereport(COMMERROR,
								(errcode(ERRCODE_CONNECTION_FAILURE),
								 errmsg("unexpected EOF on client connection with an open transaction")));
					else
					{
						/*
						 * Can't send DEBUG log messages to client at this
						 * point. Since we're disconnecting right away, we
						 * don't need to restore whereToSendOutput.
						 */
						whereToSendOutput = DestNone;
						ereport(DEBUG1,
								(errcode(ERRCODE_CONNECTION_DOES_NOT_EXIST),
								 errmsg("unexpected EOF on client connection")));
					}
					return EOF;
				}
			}
			break;

		case 'F':				/* fastpath function call */
			doing_extended_query_message = false;
			if (PG_PROTOCOL_MAJOR(FrontendProtocol) < 3)
			{
				if (GetOldFunctionMessage(inBuf))
				{
					if (IsTransactionState())
						ereport(COMMERROR,
								(errcode(ERRCODE_CONNECTION_FAILURE),
								 errmsg("unexpected EOF on client connection with an open transaction")));
					else
					{
						/*
						 * Can't send DEBUG log messages to client at this
						 * point. Since we're disconnecting right away, we
						 * don't need to restore whereToSendOutput.
						 */
						whereToSendOutput = DestNone;
						ereport(DEBUG1,
								(errcode(ERRCODE_CONNECTION_DOES_NOT_EXIST),
								 errmsg("unexpected EOF on client connection")));
					}
					return EOF;
				}
			}
			break;

		case 'X':				/* terminate */
			doing_extended_query_message = false;
			ignore_till_sync = false;
			break;

		case 'B':				/* bind */
		case 'C':				/* close */
		case 'D':				/* describe */
		case 'E':				/* execute */
		case 'H':				/* flush */
		case 'P':				/* parse */
			doing_extended_query_message = true;
			/* these are only legal in protocol 3 */
			if (PG_PROTOCOL_MAJOR(FrontendProtocol) < 3)
				ereport(FATAL,
						(errcode(ERRCODE_PROTOCOL_VIOLATION),
						 errmsg("invalid frontend message type %d", qtype)));
			break;

		case 'S':				/* sync */
			/* stop any active skip-till-Sync */
			ignore_till_sync = false;
			/* mark not-extended, so that a new error doesn't begin skip */
			doing_extended_query_message = false;
			/* only legal in protocol 3 */
			if (PG_PROTOCOL_MAJOR(FrontendProtocol) < 3)
				ereport(FATAL,
						(errcode(ERRCODE_PROTOCOL_VIOLATION),
						 errmsg("invalid frontend message type %d", qtype)));
			break;

		case 'd':				/* copy data */
		case 'c':				/* copy done */
		case 'f':				/* copy fail */
			doing_extended_query_message = false;
			/* these are only legal in protocol 3 */
			if (PG_PROTOCOL_MAJOR(FrontendProtocol) < 3)
				ereport(FATAL,
						(errcode(ERRCODE_PROTOCOL_VIOLATION),
						 errmsg("invalid frontend message type %d", qtype)));
			break;

		default:

			/*
			 * Otherwise we got garbage from the frontend.  We treat this as
			 * fatal because we have probably lost message boundary sync, and
			 * there's no good way to recover.
			 */
			ereport(FATAL,
					(errcode(ERRCODE_PROTOCOL_VIOLATION),
					 errmsg("invalid frontend message type %d", qtype)));
			break;
	}

	/*
	 * In protocol version 3, all frontend messages have a length word next
	 * after the type code; we can read the message contents independently of
	 * the type.
	 */
	if (PG_PROTOCOL_MAJOR(FrontendProtocol) >= 3)
	{
		if (pq_getmessage(inBuf, 0))
			return EOF;			/* suitable message already logged */
		if (IsYugaByteEnabled())
		{
			switch(qtype)
			{
				case 'E':
					switch (yb_pg_batch_detection_mechanism)
					{
						case ASSUME_ALL_BATCH_EXECUTIONS:
							YbSetIsBatchedExecution(true);
							break;
						case DETECT_BY_PEEKING:
							if (!YbIsBatchedExecution() &&
								yb_pq_peekbyte_no_msg_reading_status_check() !=
									'S')
								YbSetIsBatchedExecution(true);
							break;
					}
					break;
				case 'S':
					YbSetIsBatchedExecution(false);
					break;
				default:
					break;
			}
		}
	}
	else
		pq_endmsgread();
	RESUME_CANCEL_INTERRUPTS();

	return qtype;
}

/* ----------------
 *		ReadCommand reads a command from either the frontend or
 *		standard input, places it in inBuf, and returns the
 *		message type code (first byte of the message).
 *		EOF is returned if end of file.
 * ----------------
 */
static int
ReadCommand(StringInfo inBuf)
{
	int			result;

	if (whereToSendOutput == DestRemote)
		result = SocketBackend(inBuf);
	else
	{
		result = InteractiveBackend(inBuf);
	}
	return result;
}

/*
 * ProcessClientReadInterrupt() - Process interrupts specific to client reads
 *
 * This is called just before and after low-level reads.
 * 'blocked' is true if no data was available to read and we plan to retry,
 * false if about to read or done reading.
 *
 * Must preserve errno!
 */
void
ProcessClientReadInterrupt(bool blocked)
{
	int			save_errno = errno;

	if (DoingCommandRead)
	{
		/* Check for general interrupts that arrived before/while reading */
		CHECK_FOR_INTERRUPTS();

		/* Process sinval catchup interrupts, if any */
		if (catchupInterruptPending)
			ProcessCatchupInterrupt();

		/* Process notify interrupts, if any */
		if (notifyInterruptPending)
			ProcessNotifyInterrupt();
	}
	else if (ProcDiePending)
	{
		/*
		 * We're dying.  If there is no data available to read, then it's safe
		 * (and sane) to handle that now.  If we haven't tried to read yet,
		 * make sure the process latch is set, so that if there is no data
		 * then we'll come back here and die.  If we're done reading, also
		 * make sure the process latch is set, as we might've undesirably
		 * cleared it while reading.
		 */
		if (blocked)
			CHECK_FOR_INTERRUPTS();
		else
			SetLatch(MyLatch);
	}

	errno = save_errno;
}

/*
 * ProcessClientWriteInterrupt() - Process interrupts specific to client writes
 *
 * This is called just before and after low-level writes.
 * 'blocked' is true if no data could be written and we plan to retry,
 * false if about to write or done writing.
 *
 * Must preserve errno!
 */
void
ProcessClientWriteInterrupt(bool blocked)
{
	int			save_errno = errno;

	if (ProcDiePending)
	{
		/*
		 * We're dying.  If it's not possible to write, then we should handle
		 * that immediately, else a stuck client could indefinitely delay our
		 * response to the signal.  If we haven't tried to write yet, make
		 * sure the process latch is set, so that if the write would block
		 * then we'll come back here and die.  If we're done writing, also
		 * make sure the process latch is set, as we might've undesirably
		 * cleared it while writing.
		 */
		if (blocked)
		{
			/*
			 * Don't mess with whereToSendOutput if ProcessInterrupts wouldn't
			 * do anything.
			 */
			if (InterruptHoldoffCount == 0 && CritSectionCount == 0)
			{
				/*
				 * We don't want to send the client the error message, as a)
				 * that would possibly block again, and b) it would likely
				 * lead to loss of protocol sync because we may have already
				 * sent a partial protocol message.
				 */
				if (whereToSendOutput == DestRemote)
					whereToSendOutput = DestNone;

				CHECK_FOR_INTERRUPTS();
			}
		}
		else
			SetLatch(MyLatch);
	}

	errno = save_errno;
}

/*
 * Do raw parsing (only).
 *
 * A list of parsetrees (RawStmt nodes) is returned, since there might be
 * multiple commands in the given string.
 *
 * NOTE: for interactive queries, it is important to keep this routine
 * separate from the analysis & rewrite stages.  Analysis and rewriting
 * cannot be done in an aborted transaction, since they require access to
 * database tables.  So, we rely on the raw parser to determine whether
 * we've seen a COMMIT or ABORT command; when we are in abort state, other
 * commands are not processed any further than the raw parse stage.
 */
List *
pg_parse_query(const char *query_string)
{
	List	   *raw_parsetree_list;

	TRACE_POSTGRESQL_QUERY_PARSE_START(query_string);

	if (log_parser_stats)
		ResetUsage();

	raw_parsetree_list = raw_parser(query_string);

	if (log_parser_stats)
		ShowUsage("PARSER STATISTICS");

#ifdef COPY_PARSE_PLAN_TREES
	/* Optional debugging check: pass raw parsetrees through copyObject() */
	{
		List	   *new_list = copyObject(raw_parsetree_list);

		/* This checks both copyObject() and the equal() routines... */
		if (!equal(new_list, raw_parsetree_list))
			elog(WARNING, "copyObject() failed to produce an equal raw parse tree");
		else
			raw_parsetree_list = new_list;
	}
#endif

	TRACE_POSTGRESQL_QUERY_PARSE_DONE(query_string);

	return raw_parsetree_list;
}

/*
 * Given a raw parsetree (gram.y output), and optionally information about
 * types of parameter symbols ($n), perform parse analysis and rule rewriting.
 *
 * A list of Query nodes is returned, since either the analyzer or the
 * rewriter might expand one query to several.
 *
 * NOTE: for reasons mentioned above, this must be separate from raw parsing.
 */
List *
pg_analyze_and_rewrite(RawStmt *parsetree, const char *query_string,
					   Oid *paramTypes, int numParams,
					   QueryEnvironment *queryEnv)
{
	Query	   *query;
	List	   *querytree_list;

	TRACE_POSTGRESQL_QUERY_REWRITE_START(query_string);

	/*
	 * (1) Perform parse analysis.
	 */
	if (log_parser_stats)
		ResetUsage();

	query = parse_analyze(parsetree, query_string, paramTypes, numParams,
						  queryEnv);

<<<<<<< HEAD
=======
	YBCSetQueryId(query->queryId);
	MyProc->queryid = query->queryId;

>>>>>>> da3ecfd7
	if (log_parser_stats)
		ShowUsage("PARSE ANALYSIS STATISTICS");

	/*
	 * (2) Rewrite the queries, as necessary
	 */
	querytree_list = pg_rewrite_query(query);

	TRACE_POSTGRESQL_QUERY_REWRITE_DONE(query_string);

	return querytree_list;
}

/*
 * Do parse analysis and rewriting.  This is the same as pg_analyze_and_rewrite
 * except that external-parameter resolution is determined by parser callback
 * hooks instead of a fixed list of parameter datatypes.
 */
List *
pg_analyze_and_rewrite_params(RawStmt *parsetree,
							  const char *query_string,
							  ParserSetupHook parserSetup,
							  void *parserSetupArg,
							  QueryEnvironment *queryEnv)
{
	ParseState *pstate;
	Query	   *query;
	List	   *querytree_list;

	Assert(query_string != NULL);	/* required as of 8.4 */

	TRACE_POSTGRESQL_QUERY_REWRITE_START(query_string);

	/*
	 * (1) Perform parse analysis.
	 */
	if (log_parser_stats)
		ResetUsage();

	pstate = make_parsestate(NULL);
	pstate->p_sourcetext = query_string;
	pstate->p_queryEnv = queryEnv;
	(*parserSetup) (pstate, parserSetupArg);

	query = transformTopLevelStmt(pstate, parsetree);

	if (pstate->p_target_relation &&
		pstate->p_target_relation->rd_rel->relpersistence == RELPERSISTENCE_TEMP
		&& IsYugaByteEnabled())
	{
		SetTxnWithPGRel();
	}

	if (post_parse_analyze_hook)
		(*post_parse_analyze_hook) (pstate, query);

	if (IsYugaByteEnabled())
		YBCSetQueryId(query->queryId);

	free_parsestate(pstate);

	if (log_parser_stats)
		ShowUsage("PARSE ANALYSIS STATISTICS");

	/*
	 * (2) Rewrite the queries, as necessary
	 */
	querytree_list = pg_rewrite_query(query);

	TRACE_POSTGRESQL_QUERY_REWRITE_DONE(query_string);

	return querytree_list;
}

/*
 * Perform rewriting of a query produced by parse analysis.
 *
 * Note: query must just have come from the parser, because we do not do
 * AcquireRewriteLocks() on it.
 */
static List *
pg_rewrite_query(Query *query)
{
	List	   *querytree_list;

	if (Debug_print_parse)
		elog_node_display(LOG, "parse tree", query,
						  Debug_pretty_print);

	if (log_parser_stats)
		ResetUsage();

	if (query->commandType == CMD_UTILITY)
	{
		/* don't rewrite utilities, just dump 'em into result list */
		querytree_list = list_make1(query);
	}
	else
	{
		/* rewrite regular queries */
		querytree_list = QueryRewrite(query);
	}

	if (log_parser_stats)
		ShowUsage("REWRITER STATISTICS");

#ifdef COPY_PARSE_PLAN_TREES
	/* Optional debugging check: pass querytree output through copyObject() */
	{
		List	   *new_list;

		new_list = copyObject(querytree_list);
		/* This checks both copyObject() and the equal() routines... */
		if (!equal(new_list, querytree_list))
			elog(WARNING, "copyObject() failed to produce equal parse tree");
		else
			querytree_list = new_list;
	}
#endif

	if (Debug_print_rewritten)
		elog_node_display(LOG, "rewritten parse tree", querytree_list,
						  Debug_pretty_print);

	return querytree_list;
}


/*
 * Generate a plan for a single already-rewritten query.
 * This is a thin wrapper around planner() and takes the same parameters.
 */
PlannedStmt *
pg_plan_query(Query *querytree, int cursorOptions, ParamListInfo boundParams)
{
	PlannedStmt *plan;

	/* Utility commands have no plans. */
	if (querytree->commandType == CMD_UTILITY)
		return NULL;

	/* Planner must have a snapshot in case it calls user-defined functions. */
	Assert(ActiveSnapshotSet());

	TRACE_POSTGRESQL_QUERY_PLAN_START();

	if (log_planner_stats)
		ResetUsage();

	/* call the optimizer */
	plan = planner(querytree, cursorOptions, boundParams);

	if (log_planner_stats)
		ShowUsage("PLANNER STATISTICS");

#ifdef COPY_PARSE_PLAN_TREES
	/* Optional debugging check: pass plan output through copyObject() */
	{
		PlannedStmt *new_plan = copyObject(plan);

		/*
		 * equal() currently does not have routines to compare Plan nodes, so
		 * don't try to test equality here.  Perhaps fix someday?
		 */
#ifdef NOT_USED
		/* This checks both copyObject() and the equal() routines... */
		if (!equal(new_plan, plan))
			elog(WARNING, "copyObject() failed to produce an equal plan tree");
		else
#endif
			plan = new_plan;
	}
#endif

	/*
	 * Print plan if debugging.
	 */
	if (Debug_print_plan)
		elog_node_display(LOG, "plan", plan, Debug_pretty_print);

	TRACE_POSTGRESQL_QUERY_PLAN_DONE();

	return plan;
}

/*
 * Generate plans for a list of already-rewritten queries.
 *
 * For normal optimizable statements, invoke the planner.  For utility
 * statements, just make a wrapper PlannedStmt node.
 *
 * The result is a list of PlannedStmt nodes.
 */
List *
pg_plan_queries(List *querytrees, int cursorOptions, ParamListInfo boundParams)
{
	List	   *stmt_list = NIL;
	ListCell   *query_list;

	foreach(query_list, querytrees)
	{
		Query	   *query = lfirst_node(Query, query_list);
		PlannedStmt *stmt;

		if (query->commandType == CMD_UTILITY)
		{
			/* Utility commands require no planning. */
			stmt = makeNode(PlannedStmt);
			stmt->commandType = CMD_UTILITY;
			stmt->canSetTag = query->canSetTag;
			stmt->utilityStmt = query->utilityStmt;
			stmt->stmt_location = query->stmt_location;
			stmt->stmt_len = query->stmt_len;
		}
		else
		{
			stmt = pg_plan_query(query, cursorOptions, boundParams);
		}

		stmt_list = lappend(stmt_list, stmt);
	}

	return stmt_list;
}


/*
 * exec_simple_query
 *
 * Execute a "simple Query" protocol message.
 */
static void
exec_simple_query(const char *query_string)
{
	CommandDest dest = whereToSendOutput;
	MemoryContext oldcontext;
	List	   *parsetree_list;
	ListCell   *parsetree_item;
	bool		save_log_statement_stats = log_statement_stats;
	bool		was_logged = false;
	bool		use_implicit_block;
	char		msec_str[32];
	const char *redacted_query_string;

	/*
	 * Report query to various monitoring facilities.
	 */
	debug_query_string = query_string;

	redacted_query_string = RedactPasswordIfExists(query_string);
	pgstat_report_activity(STATE_RUNNING, redacted_query_string);

	TRACE_POSTGRESQL_QUERY_START(query_string);

	/*
	 * We use save_log_statement_stats so ShowUsage doesn't report incorrect
	 * results because ResetUsage wasn't called.
	 */
	if (save_log_statement_stats)
		ResetUsage();

	/*
	 * Start up a transaction command.  All queries generated by the
	 * query_string will be in this same command block, *unless* we find a
	 * BEGIN/COMMIT/ABORT statement; we have to force a new xact command after
	 * one of those, else bad things will happen in xact.c. (Note that this
	 * will normally change current memory context.)
	 */
	start_xact_command();

	/*
	 * Zap any pre-existing unnamed statement.  (While not strictly necessary,
	 * it seems best to define simple-Query mode as if it used the unnamed
	 * statement and portal; this ensures we recover any storage used by prior
	 * unnamed operations.)
	 */
	drop_unnamed_stmt();

	/*
	 * Switch to appropriate context for constructing parsetrees.
	 */
	oldcontext = MemoryContextSwitchTo(MessageContext);

	/*
	 * Do basic parsing of the query or queries (this should be safe even if
	 * we are in aborted transaction state!)
	 */
	parsetree_list = pg_parse_query(query_string);

	/* Log the redacted query immediately if dictated by log_statement */
	if (check_log_statement(parsetree_list))
	{
		ereport(LOG,
				(errmsg("statement: %s", redacted_query_string),
				 errhidestmt(true),
				 errdetail_execute(parsetree_list)));
		was_logged = true;
	}

	/*
	 * Switch back to transaction context to enter the loop.
	 */
	MemoryContextSwitchTo(oldcontext);

	/*
	 * For historical reasons, if multiple SQL statements are given in a
	 * single "simple Query" message, we execute them as a single transaction,
	 * unless explicit transaction control commands are included to make
	 * portions of the list be separate transactions.  To represent this
	 * behavior properly in the transaction machinery, we use an "implicit"
	 * transaction block.
	 */
	use_implicit_block = (list_length(parsetree_list) > 1);

	/*
	 * Run through the raw parsetree(s) and process each one.
	 */
	foreach(parsetree_item, parsetree_list)
	{
		RawStmt    *parsetree = lfirst_node(RawStmt, parsetree_item);
		bool		snapshot_set = false;
		const char *commandTag;
		char		completionTag[COMPLETION_TAG_BUFSIZE];
		List	   *querytree_list,
				   *plantree_list;
		Portal		portal;
		DestReceiver *receiver;
		int16		format;

		/*
		 * Get the command name for use in status display (it also becomes the
		 * default completion tag, down inside PortalRun).  Set ps_status and
		 * do any special start-of-SQL-command processing needed by the
		 * destination.
		 */
		commandTag = CreateCommandTag(parsetree->stmt);

		set_ps_display(commandTag, false);

		BeginCommand(commandTag, dest);

		/*
		 * If we are in an aborted transaction, reject all commands except
		 * COMMIT/ABORT.  It is important that this test occur before we try
		 * to do parse analysis, rewrite, or planning, since all those phases
		 * try to do database accesses, which may fail in abort state. (It
		 * might be safe to allow some additional utility commands in this
		 * state, but not many...)
		 */
		if (IsAbortedTransactionBlockState() &&
			!IsTransactionExitStmt(parsetree->stmt))
			ereport(ERROR,
					(errcode(ERRCODE_IN_FAILED_SQL_TRANSACTION),
					 errmsg("current transaction is aborted, "
							"commands ignored until end of transaction block"),
					 errdetail_abort()));

		/* Make sure we are in a transaction command */
		start_xact_command();

		/*
		 * If using an implicit transaction block, and we're not already in a
		 * transaction block, start an implicit block to force this statement
		 * to be grouped together with any following ones.  (We must do this
		 * each time through the loop; otherwise, a COMMIT/ROLLBACK in the
		 * list would cause later statements to not be grouped.)
		 */
		if (use_implicit_block)
			BeginImplicitTransactionBlock();

		/* If we got a cancel signal in parsing or prior command, quit */
		CHECK_FOR_INTERRUPTS();

		/*
		 * Set up a snapshot if parse analysis/planning will need one.
		 */
		if (analyze_requires_snapshot(parsetree))
		{
			PushActiveSnapshot(GetTransactionSnapshot());
			snapshot_set = true;
		}

		/*
		 * OK to analyze, rewrite, and plan this query.
		 *
		 * Switch to appropriate context for constructing querytrees (again,
		 * these must outlive the execution context).
		 */
		oldcontext = MemoryContextSwitchTo(MessageContext);

		querytree_list = pg_analyze_and_rewrite(parsetree, query_string,
												NULL, 0, NULL);

		plantree_list = pg_plan_queries(querytree_list,
										CURSOR_OPT_PARALLEL_OK, NULL);

		/* Done with the snapshot used for parsing/planning */
		if (snapshot_set)
			PopActiveSnapshot();

		/* If we got a cancel signal in analysis or planning, quit */
		CHECK_FOR_INTERRUPTS();

		/*
		 * Create unnamed portal to run the query or queries in. If there
		 * already is one, silently drop it.
		 */
		portal = CreatePortal("", true, true);
		/* Don't display the portal in pg_cursors */
		portal->visible = false;

		/*
		 * We don't have to copy anything into the portal, because everything
		 * we are passing here is in MessageContext, which will outlive the
		 * portal anyway.
		 */
		PortalDefineQuery(portal,
						  NULL,
						  query_string,
						  commandTag,
						  plantree_list,
						  NULL);

		/*
		 * Start the portal.  No parameters here.
		 */
		PortalStart(portal, NULL, 0, InvalidSnapshot);

		/*
		 * Select the appropriate output format: text unless we are doing a
		 * FETCH from a binary cursor.  (Pretty grotty to have to do this here
		 * --- but it avoids grottiness in other places.  Ah, the joys of
		 * backward compatibility...)
		 */
		format = 0;				/* TEXT is default */
		if (IsA(parsetree->stmt, FetchStmt))
		{
			FetchStmt  *stmt = (FetchStmt *) parsetree->stmt;

			if (!stmt->ismove)
			{
				Portal		fportal = GetPortalByName(stmt->portalname);

				if (PortalIsValid(fportal) &&
					(fportal->cursorOptions & CURSOR_OPT_BINARY))
					format = 1; /* BINARY */
			}
		}
		PortalSetResultFormat(portal, 1, &format);

		/*
		 * Now we can create the destination receiver object.
		 */
		receiver = CreateDestReceiver(dest);
		if (dest == DestRemote)
			SetRemoteDestReceiverParams(receiver, portal);

		/*
		 * Switch back to transaction context for execution.
		 */
		MemoryContextSwitchTo(oldcontext);

		/*
		 * Run the portal to completion, and then drop it (and the receiver).
		 */
		(void) PortalRun(portal,
						 FETCH_ALL,
						 true,	/* always top level */
						 true,
						 receiver,
						 receiver,
						 completionTag);

		receiver->rDestroy(receiver);

		PortalDrop(portal, false);

		if (lnext(parsetree_item) == NULL)
		{
			/*
			 * If this is the last parsetree of the query string, close down
			 * transaction statement before reporting command-complete.  This
			 * is so that any end-of-transaction errors are reported before
			 * the command-complete message is issued, to avoid confusing
			 * clients who will expect either a command-complete message or an
			 * error, not one and then the other.  Also, if we're using an
			 * implicit transaction block, we must close that out first.
			 */
			if (use_implicit_block)
				EndImplicitTransactionBlock();
			finish_xact_command();
		}
		else if (IsA(parsetree->stmt, TransactionStmt))
		{
			/*
			 * If this was a transaction control statement, commit it. We will
			 * start a new xact command for the next command.
			 */
			finish_xact_command();
		}
		else
		{
			/*
			 * We need a CommandCounterIncrement after every query, except
			 * those that start or end a transaction block.
			 */
			CommandCounterIncrement();
		}

		/*
		 * Tell client that we're done with this query.  Note we emit exactly
		 * one EndCommand report for each raw parsetree, thus one for each SQL
		 * command the client sent, regardless of rewriting. (But a command
		 * aborted by error will not send an EndCommand report at all.)
		 */
		EndCommand(completionTag, dest);
	}							/* end loop over parsetrees */

	/*
	 * Close down transaction statement, if one is open.  (This will only do
	 * something if the parsetree list was empty; otherwise the last loop
	 * iteration already did it.)
	 */
	finish_xact_command();

	/*
	 * If there were no parsetrees, return EmptyQueryResponse message.
	 */
	if (!parsetree_list)
		NullCommand(dest);

	/*
	 * Emit duration logging if appropriate.
	 */
	switch (check_log_duration(msec_str, was_logged))
	{
		case 1:
			ereport(LOG,
					(errmsg("duration: %s ms", msec_str),
					 errhidestmt(true)));
			break;
		case 2:
			ereport(LOG,
					(errmsg("duration: %s ms  statement: %s",
							msec_str, redacted_query_string),
					 errhidestmt(true),
					 errdetail_execute(parsetree_list)));
			break;
	}

	if (save_log_statement_stats)
		ShowUsage("QUERY STATISTICS");

	TRACE_POSTGRESQL_QUERY_DONE(query_string);

	debug_query_string = NULL;
}

/*
 * exec_parse_message
 *
 * Execute a "Parse" protocol message.
 */
static void
exec_parse_message(const char *query_string,	/* string to execute */
				   const char *stmt_name,	/* name for prepared stmt */
				   Oid *paramTypes, /* parameter types */
				   int numParams, /* number of parameters */
				   CommandDest output_dest) /* where to send output */
{
	MemoryContext unnamed_stmt_context = NULL;
	MemoryContext oldcontext;
	List	   *parsetree_list;
	RawStmt    *raw_parse_tree;
	const char *commandTag;
	List	   *querytree_list;
	CachedPlanSource *psrc;
	bool		is_named;
	bool		save_log_statement_stats = log_statement_stats;
	char		msec_str[32];
	const char *redacted_query_string;

	/*
	 * Report query to various monitoring facilities.
	 */
	debug_query_string = query_string;

	redacted_query_string = RedactPasswordIfExists(query_string);
	pgstat_report_activity(STATE_RUNNING, redacted_query_string);

	set_ps_display("PARSE", false);

	if (save_log_statement_stats)
		ResetUsage();

	ereport(DEBUG2,
			(errmsg("parse %s: %s",
					*stmt_name ? stmt_name : "<unnamed>",
					redacted_query_string)));

	/*
	 * Start up a transaction command so we can run parse analysis etc. (Note
	 * that this will normally change current memory context.) Nothing happens
	 * if we are already in one.  This also arms the statement timeout if
	 * necessary.
	 */
	start_xact_command();

	/*
	 * Switch to appropriate context for constructing parsetrees.
	 *
	 * We have two strategies depending on whether the prepared statement is
	 * named or not.  For a named prepared statement, we do parsing in
	 * MessageContext and copy the finished trees into the prepared
	 * statement's plancache entry; then the reset of MessageContext releases
	 * temporary space used by parsing and rewriting. For an unnamed prepared
	 * statement, we assume the statement isn't going to hang around long, so
	 * getting rid of temp space quickly is probably not worth the costs of
	 * copying parse trees.  So in this case, we create the plancache entry's
	 * query_context here, and do all the parsing work therein.
	 */
	is_named = (stmt_name[0] != '\0');
	if (is_named)
	{
		/* Named prepared statement --- parse in MessageContext */
		oldcontext = MemoryContextSwitchTo(MessageContext);
	}
	else
	{
		/* Unnamed prepared statement --- release any prior unnamed stmt */
		drop_unnamed_stmt();
		/* Create context for parsing */
		unnamed_stmt_context =
			AllocSetContextCreate(MessageContext,
								  "unnamed prepared statement",
								  ALLOCSET_DEFAULT_SIZES);
		oldcontext = MemoryContextSwitchTo(unnamed_stmt_context);
	}

	/*
	 * Do basic parsing of the query or queries (this should be safe even if
	 * we are in aborted transaction state!)
	 */
	parsetree_list = pg_parse_query(query_string);

	/*
	 * We only allow a single user statement in a prepared statement. This is
	 * mainly to keep the protocol simple --- otherwise we'd need to worry
	 * about multiple result tupdescs and things like that.
	 */
	if (list_length(parsetree_list) > 1)
		ereport(ERROR,
				(errcode(ERRCODE_SYNTAX_ERROR),
				 errmsg("cannot insert multiple commands into a prepared statement")));

	if (parsetree_list != NIL)
	{
		Query	   *query;
		bool		snapshot_set = false;
		int			i;

		raw_parse_tree = linitial_node(RawStmt, parsetree_list);

		/*
		 * Get the command name for possible use in status display.
		 */
		commandTag = CreateCommandTag(raw_parse_tree->stmt);

		/*
		 * If we are in an aborted transaction, reject all commands except
		 * COMMIT/ROLLBACK.  It is important that this test occur before we
		 * try to do parse analysis, rewrite, or planning, since all those
		 * phases try to do database accesses, which may fail in abort state.
		 * (It might be safe to allow some additional utility commands in this
		 * state, but not many...)
		 */
		if (IsAbortedTransactionBlockState() &&
			!IsTransactionExitStmt(raw_parse_tree->stmt))
			ereport(ERROR,
					(errcode(ERRCODE_IN_FAILED_SQL_TRANSACTION),
					 errmsg("current transaction is aborted, "
							"commands ignored until end of transaction block"),
					 errdetail_abort()));

		/*
		 * Create the CachedPlanSource before we do parse analysis, since it
		 * needs to see the unmodified raw parse tree.
		 */
		psrc = CreateCachedPlan(raw_parse_tree, query_string, commandTag);

		/*
		 * Set up a snapshot if parse analysis will need one.
		 */
		if (analyze_requires_snapshot(raw_parse_tree))
		{
			PushActiveSnapshot(GetTransactionSnapshot());
			snapshot_set = true;
		}

		/*
		 * Analyze and rewrite the query.  Note that the originally specified
		 * parameter set is not required to be complete, so we have to use
		 * parse_analyze_varparams().
		 */
		if (log_parser_stats)
			ResetUsage();

		query = parse_analyze_varparams(raw_parse_tree,
										query_string,
										&paramTypes,
										&numParams);

		/*
		 * Check all parameter types got determined.
		 */
		for (i = 0; i < numParams; i++)
		{
			Oid			ptype = paramTypes[i];

			if (ptype == InvalidOid || ptype == UNKNOWNOID)
				ereport(ERROR,
						(errcode(ERRCODE_INDETERMINATE_DATATYPE),
						 errmsg("could not determine data type of parameter $%d",
								i + 1)));
		}

		if (log_parser_stats)
			ShowUsage("PARSE ANALYSIS STATISTICS");

		querytree_list = pg_rewrite_query(query);

		/* Done with the snapshot used for parsing */
		if (snapshot_set)
			PopActiveSnapshot();
	}
	else
	{
		/* Empty input string.  This is legal. */
		raw_parse_tree = NULL;
		commandTag = NULL;
		psrc = CreateCachedPlan(raw_parse_tree, query_string, commandTag);
		querytree_list = NIL;
	}

	/*
	 * CachedPlanSource must be a direct child of MessageContext before we
	 * reparent unnamed_stmt_context under it, else we have a disconnected
	 * circular subgraph.  Klugy, but less so than flipping contexts even more
	 * above.
	 */
	if (unnamed_stmt_context)
		MemoryContextSetParent(psrc->context, MessageContext);

	/* Finish filling in the CachedPlanSource */
	CompleteCachedPlan(psrc,
					   querytree_list,
					   unnamed_stmt_context,
					   paramTypes,
					   numParams,
					   NULL,
					   NULL,
					   CURSOR_OPT_PARALLEL_OK,	/* allow parallel mode */
					   true);	/* fixed result */

	/* If we got a cancel signal during analysis, quit */
	CHECK_FOR_INTERRUPTS();

	if (is_named)
	{
		/*
		 * Store the query as a prepared statement.
		 */
		StorePreparedStatement(stmt_name, psrc, false);
	}
	else
	{
		/*
		 * We just save the CachedPlanSource into unnamed_stmt_psrc.
		 */
		SaveCachedPlan(psrc);
		unnamed_stmt_psrc = psrc;
	}

	MemoryContextSwitchTo(oldcontext);

	/*
	 * We do NOT close the open transaction command here; that only happens
	 * when the client sends Sync.  Instead, do CommandCounterIncrement just
	 * in case something happened during parse/plan.
	 */
	CommandCounterIncrement();

	/*
	 * Send ParseComplete.
	 */
	if (output_dest == DestRemote)
		pq_putemptymessage('1');

	/*
	 * Emit duration logging if appropriate.
	 */
	switch (check_log_duration(msec_str, false))
	{
		case 1:
			ereport(LOG,
					(errmsg("duration: %s ms", msec_str),
					 errhidestmt(true)));
			break;
		case 2:
			ereport(LOG,
					(errmsg("duration: %s ms  parse %s: %s",
							msec_str,
							*stmt_name ? stmt_name : "<unnamed>",
							redacted_query_string),
					 errhidestmt(true)));
			break;
	}

	if (save_log_statement_stats)
		ShowUsage("PARSE MESSAGE STATISTICS");

	debug_query_string = NULL;
}

/*
 * exec_bind_message
 *
 * Process a "Bind" message to create a portal from a prepared statement
 */
static void
exec_bind_message(StringInfo input_message)
{
	const char *portal_name;
	const char *stmt_name;
	int			numPFormats;
	int16	   *pformats = NULL;
	int			numParams;
	int			numRFormats;
	int16	   *rformats = NULL;
	CachedPlanSource *psrc;
	CachedPlan *cplan;
	Portal		portal;
	char	   *query_string;
	const char *redacted_query_string;
	char	   *saved_stmt_name;
	ParamListInfo params;
	MemoryContext oldContext;
	bool		save_log_statement_stats = log_statement_stats;
	bool		snapshot_set = false;
	char		msec_str[32];

	/* Get the fixed part of the message */
	portal_name = pq_getmsgstring(input_message);
	stmt_name = pq_getmsgstring(input_message);

	ereport(DEBUG2,
			(errmsg("bind %s to %s",
					*portal_name ? portal_name : "<unnamed>",
					*stmt_name ? stmt_name : "<unnamed>")));

	/* Find prepared statement */
	if (stmt_name[0] != '\0')
	{
		PreparedStatement *pstmt;

		pstmt = FetchPreparedStatement(stmt_name, true);
		psrc = pstmt->plansource;
	}
	else
	{
		/* special-case the unnamed statement */
		psrc = unnamed_stmt_psrc;
		if (!psrc)
			ereport(ERROR,
					(errcode(ERRCODE_UNDEFINED_PSTATEMENT),
					 errmsg("unnamed prepared statement does not exist")));
	}

	/*
	 * Report query to various monitoring facilities.
	 */
	debug_query_string = psrc->query_string;

	redacted_query_string = RedactPasswordIfExists(psrc->query_string);
	pgstat_report_activity(STATE_RUNNING, redacted_query_string);

	set_ps_display("BIND", false);

	if (save_log_statement_stats)
		ResetUsage();

	/*
	 * Start up a transaction command so we can call functions etc. (Note that
	 * this will normally change current memory context.) Nothing happens if
	 * we are already in one.  This also arms the statement timeout if
	 * necessary.
	 */
	start_xact_command();

	/* Switch back to message context */
	MemoryContextSwitchTo(MessageContext);

	/* Get the parameter format codes */
	numPFormats = pq_getmsgint(input_message, 2);
	if (numPFormats > 0)
	{
		int			i;

		pformats = (int16 *) palloc(numPFormats * sizeof(int16));
		for (i = 0; i < numPFormats; i++)
			pformats[i] = pq_getmsgint(input_message, 2);
	}

	/* Get the parameter value count */
	numParams = pq_getmsgint(input_message, 2);

	if (numPFormats > 1 && numPFormats != numParams)
		ereport(ERROR,
				(errcode(ERRCODE_PROTOCOL_VIOLATION),
				 errmsg("bind message has %d parameter formats but %d parameters",
						numPFormats, numParams)));

	if (numParams != psrc->num_params)
		ereport(ERROR,
				(errcode(ERRCODE_PROTOCOL_VIOLATION),
				 errmsg("bind message supplies %d parameters, but prepared statement \"%s\" requires %d",
						numParams, stmt_name, psrc->num_params)));

	/*
	 * If we are in aborted transaction state, the only portals we can
	 * actually run are those containing COMMIT or ROLLBACK commands. We
	 * disallow binding anything else to avoid problems with infrastructure
	 * that expects to run inside a valid transaction.  We also disallow
	 * binding any parameters, since we can't risk calling user-defined I/O
	 * functions.
	 */
	if (IsAbortedTransactionBlockState() &&
		(!(psrc->raw_parse_tree &&
		   IsTransactionExitStmt(psrc->raw_parse_tree->stmt)) ||
		 numParams != 0))
		ereport(ERROR,
				(errcode(ERRCODE_IN_FAILED_SQL_TRANSACTION),
				 errmsg("current transaction is aborted, "
						"commands ignored until end of transaction block"),
				 errdetail_abort()));

	/*
	 * Create the portal.  Allow silent replacement of an existing portal only
	 * if the unnamed portal is specified.
	 */
	if (portal_name[0] == '\0')
		portal = CreatePortal(portal_name, true, true);
	else
		portal = CreatePortal(portal_name, false, false);

	/*
	 * Prepare to copy stuff into the portal's memory context.  We do all this
	 * copying first, because it could possibly fail (out-of-memory) and we
	 * don't want a failure to occur between GetCachedPlan and
	 * PortalDefineQuery; that would result in leaking our plancache refcount.
	 */
	oldContext = MemoryContextSwitchTo(portal->portalContext);

	/* Copy the plan's query string into the portal */
	query_string = pstrdup(psrc->query_string);

	/* Likewise make a copy of the statement name, unless it's unnamed */
	if (stmt_name[0])
		saved_stmt_name = pstrdup(stmt_name);
	else
		saved_stmt_name = NULL;

	/*
	 * Set a snapshot if we have parameters to fetch (since the input
	 * functions might need it) or the query isn't a utility command (and
	 * hence could require redoing parse analysis and planning).  We keep the
	 * snapshot active till we're done, so that plancache.c doesn't have to
	 * take new ones.
	 */
	if (numParams > 0 ||
		(psrc->raw_parse_tree &&
		 analyze_requires_snapshot(psrc->raw_parse_tree)))
	{
		PushActiveSnapshot(GetTransactionSnapshot());
		snapshot_set = true;
	}

	/*
	 * Fetch parameters, if any, and store in the portal's memory context.
	 */
	if (numParams > 0)
	{
		int			paramno;

		params = (ParamListInfo) palloc(offsetof(ParamListInfoData, params) +
										numParams * sizeof(ParamExternData));
		/* we have static list of params, so no hooks needed */
		params->paramFetch = NULL;
		params->paramFetchArg = NULL;
		params->paramCompile = NULL;
		params->paramCompileArg = NULL;
		params->parserSetup = NULL;
		params->parserSetupArg = NULL;
		params->numParams = numParams;

		for (paramno = 0; paramno < numParams; paramno++)
		{
			Oid			ptype = psrc->param_types[paramno];
			int32		plength;
			Datum		pval;
			bool		isNull;
			StringInfoData pbuf;
			char		csave;
			int16		pformat;

			plength = pq_getmsgint(input_message, 4);
			isNull = (plength == -1);

			if (!isNull)
			{
				const char *pvalue = pq_getmsgbytes(input_message, plength);

				/*
				 * Rather than copying data around, we just set up a phony
				 * StringInfo pointing to the correct portion of the message
				 * buffer.  We assume we can scribble on the message buffer so
				 * as to maintain the convention that StringInfos have a
				 * trailing null.  This is grotty but is a big win when
				 * dealing with very large parameter strings.
				 */
				pbuf.data = (char *) pvalue;
				pbuf.maxlen = plength + 1;
				pbuf.len = plength;
				pbuf.cursor = 0;

				csave = pbuf.data[plength];
				pbuf.data[plength] = '\0';
			}
			else
			{
				pbuf.data = NULL;	/* keep compiler quiet */
				csave = 0;
			}

			if (numPFormats > 1)
				pformat = pformats[paramno];
			else if (numPFormats > 0)
				pformat = pformats[0];
			else
				pformat = 0;	/* default = text */

			if (pformat == 0)	/* text mode */
			{
				Oid			typinput;
				Oid			typioparam;
				char	   *pstring;

				getTypeInputInfo(ptype, &typinput, &typioparam);

				/*
				 * We have to do encoding conversion before calling the
				 * typinput routine.
				 */
				if (isNull)
					pstring = NULL;
				else
					pstring = pg_client_to_server(pbuf.data, plength);

				pval = OidInputFunctionCall(typinput, pstring, typioparam, -1);

				/* Free result of encoding conversion, if any */
				if (pstring && pstring != pbuf.data)
					pfree(pstring);
			}
			else if (pformat == 1)	/* binary mode */
			{
				Oid			typreceive;
				Oid			typioparam;
				StringInfo	bufptr;

				/*
				 * Call the parameter type's binary input converter
				 */
				getTypeBinaryInputInfo(ptype, &typreceive, &typioparam);

				if (isNull)
					bufptr = NULL;
				else
					bufptr = &pbuf;

				pval = OidReceiveFunctionCall(typreceive, bufptr, typioparam, -1);

				/* Trouble if it didn't eat the whole buffer */
				if (!isNull && pbuf.cursor != pbuf.len)
					ereport(ERROR,
							(errcode(ERRCODE_INVALID_BINARY_REPRESENTATION),
							 errmsg("incorrect binary data format in bind parameter %d",
									paramno + 1)));
			}
			else
			{
				ereport(ERROR,
						(errcode(ERRCODE_INVALID_PARAMETER_VALUE),
						 errmsg("unsupported format code: %d",
								pformat)));
				pval = 0;		/* keep compiler quiet */
			}

			/* Restore message buffer contents */
			if (!isNull)
				pbuf.data[plength] = csave;

			params->params[paramno].value = pval;
			params->params[paramno].isnull = isNull;

			/*
			 * We mark the params as CONST.  This ensures that any custom plan
			 * makes full use of the parameter values.
			 */
			params->params[paramno].pflags = PARAM_FLAG_CONST;
			params->params[paramno].ptype = ptype;
		}
	}
	else
		params = NULL;

	/* Done storing stuff in portal's context */
	MemoryContextSwitchTo(oldContext);

	/* Get the result format codes */
	numRFormats = pq_getmsgint(input_message, 2);
	if (numRFormats > 0)
	{
		int			i;

		rformats = (int16 *) palloc(numRFormats * sizeof(int16));
		for (i = 0; i < numRFormats; i++)
			rformats[i] = pq_getmsgint(input_message, 2);
	}

	pq_getmsgend(input_message);

	/*
	 * Obtain a plan from the CachedPlanSource.  Any cruft from (re)planning
	 * will be generated in MessageContext.  The plan refcount will be
	 * assigned to the Portal, so it will be released at portal destruction.
	 */
	cplan = GetCachedPlan(psrc, params, false, NULL);

	/*
	 * Now we can define the portal.
	 *
	 * DO NOT put any code that could possibly throw an error between the
	 * above GetCachedPlan call and here.
	 */
	PortalDefineQuery(portal,
					  saved_stmt_name,
					  query_string,
					  psrc->commandTag,
					  cplan->stmt_list,
					  cplan);

	/* Done with the snapshot used for parameter I/O and parsing/planning */
	if (snapshot_set)
		PopActiveSnapshot();

	/*
	 * And we're ready to start portal execution.
	 */
	PortalStart(portal, params, 0, InvalidSnapshot);

<<<<<<< HEAD
=======
	if (IsYugaByteEnabled() && portal->queryDesc &&
		portal->queryDesc->plannedstmt)
	{
		YBCSetQueryId(portal->queryDesc->plannedstmt->queryId);
		MyProc->queryid = portal->queryDesc->plannedstmt->queryId;
	}

>>>>>>> da3ecfd7
	/*
	 * Apply the result format requests to the portal.
	 */
	PortalSetResultFormat(portal, numRFormats, rformats);

	/*
	 * Send BindComplete.
	 */
	if (whereToSendOutput == DestRemote)
		pq_putemptymessage('2');

	/*
	 * Emit duration logging if appropriate.
	 */
	switch (check_log_duration(msec_str, false))
	{
		case 1:
			ereport(LOG,
					(errmsg("duration: %s ms", msec_str),
					 errhidestmt(true)));
			break;
		case 2:
			ereport(LOG,
					(errmsg("duration: %s ms  bind %s%s%s: %s",
							msec_str,
							*stmt_name ? stmt_name : "<unnamed>",
							*portal_name ? "/" : "",
							*portal_name ? portal_name : "",
							redacted_query_string),
					 errhidestmt(true),
					 errdetail_params(params)));
			break;
	}

	if (save_log_statement_stats)
		ShowUsage("BIND MESSAGE STATISTICS");

	debug_query_string = NULL;
}

/*
 * exec_execute_message
 *
 * Process an "Execute" message for a portal
 */
static void
exec_execute_message(const char *portal_name, long max_rows)
{
	CommandDest dest;
	DestReceiver *receiver;
	Portal		portal;
	bool		completed;
	char		completionTag[COMPLETION_TAG_BUFSIZE];
	const char *sourceText;
	const char *prepStmtName;
	ParamListInfo portalParams;
	bool		save_log_statement_stats = log_statement_stats;
	bool		is_xact_command;
	bool		execute_is_fetch;
	bool		was_logged = false;
	char		msec_str[32];

	/* Adjust destination to tell printtup.c what to do */
	dest = whereToSendOutput;
	if (dest == DestRemote)
		dest = DestRemoteExecute;

	portal = GetPortalByName(portal_name);
	if (!PortalIsValid(portal))
		ereport(ERROR,
				(errcode(ERRCODE_UNDEFINED_CURSOR),
				 errmsg("portal \"%s\" does not exist", portal_name)));

	/*
	 * If the original query was a null string, just return
	 * EmptyQueryResponse.
	 */
	if (portal->commandTag == NULL)
	{
		Assert(portal->stmts == NIL);
		NullCommand(dest);
		return;
	}

	/* Does the portal contain a transaction command? */
	is_xact_command = IsTransactionStmtList(portal->stmts);

	/*
	 * We must copy the sourceText and prepStmtName into MessageContext in
	 * case the portal is destroyed during finish_xact_command. Can avoid the
	 * copy if it's not an xact command, though.
	 */
	if (is_xact_command)
	{
		sourceText = pstrdup(portal->sourceText);
		if (portal->prepStmtName)
			prepStmtName = pstrdup(portal->prepStmtName);
		else
			prepStmtName = "<unnamed>";

		/*
		 * An xact command shouldn't have any parameters, which is a good
		 * thing because they wouldn't be around after finish_xact_command.
		 */
		portalParams = NULL;
	}
	else
	{
		sourceText = portal->sourceText;
		if (portal->prepStmtName)
			prepStmtName = portal->prepStmtName;
		else
			prepStmtName = "<unnamed>";
		portalParams = portal->portalParams;
	}

	/*
	 * Report query to various monitoring facilities.
	 */
	debug_query_string = sourceText;

	pgstat_report_activity(STATE_RUNNING, sourceText);

	set_ps_display(portal->commandTag, false);

	if (save_log_statement_stats)
		ResetUsage();

	BeginCommand(portal->commandTag, dest);

	/*
	 * Create dest receiver in MessageContext (we don't want it in transaction
	 * context, because that may get deleted if portal contains VACUUM).
	 */
	receiver = CreateDestReceiver(dest);
	if (dest == DestRemoteExecute)
		SetRemoteDestReceiverParams(receiver, portal);

	/*
	 * Ensure we are in a transaction command (this should normally be the
	 * case already due to prior BIND).
	 */
	start_xact_command();

	/*
	 * If we re-issue an Execute protocol request against an existing portal,
	 * then we are only fetching more rows rather than completely re-executing
	 * the query from the start. atStart is never reset for a v3 portal, so we
	 * are safe to use this check.
	 */
	execute_is_fetch = !portal->atStart;

	/* Log immediately if dictated by log_statement */
	if (check_log_statement(portal->stmts))
	{
		ereport(LOG,
				(errmsg("%s %s%s%s: %s",
						execute_is_fetch ?
						_("execute fetch from") :
						_("execute"),
						prepStmtName,
						*portal_name ? "/" : "",
						*portal_name ? portal_name : "",
						sourceText),
				 errhidestmt(true),
				 errdetail_params(portalParams)));
		was_logged = true;
	}

	/*
	 * If we are in aborted transaction state, the only portals we can
	 * actually run are those containing COMMIT or ROLLBACK commands.
	 */
	if (IsAbortedTransactionBlockState() &&
		!IsTransactionExitStmtList(portal->stmts))
		ereport(ERROR,
				(errcode(ERRCODE_IN_FAILED_SQL_TRANSACTION),
				 errmsg("current transaction is aborted, "
						"commands ignored until end of transaction block"),
				 errdetail_abort()));

	/* Check for cancel signal before we start execution */
	CHECK_FOR_INTERRUPTS();

	/*
	 * Okay to run the portal.
	 */
	if (max_rows <= 0)
		max_rows = FETCH_ALL;

	if (IsYugaByteEnabled() && portal->queryDesc && portal->queryDesc->plannedstmt)
	{
		YBCSetQueryId(portal->queryDesc->plannedstmt->queryId);
		MyProc->queryid = portal->queryDesc->plannedstmt->queryId;
	}

	completed = PortalRun(portal,
						  max_rows,
						  true, /* always top level */
						  !execute_is_fetch && max_rows == FETCH_ALL,
						  receiver,
						  receiver,
						  completionTag);

	receiver->rDestroy(receiver);

	if (completed)
	{
		if (is_xact_command)
		{
			/*
			 * If this was a transaction control statement, commit it.  We
			 * will start a new xact command for the next command (if any).
			 */
			finish_xact_command();
		}
		else
		{
			/*
			 * We need a CommandCounterIncrement after every query, except
			 * those that start or end a transaction block.
			 */
			CommandCounterIncrement();

			/* full command has been executed, reset timeout */
			disable_statement_timeout();
		}

		/* Send appropriate CommandComplete to client */
		EndCommand(completionTag, dest);
	}
	else
	{
		/* Portal run not complete, so send PortalSuspended */
		if (whereToSendOutput == DestRemote)
			pq_putemptymessage('s');
	}

	/*
	 * Emit duration logging if appropriate.
	 */
	switch (check_log_duration(msec_str, was_logged))
	{
		case 1:
			ereport(LOG,
					(errmsg("duration: %s ms", msec_str),
					 errhidestmt(true)));
			break;
		case 2:
			ereport(LOG,
					(errmsg("duration: %s ms  %s %s%s%s: %s",
							msec_str,
							execute_is_fetch ?
							_("execute fetch from") :
							_("execute"),
							prepStmtName,
							*portal_name ? "/" : "",
							*portal_name ? portal_name : "",
							sourceText),
					 errhidestmt(true),
					 errdetail_params(portalParams)));
			break;
	}

	if (save_log_statement_stats)
		ShowUsage("EXECUTE MESSAGE STATISTICS");

	debug_query_string = NULL;
}

/*
 * check_log_statement
 *		Determine whether command should be logged because of log_statement
 *
 * stmt_list can be either raw grammar output or a list of planned
 * statements
 */
static bool
check_log_statement(List *stmt_list)
{
	ListCell   *stmt_item;

	if (log_statement == LOGSTMT_NONE)
		return false;
	if (log_statement == LOGSTMT_ALL)
		return true;

	/* Else we have to inspect the statement(s) to see whether to log */
	foreach(stmt_item, stmt_list)
	{
		Node	   *stmt = (Node *) lfirst(stmt_item);

		if (GetCommandLogLevel(stmt) <= log_statement)
			return true;
	}

	return false;
}

/*
 * check_log_duration
 *		Determine whether current command's duration should be logged
 *		We also check if this statement in this transaction must be logged
 *		(regardless of its duration).
 *
 * Returns:
 *		0 if no logging is needed
 *		1 if just the duration should be logged
 *		2 if duration and query details should be logged
 *
 * If logging is needed, the duration in msec is formatted into msec_str[],
 * which must be a 32-byte buffer.
 *
 * was_logged should be true if caller already logged query details (this
 * essentially prevents 2 from being returned).
 */
int
check_log_duration(char *msec_str, bool was_logged)
{
	if (log_duration || log_min_duration_sample >= 0 ||
		log_min_duration_statement >= 0 || xact_is_sampled)
	{
		long		secs;
		int			usecs;
		int			msecs;
		bool		exceeded_duration;
		bool		exceeded_sample_duration;
		bool		in_sample = false;

		TimestampDifference(GetCurrentStatementStartTimestamp(),
							GetCurrentTimestamp(),
							&secs, &usecs);
		msecs = usecs / 1000;

		/*
		 * This odd-looking test for log_min_duration_* being exceeded is
		 * designed to avoid integer overflow with very long durations: don't
		 * compute secs * 1000 until we've verified it will fit in int.
		 */
		exceeded_duration = (log_min_duration_statement == 0 ||
							 (log_min_duration_statement > 0 &&
							  (secs > log_min_duration_statement / 1000 ||
							   secs * 1000 + msecs >= log_min_duration_statement)));

		exceeded_sample_duration = (log_min_duration_sample == 0 ||
									(log_min_duration_sample > 0 &&
									 (secs > log_min_duration_sample / 1000 ||
									  secs * 1000 + msecs >= log_min_duration_sample)));

		/*
		 * Do not log if log_statement_sample_rate = 0. Log a sample if
		 * log_statement_sample_rate <= 1 and avoid unecessary random() call
		 * if log_statement_sample_rate = 1.
		 */
		if (exceeded_sample_duration)
			in_sample = log_statement_sample_rate != 0 &&
				(log_statement_sample_rate == 1 ||
				 random() <= log_statement_sample_rate * MAX_RANDOM_VALUE);

		if (exceeded_duration || in_sample || log_duration || xact_is_sampled)
		{
			snprintf(msec_str, 32, "%ld.%03d",
					 secs * 1000 + msecs, usecs % 1000);
			if ((exceeded_duration || in_sample || xact_is_sampled) && !was_logged)
				return 2;
			else
				return 1;
		}
	}

	return 0;
}

/*
 * errdetail_execute
 *
 * Add an errdetail() line showing the query referenced by an EXECUTE, if any.
 * The argument is the raw parsetree list.
 */
static int
errdetail_execute(List *raw_parsetree_list)
{
	ListCell   *parsetree_item;

	foreach(parsetree_item, raw_parsetree_list)
	{
		RawStmt    *parsetree = lfirst_node(RawStmt, parsetree_item);

		if (IsA(parsetree->stmt, ExecuteStmt))
		{
			ExecuteStmt *stmt = (ExecuteStmt *) parsetree->stmt;
			PreparedStatement *pstmt;

			pstmt = FetchPreparedStatement(stmt->name, false);
			if (pstmt)
			{
				errdetail("prepare: %s", pstmt->plansource->query_string);
				return 0;
			}
		}
	}

	return 0;
}

/*
 * errdetail_params
 *
 * Add an errdetail() line showing bind-parameter data, if available.
 */
static int
errdetail_params(ParamListInfo params)
{
	/* We mustn't call user-defined I/O functions when in an aborted xact */
	if (params && params->numParams > 0 && !IsAbortedTransactionBlockState())
	{
		StringInfoData param_str;
		MemoryContext oldcontext;
		int			paramno;

		/* This code doesn't support dynamic param lists */
		Assert(params->paramFetch == NULL);

		/* Make sure any trash is generated in MessageContext */
		oldcontext = MemoryContextSwitchTo(MessageContext);

		initStringInfo(&param_str);

		for (paramno = 0; paramno < params->numParams; paramno++)
		{
			ParamExternData *prm = &params->params[paramno];
			Oid			typoutput;
			bool		typisvarlena;
			char	   *pstring;
			char	   *p;

			appendStringInfo(&param_str, "%s$%d = ",
							 paramno > 0 ? ", " : "",
							 paramno + 1);

			if (prm->isnull || !OidIsValid(prm->ptype))
			{
				appendStringInfoString(&param_str, "NULL");
				continue;
			}

			getTypeOutputInfo(prm->ptype, &typoutput, &typisvarlena);

			pstring = OidOutputFunctionCall(typoutput, prm->value);

			appendStringInfoCharMacro(&param_str, '\'');
			for (p = pstring; *p; p++)
			{
				if (*p == '\'') /* double single quotes */
					appendStringInfoCharMacro(&param_str, *p);
				appendStringInfoCharMacro(&param_str, *p);
			}
			appendStringInfoCharMacro(&param_str, '\'');

			pfree(pstring);
		}

		errdetail("parameters: %s", param_str.data);

		pfree(param_str.data);

		MemoryContextSwitchTo(oldcontext);
	}

	return 0;
}

/*
 * errdetail_abort
 *
 * Add an errdetail() line showing abort reason, if any.
 */
static int
errdetail_abort(void)
{
	if (MyProc->recoveryConflictPending)
		errdetail("abort reason: recovery conflict");

	return 0;
}

/*
 * errdetail_recovery_conflict
 *
 * Add an errdetail() line showing conflict source.
 */
static int
errdetail_recovery_conflict(void)
{
	switch (RecoveryConflictReason)
	{
		case PROCSIG_RECOVERY_CONFLICT_BUFFERPIN:
			errdetail("User was holding shared buffer pin for too long.");
			break;
		case PROCSIG_RECOVERY_CONFLICT_LOCK:
			errdetail("User was holding a relation lock for too long.");
			break;
		case PROCSIG_RECOVERY_CONFLICT_TABLESPACE:
			errdetail("User was or might have been using tablespace that must be dropped.");
			break;
		case PROCSIG_RECOVERY_CONFLICT_SNAPSHOT:
			errdetail("User query might have needed to see row versions that must be removed.");
			break;
		case PROCSIG_RECOVERY_CONFLICT_STARTUP_DEADLOCK:
			errdetail("User transaction caused buffer deadlock with recovery.");
			break;
		case PROCSIG_RECOVERY_CONFLICT_DATABASE:
			errdetail("User was connected to a database that must be dropped.");
			break;
		default:
			break;
			/* no errdetail */
	}

	return 0;
}

/*
 * exec_describe_statement_message
 *
 * Process a "Describe" message for a prepared statement
 */
static void
exec_describe_statement_message(const char *stmt_name)
{
	CachedPlanSource *psrc;
	int			i;

	/*
	 * Start up a transaction command. (Note that this will normally change
	 * current memory context.) Nothing happens if we are already in one.
	 */
	start_xact_command();

	/* Switch back to message context */
	MemoryContextSwitchTo(MessageContext);

	/* Find prepared statement */
	if (stmt_name[0] != '\0')
	{
		PreparedStatement *pstmt;

		pstmt = FetchPreparedStatement(stmt_name, true);
		psrc = pstmt->plansource;
	}
	else
	{
		/* special-case the unnamed statement */
		psrc = unnamed_stmt_psrc;
		if (!psrc)
			ereport(ERROR,
					(errcode(ERRCODE_UNDEFINED_PSTATEMENT),
					 errmsg("unnamed prepared statement does not exist")));
	}

	/* Prepared statements shouldn't have changeable result descs */
	Assert(psrc->fixed_result);

	/*
	 * If we are in aborted transaction state, we can't run
	 * SendRowDescriptionMessage(), because that needs catalog accesses.
	 * Hence, refuse to Describe statements that return data.  (We shouldn't
	 * just refuse all Describes, since that might break the ability of some
	 * clients to issue COMMIT or ROLLBACK commands, if they use code that
	 * blindly Describes whatever it does.)  We can Describe parameters
	 * without doing anything dangerous, so we don't restrict that.
	 */
	if (IsAbortedTransactionBlockState() &&
		psrc->resultDesc)
		ereport(ERROR,
				(errcode(ERRCODE_IN_FAILED_SQL_TRANSACTION),
				 errmsg("current transaction is aborted, "
						"commands ignored until end of transaction block"),
				 errdetail_abort()));

	if (whereToSendOutput != DestRemote)
		return;					/* can't actually do anything... */

	/*
	 * First describe the parameters...
	 */
	pq_beginmessage_reuse(&row_description_buf, 't');	/* parameter description
														 * message type */
	pq_sendint16(&row_description_buf, psrc->num_params);

	for (i = 0; i < psrc->num_params; i++)
	{
		Oid			ptype = psrc->param_types[i];

		pq_sendint32(&row_description_buf, (int) ptype);
	}
	pq_endmessage_reuse(&row_description_buf);

	/*
	 * Next send RowDescription or NoData to describe the result...
	 */
	if (psrc->resultDesc)
	{
		List	   *tlist;

		/* Get the plan's primary targetlist */
		tlist = CachedPlanGetTargetList(psrc, NULL);

		SendRowDescriptionMessage(&row_description_buf,
								  psrc->resultDesc,
								  tlist,
								  NULL);
	}
	else
		pq_putemptymessage('n');	/* NoData */

}

/*
 * exec_describe_portal_message
 *
 * Process a "Describe" message for a portal
 */
static void
exec_describe_portal_message(const char *portal_name)
{
	Portal		portal;

	/*
	 * Start up a transaction command. (Note that this will normally change
	 * current memory context.) Nothing happens if we are already in one.
	 */
	start_xact_command();

	/* Switch back to message context */
	MemoryContextSwitchTo(MessageContext);

	portal = GetPortalByName(portal_name);
	if (!PortalIsValid(portal))
		ereport(ERROR,
				(errcode(ERRCODE_UNDEFINED_CURSOR),
				 errmsg("portal \"%s\" does not exist", portal_name)));

	/*
	 * If we are in aborted transaction state, we can't run
	 * SendRowDescriptionMessage(), because that needs catalog accesses.
	 * Hence, refuse to Describe portals that return data.  (We shouldn't just
	 * refuse all Describes, since that might break the ability of some
	 * clients to issue COMMIT or ROLLBACK commands, if they use code that
	 * blindly Describes whatever it does.)
	 */
	if (IsAbortedTransactionBlockState() &&
		portal->tupDesc)
		ereport(ERROR,
				(errcode(ERRCODE_IN_FAILED_SQL_TRANSACTION),
				 errmsg("current transaction is aborted, "
						"commands ignored until end of transaction block"),
				 errdetail_abort()));

	if (whereToSendOutput != DestRemote)
		return;					/* can't actually do anything... */

	if (portal->tupDesc)
		SendRowDescriptionMessage(&row_description_buf,
								  portal->tupDesc,
								  FetchPortalTargetList(portal),
								  portal->formats);
	else
		pq_putemptymessage('n');	/* NoData */
}


/*
 * Convenience routines for starting/committing a single command.
 */
static void
start_xact_command(void)
{
	if (!xact_started)
	{
		StartTransactionCommand();

		xact_started = true;
	}

	/*
	 * Start statement timeout if necessary.  Note that this'll intentionally
	 * not reset the clock on an already started timeout, to avoid the timing
	 * overhead when start_xact_command() is invoked repeatedly, without an
	 * interceding finish_xact_command() (e.g. parse/bind/execute).  If that's
	 * not desired, the timeout has to be disabled explicitly.
	 */
	enable_statement_timeout();
}

static void
finish_xact_command(void)
{
	/* cancel active statement timeout after each command */
	disable_statement_timeout();

	if (xact_started)
	{
		CommitTransactionCommand();

#ifdef MEMORY_CONTEXT_CHECKING
		/* Check all memory contexts that weren't freed during commit */
		/* (those that were, were checked before being deleted) */
		MemoryContextCheck(TopMemoryContext);
#endif

#ifdef SHOW_MEMORY_STATS
		/* Print mem stats after each commit for leak tracking */
		MemoryContextStats(TopMemoryContext);
#endif

		xact_started = false;
	}
}


/*
 * Convenience routines for checking whether a statement is one of the
 * ones that we allow in transaction-aborted state.
 */

/* Test a bare parsetree */
static bool
IsTransactionExitStmt(Node *parsetree)
{
	if (parsetree && IsA(parsetree, TransactionStmt))
	{
		TransactionStmt *stmt = (TransactionStmt *) parsetree;

		if (stmt->kind == TRANS_STMT_COMMIT ||
			stmt->kind == TRANS_STMT_PREPARE ||
			stmt->kind == TRANS_STMT_ROLLBACK ||
			stmt->kind == TRANS_STMT_ROLLBACK_TO)
			return true;
	}
	return false;
}

/* Test a list that contains PlannedStmt nodes */
static bool
IsTransactionExitStmtList(List *pstmts)
{
	if (list_length(pstmts) == 1)
	{
		PlannedStmt *pstmt = linitial_node(PlannedStmt, pstmts);

		if (pstmt->commandType == CMD_UTILITY &&
			IsTransactionExitStmt(pstmt->utilityStmt))
			return true;
	}
	return false;
}

/* Test a list that contains PlannedStmt nodes */
static bool
IsTransactionStmtList(List *pstmts)
{
	if (list_length(pstmts) == 1)
	{
		PlannedStmt *pstmt = linitial_node(PlannedStmt, pstmts);

		if (pstmt->commandType == CMD_UTILITY &&
			IsA(pstmt->utilityStmt, TransactionStmt))
			return true;
	}
	return false;
}

/* Release any existing unnamed prepared statement */
static void
drop_unnamed_stmt(void)
{
	/* paranoia to avoid a dangling pointer in case of error */
	if (unnamed_stmt_psrc)
	{
		CachedPlanSource *psrc = unnamed_stmt_psrc;

		unnamed_stmt_psrc = NULL;
		DropCachedPlan(psrc);
	}
}


/* --------------------------------
 *		signal handler routines used in PostgresMain()
 * --------------------------------
 */

/*
 * quickdie() occurs when signalled SIGQUIT by the postmaster.
 *
 * Some backend has bought the farm,
 * so we need to stop what we're doing and exit.
 */
void
quickdie(SIGNAL_ARGS)
{
	sigaddset(&BlockSig, SIGQUIT);	/* prevent nested calls */
	PG_SETMASK(&BlockSig);

	/*
	 * Prevent interrupts while exiting; though we just blocked signals that
	 * would queue new interrupts, one may have been pending.  We don't want a
	 * quickdie() downgraded to a mere query cancel.
	 */
	HOLD_INTERRUPTS();

	/*
	 * If we're aborting out of client auth, don't risk trying to send
	 * anything to the client; we will likely violate the protocol, not to
	 * mention that we may have interrupted the guts of OpenSSL or some
	 * authentication library.
	 */
	if (ClientAuthInProgress && whereToSendOutput == DestRemote)
		whereToSendOutput = DestNone;

	/*
	 * Notify the client before exiting, to give a clue on what happened.
	 *
	 * It's dubious to call ereport() from a signal handler.  It is certainly
	 * not async-signal safe.  But it seems better to try, than to disconnect
	 * abruptly and leave the client wondering what happened.  It's remotely
	 * possible that we crash or hang while trying to send the message, but
	 * receiving a SIGQUIT is a sign that something has already gone badly
	 * wrong, so there's not much to lose.  Assuming the postmaster is still
	 * running, it will SIGKILL us soon if we get stuck for some reason.
	 *
	 * Ideally this should be ereport(FATAL), but then we'd not get control
	 * back...
	 */

#ifndef THREAD_SANITIZER
	ereport(WARNING,
			(errcode(ERRCODE_CRASH_SHUTDOWN),
			 errmsg("terminating connection because of crash of another server process"),
			 errdetail("The postmaster has commanded this server process to roll back"
					   " the current transaction and exit, because another"
					   " server process exited abnormally and possibly corrupted"
					   " shared memory."),
			 errhint("In a moment you should be able to reconnect to the"
					 " database and repeat your command.")));
#endif

	/*
	 * We DO NOT want to run proc_exit() or atexit() callbacks -- we're here
	 * because shared memory may be corrupted, so we don't want to try to
	 * clean up our transaction.  Just nail the windows shut and get out of
	 * town.  The callbacks wouldn't be safe to run from a signal handler,
	 * anyway.
	 *
	 * Note we do _exit(2) not _exit(0).  This is to force the postmaster into
	 * a system reset cycle if someone sends a manual SIGQUIT to a random
	 * backend.  This is necessary precisely because we don't clean up our
	 * shared memory state.  (The "dead man switch" mechanism in pmsignal.c
	 * should ensure the postmaster sees this as a crash, too, but no harm in
	 * being doubly sure.)
	 */
	_exit(2);
}

/*
 * Shutdown signal from postmaster: abort transaction and exit
 * at soonest convenient time
 */
void
die(SIGNAL_ARGS)
{
	int			save_errno = errno;

	/* Don't joggle the elbow of proc_exit */
	if (!proc_exit_inprogress)
	{
		InterruptPending = true;
		ProcDiePending = true;
	}

	if (IsYugaByteEnabled())
		YBCInterruptPgGate();

	/* If we're still here, waken anything waiting on the process latch */
	SetLatch(MyLatch);

	/*
	 * If we're in single user mode, we want to quit immediately - we can't
	 * rely on latches as they wouldn't work when stdin/stdout is a file.
	 * Rather ugly, but it's unlikely to be worthwhile to invest much more
	 * effort just for the benefit of single user mode.
	 */
	if (DoingCommandRead && whereToSendOutput != DestRemote)
		ProcessInterrupts();

	errno = save_errno;
}

/*
 * Query-cancel signal from postmaster: abort current transaction
 * at soonest convenient time
 */
void
StatementCancelHandler(SIGNAL_ARGS)
{
	int			save_errno = errno;

	/*
	 * Don't joggle the elbow of proc_exit
	 */
	if (!proc_exit_inprogress)
	{
		InterruptPending = true;
		QueryCancelPending = true;
	}

	/* If we're still here, waken anything waiting on the process latch */
	SetLatch(MyLatch);

	errno = save_errno;
}

/* signal handler for floating point exception */
void
FloatExceptionHandler(SIGNAL_ARGS)
{
	/* We're not returning, so no need to save errno */
	ereport(ERROR,
			(errcode(ERRCODE_FLOATING_POINT_EXCEPTION),
			 errmsg("floating-point exception"),
			 errdetail("An invalid floating-point operation was signaled. "
					   "This probably means an out-of-range result or an "
					   "invalid operation, such as division by zero.")));
}

/*
 * SIGHUP: set flag to re-read config file at next convenient time.
 *
 * Sets the ConfigReloadPending flag, which should be checked at convenient
 * places inside main loops. (Better than doing the reading in the signal
 * handler, ey?)
 */
void
PostgresSigHupHandler(SIGNAL_ARGS)
{
	int			save_errno = errno;

	ConfigReloadPending = true;
	SetLatch(MyLatch);

	errno = save_errno;
}

/*
 * RecoveryConflictInterrupt: out-of-line portion of recovery conflict
 * handling following receipt of SIGUSR1. Designed to be similar to die()
 * and StatementCancelHandler(). Called only by a normal user backend
 * that begins a transaction during recovery.
 */
void
RecoveryConflictInterrupt(ProcSignalReason reason)
{
	int			save_errno = errno;

	/*
	 * Don't joggle the elbow of proc_exit
	 */
	if (!proc_exit_inprogress)
	{
		RecoveryConflictReason = reason;
		switch (reason)
		{
			case PROCSIG_RECOVERY_CONFLICT_STARTUP_DEADLOCK:

				/*
				 * If we aren't waiting for a lock we can never deadlock.
				 */
				if (!IsWaitingForLock())
					return;

				/* Intentional fall through to check wait for pin */
				switch_fallthrough();

			case PROCSIG_RECOVERY_CONFLICT_BUFFERPIN:

				/*
				 * If we aren't blocking the Startup process there is nothing
				 * more to do.
				 */
				if (!HoldingBufferPinThatDelaysRecovery())
					return;

				MyProc->recoveryConflictPending = true;

				/* Intentional fall through to error handling */
				switch_fallthrough();

			case PROCSIG_RECOVERY_CONFLICT_LOCK:
			case PROCSIG_RECOVERY_CONFLICT_TABLESPACE:
			case PROCSIG_RECOVERY_CONFLICT_SNAPSHOT:

				/*
				 * If we aren't in a transaction any longer then ignore.
				 */
				if (!IsTransactionOrTransactionBlock())
					return;

				/*
				 * If we can abort just the current subtransaction then we are
				 * OK to throw an ERROR to resolve the conflict. Otherwise
				 * drop through to the FATAL case.
				 *
				 * XXX other times that we can throw just an ERROR *may* be
				 * PROCSIG_RECOVERY_CONFLICT_LOCK if no locks are held in
				 * parent transactions
				 *
				 * PROCSIG_RECOVERY_CONFLICT_SNAPSHOT if no snapshots are held
				 * by parent transactions and the transaction is not
				 * transaction-snapshot mode
				 *
				 * PROCSIG_RECOVERY_CONFLICT_TABLESPACE if no temp files or
				 * cursors open in parent transactions
				 */
				if (!IsSubTransaction())
				{
					/*
					 * If we already aborted then we no longer need to cancel.
					 * We do this here since we do not wish to ignore aborted
					 * subtransactions, which must cause FATAL, currently.
					 */
					if (IsAbortedTransactionBlockState())
						return;

					RecoveryConflictPending = true;
					QueryCancelPending = true;
					InterruptPending = true;
					break;
				}

				/* Intentional fall through to session cancel */
				switch_fallthrough();

			case PROCSIG_RECOVERY_CONFLICT_DATABASE:
				RecoveryConflictPending = true;
				ProcDiePending = true;
				InterruptPending = true;
				break;

			default:
				elog(FATAL, "unrecognized conflict mode: %d",
					 (int) reason);
		}

		Assert(RecoveryConflictPending && (QueryCancelPending || ProcDiePending));

		/*
		 * All conflicts apart from database cause dynamic errors where the
		 * command or transaction can be retried at a later point with some
		 * potential for success. No need to reset this, since non-retryable
		 * conflict errors are currently FATAL.
		 */
		if (reason == PROCSIG_RECOVERY_CONFLICT_DATABASE)
			RecoveryConflictRetryable = false;
	}

	/*
	 * Set the process latch. This function essentially emulates signal
	 * handlers like die() and StatementCancelHandler() and it seems prudent
	 * to behave similarly as they do.
	 */
	SetLatch(MyLatch);

	errno = save_errno;
}

/*
 * ProcessInterrupts: out-of-line portion of CHECK_FOR_INTERRUPTS() macro
 *
 * If an interrupt condition is pending, and it's safe to service it,
 * then clear the flag and accept the interrupt.  Called only when
 * InterruptPending is true.
 */
void
ProcessInterrupts(void)
{
	/* OK to accept any interrupts now? */
	if (InterruptHoldoffCount != 0 || CritSectionCount != 0)
		return;
	InterruptPending = false;

	if (ProcDiePending)
	{
		ProcDiePending = false;
		QueryCancelPending = false; /* ProcDie trumps QueryCancel */
		LockErrorCleanup();
		/* As in quickdie, don't risk sending to client during auth */
		if (ClientAuthInProgress && whereToSendOutput == DestRemote)
			whereToSendOutput = DestNone;
		if (ClientAuthInProgress)
			ereport(FATAL,
					(errcode(ERRCODE_QUERY_CANCELED),
					 errmsg("canceling authentication due to timeout")));
		else if (IsAutoVacuumWorkerProcess())
			ereport(FATAL,
					(errcode(ERRCODE_ADMIN_SHUTDOWN),
					 errmsg("terminating autovacuum process due to administrator command")));
		else if (IsLogicalWorker())
			ereport(FATAL,
					(errcode(ERRCODE_ADMIN_SHUTDOWN),
					 errmsg("terminating logical replication worker due to administrator command")));
		else if (IsLogicalLauncher())
		{
			ereport(DEBUG1,
					(errmsg("logical replication launcher shutting down")));

			/*
			 * The logical replication launcher can be stopped at any time.
			 * Use exit status 1 so the background worker is restarted.
			 */
			proc_exit(1);
		}
		else if (RecoveryConflictPending && RecoveryConflictRetryable)
		{
			pgstat_report_recovery_conflict(RecoveryConflictReason);
			ereport(FATAL,
					(errcode(ERRCODE_T_R_SERIALIZATION_FAILURE),
					 errmsg("terminating connection due to conflict with recovery"),
					 errdetail_recovery_conflict()));
		}
		else if (RecoveryConflictPending)
		{
			/* Currently there is only one non-retryable recovery conflict */
			Assert(RecoveryConflictReason == PROCSIG_RECOVERY_CONFLICT_DATABASE);
			pgstat_report_recovery_conflict(RecoveryConflictReason);
			ereport(FATAL,
					(errcode(ERRCODE_DATABASE_DROPPED),
					 errmsg("terminating connection due to conflict with recovery"),
					 errdetail_recovery_conflict()));
		}
		else
			ereport(FATAL,
					(errcode(ERRCODE_ADMIN_SHUTDOWN),
					 errmsg("terminating connection due to administrator command")));
	}
	if (ClientConnectionLost)
	{
		QueryCancelPending = false; /* lost connection trumps QueryCancel */
		LockErrorCleanup();
		/* don't send to client, we already know the connection to be dead. */
		whereToSendOutput = DestNone;
		ereport(FATAL,
				(errcode(ERRCODE_CONNECTION_FAILURE),
				 errmsg("connection to client lost")));
	}

	/*
	 * If a recovery conflict happens while we are waiting for input from the
	 * client, the client is presumably just sitting idle in a transaction,
	 * preventing recovery from making progress.  Terminate the connection to
	 * dislodge it.
	 */
	if (RecoveryConflictPending && DoingCommandRead)
	{
		QueryCancelPending = false; /* this trumps QueryCancel */
		RecoveryConflictPending = false;
		LockErrorCleanup();
		pgstat_report_recovery_conflict(RecoveryConflictReason);
		ereport(FATAL,
				(errcode(ERRCODE_T_R_SERIALIZATION_FAILURE),
				 errmsg("terminating connection due to conflict with recovery"),
				 errdetail_recovery_conflict(),
				 errhint("In a moment you should be able to reconnect to the"
						 " database and repeat your command.")));
	}

	/*
	 * Don't allow query cancel interrupts while reading input from the
	 * client, because we might lose sync in the FE/BE protocol.  (Die
	 * interrupts are OK, because we won't read any further messages from the
	 * client in that case.)
	 */
	if (QueryCancelPending && QueryCancelHoldoffCount != 0)
	{
		/*
		 * Re-arm InterruptPending so that we process the cancel request as
		 * soon as we're done reading the message.
		 */
		InterruptPending = true;
	}
	else if (QueryCancelPending)
	{
		bool		lock_timeout_occurred;
		bool		stmt_timeout_occurred;

		QueryCancelPending = false;

		/*
		 * If LOCK_TIMEOUT and STATEMENT_TIMEOUT indicators are both set, we
		 * need to clear both, so always fetch both.
		 */
		lock_timeout_occurred = get_timeout_indicator(LOCK_TIMEOUT, true);
		stmt_timeout_occurred = get_timeout_indicator(STATEMENT_TIMEOUT, true);

		/*
		 * If both were set, we want to report whichever timeout completed
		 * earlier; this ensures consistent behavior if the machine is slow
		 * enough that the second timeout triggers before we get here.  A tie
		 * is arbitrarily broken in favor of reporting a lock timeout.
		 */
		if (lock_timeout_occurred && stmt_timeout_occurred &&
			get_timeout_finish_time(STATEMENT_TIMEOUT) < get_timeout_finish_time(LOCK_TIMEOUT))
			lock_timeout_occurred = false;	/* report stmt timeout */

		if (lock_timeout_occurred)
		{
			LockErrorCleanup();
			ereport(ERROR,
					(errcode(ERRCODE_LOCK_NOT_AVAILABLE),
					 errmsg("canceling statement due to lock timeout")));
		}
		if (stmt_timeout_occurred)
		{
			LockErrorCleanup();
			ereport(ERROR,
					(errcode(ERRCODE_QUERY_CANCELED),
					 errmsg("canceling statement due to statement timeout")));
		}
		if (IsAutoVacuumWorkerProcess())
		{
			LockErrorCleanup();
			ereport(ERROR,
					(errcode(ERRCODE_QUERY_CANCELED),
					 errmsg("canceling autovacuum task")));
		}
		if (RecoveryConflictPending)
		{
			RecoveryConflictPending = false;
			LockErrorCleanup();
			pgstat_report_recovery_conflict(RecoveryConflictReason);
			ereport(ERROR,
					(errcode(ERRCODE_T_R_SERIALIZATION_FAILURE),
					 errmsg("canceling statement due to conflict with recovery"),
					 errdetail_recovery_conflict()));
		}

		/*
		 * If we are reading a command from the client, just ignore the cancel
		 * request --- sending an extra error message won't accomplish
		 * anything.  Otherwise, go ahead and throw the error.
		 */
		if (!DoingCommandRead)
		{
			LockErrorCleanup();
			ereport(ERROR,
					(errcode(ERRCODE_QUERY_CANCELED),
					 errmsg("canceling statement due to user request")));
		}
	}

	if (IdleInTransactionSessionTimeoutPending)
	{
		/* Has the timeout setting changed since last we looked? */
		if (IdleInTransactionSessionTimeout > 0)
			ereport(FATAL,
					(errcode(ERRCODE_IDLE_IN_TRANSACTION_SESSION_TIMEOUT),
					 errmsg("terminating connection due to idle-in-transaction timeout")));
		else
			IdleInTransactionSessionTimeoutPending = false;

	}

	if (ParallelMessagePending)
		HandleParallelMessages();
}


/*
 * IA64-specific code to fetch the AR.BSP register for stack depth checks.
 *
 * We currently support gcc, icc, and HP-UX's native compiler here.
 *
 * Note: while icc accepts gcc asm blocks on x86[_64], this is not true on
 * ia64 (at least not in icc versions before 12.x).  So we have to carry a
 * separate implementation for it.
 */
#if defined(__ia64__) || defined(__ia64)

#if defined(__hpux) && !defined(__GNUC__) && !defined(__INTEL_COMPILER)
/* Assume it's HP-UX native compiler */
#include <ia64/sys/inline.h>
#define ia64_get_bsp() ((char *) (_Asm_mov_from_ar(_AREG_BSP, _NO_FENCE)))
#elif defined(__INTEL_COMPILER)
/* icc */
#include <asm/ia64regs.h>
#define ia64_get_bsp() ((char *) __getReg(_IA64_REG_AR_BSP))
#else
/* gcc */
static __inline__ char *
ia64_get_bsp(void)
{
	char	   *ret;

	/* the ;; is a "stop", seems to be required before fetching BSP */
	__asm__ __volatile__(
						 ";;\n"
						 "	mov	%0=ar.bsp	\n"
:						 "=r"(ret));

	return ret;
}
#endif
#endif							/* IA64 */


/*
 * set_stack_base: set up reference point for stack depth checking
 *
 * Returns the old reference point, if any.
 */
pg_stack_base_t
set_stack_base(void)
{
	char		stack_base;
	pg_stack_base_t old;

#if defined(__ia64__) || defined(__ia64)
	old.stack_base_ptr = stack_base_ptr;
	old.register_stack_base_ptr = register_stack_base_ptr;
#else
	old = stack_base_ptr;
#endif

	/* Set up reference point for stack depth checking */
#if !defined(__clang__) && defined(__GNUC__) && __GNUC__ >= 12
#pragma GCC diagnostic push
#pragma GCC diagnostic ignored "-Wdangling-pointer"
#endif
	stack_base_ptr = &stack_base;
#if !defined(__clang__) && defined(__GNUC__) && __GNUC__ >= 12
#pragma GCC diagnostic pop
#endif
#if defined(__ia64__) || defined(__ia64)
	register_stack_base_ptr = ia64_get_bsp();
#endif

	return old;
}

/*
 * restore_stack_base: restore reference point for stack depth checking
 *
 * This can be used after set_stack_base() to restore the old value. This
 * is currently only used in PL/Java. When PL/Java calls a backend function
 * from different thread, the thread's stack is at a different location than
 * the main thread's stack, so it sets the base pointer before the call, and
 * restores it afterwards.
 */
void
restore_stack_base(pg_stack_base_t base)
{
#if defined(__ia64__) || defined(__ia64)
	stack_base_ptr = base.stack_base_ptr;
	register_stack_base_ptr = base.register_stack_base_ptr;
#else
	stack_base_ptr = base;
#endif
}

/*
 * check_stack_depth/stack_is_too_deep: check for excessively deep recursion
 *
 * This should be called someplace in any recursive routine that might possibly
 * recurse deep enough to overflow the stack.  Most Unixen treat stack
 * overflow as an unrecoverable SIGSEGV, so we want to error out ourselves
 * before hitting the hardware limit.
 *
 * check_stack_depth() just throws an error summarily.  stack_is_too_deep()
 * can be used by code that wants to handle the error condition itself.
 */
void
check_stack_depth(void)
{
	if (stack_is_too_deep())
	{
		ereport(ERROR,
				(errcode(ERRCODE_STATEMENT_TOO_COMPLEX),
				 errmsg("stack depth limit exceeded"),
				 errhint("Increase the configuration parameter \"max_stack_depth\" (currently %dkB), "
						 "after ensuring the platform's stack depth limit is adequate.",
						 max_stack_depth)));
	}
}

bool
stack_is_too_deep(void)
{
	char		stack_top_loc;
	long		stack_depth;

	/*
	 * Compute distance from reference point to my local variables
	 */
	stack_depth = (long) (stack_base_ptr - &stack_top_loc);

	/*
	 * Take abs value, since stacks grow up on some machines, down on others
	 */
	if (stack_depth < 0)
		stack_depth = -stack_depth;

	/*
	 * Trouble?
	 *
	 * The test on stack_base_ptr prevents us from erroring out if called
	 * during process setup or in a non-backend process.  Logically it should
	 * be done first, but putting it here avoids wasting cycles during normal
	 * cases.
	 */
	if (stack_depth > max_stack_depth_bytes &&
		stack_base_ptr != NULL)
		return true;

	/*
	 * On IA64 there is a separate "register" stack that requires its own
	 * independent check.  For this, we have to measure the change in the
	 * "BSP" pointer from PostgresMain to here.  Logic is just as above,
	 * except that we know IA64's register stack grows up.
	 *
	 * Note we assume that the same max_stack_depth applies to both stacks.
	 */
#if defined(__ia64__) || defined(__ia64)
	stack_depth = (long) (ia64_get_bsp() - register_stack_base_ptr);

	if (stack_depth > max_stack_depth_bytes &&
		register_stack_base_ptr != NULL)
		return true;
#endif							/* IA64 */

	return false;
}

/* GUC check hook for max_stack_depth */
bool
check_max_stack_depth(int *newval, void **extra, GucSource source)
{
	long		newval_bytes = *newval * 1024L;
	long		stack_rlimit = get_stack_depth_rlimit();

	if (stack_rlimit > 0 && newval_bytes > stack_rlimit - STACK_DEPTH_SLOP)
	{
		GUC_check_errdetail("\"max_stack_depth\" must not exceed %ldkB.",
							(stack_rlimit - STACK_DEPTH_SLOP) / 1024L);
		GUC_check_errhint("Increase the platform's stack depth limit via \"ulimit -s\" or local equivalent.");
		return false;
	}
	return true;
}

/* GUC assign hook for max_stack_depth */
void
assign_max_stack_depth(int newval, void *extra)
{
	long		newval_bytes = newval * 1024L;

	max_stack_depth_bytes = newval_bytes;
}


/*
 * set_debug_options --- apply "-d N" command line option
 *
 * -d is not quite the same as setting log_min_messages because it enables
 * other output options.
 */
void
set_debug_options(int debug_flag, GucContext context, GucSource source)
{
	if (debug_flag > 0)
	{
		char		debugstr[64];

		sprintf(debugstr, "debug%d", debug_flag);
		SetConfigOption("log_min_messages", debugstr, context, source);
	}
	else
		SetConfigOption("log_min_messages", "notice", context, source);

	if (debug_flag >= 1 && context == PGC_POSTMASTER)
	{
		SetConfigOption("log_connections", "true", context, source);
		SetConfigOption("log_disconnections", "true", context, source);
	}
	if (debug_flag >= 2)
		SetConfigOption("log_statement", "all", context, source);
	if (debug_flag >= 3)
		SetConfigOption("debug_print_parse", "true", context, source);
	if (debug_flag >= 4)
		SetConfigOption("debug_print_plan", "true", context, source);
	if (debug_flag >= 5)
		SetConfigOption("debug_print_rewritten", "true", context, source);
}


bool
set_plan_disabling_options(const char *arg, GucContext context, GucSource source)
{
	const char *tmp = NULL;

	switch (arg[0])
	{
		case 's':				/* seqscan */
			tmp = "enable_seqscan";
			break;
		case 'i':				/* indexscan */
			tmp = "enable_indexscan";
			break;
		case 'o':				/* indexonlyscan */
			tmp = "enable_indexonlyscan";
			break;
		case 'b':				/* bitmapscan */
			tmp = "enable_bitmapscan";
			break;
		case 't':				/* tidscan */
			tmp = "enable_tidscan";
			break;
		case 'n':				/* nestloop */
			tmp = "enable_nestloop";
			break;
		case 'm':				/* mergejoin */
			tmp = "enable_mergejoin";
			break;
		case 'h':				/* hashjoin */
			tmp = "enable_hashjoin";
			break;
	}
	if (tmp)
	{
		SetConfigOption(tmp, "false", context, source);
		return true;
	}
	else
		return false;
}


const char *
get_stats_option_name(const char *arg)
{
	switch (arg[0])
	{
		case 'p':
			if (optarg[1] == 'a')	/* "parser" */
				return "log_parser_stats";
			else if (optarg[1] == 'l')	/* "planner" */
				return "log_planner_stats";
			break;

		case 'e':				/* "executor" */
			return "log_executor_stats";
			break;
	}

	return NULL;
}


/* ----------------------------------------------------------------
 * process_postgres_switches
 *	   Parse command line arguments for PostgresMain
 *
 * This is called twice, once for the "secure" options coming from the
 * postmaster or command line, and once for the "insecure" options coming
 * from the client's startup packet.  The latter have the same syntax but
 * may be restricted in what they can do.
 *
 * argv[0] is ignored in either case (it's assumed to be the program name).
 *
 * ctx is PGC_POSTMASTER for secure options, PGC_BACKEND for insecure options
 * coming from the client, or PGC_SU_BACKEND for insecure options coming from
 * a superuser client.
 *
 * If a database name is present in the command line arguments, it's
 * returned into *dbname (this is allowed only if *dbname is initially NULL).
 * ----------------------------------------------------------------
 */
void
process_postgres_switches(int argc, char *argv[], GucContext ctx,
						  const char **dbname)
{
	bool		secure = (ctx == PGC_POSTMASTER);
	int			errs = 0;
	GucSource	gucsource;
	int			flag;

	if (secure)
	{
		gucsource = PGC_S_ARGV; /* switches came from command line */

		/* Ignore the initial --single argument, if present */
		if (argc > 1 && strcmp(argv[1], "--single") == 0)
		{
			argv++;
			argc--;
		}
	}
	else
	{
		gucsource = PGC_S_CLIENT;	/* switches came from client */
	}

#ifdef HAVE_INT_OPTERR

	/*
	 * Turn this off because it's either printed to stderr and not the log
	 * where we'd want it, or argv[0] is now "--single", which would make for
	 * a weird error message.  We print our own error message below.
	 */
	opterr = 0;
#endif

	/*
	 * Parse command-line options.  CAUTION: keep this in sync with
	 * postmaster/postmaster.c (the option sets should not conflict) and with
	 * the common help() function in main/main.c.
	 */
	while ((flag = getopt(argc, argv, "B:bc:C:D:d:EeFf:h:ijk:lN:nOo:Pp:r:S:sTt:v:W:-:")) != -1)
	{
		switch (flag)
		{
			case 'B':
				SetConfigOption("shared_buffers", optarg, ctx, gucsource);
				break;

			case 'b':
				/* Undocumented flag used for binary upgrades */
				if (secure)
					IsBinaryUpgrade = true;
				break;

			case 'C':
				/* ignored for consistency with the postmaster */
				break;

			case 'D':
				if (secure)
					userDoption = strdup(optarg);
				break;

			case 'd':
				set_debug_options(atoi(optarg), ctx, gucsource);
				break;

			case 'E':
				if (secure)
					EchoQuery = true;
				break;

			case 'e':
				SetConfigOption("datestyle", "euro", ctx, gucsource);
				break;

			case 'F':
				SetConfigOption("fsync", "false", ctx, gucsource);
				break;

			case 'f':
				if (!set_plan_disabling_options(optarg, ctx, gucsource))
					errs++;
				break;

			case 'h':
				SetConfigOption("listen_addresses", optarg, ctx, gucsource);
				break;

			case 'i':
				SetConfigOption("listen_addresses", "*", ctx, gucsource);
				break;

			case 'j':
				if (secure)
					UseSemiNewlineNewline = true;
				break;

			case 'k':
				SetConfigOption("unix_socket_directories", optarg, ctx, gucsource);
				break;

			case 'l':
				SetConfigOption("ssl", "true", ctx, gucsource);
				break;

			case 'N':
				SetConfigOption("max_connections", optarg, ctx, gucsource);
				break;

			case 'n':
				/* ignored for consistency with postmaster */
				break;

			case 'O':
				SetConfigOption("allow_system_table_mods", "true", ctx, gucsource);
				break;

			case 'o':
				errs++;
				break;

			case 'P':
				SetConfigOption("ignore_system_indexes", "true", ctx, gucsource);
				break;

			case 'p':
				SetConfigOption("port", optarg, ctx, gucsource);
				break;

			case 'r':
				/* send output (stdout and stderr) to the given file */
				if (secure)
					strlcpy(OutputFileName, optarg, MAXPGPATH);
				break;

			case 'S':
				SetConfigOption("work_mem", optarg, ctx, gucsource);
				break;

			case 's':
				SetConfigOption("log_statement_stats", "true", ctx, gucsource);
				break;

			case 'T':
				/* ignored for consistency with the postmaster */
				break;

			case 't':
				{
					const char *tmp = get_stats_option_name(optarg);

					if (tmp)
						SetConfigOption(tmp, "true", ctx, gucsource);
					else
						errs++;
					break;
				}

			case 'v':

				/*
				 * -v is no longer used in normal operation, since
				 * FrontendProtocol is already set before we get here. We keep
				 * the switch only for possible use in standalone operation,
				 * in case we ever support using normal FE/BE protocol with a
				 * standalone backend.
				 */
				if (secure)
					FrontendProtocol = (ProtocolVersion) atoi(optarg);
				break;

			case 'W':
				SetConfigOption("post_auth_delay", optarg, ctx, gucsource);
				break;

			case 'c':
			case '-':
				{
					char	   *name,
							   *value;

					ParseLongOption(optarg, &name, &value);
					if (!value)
					{
						if (flag == '-')
							ereport(ERROR,
									(errcode(ERRCODE_SYNTAX_ERROR),
									 errmsg("--%s requires a value",
											optarg)));
						else
							ereport(ERROR,
									(errcode(ERRCODE_SYNTAX_ERROR),
									 errmsg("-c %s requires a value",
											optarg)));
					}
					SetConfigOption(name, value, ctx, gucsource);
					free(name);
					if (value)
						free(value);
					break;
				}

			default:
				errs++;
				break;
		}

		if (errs)
			break;
	}

	/*
	 * Optional database name should be there only if *dbname is NULL.
	 */
	if (!errs && dbname && *dbname == NULL && argc - optind >= 1)
		*dbname = strdup(argv[optind++]);

	if (errs || argc != optind)
	{
		if (errs)
			optind--;			/* complain about the previous argument */

		/* spell the error message a bit differently depending on context */
		if (IsUnderPostmaster)
			ereport(FATAL,
					(errcode(ERRCODE_SYNTAX_ERROR),
					 errmsg("invalid command-line argument for server process: %s", argv[optind]),
					 errhint("Try \"%s --help\" for more information.", progname)));
		else
			ereport(FATAL,
					(errcode(ERRCODE_SYNTAX_ERROR),
					 errmsg("%s: invalid command-line argument: %s",
							progname, argv[optind]),
					 errhint("Try \"%s --help\" for more information.", progname)));
	}

	/*
	 * Reset getopt(3) library so that it will work correctly in subprocesses
	 * or when this function is called a second time with another array.
	 */
	optind = 1;
#ifdef HAVE_INT_OPTRESET
	optreset = 1;				/* some systems need this too */
#endif
}

/*
 * Reload the postgres caches and update the cache version.
 * Note: if catalog changes sneaked in since getting the
 * version it is unfortunate but ok. The master version will have
 * changed too (making our version number obsolete) so we will just end
 * up needing to do another cache refresh later.
 * See the comment for yb_catalog_cache_version in 'pg_yb_utils.h' for
 * more details.
 */
static void YBRefreshCache()
{
	Assert(OidIsValid(MyDatabaseId));

	/*
	 * Check that we are not already inside a transaction or we might end up
	 * leaking cache references for any open relations (i.e. relations in-use by
	 * the current transaction).
	 *
	 * Caller(s) should have already ensured that this is the case.
	 */
	if (xact_started)
	{
		ereport(ERROR,
		        (errcode(ERRCODE_INTERNAL_ERROR),
				        errmsg("Cannot refresh cache within a transaction")));
	}

	if (yb_debug_log_catcache_events)
	{
		ereport(LOG,(errmsg("Refreshing catalog cache.")));
	}

	/*
	 * Get the latest syscatalog version from the master.
	 * Reset the cached version type if needed to force reading catalog version
	 * from the catalog table first.
	 */
	if (yb_catalog_version_type != CATALOG_VERSION_CATALOG_TABLE)
		yb_catalog_version_type = CATALOG_VERSION_UNSET;

	/* Need to execute some (read) queries internally so start a local txn. */
	start_xact_command();

	/* Clear and reload system catalog caches, including all callbacks. */
	ResetCatalogCaches();
	YbRelationCacheInvalidate();
	CallSystemCacheCallbacks();

	YBPreloadRelCache();

	/* Also invalidate the pggate cache. */
	HandleYBStatus(YBCPgInvalidateCache());

	yb_need_cache_refresh = false;

	finish_xact_command();
}

static bool YBTableSchemaVersionMismatchError(ErrorData *edata, char **table_id)
{
	if (!IsYugaByteEnabled())
		return false;

	const char *table_cache_refresh_search_str = "schema version mismatch for table ";
	char *table_to_refresh = strstr(edata->message, table_cache_refresh_search_str);
	if (table_to_refresh)
	{
		table_to_refresh += strlen(table_cache_refresh_search_str);
		const int size_of_uuid = 16; /* boost::uuids::uuid::static_size() */
		const int size_of_hex_uuid = size_of_uuid * 2;
		if (strlen(table_to_refresh) >= size_of_hex_uuid)
		{
			if (table_id)
				*table_id = pnstrdup(table_to_refresh, size_of_hex_uuid);
			return true;
		}
	}
	return false;
}

static void YBPrepareCacheRefreshIfNeeded(ErrorData *edata, bool consider_retry, bool *need_retry)
{
	*need_retry = false;

	/*
	 * A retry is only required if the transaction is handled by YugaByte.
	 */
	if (!IsYugaByteEnabled())
		return;

	char *table_to_refresh = NULL;
	const bool need_table_cache_refresh =
	    YBTableSchemaVersionMismatchError(edata, &table_to_refresh);

	/*
	 * Get the latest syscatalog version from the master to check if we need
	 * to refresh the cache.
	 */
	YBCPgResetCatalogReadTime();
	const uint64_t catalog_master_version = YbGetMasterCatalogVersion();
	bool need_global_cache_refresh = false;
	if (YbGetCatalogCacheVersion() != catalog_master_version) {
		need_global_cache_refresh = true;
		YbUpdateLastKnownCatalogCacheVersion(catalog_master_version);
	}
	if (*YBCGetGFlags()->log_ysql_catalog_versions)
	{
		int elevel = need_global_cache_refresh ? LOG : DEBUG1;
		ereport(elevel,
				(errmsg("%s: got master catalog version: %" PRIu64,
						__func__, catalog_master_version)));
	}
	if (!(need_global_cache_refresh || need_table_cache_refresh))
		return;

	/*
	 * Reset catalog version so that the cache gets marked as invalid and
	 * will be refreshed after the txn ends.
	 */
	if (need_global_cache_refresh)
		yb_need_cache_refresh = true;
	else if (need_table_cache_refresh)
	{
		ereport(LOG,
				(errmsg("invalidating table cache entry %s",
						table_to_refresh)));
		HandleYBStatus(YBCPgInvalidateTableCacheByTableId(table_to_refresh));
	}

	/*
	 * Prepare to retry the query if possible.
	 */
	if (YBNeedRetryAfterCacheRefresh(edata))
	{
		/*
		 * For single-query transactions we abort the current
		 * transaction to undo any already-applied operations
		 * and retry the query.
		 *
		 * For transaction blocks we would have to re-apply
		 * all previous queries and also continue the
		 * transaction for future queries (before commit).
		 * So we just re-throw the error in that case.
		 *
		 */
		if (consider_retry &&
				!IsTransactionBlock() &&
				!YBCGetDisableTransparentCacheRefreshRetry())
		{
			/* Clear error state */
			FlushErrorState();

			/*
			 * Make sure debug_query_string gets reset before we possibly clobber
			 * the storage it points at.
			 */
			debug_query_string = NULL;

			/* Abort the transaction and clean up. */
			AbortCurrentTransaction();
			if (am_walsender)
				WalSndErrorCleanup();

			if (MyReplicationSlot != NULL)
				ReplicationSlotRelease();

			ReplicationSlotCleanup();

			if (doing_extended_query_message)
				ignore_till_sync = true;

			xact_started = false;

			/* Refresh cache now so that the retry uses latest version. */
			if (need_global_cache_refresh)
				YBRefreshCache();

			*need_retry = true;
		}
		else
		{
			if (need_global_cache_refresh)
			{
				int error_code = edata->sqlerrcode;

				/*
				 * TODO: This error occurs in tablet service when snapshot is outdated.
				 * We should eventually translate this type of error as a retryable error
				 * in the upper layer such as in YBCStatusPgsqlError().
				 */
				bool isInvalidCatalogSnapshotError = strstr(edata->message,
						"catalog snapshot used for this transaction has been invalidated") != NULL;

				/*
				 * If we got a schema-version-mismatch error while a DDL happened,
				 * this is likely caused by a conflict between the current
				 * transaction and the DDL transaction.
				 * So we map it to the retryable serialization failure error code.
				 * TODO: consider if we should
				 * 1. map this case to a different (retryable) error code
				 * 2. always map schema-version-mismatch to a retryable error.
				 */
				if (need_table_cache_refresh || isInvalidCatalogSnapshotError)
				{
					error_code = ERRCODE_T_R_SERIALIZATION_FAILURE;
				}

				/*
				 * Report the original error, but add a context mentioning that a
				 * possibly-conflicting, concurrent DDL transaction happened.
				 */
				if (edata->detail == NULL && edata->hint == NULL)
				{
					ereport(edata->elevel,
							(yb_txn_errcode(edata->yb_txn_errcode),
							 errcode(error_code),
							 errmsg("%s", edata->message),
							 errcontext("Catalog Version Mismatch: A DDL occurred "
										"while processing this query. Try again.")));
				}
				else
				{
					ereport(edata->elevel,
							(yb_txn_errcode(edata->yb_txn_errcode),
							 errcode(error_code),
							 errmsg("%s", edata->message),
							 errdetail("%s", edata->detail),
							 errhint("%s", edata->hint),
							 errcontext("Catalog Version Mismatch: A DDL occurred "
										"while processing this query. Try again.")));
				}
			}
			else
			{
				Assert(need_table_cache_refresh);
				ereport(ERROR,
						(errcode(ERRCODE_INTERNAL_ERROR),
						 errmsg("%s", edata->message)));
			}
		}
	}
	else
	{
		/* Clear error state */
		FlushErrorState();
	}
}

/*
 * Parse query tree via pg_parse_query, suppressing log messages below ERROR level.
 * This is useful e.g. for avoiding "not supported yet and will be ignored" warnings.
 */
static List* yb_parse_query_silently(const char *query_string)
{
	List* parsetree_list;

	int prev_log_min_messages    = log_min_messages;
	int prev_client_min_messages = client_min_messages;
	PG_TRY();
	{
		log_min_messages    = ERROR;
		client_min_messages = ERROR;
		parsetree_list      = pg_parse_query(query_string);
		log_min_messages    = prev_log_min_messages;
		client_min_messages = prev_client_min_messages;
	}
	PG_CATCH();
	{
		log_min_messages    = prev_log_min_messages;
		client_min_messages = prev_client_min_messages;
		PG_RE_THROW();
	}
	PG_END_TRY();

	return parsetree_list;
}

static const char* yb_parse_command_tag(const char *query_string)
{
	List* parsetree_list = yb_parse_query_silently(query_string);

	if (list_length(parsetree_list) > 0) {
		RawStmt* raw_parse_tree = linitial_node(RawStmt, parsetree_list);
		return CreateCommandTag(raw_parse_tree->stmt);
	} else {
		return NULL;
	}
}

static bool yb_is_begin_transaction(const char *command_tag)
{
	if (!command_tag)
		return false;

	return (strncmp(command_tag, "BEGIN", 5) == 0 ||
	        strncmp(command_tag, "START TRANSACTION", 17) == 0);
}

/*
 * Only retry SELECT, INSERT, UPDATE and DELETE commands.
 * Do the minimum parsing to find out what the command is
 */
static bool yb_check_retry_allowed(const char *query_string)
{
	if (!query_string)
		return false;

	const char* command_tag = yb_parse_command_tag(query_string);
	if (!command_tag)
		return false;

	return (strncmp(command_tag, "DELETE", 6) == 0 ||
	        strncmp(command_tag, "INSERT", 6) == 0 ||
	        strncmp(command_tag, "SELECT", 6) == 0 ||
	        strncmp(command_tag, "UPDATE", 6) == 0);
}

static void YBCheckSharedCatalogCacheVersion() {
	/*
	 * We cannot refresh the cache if we are already inside a transaction, so don't
	 * bother checking shared memory.
	 */
	if (IsTransactionOrTransactionBlock())
		return;

	/*
	 * Don't check shared memory if we are in initdb. E.g. during initial system
	 * catalog snapshot creation, tablet servers may not be running.
	 */
	if (YBCIsInitDbModeEnvVarSet())
		return;

	const uint64_t shared_catalog_version = YbGetSharedCatalogVersion();
	const bool need_global_cache_refresh =
		YbGetCatalogCacheVersion() < shared_catalog_version;
	if (*YBCGetGFlags()->log_ysql_catalog_versions)
	{
		int elevel = need_global_cache_refresh ? LOG : DEBUG1;
		ereport(elevel,
				(errmsg("%s: got tserver catalog version: %" PRIu64,
						__func__, shared_catalog_version)));
	}
	if (need_global_cache_refresh)
	{
		YbUpdateLastKnownCatalogCacheVersion(shared_catalog_version);
		YBRefreshCache();
	}
}

/*
 * Data needed to restart a query (plaintext or portal) after its execution failed.
 *
 * Note that in case of a portal query, it refers to values from portal's memory context,
 * so it's only valid as long as the portal exists.
 */
typedef struct YBQueryRestartData
{
	const char*	portal_name;	/* '\0' for unnamed portal, NULL if not a portal */
	const char*	query_string;
	const char*	command_tag;
} YBQueryRestartData;

static bool
YBIsDmlCommandTag(const char *command_tag)
{
	return strncmp(command_tag, "UPDATE", 6) == 0 ||
	       strncmp(command_tag, "INSERT", 6) == 0 ||
	       strncmp(command_tag, "DELETE", 6) == 0;
}

/* Whether we are allowed to restart current query/txn. */
static bool
yb_is_restart_possible(const ErrorData* edata,
					   int attempt,
					   const YBQueryRestartData* restart_data,
						 bool* retries_exhausted,
						 bool* rc_ignoring_ddl_statement)
{
	if (!IsYugaByteEnabled())
	{
		if (yb_debug_log_internal_restarts)
			elog(LOG, "Restart isn't possible, YB is not enabled");
		return false;
	}

	elog(DEBUG1, "Error details: edata->message=%s edata->filename=%s edata->lineno=%d",
			 edata->message, edata->filename, edata->lineno);
	bool is_read_restart_error = YBCIsRestartReadError(edata->yb_txn_errcode);
	bool is_conflict_error     = YBCIsTxnConflictError(edata->yb_txn_errcode);
	if (!is_read_restart_error && !is_conflict_error)
	{
		if (yb_debug_log_internal_restarts)
			elog(LOG, "Restart isn't possible, code %d isn't a read restart/conflict error",
			          edata->yb_txn_errcode);
		return false;
	}

	/*
	 * In case of READ COMMITTED, retries for kConflict are performed indefinitely until statement
	 * timeout is hit.
	 */
	if (!IsYBReadCommitted() &&
			(is_conflict_error && attempt >= *YBCGetGFlags()->ysql_max_write_restart_attempts))
	{
		if (yb_debug_log_internal_restarts)
			elog(LOG, "Restart isn't possible, we're out of write restart attempts (%d)",
			          attempt);
		*retries_exhausted = true;
		return false;
	}

	/*
	 * Retries for kReadRestart are performed indefinitely in case the true READ COMMITTED isolation
	 * level implementation is used.
	 */
	if (!IsYBReadCommitted() &&
			(is_read_restart_error && attempt >= *YBCGetGFlags()->ysql_max_read_restart_attempts))
	{
		if (yb_debug_log_internal_restarts)
			elog(LOG, "Restart isn't possible, we're out of read restart attempts (%d)",
			          attempt);
		*retries_exhausted = true;
		return false;
	}

	// We can perform kReadRestart retries in READ COMMITTED isolation level even if data has been
	// sent as part of the txn, but not as part of the current query. This is because we just have to
	// retry the query and not the whole transaction.
	if ((!IsYBReadCommitted() && YBIsDataSent()) ||
			(IsYBReadCommitted() && YBIsDataSentForCurrQuery()))
	{
		if (yb_debug_log_internal_restarts)
			elog(LOG, "Restart isn't possible, data was already sent. Txn error code=%d",
								edata->yb_txn_errcode);
		return false;
	}

	if (!restart_data)
	{
		if (yb_debug_log_internal_restarts)
			elog(LOG, "Restart isn't possible, restart data is missing");
		return false;
	}

	/* can only restart SELECT queries */
	if (!restart_data->query_string)
	{
		if (yb_debug_log_internal_restarts)
			elog(LOG, "Restart isn't possible, query string is missing");
		return false;
	}

	if (IsSubTransaction() && !IsYBReadCommitted()) {
		if (yb_debug_log_internal_restarts)
			elog(LOG, "Restart isn't possible, savepoints have been used");
		return false;
	}

	const char* command_tag = restart_data->command_tag;

	/*
	 * If we're executing a prepared statement, we're interested in the command
	 * tag of the underlying statement.
	 */
	if (strncmp(command_tag, "EXECUTE", 7) == 0)
	{
		List* parsetree_list =
			yb_parse_query_silently(restart_data->query_string);
		if (list_length(parsetree_list) == 0)
			return false;
		ExecuteStmt* execute_stmt =
			(ExecuteStmt*) linitial_node(RawStmt, parsetree_list)->stmt;
		PreparedStatement* prepared_stmt =
			FetchPreparedStatement(execute_stmt->name, false /* throwError */);
		if (prepared_stmt == NULL)
			return false;
		command_tag = prepared_stmt->plansource->commandTag;
	}

	bool is_read = strncmp(command_tag, "SELECT", 6) == 0;
	bool is_dml  = YBIsDmlCommandTag(command_tag);

	if (IsYBReadCommitted())
	{
		if (YBGetDdlNestingLevel() != 0) {
			if (yb_debug_log_internal_restarts)
				elog(LOG, "READ COMMITTED retry semantics don't support DDLs");
			*rc_ignoring_ddl_statement = true;
			return false;
		}
	}
	else if (!(is_read || is_dml))
	{
		// if !read committed, we only support retries with SELECT/UPDATE/INSERT/DELETE. There are other
		// statements that might result in a kReadRestart/kConflict like CREATE INDEX. We don't retry
		// those as of now.
		if (yb_debug_log_internal_restarts)
			elog(LOG,
					 "Restart isn't possible because statement isn't one of SELECT/UPDATE/INSERT/DELETE");
		return false;
	}

	if (yb_debug_log_internal_restarts)
		elog(LOG, "Restart is possible");
	return true;
}

/*
 * Collect data necessary for yb_attempt_to_restart_on_error invocation.
 */
static YBQueryRestartData*
yb_collect_portal_restart_data(const char* portal_name)
{
	Portal portal = GetPortalByName(portal_name);
	Assert(portal);

	YBQueryRestartData* result = (YBQueryRestartData*) palloc(sizeof(YBQueryRestartData));
	result->portal_name  = portal->name;
	result->query_string = portal->sourceText;
	result->command_tag  = portal->commandTag;
	return result;
}

/*
 * Restart a portal, preparing it for re-execution.
 *
 * This allows us to reuse portal's MemoryContext, which contains, among other things,
 * bound variables.
 * Some of them might be pointers to a memory within the same context (e.g. arrays),
 * so it's important to preserve the context as-is instead of e.g. copying it into a fresh portal.
 */
static void
yb_restart_portal(const char* portal_name)
{
	Portal portal = GetPortalByName(portal_name);
	Assert(portal);
	Assert(portal->status == PORTAL_FAILED);

	/*
	 * Here our goal is to emulate what would PortalDrop + CreatePortal do, but instead of actually
	 * destroying/creating a portal, we're going to reuse an existing one.
	 *
	 * The following code is a selective copy-paste from PortalDrop routine.
	 * Original comments are preserved, even though some of the described use cases
	 * are not applicable here.
	 */

	/*
	 * Allow portalcmds.c to clean up the state it knows about, in particular
	 * shutting down the executor if still active.  This step potentially runs
	 * user-defined code so failure has to be expected.  It's the cleanup
	 * hook's responsibility to not try to do that more than once, in the case
	 * that failure occurs and then we come back to drop the portal again
	 * during transaction abort.
	 *
	 * Note: in most paths of control, this will have been done already in
	 * MarkPortalDone or MarkPortalFailed.  We're just making sure.
	 */
	if (PointerIsValid(portal->cleanup))
	{
		portal->cleanup(portal);
		portal->cleanup = NULL;
	}

	/*
	 * If portal has a snapshot protecting its data, release that.  This needs
	 * a little care since the registration will be attached to the portal's
	 * resowner; if the portal failed, we will already have released the
	 * resowner (and the snapshot) during transaction abort.
	 */
	if (portal->holdSnapshot)
	{
		if (portal->resowner)
			UnregisterSnapshotFromOwner(portal->holdSnapshot,
										portal->resowner);
		portal->holdSnapshot = NULL;
	}

	/*
	 * Release any resources still attached to the portal.  There are several
	 * cases being covered here:
	 *
	 * Top transaction commit (indicated by isTopCommit): normally we should
	 * do nothing here and let the regular end-of-transaction resource
	 * releasing mechanism handle these resources too.  However, if we have a
	 * FAILED portal (eg, a cursor that got an error), we'd better clean up
	 * its resources to avoid resource-leakage warning messages.
	 *
	 * Sub transaction commit: never comes here at all, since we don't kill
	 * any portals in AtSubCommit_Portals().
	 *
	 * Main or sub transaction abort: we will do nothing here because
	 * portal->resowner was already set NULL; the resources were already
	 * cleaned up in transaction abort.
	 *
	 * Ordinary portal drop: must release resources.  However, if the portal
	 * is not FAILED then we do not release its locks.  The locks become the
	 * responsibility of the transaction's ResourceOwner (since it is the
	 * parent of the portal's owner) and will be released when the transaction
	 * eventually ends.
	 */
	if (portal->resowner)
	{
		bool		isCommit = (portal->status != PORTAL_FAILED);

		ResourceOwnerRelease(portal->resowner,
							 RESOURCE_RELEASE_BEFORE_LOCKS,
							 isCommit, false);
		ResourceOwnerRelease(portal->resowner,
							 RESOURCE_RELEASE_LOCKS,
							 isCommit, false);
		ResourceOwnerRelease(portal->resowner,
							 RESOURCE_RELEASE_AFTER_LOCKS,
							 isCommit, false);
		ResourceOwnerDelete(portal->resowner);
	}
	portal->resowner = NULL;

	/*
	 * Delete tuplestore if present.  We should do this even under error
	 * conditions; since the tuplestore would have been using cross-
	 * transaction storage, its temp files need to be explicitly deleted.
	 */
	if (portal->holdStore)
	{
		MemoryContext oldcontext;

		oldcontext = MemoryContextSwitchTo(portal->holdContext);
		tuplestore_end(portal->holdStore);
		MemoryContextSwitchTo(oldcontext);
		portal->holdStore = NULL;
	}

	/* delete tuplestore storage, if any */
	if (portal->holdContext)
		MemoryContextDelete(portal->holdContext);

	/* the portal run context might not have been reset, so do it now */
	MemoryContextReset(portal->ybRunContext);

	/* -------------------------------------------------------------------------
	 * YB NOTE:
	 *
	 * The following code is a selective copy-paste from CreatePortal routine.
	 */

	/* create a resource owner for the portal */
	portal->resowner = ResourceOwnerCreate(CurTransactionResourceOwner,
										   "Portal");

	/* initialize portal fields that don't start off zero */
	portal->status = PORTAL_NEW;
	portal->cleanup = PortalCleanup;
	portal->createSubid = GetCurrentSubTransactionId();
	portal->activeSubid = portal->createSubid;
	portal->strategy = PORTAL_MULTI_QUERY;
	portal->cursorOptions = CURSOR_OPT_NO_SCROLL;
	portal->atStart = true;
	portal->atEnd = true;		/* disallow fetches until query is set */
	portal->visible = true;
	portal->creation_time = GetCurrentStatementStartTimestamp();

	/* -------------------------------------------------------------------------
	 * YB NOTE:
	 *
	 * Now that our portal looks like a fresh one, time to prepare and start it.
	 */

	/*
	 * No need for GetCachedPlan + PortalDefineQuery routine, everything is in
	 * place already.
	 */
	portal->status = PORTAL_DEFINED;
	PortalStart(portal, portal->portalParams, 0 /* eflags */, InvalidSnapshot);

	/* no need to call PortalSetResultFormat either - formats array is already set */
}

static long
yb_get_sleep_usecs_on_txn_conflict(int attempt) {
	/* Use exponential backoff to calculate the sleep duration. */
	if (!*YBCGetGFlags()->ysql_sleep_before_retry_on_txn_conflict)
		return 0;

	/*
	 * While the guc variables are being changed, RetryMaxBackoffMsecs can be
	 * smaller than RetryMinBackoffMsecs. Return RetryMaxBackoffMsecs in this
	 * case.
	 */
	if (RetryMaxBackoffMsecs <= RetryMinBackoffMsecs)
		return RetryMaxBackoffMsecs;

	if (RetryMaxBackoffMsecs == 0 || RetryMinBackoffMsecs == 0)
		return 0;

	return (long) (PowerWithUpperLimit(RetryBackoffMultiplier, attempt,
				1.0 * RetryMaxBackoffMsecs / RetryMinBackoffMsecs) *
			RetryMinBackoffMsecs * 1000);
}

static void yb_maybe_sleep_on_txn_conflict(int attempt)
{
	if (!YBIsWaitQueueEnabled())
	{
		/*
		 * If transactions are leveraging the wait queue based infrastructure for
		 * blocking semantics on conflicts, they need not sleep with exponential
		 * backoff between retries. The wait queues ensure that the transaction's
		 * read/ write rpc which faced a kConflict error is unblocked only when all
		 * conflicting transactions have ended (either committed or aborted).
		 */
		pgstat_report_wait_start(WAIT_EVENT_YB_TXN_CONFLICT_BACKOFF);
		pg_usleep(yb_get_sleep_usecs_on_txn_conflict(attempt));
		pgstat_report_wait_end();
	}
}

/*
 * Process an error that happened during execution with expected read restart
 * errors. Prepares the re-execution if an error is restartable, otherwise -
 * rethrows the error.
 */
static void
yb_attempt_to_restart_on_error(int attempt,
                               YBQueryRestartData* restart_data,
                               MemoryContext exec_context)
{
	/*
	 * Switch the context back to the original one when server started
	 * processing user request.
	 */
	MemoryContext error_context = MemoryContextSwitchTo(exec_context);
	ErrorData*    edata         = CopyErrorData();
	bool					retries_exhausted = false;
	bool					rc_ignoring_ddl_statement = false;

	if (yb_is_restart_possible(
					edata, attempt, restart_data, &retries_exhausted, &rc_ignoring_ddl_statement)) {
		if (yb_debug_log_internal_restarts)
		{
			ereport(LOG,
							(errmsg("Restarting statement due to kReadRestart/kConflict error:"
			                "\nQuery: %s\nError: %s\nAttempt No: %d",
			                restart_data->query_string,
			                edata->message,
			                attempt)));
		}
		/*
		 * Cleanup the error and restart portal.
		 */
		FlushErrorState();

		if (restart_data->portal_name)
		{
			elog(DEBUG1, "Restarting portal %s for retry", restart_data->portal_name);
			yb_restart_portal(restart_data->portal_name);
		}
		YBRestoreOutputBufferPosition();

		if (IsYBReadCommitted() && IsInTransactionBlock(true /* isTopLevel */))
		{
			/*
			 * In this case the txn is not restarted, just the statement is restarted after rolling back
			 * to the internal savepoint registered at start of the statement.
			 */
			elog(DEBUG1, "Rolling back statement");

			/*
			 * Presence of triggers pushes additional snapshots. Pop all of them.
			 */
			PopAllActiveSnapshots();

			// TODO(Piyush): Perform pg_session_->InvalidateForeignKeyReferenceCache() and create tests
			// that would fail without this.

			/*
			 * Rollback to the savepoint that was started in StartTransactionCommand() for READ COMMITTED
			 * isolation.
			 */

			if (restart_data->portal_name)
			{
				Portal portal = GetPortalByName(restart_data->portal_name);
				Assert(portal);

				/*
				 * Set the createSubid to the next internal sub txn that we are going to create after
				 * RollbackAndReleaseCurrentSubTransaction(). This is ensure
				 * RollbackAndReleaseCurrentSubTransaction() doesn't clean up the portal we had just
				 * restarted using yb_restart_portal().
				 */
				portal->createSubid = GetCurrentSubTransactionId() + 1;
				portal->activeSubid = portal->createSubid;
				ResourceOwnerNewParent(portal->resowner, NULL);
			}

			// TODO(read committed): remove this once the feature is GA
			Assert(strcmp(GetCurrentTransactionName(), YB_READ_COMMITTED_INTERNAL_SUB_TXN_NAME) == 0);
			RollbackAndReleaseCurrentSubTransaction();
			BeginInternalSubTransactionForReadCommittedStatement();

			if (restart_data->portal_name)
			{
				Portal portal = GetPortalByName(restart_data->portal_name);
				Assert(portal);
				ResourceOwnerNewParent(portal->resowner, CurTransactionResourceOwner);
			}

			if (YBCIsRestartReadError(edata->yb_txn_errcode))
			{
				HandleYBStatus(YBCPgRestartReadPoint());
			}
			else if (YBCIsTxnConflictError(edata->yb_txn_errcode))
			{
				HandleYBStatus(YBCPgResetTransactionReadPoint());
				yb_maybe_sleep_on_txn_conflict(attempt);
			}
			else
			{
				/*
				 * We shouldn't really be able to reach here. If yb_is_restart_possible()
				 * was true, the error should have been either of kReadRestart/kConflict
				 */
				MemoryContextSwitchTo(error_context);
				PG_RE_THROW();
			}
		}
		else
		{
			/*
			 * In this case the txn is restarted, which can be done since we haven't executed even the
			 * first statement fully and no data has been sent to the client.
			 */
			elog(DEBUG1, "Restarting txn");

			/*
			 * The txn might or might not have performed writes. Reset the state in
			 * either case to avoid checking/tracking if a write could have been
			 * performed.
			 */
			YBCRestartWriteTransaction();

			if (YBCIsRestartReadError(edata->yb_txn_errcode))
			{
				YBCRestartTransaction();
			}
			else if (YBCIsTxnConflictError(edata->yb_txn_errcode))
			{
				/*
				 * Recreate the YB state for the transaction. This call preserves the
				 * priority of the current YB transaction so that when we retry, we re-use
				 * the same priority.
				 */
				YBCRecreateTransaction();
				yb_maybe_sleep_on_txn_conflict(attempt);
			}
			else
			{
				/*
				 * We shouldn't really be able to reach here. If yb_is_restart_possible()
				 * was true, the error should have been either of kReadRestart/kConflict
				 */
				MemoryContextSwitchTo(error_context);
				PG_RE_THROW();
			}
		}
	} else {
		/* if we shouldn't restart - propagate the error */

		if (rc_ignoring_ddl_statement) {
			edata->message = psprintf(
				"Read Committed txn cannot proceed because of error in DDL. %s", edata->message);
			ReThrowError(edata);
		}

		if (retries_exhausted) {
			edata->message = psprintf("%s. %s", "All transparent retries exhausted", edata->message);
			ReThrowError(edata);
		}

		MemoryContextSwitchTo(error_context);
		PG_RE_THROW();
	}
}

typedef void(*YBFunctor)(const void*);

static void
yb_exec_query_wrapper_one_attempt(
	MemoryContext exec_context,
	YBQueryRestartData* restart_data,
	YBFunctor functor,
	const void* functor_context,
	int attempt,
	bool* retry)
{
	elog(DEBUG2, "yb_exec_query_wrapper attempt %d for %s", attempt, restart_data->query_string);
	YBSaveOutputBufferPosition(
		!yb_is_begin_transaction(restart_data->command_tag));
	PG_TRY();
	{
		(*functor)(functor_context);
		/*
			* Stop retrying if successful. Note, break or return could not be
			* used here, they would prevent PG_END_TRY();
			*/
		*retry = false;
	}
	PG_CATCH();
	{
		YBResetOperationsBuffering();
		yb_attempt_to_restart_on_error(attempt, restart_data, exec_context);
	}
	PG_END_TRY();
}

static void
yb_exec_query_wrapper(MemoryContext exec_context,
					  YBQueryRestartData* restart_data,
					  YBFunctor functor,
					  const void* functor_context)
{
	bool retry = true;
	for (int attempt = 0; retry; ++attempt)
	{
		yb_exec_query_wrapper_one_attempt(
			exec_context, restart_data, functor, functor_context, attempt, &retry);
	}
}

static void
yb_exec_simple_query_impl(const void* query_string)
{
	exec_simple_query((const char*)query_string);
}

/*
 * Wraps exec_simple_query, attempting to transparently do restarts when possible.
 * Accepts execution memory context to revert to in case of an error.
 */
static void
yb_exec_simple_query(const char* query_string, MemoryContext exec_context)
{
	YBQueryRestartData restart_data  = {
		.portal_name  = NULL,
		.query_string = query_string,
		.command_tag  = yb_parse_command_tag(query_string)
	};
	yb_exec_query_wrapper(exec_context, &restart_data, &yb_exec_simple_query_impl, query_string);

	/*
	 * Fetch the updated session execution stats at the end of each query, so
	 * that stats don't accumulate across queries. The stats collected here
	 * typically correspond to completed flushes, reads associated with triggers
	 * etc.
	 */
	YbRefreshSessionStatsDuringExecution();
}

typedef struct YBExecuteMessageFunctorContext
{
	const char* portal_name;
	long max_rows;
} YBExecuteMessageFunctorContext;

static void
yb_exec_execute_message_impl(const void* raw_ctx)
{
	const YBExecuteMessageFunctorContext* ctx = (const YBExecuteMessageFunctorContext*)(raw_ctx);
	exec_execute_message(ctx->portal_name, ctx->max_rows);
}

/*
 * Wraps exec_execute_message, attempting to transparently do restarts when possible.
 * Accepts execution memory context to revert to in case of an error.
 */
static void
yb_exec_execute_message(const char* portal_name,
                        long max_rows,
                        YBQueryRestartData* restart_data,
                        MemoryContext exec_context)
{
	YBExecuteMessageFunctorContext ctx = {
		.portal_name = portal_name,
		.max_rows = max_rows
	};
	yb_exec_query_wrapper(exec_context, restart_data, &yb_exec_execute_message_impl, &ctx);

	/*
	 * Fetch the updated session execution stats at the end of each query, so
	 * that stats don't accumulate across queries. The stats collected here
	 * typically correspond to completed flushes, reads associated with triggers
	 * etc.
	 */
	YbRefreshSessionStatsDuringExecution();
}

static void yb_report_cache_version_restart(const char* query, ErrorData *edata)
{
	ereport(LOG,
	        (errmsg("Restarting statement due to catalog version mismatch:"
	                "\nQuery: %s\nError: %s",
	                query,
	                edata->message)));
}

/* ----------------------------------------------------------------
 * PostgresMain
 *	   postgres main loop -- all backends, interactive or otherwise start here
 *
 * argc/argv are the command line arguments to be used.  (When being forked
 * by the postmaster, these are not the original argv array of the process.)
 * dbname is the name of the database to connect to, or NULL if the database
 * name should be extracted from the command line arguments or defaulted.
 * username is the PostgreSQL user name to be used for the session.
 * ----------------------------------------------------------------
 */
void
PostgresMain(int argc, char *argv[],
			 const char *dbname,
			 const char *username)
{
	int			firstchar;
	StringInfoData input_message;
	sigjmp_buf	local_sigjmp_buf;
	volatile bool send_ready_for_query = true;
	bool		disable_idle_in_transaction_timeout = false;

	/* Initialize startup process environment if necessary. */
	if (!IsUnderPostmaster)
		InitStandaloneProcess(argv[0]);

	SetProcessingMode(InitProcessing);

	/*
	 * Set default values for command-line options.
	 */
	if (!IsUnderPostmaster)
		InitializeGUCOptions();

	/*
	 * Parse command-line options.
	 */
	process_postgres_switches(argc, argv, PGC_POSTMASTER, &dbname);

	/* Must have gotten a database name, or have a default (the username) */
	if (dbname == NULL)
	{
		dbname = username;
		if (dbname == NULL)
			ereport(FATAL,
					(errcode(ERRCODE_INVALID_PARAMETER_VALUE),
					 errmsg("%s: no database nor user name specified",
							progname)));
	}

	// TODO(neil) Once we have our system DB, remove the following code.
	// It is a hack to help us getting by for now.
	if (strcmp(dbname, "template0") == 0 || strcmp(dbname, "template1") == 0)
		YbSetConnectedToTemplateDb();

	/* Acquire configuration parameters, unless inherited from postmaster */
	if (!IsUnderPostmaster)
	{
		if (!SelectConfigFiles(userDoption, progname))
			proc_exit(1);
	}

	/*
	 * Set up signal handlers and masks.
	 *
	 * Note that postmaster blocked all signals before forking child process,
	 * so there is no race condition whereby we might receive a signal before
	 * we have set up the handler.
	 *
	 * Also note: it's best not to use any signals that are SIG_IGNored in the
	 * postmaster.  If such a signal arrives before we are able to change the
	 * handler to non-SIG_IGN, it'll get dropped.  Instead, make a dummy
	 * handler in the postmaster to reserve the signal. (Of course, this isn't
	 * an issue for signals that are locally generated, such as SIGALRM and
	 * SIGPIPE.)
	 */
	if (am_walsender)
		WalSndSignals();
	else
	{
		pqsignal(SIGHUP, PostgresSigHupHandler);	/* set flag to read config
													 * file */
		pqsignal(SIGINT, StatementCancelHandler);	/* cancel current query */
		pqsignal(SIGTERM, die); /* cancel current query and exit */

		/*
		 * In a standalone backend, SIGQUIT can be generated from the keyboard
		 * easily, while SIGTERM cannot, so we make both signals do die()
		 * rather than quickdie().
		 */
		if (IsUnderPostmaster)
			pqsignal(SIGQUIT, quickdie);	/* hard crash time */
		else
			pqsignal(SIGQUIT, die); /* cancel current query and exit */
		InitializeTimeouts();	/* establishes SIGALRM handler */

		/*
		 * Ignore failure to write to frontend. Note: if frontend closes
		 * connection, we will notice it and exit cleanly when control next
		 * returns to outer loop.  This seems safer than forcing exit in the
		 * midst of output during who-knows-what operation...
		 */
		pqsignal(SIGPIPE, SIG_IGN);
		pqsignal(SIGUSR1, procsignal_sigusr1_handler);
		pqsignal(SIGUSR2, SIG_IGN);
		pqsignal(SIGFPE, FloatExceptionHandler);

		/*
		 * Reset some signals that are accepted by postmaster but not by
		 * backend
		 */
		pqsignal(SIGCHLD, SIG_DFL); /* system() requires this on some
									 * platforms */
	}

	pqinitmask();

	if (IsUnderPostmaster)
	{
		/* We allow SIGQUIT (quickdie) at all times */
		sigdelset(&BlockSig, SIGQUIT);
	}

	PG_SETMASK(&BlockSig);		/* block everything except SIGQUIT */

	if (!IsUnderPostmaster)
	{
		/*
		 * Validate we have been given a reasonable-looking DataDir (if under
		 * postmaster, assume postmaster did this already).
		 */
		checkDataDir();

		/* Change into DataDir (if under postmaster, was done already) */
		ChangeToDataDir();

		/*
		 * Create lockfile for data directory.
		 */
		CreateDataDirLockFile(false);

		/* read control file (error checking and contains config ) */
		LocalProcessControlFile(false);

		/* Initialize MaxBackends (if under postmaster, was done already) */
		InitializeMaxBackends();
	}

	/* Early initialization */
	BaseInit();

	/*
	 * Create a per-backend PGPROC struct in shared memory, except in the
	 * EXEC_BACKEND case where this was done in SubPostmasterMain. We must do
	 * this before we can use LWLocks (and in the EXEC_BACKEND case we already
	 * had to do some stuff with LWLocks).
	 */
#ifdef EXEC_BACKEND
	if (!IsUnderPostmaster)
		InitProcess();
#else
	InitProcess();
#endif

	/* We need to allow SIGINT, etc during the initial transaction */
	PG_SETMASK(&UnBlockSig);

	/*
	 * General initialization.
	 *
	 * NOTE: if you are tempted to add code in this vicinity, consider putting
	 * it inside InitPostgres() instead.  In particular, anything that
	 * involves database access should be there, not here.
	 */
	InitPostgres(dbname, InvalidOid, username, InvalidOid, NULL, false);

	/*
	 * If the PostmasterContext is still around, recycle the space; we don't
	 * need it anymore after InitPostgres completes.  Note this does not trash
	 * *MyProcPort, because ConnCreate() allocated that space with malloc()
	 * ... else we'd need to copy the Port data first.  Also, subsidiary data
	 * such as the username isn't lost either; see ProcessStartupPacket().
	 */
	if (PostmasterContext)
	{
		MemoryContextDelete(PostmasterContext);
		PostmasterContext = NULL;
	}

	SetProcessingMode(NormalProcessing);

	/*
	 * Now all GUC states are fully set up.  Report them to client if
	 * appropriate.
	 */
	BeginReportingGUCOptions();

	/*
	 * Also set up handler to log session end; we have to wait till now to be
	 * sure Log_disconnections has its final value.
	 */
	if (IsUnderPostmaster && Log_disconnections)
		on_proc_exit(log_disconnections, 0);

	/* Perform initialization specific to a WAL sender process. */
	if (am_walsender)
		InitWalSender();

	/*
	 * process any libraries that should be preloaded at backend start (this
	 * likewise can't be done until GUC settings are complete)
	 */
	process_session_preload_libraries();

	/*
	 * Send this backend's cancellation info to the frontend.
	 */
	if (whereToSendOutput == DestRemote)
	{
		StringInfoData buf;

		pq_beginmessage(&buf, 'K');
		pq_sendint32(&buf, (int32) MyProcPid);
		pq_sendint32(&buf, (int32) MyCancelKey);
		pq_endmessage(&buf);
		/* Need not flush since ReadyForQuery will do it. */
	}

	/* Welcome banner for standalone case */
	if (whereToSendOutput == DestDebug)
		printf("\nPostgreSQL stand-alone backend %s\n", PG_VERSION);

	/*
	 * Create the memory context we will use in the main loop.
	 *
	 * MessageContext is reset once per iteration of the main loop, ie, upon
	 * completion of processing of each command message from the client.
	 */
	MessageContext = AllocSetContextCreate(TopMemoryContext,
										   "MessageContext",
										   ALLOCSET_DEFAULT_SIZES);

	/*
	 * Create memory context and buffer used for RowDescription messages. As
	 * SendRowDescriptionMessage(), via exec_describe_statement_message(), is
	 * frequently executed for ever single statement, we don't want to
	 * allocate a separate buffer every time.
	 */
	row_description_context = AllocSetContextCreate(TopMemoryContext,
													"RowDescriptionContext",
													ALLOCSET_DEFAULT_SIZES);
	MemoryContextSwitchTo(row_description_context);
	initStringInfo(&row_description_buf);
	MemoryContextSwitchTo(TopMemoryContext);

	/*
	 * Remember stand-alone backend startup time
	 */
	if (!IsUnderPostmaster)
		PgStartTime = GetCurrentTimestamp();

	/*
	 * POSTGRES main processing loop begins here
	 *
	 * If an exception is encountered, processing resumes here so we abort the
	 * current transaction and start a new one.
	 *
	 * You might wonder why this isn't coded as an infinite loop around a
	 * PG_TRY construct.  The reason is that this is the bottom of the
	 * exception stack, and so with PG_TRY there would be no exception handler
	 * in force at all during the CATCH part.  By leaving the outermost setjmp
	 * always active, we have at least some chance of recovering from an error
	 * during error recovery.  (If we get into an infinite loop thereby, it
	 * will soon be stopped by overflow of elog.c's internal state stack.)
	 *
	 * Note that we use sigsetjmp(..., 1), so that this function's signal mask
	 * (to wit, UnBlockSig) will be restored when longjmp'ing to here.  This
	 * is essential in case we longjmp'd out of a signal handler on a platform
	 * where that leaves the signal blocked.  It's not redundant with the
	 * unblock in AbortTransaction() because the latter is only called if we
	 * were inside a transaction.
	 */

	if (sigsetjmp(local_sigjmp_buf, 1) != 0)
	{
		/*
		 * NOTE: if you are tempted to add more code in this if-block,
		 * consider the high probability that it should be in
		 * AbortTransaction() instead.  The only stuff done directly here
		 * should be stuff that is guaranteed to apply *only* for outer-level
		 * error recovery, such as adjusting the FE/BE protocol status.
		 */

		/* Since not using PG_TRY, must reset error stack by hand */
		error_context_stack = NULL;

		/* Prevent interrupts while cleaning up */
		HOLD_INTERRUPTS();

		/*
		 * Forget any pending QueryCancel request, since we're returning to
		 * the idle loop anyway, and cancel any active timeout requests.  (In
		 * future we might want to allow some timeout requests to survive, but
		 * at minimum it'd be necessary to do reschedule_timeouts(), in case
		 * we got here because of a query cancel interrupting the SIGALRM
		 * interrupt handler.)	Note in particular that we must clear the
		 * statement and lock timeout indicators, to prevent any future plain
		 * query cancels from being misreported as timeouts in case we're
		 * forgetting a timeout cancel.
		 */
		disable_all_timeouts(false);
		QueryCancelPending = false; /* second to avoid race condition */
		stmt_timeout_active = false;

		/* Not reading from the client anymore. */
		DoingCommandRead = false;

		/* Make sure libpq is in a good state */
		pq_comm_reset();

		/* Report the error to the client and/or server log */
		EmitErrorReport();

		/*
		 * Make sure debug_query_string gets reset before we possibly clobber
		 * the storage it points at.
		 */
		debug_query_string = NULL;

		/*
		 * Abort the current transaction in order to recover.
		 */
		AbortCurrentTransaction();

		if (am_walsender)
			WalSndErrorCleanup();

		PortalErrorCleanup();
		SPICleanup();

		/*
		 * We can't release replication slots inside AbortTransaction() as we
		 * need to be able to start and abort transactions while having a slot
		 * acquired. But we never need to hold them across top level errors,
		 * so releasing here is fine. There's another cleanup in ProcKill()
		 * ensuring we'll correctly cleanup on FATAL errors as well.
		 */
		if (MyReplicationSlot != NULL)
			ReplicationSlotRelease();

		/* We also want to cleanup temporary slots on error. */
		ReplicationSlotCleanup();

		jit_reset_after_error();

		/*
		 * Now return to normal top-level context and clear ErrorContext for
		 * next time.
		 */
		MemoryContextSwitchTo(TopMemoryContext);
		FlushErrorState();

		/*
		 * If we were handling an extended-query-protocol message, initiate
		 * skip till next Sync.  This also causes us not to issue
		 * ReadyForQuery (until we get Sync).
		 */
		if (doing_extended_query_message)
			ignore_till_sync = true;

		/* We don't have a transaction command open anymore */
		xact_started = false;

		/*
		 * If an error occurred while we were reading a message from the
		 * client, we have potentially lost track of where the previous
		 * message ends and the next one begins.  Even though we have
		 * otherwise recovered from the error, we cannot safely read any more
		 * messages from the client, so there isn't much we can do with the
		 * connection anymore.
		 */
		if (pq_is_reading_msg())
			ereport(FATAL,
					(errcode(ERRCODE_PROTOCOL_VIOLATION),
					 errmsg("terminating connection because protocol synchronization was lost")));

		/* Now we can allow interrupts again */
		RESUME_INTERRUPTS();
	}

	/* We can now handle ereport(ERROR) */
	PG_exception_stack = &local_sigjmp_buf;

	if (!ignore_till_sync)
		send_ready_for_query = true;	/* initially, or after error */

	int	num_backends = pgstat_fetch_stat_numbackends();
	for (int curr_backend = 1; curr_backend <= num_backends; curr_backend++)
	{
		PgBackendStatus *beentry = pgstat_fetch_stat_beentry(curr_backend);
		SockAddr	zero_clientaddr;
		char		remote_host[NI_MAXHOST];
		char		remote_port[NI_MAXSERV];
		remote_host[0] = '\0';
		remote_port[0] = '\0';

		if (beentry->st_procpid != MyProcPid)
			continue;

		/* A zeroed client addr means we don't know */
		memset(&zero_clientaddr, 0, sizeof(zero_clientaddr));
		if (memcmp(&(beentry->st_clientaddr), &zero_clientaddr,
					sizeof(zero_clientaddr)) == 0)
		{
			ereport(LOG, (errmsg("zeroed client addr found")));
		}
		else
		{
			if (beentry->st_clientaddr.addr.ss_family == AF_INET
#ifdef HAVE_IPV6
				|| beentry->st_clientaddr.addr.ss_family == AF_INET6
#endif
				)
			{

				int ret = pg_getnameinfo_all(&beentry->st_clientaddr.addr,
											beentry->st_clientaddr.salen,
											remote_host, sizeof(remote_host),
											remote_port, sizeof(remote_port),
											NI_NUMERICHOST | NI_NUMERICSERV);

				if (ret == 0)
				{
					clean_ipv6_addr(beentry->st_clientaddr.addr.ss_family, remote_host);
				}
				else
				{
					ereport(LOG, (errmsg("non-zero pg_getnameinfo_all value")));
				}
			}
			else if (beentry->st_clientaddr.addr.ss_family == AF_UNIX)
			{
					/*
						* Unix sockets always reports NULL for host and -1 for
						* port, so it's possible to tell the difference to
						* connections we have no permissions to view, or with
						* errors.
						*/
					ereport(LOG, (errmsg("client addr type is unix")));
			}
			else
			{
				/* Unknown address type, should never happen */
				ereport(LOG, (errmsg("unknown addr type, should never happen")));
			}
		}

		if (IsYugaByteEnabled())
		{
			HandleYBStatus(YBCPgSetAUHMetadata(remote_host, atoi(remote_port)));
			strcpy(MyProc->remote_host, remote_host);
			MyProc->remote_port = atoi(remote_port);
		}
	}

	/*
	 * Non-error queries loop here.
	 */

	for (;;)
	{
		/*
		 * At top of loop, reset extended-query-message flag, so that any
		 * errors encountered in "idle" state don't provoke skip.
		 */
		doing_extended_query_message = false;

		/*
		 * Release storage left over from prior query cycle, and create a new
		 * query input buffer in the cleared MessageContext.
		 */
		MemoryContextSwitchTo(MessageContext);
		MemoryContextResetAndDeleteChildren(MessageContext);

		initStringInfo(&input_message);

		/*
		 * Also consider releasing our catalog snapshot if any, so that it's
		 * not preventing advance of global xmin while we wait for the client.
		 */
		InvalidateCatalogSnapshotConditionally();

		/*
		 * (1) If we've reached idle state, tell the frontend we're ready for
		 * a new query.
		 *
		 * Note: this includes fflush()'ing the last of the prior output.
		 *
		 * This is also a good time to send collected statistics to the
		 * collector, and to update the PS stats display.  We avoid doing
		 * those every time through the message loop because it'd slow down
		 * processing of batched messages, and because we don't want to report
		 * uncommitted updates (that confuses autovacuum).  The notification
		 * processor wants a call too, if we are not in a transaction block.
		 */
		if (send_ready_for_query)
		{
			if (IsAbortedTransactionBlockState())
			{
				set_ps_display("idle in transaction (aborted)", false);
				pgstat_report_activity(STATE_IDLEINTRANSACTION_ABORTED, NULL);

				/* Start the idle-in-transaction timer */
				if (IdleInTransactionSessionTimeout > 0)
				{
					disable_idle_in_transaction_timeout = true;
					enable_timeout_after(IDLE_IN_TRANSACTION_SESSION_TIMEOUT,
										 IdleInTransactionSessionTimeout);
				}
			}
			else if (IsTransactionOrTransactionBlock())
			{
				set_ps_display("idle in transaction", false);
				pgstat_report_activity(STATE_IDLEINTRANSACTION, NULL);

				/* Start the idle-in-transaction timer */
				if (IdleInTransactionSessionTimeout > 0)
				{
					disable_idle_in_transaction_timeout = true;
					enable_timeout_after(IDLE_IN_TRANSACTION_SESSION_TIMEOUT,
										 IdleInTransactionSessionTimeout);
				}
			}
			else
			{
				if (IsYugaByteEnabled() && yb_need_cache_refresh)
				{
					YBRefreshCache();
				}

				ProcessCompletedNotifies();
				pgstat_report_stat(false);

				set_ps_display("idle", false);
				pgstat_report_activity(STATE_IDLE, NULL);

				if (IsYugaByteEnabled())
					yb_pgstat_set_has_catalog_version(false);
			}

			ReadyForQuery(whereToSendOutput);
			send_ready_for_query = false;
		}

		/*
		 * (2) Allow asynchronous signals to be executed immediately if they
		 * come in while we are waiting for client input. (This must be
		 * conditional since we don't want, say, reads on behalf of COPY FROM
		 * STDIN doing the same thing.)
		 */
		DoingCommandRead = true;

		/*
		 * (3) read a command (loop blocks here)
		 */
		firstchar = ReadCommand(&input_message);

		/*
		 * (4) disable async signal conditions again.
		 *
		 * Query cancel is supposed to be a no-op when there is no query in
		 * progress, so if a query cancel arrived while we were idle, just
		 * reset QueryCancelPending. ProcessInterrupts() has that effect when
		 * it's called when DoingCommandRead is set, so check for interrupts
		 * before resetting DoingCommandRead.
		 */
		CHECK_FOR_INTERRUPTS();
		DoingCommandRead = false;

		/*
		 * (5) turn off the idle-in-transaction timeout
		 */
		if (disable_idle_in_transaction_timeout)
		{
			disable_timeout(IDLE_IN_TRANSACTION_SESSION_TIMEOUT, false);
			disable_idle_in_transaction_timeout = false;
		}

		/*
		 * (6) check for any other interesting events that happened while we
		 * slept.
		 */
		if (ConfigReloadPending)
		{
			ConfigReloadPending = false;
			ProcessConfigFile(PGC_SIGHUP);
		}

		/*
		 * (7) process the command.  But ignore it if we're skipping till
		 * Sync.
		 */
		if (ignore_till_sync && firstchar != EOF)
			continue;

		if (IsYugaByteEnabled())
		{
			YBCSetTopLevelRequestId();
			yb_pgstat_set_has_catalog_version(true);
			YBCPgResetCatalogReadTime();
			YBCheckSharedCatalogCacheVersion();
			yb_run_with_explain_analyze = false;
			if (IsYsqlUpgrade &&
				yb_catalog_version_type != CATALOG_VERSION_CATALOG_TABLE)
				yb_catalog_version_type = CATALOG_VERSION_UNSET;
		}

		switch (firstchar)
		{
			case 'Q':			/* simple query */
			{
				const char *query_string;

				/* Set statement_timestamp() */
				SetCurrentStatementStartTimestamp();

				query_string = pq_getmsgstring(&input_message);
				pq_getmsgend(&input_message);
				MemoryContext oldcontext = GetCurrentMemoryContext();

				PG_TRY();
				{
					if (!am_walsender || !exec_replication_command(query_string))
                      yb_exec_simple_query(query_string, oldcontext);
				}
				PG_CATCH();
				{
					/* Get error data */
					ErrorData *edata;
					MemoryContext errorcontext = MemoryContextSwitchTo(oldcontext);
					edata = CopyErrorData();

					bool need_retry = false;
					YBPrepareCacheRefreshIfNeeded(edata,
                                                  yb_check_retry_allowed(query_string),
                                                  &need_retry);

					if (need_retry)
					{
						if (!am_walsender || !exec_replication_command(query_string))
						{
							if (yb_debug_log_internal_restarts)
							{
								yb_report_cache_version_restart(query_string, edata);
							}
							/*
							 * Free edata before restarting, in other branches
							 * the memory context will get reset after anyway.
							 */
							FreeErrorData(edata);
							yb_exec_simple_query(query_string, oldcontext);
						}
					}
					else
					{
						MemoryContextSwitchTo(errorcontext);
						PG_RE_THROW();
					}
				}
				PG_END_TRY();

				send_ready_for_query = true;
			}
			break;

			case 'P':			/* parse */
				{
					const char *stmt_name;
					const char *query_string;
					int			numParams;
					Oid		   *paramTypes = NULL;

					forbidden_in_wal_sender(firstchar);

					/* Set statement_timestamp() */
					SetCurrentStatementStartTimestamp();

					stmt_name = pq_getmsgstring(&input_message);
					query_string = pq_getmsgstring(&input_message);
					numParams = pq_getmsgint(&input_message, 2);
					if (numParams > 0)
					{
						int			i;

						paramTypes = (Oid *) palloc(numParams * sizeof(Oid));
						for (i = 0; i < numParams; i++)
							paramTypes[i] = pq_getmsgint(&input_message, 4);
					}
					pq_getmsgend(&input_message);

					MemoryContext oldcontext = GetCurrentMemoryContext();

					PG_TRY();
					{
						exec_parse_message(query_string,
						                   stmt_name,
						                   paramTypes,
						                   numParams,
						                   whereToSendOutput);
					}
					PG_CATCH();
					{
						/* Get error data */
						ErrorData *edata;
						MemoryContext errorcontext = MemoryContextSwitchTo(oldcontext);
						edata = CopyErrorData();

						/*
						 * TODO Cannot retry parse statements yet (without
						 * aborting the followup bind/execute.
						 */
						bool need_retry = false;
						YBPrepareCacheRefreshIfNeeded(edata,
						                              false /* consider_retry */,
						                              &need_retry);
						MemoryContextSwitchTo(errorcontext);
						PG_RE_THROW();

					}
					PG_END_TRY();

				}
				break;

			case 'B':			/* bind */
				forbidden_in_wal_sender(firstchar);

				/* Set statement_timestamp() */
				SetCurrentStatementStartTimestamp();

				/*
				 * this message is complex enough that it seems best to put
				 * the field extraction out-of-line
				 */
				exec_bind_message(&input_message);
				break;

			case 'E':			/* execute */
				{
					const char *portal_name;
					int			max_rows;

					forbidden_in_wal_sender(firstchar);

					/* Set statement_timestamp() */
					SetCurrentStatementStartTimestamp();

					portal_name = pq_getmsgstring(&input_message);
					max_rows = pq_getmsgint(&input_message, 4);
					pq_getmsgend(&input_message);

					MemoryContext oldcontext = GetCurrentMemoryContext();
					YBQueryRestartData* restart_data =
						yb_collect_portal_restart_data(portal_name);

					PG_TRY();
					{
						yb_exec_execute_message(portal_name,
												max_rows,
												restart_data,
												oldcontext);
					}
					PG_CATCH();
					{
						/*
						 * Get error data. Original error will be thrown in 2 cases:
						 * - query can't be restarted transparently
						 * - original error is "schema version mismatch for table"
						 *   and restarting will raise an error (workaround for #6982)
						 */
						MemoryContext errorcontext = MemoryContextSwitchTo(oldcontext);
						ErrorData *edata = CopyErrorData();

						/*
						 * The portal recreation logic is restored to the pre-#2216 state
						 * (it was reworked in #4254).
						 */
						Portal old_portal = GetPortalByName(portal_name);

						/*
						 * TODO Do not support retrying for prepared statements
						 * yet. (i.e. if portal is named or has params).
						 */
						bool can_retry =
						    IsYugaByteEnabled() &&
						    old_portal &&
						    portal_name[0] == '\0' &&
						    !old_portal->portalParams &&
						    yb_check_retry_allowed(restart_data->query_string);


						/* Stuff we might need for retrying below */
						char* query_string = NULL;
						int   nformats = 0;
						int16 *formats = NULL;

						if (can_retry)
						{
							/*
							 * Copy the data needed to retry before transaction
							 * abort cleans it up.
							 */
							query_string = pstrdup(restart_data->query_string);

							if (old_portal->formats)
							{
								nformats = old_portal->tupDesc->natts;
								formats  = (int16 *) palloc(nformats * sizeof(int16));
								memcpy(formats,
								       old_portal->formats,
								       nformats * sizeof(int16));
							}
						}

						bool need_retry = false;

						/*
						 * Execute may have been partially applied so need to
						 * cleanup (and restart) the transaction.
						 */
						YBPrepareCacheRefreshIfNeeded(edata, can_retry, &need_retry);

						if (need_retry && can_retry)
						{
							PG_TRY();
							{
								if (yb_debug_log_internal_restarts)
								{
									yb_report_cache_version_restart(query_string, edata);
								}

								/* 1. Redo Parse: Create Cached stmt (no output) */
								exec_parse_message(query_string,
								                   portal_name,
								                   NULL /* param_types*/,
								                   0 /* num_params */,
								                   DestNone);

								/* 2. Redo the Bind step */
								Portal portal;
								/* Create portal */
								portal = CreatePortal(portal_name, true, true);

								/* Set portal data */
								MemoryContext oldContext = MemoryContextSwitchTo(
										portal->portalContext);
								char          *stmt_name;
								if (portal_name[0])
									stmt_name = pstrdup(portal_name);
								else
									stmt_name = NULL;
								query_string = pstrdup(query_string);

								/* TODO params are none for now (see above) */
								ParamListInfo params = NULL;

								MemoryContextSwitchTo(oldContext);

								CachedPlan *cplan = GetCachedPlan(unnamed_stmt_psrc,
								                                  params,
								                                  false,
								                                  NULL);

								PortalDefineQuery(portal,
								                  stmt_name,
								                  query_string,
								                  unnamed_stmt_psrc->commandTag,
								                  cplan->stmt_list,
								                  cplan);

								/* Start portal */
								PortalStart(portal, params, 0, InvalidSnapshot);
								/* Set the output format */
								PortalSetResultFormat(portal, nformats, formats);

<<<<<<< HEAD
=======
								if (IsYugaByteEnabled() && portal->queryDesc && portal->queryDesc->plannedstmt)
								{
									YBCSetQueryId(portal->queryDesc->plannedstmt->queryId);
									MyProc->queryid = portal->queryDesc->plannedstmt->queryId;
								}

>>>>>>> da3ecfd7
								/* Now ready to retry the execute step. */
								yb_exec_execute_message(portal_name,
														max_rows,
														restart_data,
														GetCurrentMemoryContext());
							}
							PG_CATCH();
							{
								if (YBTableSchemaVersionMismatchError(edata, NULL /* table_id */))
									ReThrowError(edata);
								else
									PG_RE_THROW();
							}
							PG_END_TRY();
						}
						else
						{
							MemoryContextSwitchTo(errorcontext);
							PG_RE_THROW();
						}

					}
					PG_END_TRY();
				}
				break;

			case 'F':			/* fastpath function call */
				forbidden_in_wal_sender(firstchar);

				/* Set statement_timestamp() */
				SetCurrentStatementStartTimestamp();

				/* Report query to various monitoring facilities. */
				pgstat_report_activity(STATE_FASTPATH, NULL);
				set_ps_display("<FASTPATH>", false);

				/* start an xact for this function invocation */
				start_xact_command();

				/*
				 * Note: we may at this point be inside an aborted
				 * transaction.  We can't throw error for that until we've
				 * finished reading the function-call message, so
				 * HandleFunctionRequest() must check for it after doing so.
				 * Be careful not to do anything that assumes we're inside a
				 * valid transaction here.
				 */

				/* switch back to message context */
				MemoryContextSwitchTo(MessageContext);

				HandleFunctionRequest(&input_message);

				/* commit the function-invocation transaction */
				finish_xact_command();

				send_ready_for_query = true;
				break;

			case 'C':			/* close */
				{
					int			close_type;
					const char *close_target;

					forbidden_in_wal_sender(firstchar);

					close_type = pq_getmsgbyte(&input_message);
					close_target = pq_getmsgstring(&input_message);
					pq_getmsgend(&input_message);

					switch (close_type)
					{
						case 'S':
							if (close_target[0] != '\0')
								DropPreparedStatement(close_target, false);
							else
							{
								/* special-case the unnamed statement */
								drop_unnamed_stmt();
							}
							break;
						case 'P':
							{
								Portal		portal;

								portal = GetPortalByName(close_target);
								if (PortalIsValid(portal))
									PortalDrop(portal, false);
							}
							break;
						default:
							ereport(ERROR,
									(errcode(ERRCODE_PROTOCOL_VIOLATION),
									 errmsg("invalid CLOSE message subtype %d",
											close_type)));
							break;
					}

					if (whereToSendOutput == DestRemote)
						pq_putemptymessage('3');	/* CloseComplete */
				}
				break;

			case 'D':			/* describe */
				{
					int			describe_type;
					const char *describe_target;

					forbidden_in_wal_sender(firstchar);

					/* Set statement_timestamp() (needed for xact) */
					SetCurrentStatementStartTimestamp();

					describe_type = pq_getmsgbyte(&input_message);
					describe_target = pq_getmsgstring(&input_message);
					pq_getmsgend(&input_message);

					switch (describe_type)
					{
						case 'S':
							exec_describe_statement_message(describe_target);
							break;
						case 'P':
							exec_describe_portal_message(describe_target);
							break;
						default:
							ereport(ERROR,
									(errcode(ERRCODE_PROTOCOL_VIOLATION),
									 errmsg("invalid DESCRIBE message subtype %d",
											describe_type)));
							break;
					}
				}
				break;

			case 'H':			/* flush */
				pq_getmsgend(&input_message);
				if (whereToSendOutput == DestRemote)
					pq_flush();
				break;

			case 'S':			/* sync */
				pq_getmsgend(&input_message);
				finish_xact_command();
				send_ready_for_query = true;
				break;

				/*
				 * 'X' means that the frontend is closing down the socket. EOF
				 * means unexpected loss of frontend connection. Either way,
				 * perform normal shutdown.
				 */
			case 'X':
			case EOF:

				/*
				 * Reset whereToSendOutput to prevent ereport from attempting
				 * to send any more messages to client.
				 */
				if (whereToSendOutput == DestRemote)
					whereToSendOutput = DestNone;

				/*
				 * NOTE: if you are tempted to add more code here, DON'T!
				 * Whatever you had in mind to do should be set up as an
				 * on_proc_exit or on_shmem_exit callback, instead. Otherwise
				 * it will fail to be called during other backend-shutdown
				 * scenarios.
				 */
				proc_exit(0);

			case 'd':			/* copy data */
			case 'c':			/* copy done */
			case 'f':			/* copy fail */

				/*
				 * Accept but ignore these messages, per protocol spec; we
				 * probably got here because a COPY failed, and the frontend
				 * is still sending data.
				 */
				break;

			default:
				ereport(FATAL,
						(errcode(ERRCODE_PROTOCOL_VIOLATION),
						 errmsg("invalid frontend message type %d",
								firstchar)));
		}
	}							/* end of input-reading loop */
}

/*
 * Throw an error if we're a WAL sender process.
 *
 * This is used to forbid anything else than simple query protocol messages
 * in a WAL sender process.  'firstchar' specifies what kind of a forbidden
 * message was received, and is used to construct the error message.
 */
static void
forbidden_in_wal_sender(char firstchar)
{
	if (am_walsender)
	{
		if (firstchar == 'F')
			ereport(ERROR,
					(errcode(ERRCODE_PROTOCOL_VIOLATION),
					 errmsg("fastpath function calls not supported in a replication connection")));
		else
			ereport(ERROR,
					(errcode(ERRCODE_PROTOCOL_VIOLATION),
					 errmsg("extended query protocol not supported in a replication connection")));
	}
}


/*
 * Obtain platform stack depth limit (in bytes)
 *
 * Return -1 if unknown
 */
long
get_stack_depth_rlimit(void)
{
#if defined(HAVE_GETRLIMIT) && defined(RLIMIT_STACK)
	static long val = 0;

	/* This won't change after process launch, so check just once */
	if (val == 0)
	{
		struct rlimit rlim;

		if (getrlimit(RLIMIT_STACK, &rlim) < 0)
			val = -1;
		else if (rlim.rlim_cur == RLIM_INFINITY)
			val = LONG_MAX;
		/* rlim_cur is probably of an unsigned type, so check for overflow */
		else if (rlim.rlim_cur >= LONG_MAX)
			val = LONG_MAX;
		else
			val = rlim.rlim_cur;
	}
	return val;
#else							/* no getrlimit */
#if defined(WIN32) || defined(__CYGWIN__)
	/* On Windows we set the backend stack size in src/backend/Makefile */
	return WIN32_STACK_RLIMIT;
#else							/* not windows ... give up */
	return -1;
#endif
#endif
}


static struct rusage Save_r;
static struct timeval Save_t;

void
ResetUsage(void)
{
	getrusage(RUSAGE_SELF, &Save_r);
	gettimeofday(&Save_t, NULL);
}

void
ShowUsage(const char *title)
{
	StringInfoData str;
	struct timeval user,
				sys;
	struct timeval elapse_t;
	struct rusage r;

	getrusage(RUSAGE_SELF, &r);
	gettimeofday(&elapse_t, NULL);
	memcpy((char *) &user, (char *) &r.ru_utime, sizeof(user));
	memcpy((char *) &sys, (char *) &r.ru_stime, sizeof(sys));
	if (elapse_t.tv_usec < Save_t.tv_usec)
	{
		elapse_t.tv_sec--;
		elapse_t.tv_usec += 1000000;
	}
	if (r.ru_utime.tv_usec < Save_r.ru_utime.tv_usec)
	{
		r.ru_utime.tv_sec--;
		r.ru_utime.tv_usec += 1000000;
	}
	if (r.ru_stime.tv_usec < Save_r.ru_stime.tv_usec)
	{
		r.ru_stime.tv_sec--;
		r.ru_stime.tv_usec += 1000000;
	}

	/*
	 * The only stats we don't show here are ixrss, idrss, isrss.  It takes
	 * some work to interpret them, and most platforms don't fill them in.
	 */
	initStringInfo(&str);

	appendStringInfoString(&str, "! system usage stats:\n");
	appendStringInfo(&str,
					 "!\t%ld.%06ld s user, %ld.%06ld s system, %ld.%06ld s elapsed\n",
					 (long) (r.ru_utime.tv_sec - Save_r.ru_utime.tv_sec),
					 (long) (r.ru_utime.tv_usec - Save_r.ru_utime.tv_usec),
					 (long) (r.ru_stime.tv_sec - Save_r.ru_stime.tv_sec),
					 (long) (r.ru_stime.tv_usec - Save_r.ru_stime.tv_usec),
					 (long) (elapse_t.tv_sec - Save_t.tv_sec),
					 (long) (elapse_t.tv_usec - Save_t.tv_usec));
	appendStringInfo(&str,
					 "!\t[%ld.%06ld s user, %ld.%06ld s system total]\n",
					 (long) user.tv_sec,
					 (long) user.tv_usec,
					 (long) sys.tv_sec,
					 (long) sys.tv_usec);
#if defined(HAVE_GETRUSAGE)
	appendStringInfo(&str,
					 "!\t%ld kB max resident size\n",
#if defined(__darwin__)
	/* in bytes on macOS */
					 r.ru_maxrss / 1024
#else
	/* in kilobytes on most other platforms */
					 r.ru_maxrss
#endif
		);
	appendStringInfo(&str,
					 "!\t%ld/%ld [%ld/%ld] filesystem blocks in/out\n",
					 r.ru_inblock - Save_r.ru_inblock,
	/* they only drink coffee at dec */
					 r.ru_oublock - Save_r.ru_oublock,
					 r.ru_inblock, r.ru_oublock);
	appendStringInfo(&str,
					 "!\t%ld/%ld [%ld/%ld] page faults/reclaims, %ld [%ld] swaps\n",
					 r.ru_majflt - Save_r.ru_majflt,
					 r.ru_minflt - Save_r.ru_minflt,
					 r.ru_majflt, r.ru_minflt,
					 r.ru_nswap - Save_r.ru_nswap,
					 r.ru_nswap);
	appendStringInfo(&str,
					 "!\t%ld [%ld] signals rcvd, %ld/%ld [%ld/%ld] messages rcvd/sent\n",
					 r.ru_nsignals - Save_r.ru_nsignals,
					 r.ru_nsignals,
					 r.ru_msgrcv - Save_r.ru_msgrcv,
					 r.ru_msgsnd - Save_r.ru_msgsnd,
					 r.ru_msgrcv, r.ru_msgsnd);
	appendStringInfo(&str,
					 "!\t%ld/%ld [%ld/%ld] voluntary/involuntary context switches\n",
					 r.ru_nvcsw - Save_r.ru_nvcsw,
					 r.ru_nivcsw - Save_r.ru_nivcsw,
					 r.ru_nvcsw, r.ru_nivcsw);
#endif							/* HAVE_GETRUSAGE */

	/* remove trailing newline */
	if (str.data[str.len - 1] == '\n')
		str.data[--str.len] = '\0';

	ereport(LOG,
			(errmsg_internal("%s", title),
			 errdetail_internal("%s", str.data)));

	pfree(str.data);
}

/*
 * on_proc_exit handler to log end of session
 */
static void
log_disconnections(int code, Datum arg)
{
	Port	   *port = MyProcPort;
	long		secs;
	int			usecs;
	int			msecs;
	int			hours,
				minutes,
				seconds;

	TimestampDifference(port->SessionStartTime,
						GetCurrentTimestamp(),
						&secs, &usecs);
	msecs = usecs / 1000;

	hours = secs / SECS_PER_HOUR;
	secs %= SECS_PER_HOUR;
	minutes = secs / SECS_PER_MINUTE;
	seconds = secs % SECS_PER_MINUTE;

	ereport(LOG,
			(errmsg("disconnection: session time: %d:%02d:%02d.%03d "
					"user=%s database=%s host=%s%s%s",
					hours, minutes, seconds, msecs,
					port->user_name, port->database_name, port->remote_host,
					port->remote_port[0] ? " port=" : "", port->remote_port)));
}

/*
 * Start statement timeout timer, if enabled.
 *
 * If there's already a timeout running, don't restart the timer.  That
 * enables compromises between accuracy of timeouts and cost of starting a
 * timeout.
 */
static void
enable_statement_timeout(void)
{
	/* must be within an xact */
	Assert(xact_started);

	if (StatementTimeout > 0)
	{
		if (!stmt_timeout_active)
		{
			enable_timeout_after(STATEMENT_TIMEOUT, StatementTimeout);
			stmt_timeout_active = true;
		}
	}
	else
		disable_timeout(STATEMENT_TIMEOUT, false);
}

/*
 * Disable statement timeout, if active.
 */
static void
disable_statement_timeout(void)
{
	if (stmt_timeout_active)
	{
		disable_timeout(STATEMENT_TIMEOUT, false);

		stmt_timeout_active = false;
	}
}

/*
 * Redact password, if exists in the query text.
 */
const char* RedactPasswordIfExists(const char* queryStr) {
	char *redactedStr;
	char *passwordToken;
	int i;
	int passwordPos;
	const char *commandTag;

	/*
	* Parse and check the type of the query. We only redact password
	* for the CREATE USER / CREATE ROLE / ALTER USER / ALTER ROLE queries.
	* Use yb_parse_command_tag to suppress error warnings.
	*/
	commandTag = yb_parse_command_tag(queryStr);
	if (commandTag == NULL || (strcmp(commandTag, "CREATE ROLE") != 0 &&
					strcmp(commandTag, "ALTER ROLE") != 0))
		return queryStr;

	/* Copy the query string and convert to lower case. */
  	redactedStr = pstrdup(queryStr);

  	for (i = 0; redactedStr[i]; i++)
    	redactedStr[i] = (char)pg_tolower((unsigned char)redactedStr[i]);

	/* Find index of password token. */
	passwordToken = strstr(redactedStr, TOKEN_PASSWORD);

	if (passwordToken != NULL)
	{
		/* Copy query string up to password token. */
		passwordPos = (passwordToken - redactedStr) + strlen(TOKEN_PASSWORD);

		redactedStr = palloc(passwordPos + 1 + strlen(TOKEN_REDACTED) + 1);

		strncpy(redactedStr, queryStr, passwordPos);

		/* And append redacted token. */
		redactedStr[passwordPos] = ' ';

		strcpy(redactedStr + passwordPos + 1, TOKEN_REDACTED);

		return redactedStr;
	}

	return queryStr;
}<|MERGE_RESOLUTION|>--- conflicted
+++ resolved
@@ -734,12 +734,6 @@
 	query = parse_analyze(parsetree, query_string, paramTypes, numParams,
 						  queryEnv);
 
-<<<<<<< HEAD
-=======
-	YBCSetQueryId(query->queryId);
-	MyProc->queryid = query->queryId;
-
->>>>>>> da3ecfd7
 	if (log_parser_stats)
 		ShowUsage("PARSE ANALYSIS STATISTICS");
 
@@ -1911,16 +1905,6 @@
 	 */
 	PortalStart(portal, params, 0, InvalidSnapshot);
 
-<<<<<<< HEAD
-=======
-	if (IsYugaByteEnabled() && portal->queryDesc &&
-		portal->queryDesc->plannedstmt)
-	{
-		YBCSetQueryId(portal->queryDesc->plannedstmt->queryId);
-		MyProc->queryid = portal->queryDesc->plannedstmt->queryId;
-	}
-
->>>>>>> da3ecfd7
 	/*
 	 * Apply the result format requests to the portal.
 	 */
@@ -5645,15 +5629,6 @@
 								/* Set the output format */
 								PortalSetResultFormat(portal, nformats, formats);
 
-<<<<<<< HEAD
-=======
-								if (IsYugaByteEnabled() && portal->queryDesc && portal->queryDesc->plannedstmt)
-								{
-									YBCSetQueryId(portal->queryDesc->plannedstmt->queryId);
-									MyProc->queryid = portal->queryDesc->plannedstmt->queryId;
-								}
-
->>>>>>> da3ecfd7
 								/* Now ready to retry the execute step. */
 								yb_exec_execute_message(portal_name,
 														max_rows,
