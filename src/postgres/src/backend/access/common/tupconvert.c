/*-------------------------------------------------------------------------
 *
 * tupconvert.c
 *	  Tuple conversion support.
 *
 * These functions provide conversion between rowtypes that are logically
 * equivalent but might have columns in a different order or different sets of
 * dropped columns.
 *
 * Portions Copyright (c) 1996-2022, PostgreSQL Global Development Group
 * Portions Copyright (c) 1994, Regents of the University of California
 *
 *
 * IDENTIFICATION
 *	  src/backend/access/common/tupconvert.c
 *
 *-------------------------------------------------------------------------
 */
#include "postgres.h"

<<<<<<< HEAD
=======
#include "access/htup_details.h"
#include "access/sysattr.h"
>>>>>>> f5f84e2f
#include "access/tupconvert.h"
#include "executor/tuptable.h"

#include "pg_yb_utils.h"

/*
 * The conversion setup routines have the following common API:
 *
 * The setup routine checks using attmap.c whether the given source and
 * destination tuple descriptors are logically compatible.  If not, it throws
 * an error.  If so, it returns NULL if they are physically compatible (ie, no
 * conversion is needed), else a TupleConversionMap that can be used by
 * execute_attr_map_tuple or execute_attr_map_slot to perform the conversion.
 *
 * The TupleConversionMap, if needed, is palloc'd in the caller's memory
 * context.  Also, the given tuple descriptors are referenced by the map,
 * so they must survive as long as the map is needed.
 *
 * The caller must supply a suitable primary error message to be used if
 * a compatibility error is thrown.  Recommended coding practice is to use
 * gettext_noop() on this string, so that it is translatable but won't
 * actually be translated unless the error gets thrown.
 *
 *
 * Implementation notes:
 *
 * The key component of a TupleConversionMap is an attrMap[] array with
 * one entry per output column.  This entry contains the 1-based index of
 * the corresponding input column, or zero to force a NULL value (for
 * a dropped output column).  The TupleConversionMap also contains workspace
 * arrays.
 */


/*
 * Set up for tuple conversion, matching input and output columns by
 * position.  (Dropped columns are ignored in both input and output.)
 */
TupleConversionMap *
convert_tuples_by_position(TupleDesc indesc,
						   TupleDesc outdesc,
						   const char *msg)
{
	TupleConversionMap *map;
	int			n;
	AttrMap    *attrMap;

	/* Verify compatibility and prepare attribute-number map */
	attrMap = build_attrmap_by_position(indesc, outdesc, msg);

	if (attrMap == NULL)
	{
		/* runtime conversion is not needed */
		return NULL;
	}

	/* Prepare the map structure */
	map = (TupleConversionMap *) palloc(sizeof(TupleConversionMap));
	map->indesc = indesc;
	map->outdesc = outdesc;
	map->attrMap = attrMap;
	/* preallocate workspace for Datum arrays */
	n = outdesc->natts + 1;		/* +1 for NULL */
	map->outvalues = (Datum *) palloc(n * sizeof(Datum));
	map->outisnull = (bool *) palloc(n * sizeof(bool));
	n = indesc->natts + 1;		/* +1 for NULL */
	map->invalues = (Datum *) palloc(n * sizeof(Datum));
	map->inisnull = (bool *) palloc(n * sizeof(bool));
	map->invalues[0] = (Datum) 0;	/* set up the NULL entry */
	map->inisnull[0] = true;

	return map;
}

/*
 * Set up for tuple conversion, matching input and output columns by name.
 * (Dropped columns are ignored in both input and output.)	This is intended
 * for use when the rowtypes are related by inheritance, so we expect an exact
 * match of both type and typmod.  The error messages will be a bit unhelpful
 * unless both rowtypes are named composite types.
 */
TupleConversionMap *
convert_tuples_by_name(TupleDesc indesc,
					   TupleDesc outdesc)
{
	TupleConversionMap *map;
	AttrMap    *attrMap;
	int			n = outdesc->natts;

	/* Verify compatibility and prepare attribute-number map */
	attrMap = build_attrmap_by_name_if_req(indesc, outdesc);

	if (attrMap == NULL)
	{
		/* runtime conversion is not needed */
		return NULL;
	}

	/* Prepare the map structure */
	map = (TupleConversionMap *) palloc(sizeof(TupleConversionMap));
	map->indesc = indesc;
	map->outdesc = outdesc;
	map->attrMap = attrMap;
	/* preallocate workspace for Datum arrays */
	map->outvalues = (Datum *) palloc(n * sizeof(Datum));
	map->outisnull = (bool *) palloc(n * sizeof(bool));
	n = indesc->natts + 1;		/* +1 for NULL */
	map->invalues = (Datum *) palloc(n * sizeof(Datum));
	map->inisnull = (bool *) palloc(n * sizeof(bool));
	map->invalues[0] = (Datum) 0;	/* set up the NULL entry */
	map->inisnull[0] = true;

	return map;
}

/*
 * Perform conversion of a tuple according to the map.
 */
HeapTuple
execute_attr_map_tuple(HeapTuple tuple, TupleConversionMap *map)
{
	AttrMap    *attrMap = map->attrMap;
	Datum	   *invalues = map->invalues;
	bool	   *inisnull = map->inisnull;
	Datum	   *outvalues = map->outvalues;
	bool	   *outisnull = map->outisnull;
	int			i;

	/*
	 * Extract all the values of the old tuple, offsetting the arrays so that
	 * invalues[0] is left NULL and invalues[1] is the first source attribute;
	 * this exactly matches the numbering convention in attrMap.
	 */
	heap_deform_tuple(tuple, map->indesc, invalues + 1, inisnull + 1);

	/*
	 * Transpose into proper fields of the new tuple.
	 */
	Assert(attrMap->maplen == map->outdesc->natts);
	for (i = 0; i < attrMap->maplen; i++)
	{
		int			j = attrMap->attnums[i];

		outvalues[i] = invalues[j];
		outisnull[i] = inisnull[j];
	}

	/*
	 * Now form the new tuple.
	 */
	return heap_form_tuple(map->outdesc, outvalues, outisnull);
}

/*
 * Perform conversion of a tuple slot according to the map.
 */
TupleTableSlot *
execute_attr_map_slot(AttrMap *attrMap,
					  TupleTableSlot *in_slot,
					  TupleTableSlot *out_slot)
{
	Datum	   *invalues;
	bool	   *inisnull;
	Datum	   *outvalues;
	bool	   *outisnull;
	int			outnatts;
	int			i;

	/* Sanity checks */
	Assert(in_slot->tts_tupleDescriptor != NULL &&
		   out_slot->tts_tupleDescriptor != NULL);
	Assert(in_slot->tts_values != NULL && out_slot->tts_values != NULL);

	outnatts = out_slot->tts_tupleDescriptor->natts;

	/* Extract all the values of the in slot. */
	slot_getallattrs(in_slot);

	/* Before doing the mapping, clear any old contents from the out slot */
	ExecClearTuple(out_slot);

	invalues = in_slot->tts_values;
	inisnull = in_slot->tts_isnull;
	outvalues = out_slot->tts_values;
	outisnull = out_slot->tts_isnull;

	/* Transpose into proper fields of the out slot. */
	for (i = 0; i < outnatts; i++)
	{
		int			j = attrMap->attnums[i] - 1;

		/* attrMap->attnums[i] == 0 means it's a NULL datum. */
		if (j == -1)
		{
			outvalues[i] = (Datum) 0;
			outisnull[i] = true;
		}
		else
		{
			outvalues[i] = invalues[j];
			outisnull[i] = inisnull[j];
		}
	}

	ExecStoreVirtualTuple(out_slot);

	return out_slot;
}

/*
 * Perform conversion of bitmap of columns according to the map.
 *
 * The input and output bitmaps are offset by
<<<<<<< HEAD
 * FirstLowInvalidHeapAttributeNumber to accommodate system cols, like the
 * column-bitmaps in RangeTblEntry.
 */
Bitmapset *
execute_attr_map_cols(AttrMap *attrMap, Bitmapset *in_cols)
{
=======
 * YBGetFirstLowInvalidAttributeNumber to accommodate system cols, like the
 * column-bitmaps in RangeTblEntry.
 */
Bitmapset *
execute_attr_map_cols(Bitmapset *in_cols, TupleConversionMap *map, Relation rel)
{
	AttrNumber *attrMap = map->attrMap;
	int			maplen = map->outdesc->natts;
>>>>>>> f5f84e2f
	Bitmapset  *out_cols;
	int			out_attnum;

	/* fast path for the common trivial case */
	if (in_cols == NULL)
		return NULL;

	/*
	 * For each output column, check which input column it corresponds to.
	 */
	out_cols = NULL;

<<<<<<< HEAD
	for (out_attnum = FirstLowInvalidHeapAttributeNumber;
		 out_attnum <= attrMap->maplen;
=======
	for (out_attnum = YBGetFirstLowInvalidAttributeNumber(rel) + 1;
		 out_attnum <= maplen;
>>>>>>> f5f84e2f
		 out_attnum++)
	{
		int			in_attnum;

		if (out_attnum < 0)
		{
			/* System column. No mapping. */
			in_attnum = out_attnum;
		}
		else if (out_attnum == 0)
			continue;
		else
		{
			/* normal user column */
<<<<<<< HEAD
			in_attnum = attrMap->attnums[out_attnum - 1];
=======
			in_attnum = attrMap[out_attnum - 1];
>>>>>>> f5f84e2f

			if (in_attnum == 0)
				continue;
		}

<<<<<<< HEAD
		if (bms_is_member(in_attnum - FirstLowInvalidHeapAttributeNumber, in_cols))
			out_cols = bms_add_member(out_cols, out_attnum - FirstLowInvalidHeapAttributeNumber);
=======
		if (bms_is_member(in_attnum - YBGetFirstLowInvalidAttributeNumber(rel), in_cols))
			out_cols = bms_add_member(out_cols, out_attnum - YBGetFirstLowInvalidAttributeNumber(rel));
>>>>>>> f5f84e2f
	}

	return out_cols;
}

/*
 * Free a TupleConversionMap structure.
 */
void
free_conversion_map(TupleConversionMap *map)
{
	/* indesc and outdesc are not ours to free */
	free_attrmap(map->attrMap);
	pfree(map->invalues);
	pfree(map->inisnull);
	pfree(map->outvalues);
	pfree(map->outisnull);
	pfree(map);
}<|MERGE_RESOLUTION|>--- conflicted
+++ resolved
@@ -18,15 +18,11 @@
  */
 #include "postgres.h"
 
-<<<<<<< HEAD
-=======
-#include "access/htup_details.h"
-#include "access/sysattr.h"
->>>>>>> f5f84e2f
 #include "access/tupconvert.h"
 #include "executor/tuptable.h"
 
 #include "pg_yb_utils.h"
+#include "access/sysattr.h"
 
 /*
  * The conversion setup routines have the following common API:
@@ -236,23 +232,18 @@
  * Perform conversion of bitmap of columns according to the map.
  *
  * The input and output bitmaps are offset by
-<<<<<<< HEAD
- * FirstLowInvalidHeapAttributeNumber to accommodate system cols, like the
- * column-bitmaps in RangeTblEntry.
- */
-Bitmapset *
-execute_attr_map_cols(AttrMap *attrMap, Bitmapset *in_cols)
-{
-=======
  * YBGetFirstLowInvalidAttributeNumber to accommodate system cols, like the
  * column-bitmaps in RangeTblEntry.
- */
+ *
+ * Note: Postgres uses FirstLowInvalidHeapAttributeNumber.
+ */
+/* YB_TODO(neil) Need to choose between attrMap and map when fixing compiling errors */
 Bitmapset *
-execute_attr_map_cols(Bitmapset *in_cols, TupleConversionMap *map, Relation rel)
+execute_attr_map_cols(AttrMap *attrMap, Bitmapset *in_cols,
+					  TupleConversionMap *map, Relation rel))
 {
 	AttrNumber *attrMap = map->attrMap;
 	int			maplen = map->outdesc->natts;
->>>>>>> f5f84e2f
 	Bitmapset  *out_cols;
 	int			out_attnum;
 
@@ -265,13 +256,8 @@
 	 */
 	out_cols = NULL;
 
-<<<<<<< HEAD
-	for (out_attnum = FirstLowInvalidHeapAttributeNumber;
+	for (out_attnum = YBGetFirstLowInvalidAttributeNumber(rel) + 1;
 		 out_attnum <= attrMap->maplen;
-=======
-	for (out_attnum = YBGetFirstLowInvalidAttributeNumber(rel) + 1;
-		 out_attnum <= maplen;
->>>>>>> f5f84e2f
 		 out_attnum++)
 	{
 		int			in_attnum;
@@ -286,23 +272,15 @@
 		else
 		{
 			/* normal user column */
-<<<<<<< HEAD
 			in_attnum = attrMap->attnums[out_attnum - 1];
-=======
-			in_attnum = attrMap[out_attnum - 1];
->>>>>>> f5f84e2f
 
 			if (in_attnum == 0)
 				continue;
 		}
 
-<<<<<<< HEAD
-		if (bms_is_member(in_attnum - FirstLowInvalidHeapAttributeNumber, in_cols))
-			out_cols = bms_add_member(out_cols, out_attnum - FirstLowInvalidHeapAttributeNumber);
-=======
 		if (bms_is_member(in_attnum - YBGetFirstLowInvalidAttributeNumber(rel), in_cols))
-			out_cols = bms_add_member(out_cols, out_attnum - YBGetFirstLowInvalidAttributeNumber(rel));
->>>>>>> f5f84e2f
+			out_cols = bms_add_member(out_cols,
+									  out_attnum - YBGetFirstLowInvalidAttributeNumber(rel));
 	}
 
 	return out_cols;
