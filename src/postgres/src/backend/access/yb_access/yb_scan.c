--- conflicted
+++ resolved
@@ -47,14 +47,10 @@
 #include "access/relation.h"
 #include "nodes/nodeFuncs.h"
 #include "optimizer/cost.h"
-<<<<<<< HEAD
 #include "optimizer/optimizer.h"
 #include "optimizer/paths.h"
-=======
-#include "optimizer/var.h"
 #include "pgstat.h"
 #include "postmaster/bgworker_internals.h" /* for MAX_PARALLEL_WORKER_LIMIT */
->>>>>>> 340212f0
 #include "utils/datum.h"
 #include "utils/rel.h"
 #include "utils/lsyscache.h"
@@ -463,54 +459,6 @@
 			ybScan->is_exec_done = true;
 		}
 
-<<<<<<< HEAD
-	/* Fetch one row. */
-	YBCStatus status = YBCPgDmlFetch(ybScan->handle,
-									 tupdesc->natts,
-									 (uint64_t *) values,
-									 nulls,
-									 &syscols,
-									 &has_data);
-
-	if (IsolationIsSerializable())
-		HandleYBStatus(status);
-	else if (status)
-	{
-		if (ybScan->exec_params != NULL && YBCIsTxnConflictError(YBCStatusTransactionError(status)))
-		{
-			elog(DEBUG2, "Error when trying to lock row. "
-				 "pg_wait_policy=%d docdb_wait_policy=%d txn_errcode=%d message=%s",
-				 ybScan->exec_params->pg_wait_policy,
-				 ybScan->exec_params->docdb_wait_policy,
-				 YBCStatusTransactionError(status),
-				 YBCStatusMessageBegin(status));
-			if (ybScan->exec_params->pg_wait_policy == LockWaitError)
-				ereport(ERROR, (errcode(ERRCODE_LOCK_NOT_AVAILABLE),
-								errmsg("could not obtain lock on row in relation \"%s\"",
-									   RelationGetRelationName(tsdesc->rs_rd))));
-			else
-				ereport(ERROR,
-						(errcode(ERRCODE_T_R_SERIALIZATION_FAILURE),
-						 errmsg("could not serialize access due to concurrent update"),
-						 yb_txn_errcode(YBCGetTxnConflictErrorCode())));
-		}
-		else if (YBCIsTxnSkipLockingError(YBCStatusTransactionError(status)))
-			/* For skip locking, it's correct to simply return no results. */
-			has_data = false;
-		else
-			HandleYBStatus(status);
-	}
-
-	if (has_data)
-	{
-		tuple = heap_form_tuple(tupdesc, values, nulls);
-		if (syscols.ybctid != NULL)
-		{
-			HEAPTUPLE_YBCTID(tuple) = PointerGetDatum(syscols.ybctid);
-			ybcUpdateFKCache(ybScan, HEAPTUPLE_YBCTID(tuple));
-		}
-		tuple->t_tableOid = RelationGetRelid(tsdesc->rs_rd);
-=======
 		/* Fetch one row. */
 		YBCStatus status = YBCPgDmlFetch(ybScan->handle,
 										 tupdesc->natts,
@@ -537,7 +485,7 @@
 					ereport(ERROR,
 							(errcode(ERRCODE_LOCK_NOT_AVAILABLE),
 							 errmsg("could not obtain lock on row in relation \"%s\"",
-									RelationGetRelationName(ybScan->relation))));
+									RelationGetRelationName(tsdesc->rs_rd))));
 				else
 					ereport(ERROR,
 							(errcode(ERRCODE_T_R_SERIALIZATION_FAILURE),
@@ -555,23 +503,18 @@
 		{
 			tuple = heap_form_tuple(tupdesc, values, nulls);
 
-			if (syscols.oid != InvalidOid)
-			{
-				HeapTupleSetOid(tuple, syscols.oid);
-			}
 			if (syscols.ybctid != NULL)
 			{
-				tuple->t_ybctid = PointerGetDatum(syscols.ybctid);
-				ybcUpdateFKCache(ybScan, tuple->t_ybctid);
+				HEAPTUPLE_YBCTID(tuple) = PointerGetDatum(syscols.ybctid);
+				ybcUpdateFKCache(ybScan, HEAPTUPLE_YBCTID(tuple));
 			}
-			tuple->t_tableOid = RelationGetRelid(ybScan->relation);
+			tuple->t_tableOid = RelationGetRelid(tsdesc->rs_rd);
 			break;
 		}
 		else if (ybScan->pscan != NULL)
 			ybScan->is_exec_done = false;
 		else
 			break;
->>>>>>> 340212f0
 	}
 	pfree(values);
 	pfree(nulls);
@@ -676,34 +619,21 @@
 					inulls[i]  = nulls[attno - 1];
 				}
 
-<<<<<<< HEAD
-			tuple = index_form_tuple(RelationGetDescr(index), ivalues, inulls);
-			if (syscols.ybctid != NULL)
-			{
-				INDEXTUPLE_YBCTID(tuple) = PointerGetDatum(syscols.ybctid);
-				ybcUpdateFKCache(ybScan, INDEXTUPLE_YBCTID(tuple));
-=======
 				tuple = index_form_tuple(RelationGetDescr(index), ivalues, inulls);
 				if (syscols.ybctid != NULL)
 				{
-					tuple->t_ybctid = PointerGetDatum(syscols.ybctid);
-					ybcUpdateFKCache(ybScan, tuple->t_ybctid);
+					INDEXTUPLE_YBCTID(tuple) = PointerGetDatum(syscols.ybctid);
+					ybcUpdateFKCache(ybScan, INDEXTUPLE_YBCTID(tuple));
 				}
->>>>>>> 340212f0
 			}
 			else
 			{
-<<<<<<< HEAD
-				INDEXTUPLE_YBCTID(tuple) = PointerGetDatum(syscols.ybbasectid);
-				ybcUpdateFKCache(ybScan, INDEXTUPLE_YBCTID(tuple));
-=======
 				tuple = index_form_tuple(tupdesc, values, nulls);
 				if (syscols.ybbasectid != NULL)
 				{
-					tuple->t_ybctid = PointerGetDatum(syscols.ybbasectid);
-					ybcUpdateFKCache(ybScan, tuple->t_ybctid);
+					INDEXTUPLE_YBCTID(tuple) = PointerGetDatum(syscols.ybbasectid);
+					ybcUpdateFKCache(ybScan, INDEXTUPLE_YBCTID(tuple));
 				}
->>>>>>> 340212f0
 			}
 			break;
 		}
@@ -2759,12 +2689,8 @@
 	return tup;
 }
 
-<<<<<<< HEAD
-IndexTuple ybc_getnext_indextuple(YbScanDesc ybScan, bool is_forward_scan, bool *recheck)
-=======
 IndexTuple
 ybc_getnext_indextuple(YbScanDesc ybScan, ScanDirection dir, bool *recheck)
->>>>>>> 340212f0
 {
 	if (ybScan->quit_scan)
 		return NULL;
@@ -2982,48 +2908,6 @@
 	ybc_free_ybscan(ybdesc);
 }
 
-<<<<<<< HEAD
-/*
- * ybc_remote_beginscan
- *   Begin sequential scan of a YB relation.
- * The YbSeqScan uses it directly, not via heap scan interception, so it has
- * more controls on what is passed over to the ybcBeginScan.
- * The HeapScanDesc structure is still being used, in future we may increase
- * the level of integration.
- * The structure is compatible with one the ybc_heap_beginscan returns, so
- * ybc_heap_getnext and ybc_heap_endscan are respectively used to fetch tuples
- * and finish the scan.
- */
-TableScanDesc
-ybc_remote_beginscan(Relation relation,
-					 Snapshot snapshot,
-					 Scan *pg_scan_plan,
-					 PushdownExprs *pushdown,
-					 List *aggrefs,
-					 YBCPgExecParameters *exec_params)
-{
-	YbScanDesc ybScan = ybcBeginScan(relation,
-									 NULL /* index */,
-									 false /* xs_want_itup */,
-									 0 /* nkeys */,
-									 NULL /* key */,
-									 pg_scan_plan,
-									 pushdown /* rel_pushdown */,
-									 NULL /* idx_pushdown */,
-									 aggrefs,
-									 0 /* distinct_prefixlen */,
-									 exec_params);
-
-	/* Set up Postgres sys table scan description */
-	TableScanDesc tsdesc = (TableScanDesc)ybScan;
-	tsdesc->rs_snapshot = snapshot;
-	tsdesc->rs_flags = SO_TYPE_SEQSCAN;
-
-	return tsdesc;
-}
-
-=======
->>>>>>> 340212f0
 /* --------------------------------------------------------------------------------------------- */
 
 void ybcCostEstimate(RelOptInfo *baserel, Selectivity selectivity,
