--- conflicted
+++ resolved
@@ -221,13 +221,8 @@
 	YBC_LOG_WARNING("Unexpected building of empty unlogged index");
 }
 
-<<<<<<< HEAD
-bool
+static bool
 ybcininsert(Relation index, Datum *values, bool *isnull, ItemPointer tid, Relation heap,
-=======
-static bool
-ybcininsert(Relation index, Datum *values, bool *isnull, Datum ybctid, Relation heap,
->>>>>>> 6b269259
 			IndexUniqueCheck checkUnique, struct IndexInfo *indexInfo, bool sharedInsert)
 {
 	if (!index->rd_index->indisprimary)
