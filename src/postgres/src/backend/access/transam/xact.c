--- conflicted
+++ resolved
@@ -5771,28 +5771,12 @@
 	workspace = palloc(nxids * sizeof(TransactionId));
 	for (s = CurrentTransactionState; s != NULL; s = s->parent)
 	{
-<<<<<<< HEAD
 		if (FullTransactionIdIsValid(s->fullTransactionId))
 			workspace[i++] = XidFromFullTransactionId(s->fullTransactionId);
 		if (s->nChildXids > 0)
 			memcpy(&workspace[i], s->childXids,
 				   s->nChildXids * sizeof(TransactionId));
 		i += s->nChildXids;
-=======
-		if (TransactionIdIsValid(s->transactionId))
-			workspace[i++] = s->transactionId;
-		/*
-		 * In Yugabyte it is valid if childXids is NULL, but memcpy's arguments
-		 * are supposed to be not null. Even when Yugabyte is not enabled,
-		 * if s->nChildXids is 0, it is good to skip those no-op lines.
-		 */
-		if (s->nChildXids)
-		{
-			memcpy(&workspace[i], s->childXids,
-				s->nChildXids * sizeof(TransactionId));
-			i += s->nChildXids;
-		}
->>>>>>> 340212f0
 	}
 	Assert(i == nxids);
 
