--- conflicted
+++ resolved
@@ -3283,56 +3283,12 @@
 CommitTransactionCommand(void)
 {
 	TransactionState s = CurrentTransactionState;
-<<<<<<< HEAD
 	SavedTransactionCharacteristics savetc;
 
 	SaveTransactionCharacteristics(&savetc);
 
-	/* Update the session parameter to the shared memory */
-	if (YbIsClientYsqlConnMgr())
-	{
-		/*
-		 * At the end of a single query transaction (when autocommit is enabled)
-		 * the blockState will be TBLOCK_STARTED.
-		 * At the end of a normal transaction (when autocommit is disabled)
-		 * the blockState will be TBLOCK_END.
-		 * So in the case of TBLOCK_ENDand TBLOCK_STARTED,
-		 *
-		 * UpdateSharedMemory is called at the end of a transaction.
-		 * i.e. TBLOCK_END and TBLOCK_STARTED, not TBLOCK_BEGIN.
-		 * This is done to update the shared memory in case any
-		 * session parameter might have changed.
-		 *
-		 * YbCleanChangedSessionParameter is called both at the beginning
-		 * and at the end of the transaction (after updating shared memory) .
-		 * YbCleanChangedSessionParameter basically cleans the local cach, so
-		 * when a logical connection is attached to a new physical connection,
-		 * the cach needs to be cleaned. Also once this cach has been used to
-		 * update the shared memory (YbUpdateSharedMemory) this cach should be
-		 * cleaned.
-		 */
-		switch (s->blockState)
-		{
-			case TBLOCK_END:	 /* COMMIT received */
-			case TBLOCK_STARTED: /* running single-query transaction */
-				/* Copy the session parameter from the local memory to the
-				 * shared memory */
-				YbUpdateSharedMemory();
-
-				YbCleanChangedSessionParameters();
-				break;
-			case TBLOCK_BEGIN:
-				YbCleanChangedSessionParameters();
-				break;
-			default:
-				/* do nothing for sub transaction, process changed session
-				 * parameters only at the end of the transaction. */
-				break;
-		}
-	}
-=======
+	/* TODO(jayant): add YB prefix to prevState. */
 	TBlockState prevState = s->blockState;
->>>>>>> 32546339
 
 	switch (s->blockState)
 	{
