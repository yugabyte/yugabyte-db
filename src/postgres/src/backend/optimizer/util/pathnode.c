/*-------------------------------------------------------------------------
 *
 * pathnode.c
 *	  Routines to manipulate pathlists and create path nodes
 *
 * Portions Copyright (c) 1996-2022, PostgreSQL Global Development Group
 * Portions Copyright (c) 1994, Regents of the University of California
 *
 *
 * IDENTIFICATION
 *	  src/backend/optimizer/util/pathnode.c
 *
 *-------------------------------------------------------------------------
 */
#include "postgres.h"

#include <math.h>

<<<<<<< HEAD
=======
#include "miscadmin.h"
#include "access/yb_scan.h"
#include "catalog/pg_am.h"
>>>>>>> fc3e8796
#include "foreign/fdwapi.h"
#include "miscadmin.h"
#include "nodes/extensible.h"
#include "nodes/nodeFuncs.h"
#include "optimizer/appendinfo.h"
#include "optimizer/clauses.h"
#include "optimizer/cost.h"
#include "optimizer/optimizer.h"
#include "optimizer/pathnode.h"
#include "optimizer/paths.h"
#include "optimizer/planmain.h"
#include "optimizer/prep.h"
#include "optimizer/restrictinfo.h"
#include "optimizer/tlist.h"
#include "parser/parsetree.h"
#include "utils/lsyscache.h"
#include "utils/memutils.h"
#include "utils/selfuncs.h"

#include "pg_yb_utils.h"
#include "access/xact.h"
#include "access/yb_scan.h"

typedef enum
{
	COSTS_EQUAL,				/* path costs are fuzzily equal */
	COSTS_BETTER1,				/* first path is cheaper than second */
	COSTS_BETTER2,				/* second path is cheaper than first */
	COSTS_DIFFERENT				/* neither path dominates the other on cost */
} PathCostComparison;

/*
 * STD_FUZZ_FACTOR is the normal fuzz factor for compare_path_costs_fuzzily.
 * XXX is it worth making this user-controllable?  It provides a tradeoff
 * between planner runtime and the accuracy of path cost comparisons.
 */
#define STD_FUZZ_FACTOR 1.01

static List *translate_sub_tlist(List *tlist, int relid);
static int	append_total_cost_compare(const ListCell *a, const ListCell *b);
static int	append_startup_cost_compare(const ListCell *a, const ListCell *b);
static List *reparameterize_pathlist_by_child(PlannerInfo *root,
											  List *pathlist,
											  RelOptInfo *child_rel);


/*****************************************************************************
 *		MISC. PATH UTILITIES
 *****************************************************************************/

/*
 * compare_path_costs
 *	  Return -1, 0, or +1 according as path1 is cheaper, the same cost,
 *	  or more expensive than path2 for the specified criterion.
 */
int
compare_path_costs(Path *path1, Path *path2, CostSelector criterion)
{
	if (criterion == STARTUP_COST)
	{
		if (path1->startup_cost < path2->startup_cost)
			return -1;
		if (path1->startup_cost > path2->startup_cost)
			return +1;

		/*
		 * If paths have the same startup cost (not at all unlikely), order
		 * them by total cost.
		 */
		if (path1->total_cost < path2->total_cost)
			return -1;
		if (path1->total_cost > path2->total_cost)
			return +1;
	}
	else
	{
		if (path1->total_cost < path2->total_cost)
			return -1;
		if (path1->total_cost > path2->total_cost)
			return +1;

		/*
		 * If paths have the same total cost, order them by startup cost.
		 */
		if (path1->startup_cost < path2->startup_cost)
			return -1;
		if (path1->startup_cost > path2->startup_cost)
			return +1;
	}
	return 0;
}

/*
 * compare_fractional_path_costs
 *	  Return -1, 0, or +1 according as path1 is cheaper, the same cost,
 *	  or more expensive than path2 for fetching the specified fraction
 *	  of the total tuples.
 *
 * If fraction is <= 0 or > 1, we interpret it as 1, ie, we select the
 * path with the cheaper total_cost.
 */
int
compare_fractional_path_costs(Path *path1, Path *path2,
							  double fraction)
{
	Cost		cost1,
				cost2;

	if (fraction <= 0.0 || fraction >= 1.0)
		return compare_path_costs(path1, path2, TOTAL_COST);
	cost1 = path1->startup_cost +
		fraction * (path1->total_cost - path1->startup_cost);
	cost2 = path2->startup_cost +
		fraction * (path2->total_cost - path2->startup_cost);
	if (cost1 < cost2)
		return -1;
	if (cost1 > cost2)
		return +1;
	return 0;
}

/*
 * compare_path_costs_fuzzily
 *	  Compare the costs of two paths to see if either can be said to
 *	  dominate the other.
 *
 * We use fuzzy comparisons so that add_path() can avoid keeping both of
 * a pair of paths that really have insignificantly different cost.
 *
 * The fuzz_factor argument must be 1.0 plus delta, where delta is the
 * fraction of the smaller cost that is considered to be a significant
 * difference.  For example, fuzz_factor = 1.01 makes the fuzziness limit
 * be 1% of the smaller cost.
 *
 * The two paths are said to have "equal" costs if both startup and total
 * costs are fuzzily the same.  Path1 is said to be better than path2 if
 * it has fuzzily better startup cost and fuzzily no worse total cost,
 * or if it has fuzzily better total cost and fuzzily no worse startup cost.
 * Path2 is better than path1 if the reverse holds.  Finally, if one path
 * is fuzzily better than the other on startup cost and fuzzily worse on
 * total cost, we just say that their costs are "different", since neither
 * dominates the other across the whole performance spectrum.
 *
 * This function also enforces a policy rule that paths for which the relevant
 * one of parent->consider_startup and parent->consider_param_startup is false
 * cannot survive comparisons solely on the grounds of good startup cost, so
 * we never return COSTS_DIFFERENT when that is true for the total-cost loser.
 * (But if total costs are fuzzily equal, we compare startup costs anyway,
 * in hopes of eliminating one path or the other.)
 */
static PathCostComparison
compare_path_costs_fuzzily(Path *path1, Path *path2, double fuzz_factor)
{
#define CONSIDER_PATH_STARTUP_COST(p)  \
	((p)->param_info == NULL ? (p)->parent->consider_startup : (p)->parent->consider_param_startup)

	/*
	 * Check total cost first since it's more likely to be different; many
	 * paths have zero startup cost.
	 */
	if (path1->total_cost > path2->total_cost * fuzz_factor)
	{
		/* path1 fuzzily worse on total cost */
		if (CONSIDER_PATH_STARTUP_COST(path1) &&
			path2->startup_cost > path1->startup_cost * fuzz_factor)
		{
			/* ... but path2 fuzzily worse on startup, so DIFFERENT */
			return COSTS_DIFFERENT;
		}
		/* else path2 dominates */
		return COSTS_BETTER2;
	}
	if (path2->total_cost > path1->total_cost * fuzz_factor)
	{
		/* path2 fuzzily worse on total cost */
		if (CONSIDER_PATH_STARTUP_COST(path2) &&
			path1->startup_cost > path2->startup_cost * fuzz_factor)
		{
			/* ... but path1 fuzzily worse on startup, so DIFFERENT */
			return COSTS_DIFFERENT;
		}
		/* else path1 dominates */
		return COSTS_BETTER1;
	}
	/* fuzzily the same on total cost ... */
	if (path1->startup_cost > path2->startup_cost * fuzz_factor)
	{
		/* ... but path1 fuzzily worse on startup, so path2 wins */
		return COSTS_BETTER2;
	}
	if (path2->startup_cost > path1->startup_cost * fuzz_factor)
	{
		/* ... but path2 fuzzily worse on startup, so path1 wins */
		return COSTS_BETTER1;
	}
	/* fuzzily the same on both costs */
	return COSTS_EQUAL;

#undef CONSIDER_PATH_STARTUP_COST
}

static BMS_Comparison
yb_bms_compare_ppi(Path *path1, Path *path2)
{
	Relids path1_batchinfo = path1->param_info ?
		path1->param_info->yb_ppi_req_outer_batched : NULL;

	Relids path2_batchinfo = path2->param_info ?
		path2->param_info->yb_ppi_req_outer_batched : NULL;

	if (bms_is_empty(path1_batchinfo) ^ bms_is_empty(path2_batchinfo))
		return BMS_DIFFERENT;

	return bms_subset_compare(PATH_REQ_OUTER(path1), PATH_REQ_OUTER(path2));
}

/*
 * set_cheapest
 *	  Find the minimum-cost paths from among a relation's paths,
 *	  and save them in the rel's cheapest-path fields.
 *
 * cheapest_total_path is normally the cheapest-total-cost unparameterized
 * path; but if there are no unparameterized paths, we assign it to be the
 * best (cheapest least-parameterized) parameterized path.  However, only
 * unparameterized paths are considered candidates for cheapest_startup_path,
 * so that will be NULL if there are no unparameterized paths.
 *
 * The cheapest_parameterized_paths list collects all parameterized paths
 * that have survived the add_path() tournament for this relation.  (Since
 * add_path ignores pathkeys for a parameterized path, these will be paths
 * that have best cost or best row count for their parameterization.  We
 * may also have both a parallel-safe and a non-parallel-safe path in some
 * cases for the same parameterization in some cases, but this should be
 * relatively rare since, most typically, all paths for the same relation
 * will be parallel-safe or none of them will.)
 *
 * cheapest_parameterized_paths always includes the cheapest-total
 * unparameterized path, too, if there is one; the users of that list find
 * it more convenient if that's included.
 *
 * This is normally called only after we've finished constructing the path
 * list for the rel node.
 */
void
set_cheapest(RelOptInfo *parent_rel)
{
	Path	   *cheapest_startup_path;
	Path	   *cheapest_total_path;
	Path	   *best_param_path;
	List	   *parameterized_paths;
	ListCell   *p;

	Assert(IsA(parent_rel, RelOptInfo));

	if (parent_rel->pathlist == NIL)
		elog(ERROR, "could not devise a query plan for the given query");

	cheapest_startup_path = cheapest_total_path = best_param_path = NULL;
	parameterized_paths = NIL;

	foreach(p, parent_rel->pathlist)
	{
		Path	   *path = (Path *) lfirst(p);
		int			cmp;

		if (path->param_info)
		{
			/* Parameterized path, so add it to parameterized_paths */
			parameterized_paths = lappend(parameterized_paths, path);

			/*
			 * If we have an unparameterized cheapest-total, we no longer care
			 * about finding the best parameterized path, so move on.
			 */
			if (cheapest_total_path)
				continue;

			/*
			 * Otherwise, track the best parameterized path, which is the one
			 * with least total cost among those of the minimum
			 * parameterization.
			 */
			if (best_param_path == NULL)
				best_param_path = path;
			else
			{
				switch (yb_bms_compare_ppi(path,
													best_param_path))
				{
					case BMS_EQUAL:
						/* keep the cheaper one */
						if (compare_path_costs(path, best_param_path,
											   TOTAL_COST) < 0)
							best_param_path = path;
						break;
					case BMS_SUBSET1:
						/* new path is less-parameterized */
						best_param_path = path;
						break;
					case BMS_SUBSET2:
						/* old path is less-parameterized, keep it */
						break;
					case BMS_DIFFERENT:

						/*
						 * This means that neither path has the least possible
						 * parameterization for the rel.  We'll sit on the old
						 * path until something better comes along.
						 */
						break;
				}
			}
		}
		else
		{
			/* Unparameterized path, so consider it for cheapest slots */
			if (cheapest_total_path == NULL)
			{
				cheapest_startup_path = cheapest_total_path = path;
				continue;
			}

			/*
			 * If we find two paths of identical costs, try to keep the
			 * better-sorted one.  The paths might have unrelated sort
			 * orderings, in which case we can only guess which might be
			 * better to keep, but if one is superior then we definitely
			 * should keep that one.
			 */
			cmp = compare_path_costs(cheapest_startup_path, path, STARTUP_COST);
			if (cmp > 0 ||
				(cmp == 0 &&
				 compare_pathkeys(cheapest_startup_path->pathkeys,
								  path->pathkeys) == PATHKEYS_BETTER2))
				cheapest_startup_path = path;

			cmp = compare_path_costs(cheapest_total_path, path, TOTAL_COST);
			if (cmp > 0 ||
				(cmp == 0 &&
				 compare_pathkeys(cheapest_total_path->pathkeys,
								  path->pathkeys) == PATHKEYS_BETTER2))
				cheapest_total_path = path;
		}
	}

	/* Add cheapest unparameterized path, if any, to parameterized_paths */
	if (cheapest_total_path)
		parameterized_paths = lcons(cheapest_total_path, parameterized_paths);

	/*
	 * If there is no unparameterized path, use the best parameterized path as
	 * cheapest_total_path (but not as cheapest_startup_path).
	 */
	if (cheapest_total_path == NULL)
		cheapest_total_path = best_param_path;
	Assert(cheapest_total_path != NULL);

	parent_rel->cheapest_startup_path = cheapest_startup_path;
	parent_rel->cheapest_total_path = cheapest_total_path;
	parent_rel->cheapest_unique_path = NULL;	/* computed only if needed */
	parent_rel->cheapest_parameterized_paths = parameterized_paths;
}

/*
 * add_path
 *	  Consider a potential implementation path for the specified parent rel,
 *	  and add it to the rel's pathlist if it is worthy of consideration.
 *	  A path is worthy if it has a better sort order (better pathkeys) or
 *	  cheaper cost (on either dimension), or generates fewer rows, than any
 *	  existing path that has the same or superset parameterization rels.
 *	  We also consider parallel-safe paths more worthy than others.
 *
 *	  We also remove from the rel's pathlist any old paths that are dominated
 *	  by new_path --- that is, new_path is cheaper, at least as well ordered,
 *	  generates no more rows, requires no outer rels not required by the old
 *	  path, and is no less parallel-safe.
 *
 *	  In most cases, a path with a superset parameterization will generate
 *	  fewer rows (since it has more join clauses to apply), so that those two
 *	  figures of merit move in opposite directions; this means that a path of
 *	  one parameterization can seldom dominate a path of another.  But such
 *	  cases do arise, so we make the full set of checks anyway.
 *
 *	  There are two policy decisions embedded in this function, along with
 *	  its sibling add_path_precheck.  First, we treat all parameterized paths
 *	  as having NIL pathkeys, so that they cannot win comparisons on the
 *	  basis of sort order.  This is to reduce the number of parameterized
 *	  paths that are kept; see discussion in src/backend/optimizer/README.
 *
 *	  Second, we only consider cheap startup cost to be interesting if
 *	  parent_rel->consider_startup is true for an unparameterized path, or
 *	  parent_rel->consider_param_startup is true for a parameterized one.
 *	  Again, this allows discarding useless paths sooner.
 *
 *	  The pathlist is kept sorted by total_cost, with cheaper paths
 *	  at the front.  Within this routine, that's simply a speed hack:
 *	  doing it that way makes it more likely that we will reject an inferior
 *	  path after a few comparisons, rather than many comparisons.
 *	  However, add_path_precheck relies on this ordering to exit early
 *	  when possible.
 *
 *	  NOTE: discarded Path objects are immediately pfree'd to reduce planner
 *	  memory consumption.  We dare not try to free the substructure of a Path,
 *	  since much of it may be shared with other Paths or the query tree itself;
 *	  but just recycling discarded Path nodes is a very useful savings in
 *	  a large join tree.  We can recycle the List nodes of pathlist, too.
 *
 *	  As noted in optimizer/README, deleting a previously-accepted Path is
 *	  safe because we know that Paths of this rel cannot yet be referenced
 *	  from any other rel, such as a higher-level join.  However, in some cases
 *	  it is possible that a Path is referenced by another Path for its own
 *	  rel; we must not delete such a Path, even if it is dominated by the new
 *	  Path.  Currently this occurs only for IndexPath objects, which may be
 *	  referenced as children of BitmapHeapPaths as well as being paths in
 *	  their own right.  Hence, we don't pfree IndexPaths when rejecting them.
 *
 * 'parent_rel' is the relation entry to which the path corresponds.
 * 'new_path' is a potential path for parent_rel.
 *
 * Returns nothing, but modifies parent_rel->pathlist.
 */
void
add_path(RelOptInfo *parent_rel, Path *new_path)
{
	bool		accept_new = true;	/* unless we find a superior old path */
	int			insert_at = 0;	/* where to insert new item */
	List	   *new_path_pathkeys;
	ListCell   *p1;

	/*
	 * This is a convenient place to check for query cancel --- no part of the
	 * planner goes very long without calling add_path().
	 */
	CHECK_FOR_INTERRUPTS();

	/* Pretend parameterized paths have no pathkeys, per comment above */
	new_path_pathkeys = new_path->param_info ? NIL : new_path->pathkeys;

	/*
	 * Loop to check proposed new path against old paths.  Note it is possible
	 * for more than one old path to be tossed out because new_path dominates
	 * it.
	 */
	foreach(p1, parent_rel->pathlist)
	{
		Path	 		   *old_path = (Path *) lfirst(p1);
		bool				remove_old = false; /* unless new proves superior */
		PathCostComparison  costcmp;
		PathKeysComparison  keyscmp;
		BMS_Comparison		outercmp;

		/*
		 * Do a fuzzy cost comparison with standard fuzziness limit.
		 */
		costcmp = compare_path_costs_fuzzily(new_path, old_path,
											 STD_FUZZ_FACTOR);

		/*
		 * If the two paths compare differently for startup and total cost,
		 * then we want to keep both, and we can skip comparing pathkeys and
		 * required_outer rels.  If they compare the same, proceed with the
		 * other comparisons.  Row count is checked last.  (We make the tests
		 * in this order because the cost comparison is most likely to turn
		 * out "different", and the pathkeys comparison next most likely.  As
		 * explained above, row count very seldom makes a difference, so even
		 * though it's cheap to compare there's not much point in checking it
		 * earlier.)
		 */
		if (costcmp != COSTS_DIFFERENT)
		{
			/* Similarly check to see if either dominates on pathkeys */
			List	   *old_path_pathkeys;

			old_path_pathkeys = old_path->param_info ? NIL : old_path->pathkeys;
			keyscmp = compare_pathkeys(new_path_pathkeys,
									   old_path_pathkeys);

			/*
			 * YB: If one is batched and the other isn't we consider
			 * the two parameterizations to be different.
			 */
			bool is_new_path_batched = new_path->param_info &&
				!bms_is_empty(new_path->param_info->yb_ppi_req_outer_batched);

			bool is_old_path_batched = old_path->param_info &&
				!bms_is_empty(old_path->param_info->yb_ppi_req_outer_batched);
			bool considering_batchedness =
				is_new_path_batched || is_old_path_batched;

			if (keyscmp != PATHKEYS_DIFFERENT)
			{
				switch (costcmp)
				{
					case COSTS_EQUAL:
						outercmp = bms_subset_compare(PATH_REQ_OUTER(new_path),
													  PATH_REQ_OUTER(old_path));
						if (considering_batchedness)
						{
							outercmp = BMS_DIFFERENT;
							if (!is_new_path_batched)
								insert_after = p1;
						}

						if (keyscmp == PATHKEYS_BETTER1)
						{
							if ((outercmp == BMS_EQUAL ||
								 outercmp == BMS_SUBSET1) &&
								new_path->rows <= old_path->rows &&
								new_path->parallel_safe >= old_path->parallel_safe)
								remove_old = true;	/* new dominates old */
						}
						else if (keyscmp == PATHKEYS_BETTER2)
						{
							if ((outercmp == BMS_EQUAL ||
								 outercmp == BMS_SUBSET2) &&
								new_path->rows >= old_path->rows &&
								new_path->parallel_safe <= old_path->parallel_safe)
								accept_new = false; /* old dominates new */
						}
						else	/* keyscmp == PATHKEYS_EQUAL */
						{
							if (outercmp == BMS_EQUAL)
							{
								/*
								 * Same pathkeys and outer rels, and fuzzily
								 * the same cost, so keep just one; to decide
								 * which, first check parallel-safety, then
								 * rows, then do a fuzzy cost comparison with
								 * very small fuzz limit.  (We used to do an
								 * exact cost comparison, but that results in
								 * annoying platform-specific plan variations
								 * due to roundoff in the cost estimates.)	If
								 * things are still tied, arbitrarily keep
								 * only the old path.  Notice that we will
								 * keep only the old path even if the
								 * less-fuzzy comparison decides the startup
								 * and total costs compare differently.
								 */
								if (new_path->parallel_safe >
									old_path->parallel_safe)
									remove_old = true;	/* new dominates old */
								else if (new_path->parallel_safe <
										 old_path->parallel_safe)
									accept_new = false; /* old dominates new */
								else if (new_path->rows < old_path->rows)
									remove_old = true;	/* new dominates old */
								else if (new_path->rows > old_path->rows)
									accept_new = false; /* old dominates new */
								else if (compare_path_costs_fuzzily(new_path,
																	old_path,
																	1.0000000001) == COSTS_BETTER1)
									remove_old = true;	/* new dominates old */
								else
									accept_new = false; /* old equals or
														 * dominates new */
							}
							else if (outercmp == BMS_SUBSET1 &&
									 new_path->rows <= old_path->rows &&
									 new_path->parallel_safe >= old_path->parallel_safe)
								remove_old = true;	/* new dominates old */
							else if (outercmp == BMS_SUBSET2 &&
									 new_path->rows >= old_path->rows &&
									 new_path->parallel_safe <= old_path->parallel_safe)
								accept_new = false; /* old dominates new */
							/* else different parameterizations, keep both */
						}
						break;
					case COSTS_BETTER1:
						if (keyscmp != PATHKEYS_BETTER2)
						{
							outercmp = bms_subset_compare(PATH_REQ_OUTER(new_path),
														  PATH_REQ_OUTER(old_path));

							if (considering_batchedness)
							{
								outercmp = BMS_DIFFERENT;
								if (!is_new_path_batched)
									insert_after = p1;
							}

							if ((outercmp == BMS_EQUAL ||
								 outercmp == BMS_SUBSET1) &&
								new_path->rows <= old_path->rows &&
								new_path->parallel_safe >= old_path->parallel_safe)
								remove_old = true;	/* new dominates old */
						}
						break;
					case COSTS_BETTER2:
						if (keyscmp != PATHKEYS_BETTER1)
						{
							outercmp = bms_subset_compare(PATH_REQ_OUTER(new_path),
														  PATH_REQ_OUTER(old_path));

							if (considering_batchedness)
							{
								outercmp = BMS_DIFFERENT;
								if (!is_new_path_batched)
									insert_after = p1;
							}

							if ((outercmp == BMS_EQUAL ||
								 outercmp == BMS_SUBSET2) &&
								new_path->rows >= old_path->rows &&
								new_path->parallel_safe <= old_path->parallel_safe)
								accept_new = false; /* old dominates new */
						}
						break;
					case COSTS_DIFFERENT:

						/*
						 * can't get here, but keep this case to keep compiler
						 * quiet
						 */
						break;
				}
			}
		}

		/*
		 * Remove current element from pathlist if dominated by new.
		 */
		if (remove_old)
		{
			parent_rel->pathlist = foreach_delete_current(parent_rel->pathlist,
														  p1);

			/*
			 * Delete the data pointed-to by the deleted cell, if possible
			 */
			if (!IsA(old_path, IndexPath))
				pfree(old_path);
		}
		else
		{
			if (new_path->total_cost >= old_path->total_cost)
				insert_at = foreach_current_index(p1) + 1;
		}

		/*
		 * If we found an old path that dominates new_path, we can quit
		 * scanning the pathlist; we will not add new_path, and we assume
		 * new_path cannot dominate any other elements of the pathlist.
		 */
		if (!accept_new)
			break;
	}

	if (accept_new)
	{
		/* Accept the new path: insert it at proper place in pathlist */
		parent_rel->pathlist =
			list_insert_nth(parent_rel->pathlist, insert_at, new_path);
	}
	else
	{
		/* Reject and recycle the new path */
		if (!IsA(new_path, IndexPath))
			pfree(new_path);
	}
}

/*
 * add_path_precheck
 *	  Check whether a proposed new path could possibly get accepted.
 *	  We assume we know the path's pathkeys and parameterization accurately,
 *	  and have lower bounds for its costs.
 *
 * Note that we do not know the path's rowcount, since getting an estimate for
 * that is too expensive to do before prechecking.  We assume here that paths
 * of a superset parameterization will generate fewer rows; if that holds,
 * then paths with different parameterizations cannot dominate each other
 * and so we can simply ignore existing paths of another parameterization.
 * (In the infrequent cases where that rule of thumb fails, add_path will
 * get rid of the inferior path.)
 *
 * At the time this is called, we haven't actually built a Path structure,
 * so the required information has to be passed piecemeal.
 */
bool
add_path_precheck(RelOptInfo *parent_rel,
				  Cost startup_cost, Cost total_cost,
				  List *pathkeys, Relids required_outer)
{
	List	   *new_path_pathkeys;
	bool		consider_startup;
	ListCell   *p1;

	/* Pretend parameterized paths have no pathkeys, per add_path policy */
	new_path_pathkeys = required_outer ? NIL : pathkeys;

	/* Decide whether new path's startup cost is interesting */
	consider_startup = required_outer ? parent_rel->consider_param_startup : parent_rel->consider_startup;

	foreach(p1, parent_rel->pathlist)
	{
		Path	   *old_path = (Path *) lfirst(p1);
		PathKeysComparison keyscmp;

		/*
		 * We are looking for an old_path with the same parameterization (and
		 * by assumption the same rowcount) that dominates the new path on
		 * pathkeys as well as both cost metrics.  If we find one, we can
		 * reject the new path.
		 *
		 * Cost comparisons here should match compare_path_costs_fuzzily.
		 */
		if (total_cost > old_path->total_cost * STD_FUZZ_FACTOR)
		{
			/* new path can win on startup cost only if consider_startup */
			if (startup_cost > old_path->startup_cost * STD_FUZZ_FACTOR ||
				!consider_startup)
			{
				/* new path loses on cost, so check pathkeys... */
				List	   *old_path_pathkeys;

				old_path_pathkeys = old_path->param_info ? NIL : old_path->pathkeys;
				keyscmp = compare_pathkeys(new_path_pathkeys,
										   old_path_pathkeys);
				if (keyscmp == PATHKEYS_EQUAL ||
					keyscmp == PATHKEYS_BETTER2)
				{
					/* new path does not win on pathkeys... */
					if (bms_equal(required_outer, PATH_REQ_OUTER(old_path)))
					{
						/* Found an old path that dominates the new one */
						return false;
					}
				}
			}
		}
		else
		{
			/*
			 * Since the pathlist is sorted by total_cost, we can stop looking
			 * once we reach a path with a total_cost larger than the new
			 * path's.
			 */
			break;
		}
	}

	return true;
}

/*
 * add_partial_path
 *	  Like add_path, our goal here is to consider whether a path is worthy
 *	  of being kept around, but the considerations here are a bit different.
 *	  A partial path is one which can be executed in any number of workers in
 *	  parallel such that each worker will generate a subset of the path's
 *	  overall result.
 *
 *	  As in add_path, the partial_pathlist is kept sorted with the cheapest
 *	  total path in front.  This is depended on by multiple places, which
 *	  just take the front entry as the cheapest path without searching.
 *
 *	  We don't generate parameterized partial paths for several reasons.  Most
 *	  importantly, they're not safe to execute, because there's nothing to
 *	  make sure that a parallel scan within the parameterized portion of the
 *	  plan is running with the same value in every worker at the same time.
 *	  Fortunately, it seems unlikely to be worthwhile anyway, because having
 *	  each worker scan the entire outer relation and a subset of the inner
 *	  relation will generally be a terrible plan.  The inner (parameterized)
 *	  side of the plan will be small anyway.  There could be rare cases where
 *	  this wins big - e.g. if join order constraints put a 1-row relation on
 *	  the outer side of the topmost join with a parameterized plan on the inner
 *	  side - but we'll have to be content not to handle such cases until
 *	  somebody builds an executor infrastructure that can cope with them.
 *
 *	  Because we don't consider parameterized paths here, we also don't
 *	  need to consider the row counts as a measure of quality: every path will
 *	  produce the same number of rows.  Neither do we need to consider startup
 *	  costs: parallelism is only used for plans that will be run to completion.
 *	  Therefore, this routine is much simpler than add_path: it needs to
 *	  consider only pathkeys and total cost.
 *
 *	  As with add_path, we pfree paths that are found to be dominated by
 *	  another partial path; this requires that there be no other references to
 *	  such paths yet.  Hence, GatherPaths must not be created for a rel until
 *	  we're done creating all partial paths for it.  Unlike add_path, we don't
 *	  take an exception for IndexPaths as partial index paths won't be
 *	  referenced by partial BitmapHeapPaths.
 */
void
add_partial_path(RelOptInfo *parent_rel, Path *new_path)
{
	bool		accept_new = true;	/* unless we find a superior old path */
	int			insert_at = 0;	/* where to insert new item */
	ListCell   *p1;

	/* Check for query cancel. */
	CHECK_FOR_INTERRUPTS();

	/* Path to be added must be parallel safe. */
	Assert(new_path->parallel_safe);

	/* Relation should be OK for parallelism, too. */
	Assert(parent_rel->consider_parallel);

	/*
	 * As in add_path, throw out any paths which are dominated by the new
	 * path, but throw out the new path if some existing path dominates it.
	 */
	foreach(p1, parent_rel->partial_pathlist)
	{
		Path	   *old_path = (Path *) lfirst(p1);
		bool		remove_old = false; /* unless new proves superior */
		PathKeysComparison keyscmp;

		/* Compare pathkeys. */
		keyscmp = compare_pathkeys(new_path->pathkeys, old_path->pathkeys);

		/* Unless pathkeys are incompatible, keep just one of the two paths. */
		if (keyscmp != PATHKEYS_DIFFERENT)
		{
			if (new_path->total_cost > old_path->total_cost * STD_FUZZ_FACTOR)
			{
				/* New path costs more; keep it only if pathkeys are better. */
				if (keyscmp != PATHKEYS_BETTER1)
					accept_new = false;
			}
			else if (old_path->total_cost > new_path->total_cost
					 * STD_FUZZ_FACTOR)
			{
				/* Old path costs more; keep it only if pathkeys are better. */
				if (keyscmp != PATHKEYS_BETTER2)
					remove_old = true;
			}
			else if (keyscmp == PATHKEYS_BETTER1)
			{
				/* Costs are about the same, new path has better pathkeys. */
				remove_old = true;
			}
			else if (keyscmp == PATHKEYS_BETTER2)
			{
				/* Costs are about the same, old path has better pathkeys. */
				accept_new = false;
			}
			else if (old_path->total_cost > new_path->total_cost * 1.0000000001)
			{
				/* Pathkeys are the same, and the old path costs more. */
				remove_old = true;
			}
			else
			{
				/*
				 * Pathkeys are the same, and new path isn't materially
				 * cheaper.
				 */
				accept_new = false;
			}
		}

		/*
		 * Remove current element from partial_pathlist if dominated by new.
		 */
		if (remove_old)
		{
			parent_rel->partial_pathlist =
				foreach_delete_current(parent_rel->partial_pathlist, p1);
			pfree(old_path);
		}
		else
		{
			/* new belongs after this old path if it has cost >= old's */
			if (new_path->total_cost >= old_path->total_cost)
				insert_at = foreach_current_index(p1) + 1;
		}

		/*
		 * If we found an old path that dominates new_path, we can quit
		 * scanning the partial_pathlist; we will not add new_path, and we
		 * assume new_path cannot dominate any later path.
		 */
		if (!accept_new)
			break;
	}

	if (accept_new)
	{
		/* Accept the new path: insert it at proper place */
		parent_rel->partial_pathlist =
			list_insert_nth(parent_rel->partial_pathlist, insert_at, new_path);
	}
	else
	{
		/* Reject and recycle the new path */
		pfree(new_path);
	}
}

/*
 * add_partial_path_precheck
 *	  Check whether a proposed new partial path could possibly get accepted.
 *
 * Unlike add_path_precheck, we can ignore startup cost and parameterization,
 * since they don't matter for partial paths (see add_partial_path).  But
 * we do want to make sure we don't add a partial path if there's already
 * a complete path that dominates it, since in that case the proposed path
 * is surely a loser.
 */
bool
add_partial_path_precheck(RelOptInfo *parent_rel, Cost total_cost,
						  List *pathkeys)
{
	ListCell   *p1;

	/*
	 * Our goal here is twofold.  First, we want to find out whether this path
	 * is clearly inferior to some existing partial path.  If so, we want to
	 * reject it immediately.  Second, we want to find out whether this path
	 * is clearly superior to some existing partial path -- at least, modulo
	 * final cost computations.  If so, we definitely want to consider it.
	 *
	 * Unlike add_path(), we always compare pathkeys here.  This is because we
	 * expect partial_pathlist to be very short, and getting a definitive
	 * answer at this stage avoids the need to call add_path_precheck.
	 */
	foreach(p1, parent_rel->partial_pathlist)
	{
		Path	   *old_path = (Path *) lfirst(p1);
		PathKeysComparison keyscmp;

		keyscmp = compare_pathkeys(pathkeys, old_path->pathkeys);
		if (keyscmp != PATHKEYS_DIFFERENT)
		{
			if (total_cost > old_path->total_cost * STD_FUZZ_FACTOR &&
				keyscmp != PATHKEYS_BETTER1)
				return false;
			if (old_path->total_cost > total_cost * STD_FUZZ_FACTOR &&
				keyscmp != PATHKEYS_BETTER2)
				return true;
		}
	}

	/*
	 * This path is neither clearly inferior to an existing partial path nor
	 * clearly good enough that it might replace one.  Compare it to
	 * non-parallel plans.  If it loses even before accounting for the cost of
	 * the Gather node, we should definitely reject it.
	 *
	 * Note that we pass the total_cost to add_path_precheck twice.  This is
	 * because it's never advantageous to consider the startup cost of a
	 * partial path; the resulting plans, if run in parallel, will be run to
	 * completion.
	 */
	if (!add_path_precheck(parent_rel, total_cost, total_cost, pathkeys,
						   NULL))
		return false;

	return true;
}

/*
 * Propagate YugabyteDB fields between a parent and a single child.
 *
 * Path data generally flows upward, from children to parents. Therefore this
 * function is expected to simply copy information from children to parents for
 * future fields.
 */
static void
yb_propagate_fields(YbPathInfo *parent_fields, YbPathInfo *child_fields)
{
	if (!IsYugaByteEnabled())
		return;

	parent_fields->yb_uniqkeys = list_copy(child_fields->yb_uniqkeys);
}

/*
 * Propagate YugabyteDB fields between a parent and two children.
 * See comment for yb_propagate_fields.
 */
static void
yb_propagate_fields2(YbPathInfo *parent_fields, YbPathInfo *child1_fields,
					 YbPathInfo *child2_fields)
{
	if (!IsYugaByteEnabled())
		return;

	/*
	 * Compute uniqkeys for the parent only when uniqkeys are available on both
	 * the children. We do this because uniqkeys = NIL does not mean that the
	 * path has no uniqkeys. For example, consider a plain sequential scan such
	 * as that from 'SELECT * FROM t'. The path has no uniqkeys, but it is
	 * still distinct on its primary key. In other words, uniqkeys = NIL is a
	 * proxy for uniqkeys being indeterminate and we should avoid setting
	 * uniqkeys in such a case.
	 */
	if (child1_fields->yb_uniqkeys && child2_fields->yb_uniqkeys)
		parent_fields->yb_uniqkeys = list_concat(
			list_copy(child1_fields->yb_uniqkeys),
			list_copy(child2_fields->yb_uniqkeys));
}

/*
 * Propagate YugabyteDB fields between a parent and a list of children.
 * See comment for yb_propagate_fields.
 */
static void
yb_propagate_fields_list(YbPathInfo *parent_fields, List *child_paths)
{
	if (!IsYugaByteEnabled())
		return;

	/*
	 * TODO: Leaving this for a future change since computing uniqkeys optimally
	 * is involved. For example, we can set the parent's uniqkeys to those of
	 * the children. However, we need to ensure that there are no duplicate
	 * values across the child pathnodes before we can do that.
	 */
	parent_fields->yb_uniqkeys = NIL;
}

/*
 * Propagate YugabyteDB fields between a parent and a list of MinMaxAggregate
 * children.
 * See comment for yb_propagate_fields.
 */
static void
yb_propagate_mmagg_fields(YbPathInfo *parent_fields, List *mmaggregates)
{
	if (!IsYugaByteEnabled())
		return;
}


/*****************************************************************************
 *		PATH NODE CREATION ROUTINES
 *****************************************************************************/

/*
 * create_seqscan_path
 *	  Creates a path corresponding to a sequential scan, returning the
 *	  pathnode.
 */
Path *
create_seqscan_path(PlannerInfo *root, RelOptInfo *rel,
					Relids required_outer, int parallel_workers)
{
	Path	   *pathnode = makeNode(Path);

	pathnode->pathtype = T_SeqScan;
	pathnode->parent = rel;
	pathnode->pathtarget = rel->reltarget;
	pathnode->param_info = get_baserel_parampathinfo(root, rel,
													 required_outer);
	pathnode->parallel_aware = (parallel_workers > 0);
	pathnode->parallel_safe = rel->consider_parallel;
	pathnode->parallel_workers = parallel_workers;
	pathnode->pathkeys = NIL;	/* seqscan has unordered result */

	/*
	 * The ybcCostEstimate is used to cost a ForeignScan node on YB table,
	 * so use it here too, to get consistent results.
	 */
	if (rel->is_yb_relation)
	{
		if (yb_enable_base_scans_cost_model)
		{
			yb_cost_seqscan(pathnode, root, rel, pathnode->param_info);
		}
		else
		{
			ybcCostEstimate(rel, YBC_FULL_SCAN_SELECTIVITY,
							false, /* is_backward_scan */
							true, /* is_seq_scan */
							false, /* is_uncovered_idx_scan */
							&pathnode->startup_cost,
							&pathnode->total_cost,
							rel->reltablespace);
			pathnode->rows = rel->rows;
		}
	}
	else
		cost_seqscan(pathnode, root, rel, pathnode->param_info);

	return pathnode;
}

/*
 * create_samplescan_path
 *	  Creates a path node for a sampled table scan.
 */
Path *
create_samplescan_path(PlannerInfo *root, RelOptInfo *rel, Relids required_outer)
{
	Path	   *pathnode = makeNode(Path);

	pathnode->pathtype = T_SampleScan;
	pathnode->parent = rel;
	pathnode->pathtarget = rel->reltarget;
	pathnode->param_info = get_baserel_parampathinfo(root, rel,
													 required_outer);
	pathnode->parallel_aware = false;
	pathnode->parallel_safe = rel->consider_parallel;
	pathnode->parallel_workers = 0;
	pathnode->pathkeys = NIL;	/* samplescan has unordered result */

	cost_samplescan(pathnode, root, rel, pathnode->param_info);

	return pathnode;
}

/*
 * create_index_path
 *	  Creates a path node for an index scan.
 *
 * 'index' is a usable index.
 * 'indexclauses' is a list of IndexClause nodes representing clauses
 *			to be enforced as qual conditions in the scan.
 * 'indexorderbys' is a list of bare expressions (no RestrictInfos)
 *			to be used as index ordering operators in the scan.
 * 'indexorderbycols' is an integer list of index column numbers (zero based)
 *			the ordering operators can be used with.
 * 'pathkeys' describes the ordering of the path.
 * 'indexscandir' is ForwardScanDirection or BackwardScanDirection
 *			for an ordered index, or NoMovementScanDirection for
 *			an unordered index.
 * 'indexonly' is true if an index-only scan is wanted.
 * 'required_outer' is the set of outer relids for a parameterized path.
 * 'loop_count' is the number of repetitions of the indexscan to factor into
 *		estimates of caching behavior.
 * 'partial_path' is true if constructing a parallel index scan path.
 *
 * Returns the new path node.
 */
IndexPath *
create_index_path(PlannerInfo *root,
				  IndexOptInfo *index,
				  List *indexclauses,
				  List *indexorderbys,
				  List *indexorderbycols,
				  List *pathkeys,
				  ScanDirection indexscandir,
				  bool indexonly,
				  Relids required_outer,
				  double loop_count,
				  bool partial_path)
{
	IndexPath  *pathnode = makeNode(IndexPath);
	RelOptInfo *rel = index->rel;

	pathnode->path.pathtype = indexonly ? T_IndexOnlyScan : T_IndexScan;
	pathnode->path.parent = rel;
	pathnode->path.pathtarget = rel->reltarget;
	pathnode->path.param_info = get_baserel_parampathinfo(root, rel,
														  required_outer);
	pathnode->path.parallel_aware = false;
	pathnode->path.parallel_safe = rel->consider_parallel;
	pathnode->path.parallel_workers = 0;
	pathnode->path.pathkeys = pathkeys;

	pathnode->indexinfo = index;
	pathnode->indexclauses = indexclauses;
	pathnode->indexorderbys = indexorderbys;
	pathnode->indexorderbycols = indexorderbycols;
	pathnode->indexscandir = indexscandir;

	if (IsYugaByteEnabled() &&
		yb_enable_base_scans_cost_model &&
		index->relam == LSM_AM_OID)
	{
		yb_cost_index(pathnode, root, loop_count, partial_path);
	}
	else
	{
		cost_index(pathnode, root, loop_count, partial_path);
	}


	return pathnode;
}

/*
 * create_bitmap_heap_path
 *	  Creates a path node for a bitmap scan.
 *
 * 'bitmapqual' is a tree of IndexPath, BitmapAndPath, and BitmapOrPath nodes.
 * 'required_outer' is the set of outer relids for a parameterized path.
 * 'loop_count' is the number of repetitions of the indexscan to factor into
 *		estimates of caching behavior.
 *
 * loop_count should match the value used when creating the component
 * IndexPaths.
 */
BitmapHeapPath *
create_bitmap_heap_path(PlannerInfo *root,
						RelOptInfo *rel,
						Path *bitmapqual,
						Relids required_outer,
						double loop_count,
						int parallel_degree)
{
	BitmapHeapPath *pathnode = makeNode(BitmapHeapPath);

	pathnode->path.pathtype = T_BitmapHeapScan;
	pathnode->path.parent = rel;
	pathnode->path.pathtarget = rel->reltarget;
	pathnode->path.param_info = get_baserel_parampathinfo(root, rel,
														  required_outer);
	pathnode->path.parallel_aware = (parallel_degree > 0);
	pathnode->path.parallel_safe = rel->consider_parallel;
	pathnode->path.parallel_workers = parallel_degree;
	pathnode->path.pathkeys = NIL;	/* always unordered */

	yb_propagate_fields(&pathnode->path.yb_path_info,
						&bitmapqual->yb_path_info);

	pathnode->bitmapqual = bitmapqual;

	cost_bitmap_heap_scan(&pathnode->path, root, rel,
						  pathnode->path.param_info,
						  bitmapqual, loop_count);

	return pathnode;
}

/*
 * create_bitmap_and_path
 *	  Creates a path node representing a BitmapAnd.
 */
BitmapAndPath *
create_bitmap_and_path(PlannerInfo *root,
					   RelOptInfo *rel,
					   List *bitmapquals)
{
	BitmapAndPath *pathnode = makeNode(BitmapAndPath);
	Relids		required_outer = NULL;
	ListCell   *lc;

	pathnode->path.pathtype = T_BitmapAnd;
	pathnode->path.parent = rel;
	pathnode->path.pathtarget = rel->reltarget;

	/*
	 * Identify the required outer rels as the union of what the child paths
	 * depend on.  (Alternatively, we could insist that the caller pass this
	 * in, but it's more convenient and reliable to compute it here.)
	 */
	foreach(lc, bitmapquals)
	{
		Path	   *bitmapqual = (Path *) lfirst(lc);

		required_outer = bms_add_members(required_outer,
										 PATH_REQ_OUTER(bitmapqual));
	}
	pathnode->path.param_info = get_baserel_parampathinfo(root, rel,
														  required_outer);

	/*
	 * Currently, a BitmapHeapPath, BitmapAndPath, or BitmapOrPath will be
	 * parallel-safe if and only if rel->consider_parallel is set.  So, we can
	 * set the flag for this path based only on the relation-level flag,
	 * without actually iterating over the list of children.
	 */
	pathnode->path.parallel_aware = false;
	pathnode->path.parallel_safe = rel->consider_parallel;
	pathnode->path.parallel_workers = 0;

	pathnode->path.pathkeys = NIL;	/* always unordered */

	yb_propagate_fields_list(&pathnode->path.yb_path_info, bitmapquals);

	pathnode->bitmapquals = bitmapquals;

	/* this sets bitmapselectivity as well as the regular cost fields: */
	cost_bitmap_and_node(pathnode, root);

	return pathnode;
}

/*
 * create_bitmap_or_path
 *	  Creates a path node representing a BitmapOr.
 */
BitmapOrPath *
create_bitmap_or_path(PlannerInfo *root,
					  RelOptInfo *rel,
					  List *bitmapquals)
{
	BitmapOrPath *pathnode = makeNode(BitmapOrPath);
	Relids		required_outer = NULL;
	ListCell   *lc;

	pathnode->path.pathtype = T_BitmapOr;
	pathnode->path.parent = rel;
	pathnode->path.pathtarget = rel->reltarget;

	/*
	 * Identify the required outer rels as the union of what the child paths
	 * depend on.  (Alternatively, we could insist that the caller pass this
	 * in, but it's more convenient and reliable to compute it here.)
	 */
	foreach(lc, bitmapquals)
	{
		Path	   *bitmapqual = (Path *) lfirst(lc);

		required_outer = bms_add_members(required_outer,
										 PATH_REQ_OUTER(bitmapqual));
	}
	pathnode->path.param_info = get_baserel_parampathinfo(root, rel,
														  required_outer);

	/*
	 * Currently, a BitmapHeapPath, BitmapAndPath, or BitmapOrPath will be
	 * parallel-safe if and only if rel->consider_parallel is set.  So, we can
	 * set the flag for this path based only on the relation-level flag,
	 * without actually iterating over the list of children.
	 */
	pathnode->path.parallel_aware = false;
	pathnode->path.parallel_safe = rel->consider_parallel;
	pathnode->path.parallel_workers = 0;

	pathnode->path.pathkeys = NIL;	/* always unordered */

	yb_propagate_fields_list(&pathnode->path.yb_path_info, bitmapquals);

	pathnode->bitmapquals = bitmapquals;

	/* this sets bitmapselectivity as well as the regular cost fields: */
	cost_bitmap_or_node(pathnode, root);

	return pathnode;
}

/*
 * create_tidscan_path
 *	  Creates a path corresponding to a scan by TID, returning the pathnode.
 */
TidPath *
create_tidscan_path(PlannerInfo *root, RelOptInfo *rel, List *tidquals,
					Relids required_outer)
{
	TidPath    *pathnode = makeNode(TidPath);

	pathnode->path.pathtype = T_TidScan;
	pathnode->path.parent = rel;
	pathnode->path.pathtarget = rel->reltarget;
	pathnode->path.param_info = get_baserel_parampathinfo(root, rel,
														  required_outer);
	pathnode->path.parallel_aware = false;
	pathnode->path.parallel_safe = rel->consider_parallel;
	pathnode->path.parallel_workers = 0;
	pathnode->path.pathkeys = NIL;	/* always unordered */

	pathnode->tidquals = tidquals;

	cost_tidscan(&pathnode->path, root, rel, tidquals,
				 pathnode->path.param_info);

	return pathnode;
}

/*
 * create_tidrangescan_path
 *	  Creates a path corresponding to a scan by a range of TIDs, returning
 *	  the pathnode.
 */
TidRangePath *
create_tidrangescan_path(PlannerInfo *root, RelOptInfo *rel,
						 List *tidrangequals, Relids required_outer)
{
	TidRangePath *pathnode = makeNode(TidRangePath);

	pathnode->path.pathtype = T_TidRangeScan;
	pathnode->path.parent = rel;
	pathnode->path.pathtarget = rel->reltarget;
	pathnode->path.param_info = get_baserel_parampathinfo(root, rel,
														  required_outer);
	pathnode->path.parallel_aware = false;
	pathnode->path.parallel_safe = rel->consider_parallel;
	pathnode->path.parallel_workers = 0;
	pathnode->path.pathkeys = NIL;	/* always unordered */

	pathnode->tidrangequals = tidrangequals;

	cost_tidrangescan(&pathnode->path, root, rel, tidrangequals,
					  pathnode->path.param_info);

	return pathnode;
}

/*
 * create_append_path
 *	  Creates a path corresponding to an Append plan, returning the
 *	  pathnode.
 *
 * Note that we must handle subpaths = NIL, representing a dummy access path.
 * Also, there are callers that pass root = NULL.
 */
AppendPath *
create_append_path(PlannerInfo *root,
				   RelOptInfo *rel,
				   List *subpaths, List *partial_subpaths,
				   List *pathkeys, Relids required_outer,
				   int parallel_workers, bool parallel_aware,
				   double rows)
{
	AppendPath *pathnode = makeNode(AppendPath);
	ListCell   *l;

	Assert(!parallel_aware || parallel_workers > 0);

	pathnode->path.pathtype = T_Append;
	pathnode->path.parent = rel;
	pathnode->path.pathtarget = rel->reltarget;

	/*
	 * When generating an Append path for a partitioned table, there may be
	 * parameterized quals that are useful for run-time pruning.  Hence,
	 * compute path.param_info the same way as for any other baserel, so that
	 * such quals will be available for make_partition_pruneinfo().  (This
	 * would not work right for a non-baserel, ie a scan on a non-leaf child
	 * partition, and it's not necessary anyway in that case.  Must skip it if
	 * we don't have "root", too.)
	 */
	if (root && rel->reloptkind == RELOPT_BASEREL && IS_PARTITIONED_REL(rel))
	{
		/* YB: Accumulate batching info from subpaths for this "baserel". */
		Assert(root->yb_cur_batched_relids == NULL);
		yb_accumulate_batching_info(subpaths,
			&root->yb_cur_batched_relids, &root->yb_cur_unbatched_relids);

		pathnode->path.param_info = get_baserel_parampathinfo(root,
															  rel,
															  required_outer);
		root->yb_cur_batched_relids = NULL;
		root->yb_cur_unbatched_relids = NULL;
	}
	else
		pathnode->path.param_info = get_appendrel_parampathinfo(rel,
																required_outer);

	pathnode->path.parallel_aware = parallel_aware;
	pathnode->path.parallel_safe = rel->consider_parallel;
	pathnode->path.parallel_workers = parallel_workers;
	pathnode->path.pathkeys = pathkeys;

	/*
	 * For parallel append, non-partial paths are sorted by descending total
	 * costs. That way, the total time to finish all non-partial paths is
	 * minimized.  Also, the partial paths are sorted by descending startup
	 * costs.  There may be some paths that require to do startup work by a
	 * single worker.  In such case, it's better for workers to choose the
	 * expensive ones first, whereas the leader should choose the cheapest
	 * startup plan.
	 */
	if (pathnode->path.parallel_aware)
	{
		/*
		 * We mustn't fiddle with the order of subpaths when the Append has
		 * pathkeys.  The order they're listed in is critical to keeping the
		 * pathkeys valid.
		 */
		Assert(pathkeys == NIL);

		list_sort(subpaths, append_total_cost_compare);
		list_sort(partial_subpaths, append_startup_cost_compare);
	}
	pathnode->first_partial_path = list_length(subpaths);
	pathnode->subpaths = list_concat(subpaths, partial_subpaths);

	/*
	 * Apply query-wide LIMIT if known and path is for sole base relation.
	 * (Handling this at this low level is a bit klugy.)
	 */
	if (root != NULL && bms_equal(rel->relids, root->all_baserels))
		pathnode->limit_tuples = root->limit_tuples;
	else
		pathnode->limit_tuples = -1.0;

	foreach(l, pathnode->subpaths)
	{
		Path	   *subpath = (Path *) lfirst(l);

		pathnode->path.parallel_safe = pathnode->path.parallel_safe &&
			subpath->parallel_safe;

		/* All child paths must have same parameterization */
		Assert(bms_equal(PATH_REQ_OUTER(subpath), required_outer));
	}

	yb_propagate_fields_list(&pathnode->path.yb_path_info,
							 pathnode->subpaths);

	Assert(!parallel_aware || pathnode->path.parallel_safe);

	/*
	 * If there's exactly one child path, the Append is a no-op and will be
	 * discarded later (in setrefs.c); therefore, we can inherit the child's
	 * size and cost, as well as its pathkeys if any (overriding whatever the
	 * caller might've said).  Otherwise, we must do the normal costsize
	 * calculation.
	 */
	if (list_length(pathnode->subpaths) == 1)
	{
		Path	   *child = (Path *) linitial(pathnode->subpaths);

		pathnode->path.rows = child->rows;
		pathnode->path.startup_cost = child->startup_cost;
		pathnode->path.total_cost = child->total_cost;
		pathnode->path.pathkeys = child->pathkeys;
	}
	else
		cost_append(pathnode);

	/* If the caller provided a row estimate, override the computed value. */
	if (rows >= 0)
		pathnode->path.rows = rows;

	return pathnode;
}

/*
 * append_total_cost_compare
 *	  list_sort comparator for sorting append child paths
 *	  by total_cost descending
 *
 * For equal total costs, we fall back to comparing startup costs; if those
 * are equal too, break ties using bms_compare on the paths' relids.
 * (This is to avoid getting unpredictable results from list_sort.)
 */
static int
append_total_cost_compare(const ListCell *a, const ListCell *b)
{
	Path	   *path1 = (Path *) lfirst(a);
	Path	   *path2 = (Path *) lfirst(b);
	int			cmp;

	cmp = compare_path_costs(path1, path2, TOTAL_COST);
	if (cmp != 0)
		return -cmp;
	return bms_compare(path1->parent->relids, path2->parent->relids);
}

/*
 * append_startup_cost_compare
 *	  list_sort comparator for sorting append child paths
 *	  by startup_cost descending
 *
 * For equal startup costs, we fall back to comparing total costs; if those
 * are equal too, break ties using bms_compare on the paths' relids.
 * (This is to avoid getting unpredictable results from list_sort.)
 */
static int
append_startup_cost_compare(const ListCell *a, const ListCell *b)
{
	Path	   *path1 = (Path *) lfirst(a);
	Path	   *path2 = (Path *) lfirst(b);
	int			cmp;

	cmp = compare_path_costs(path1, path2, STARTUP_COST);
	if (cmp != 0)
		return -cmp;
	return bms_compare(path1->parent->relids, path2->parent->relids);
}

/*
 * create_merge_append_path
 *	  Creates a path corresponding to a MergeAppend plan, returning the
 *	  pathnode.
 */
MergeAppendPath *
create_merge_append_path(PlannerInfo *root,
						 RelOptInfo *rel,
						 List *subpaths,
						 List *pathkeys,
						 Relids required_outer)
{
	MergeAppendPath *pathnode = makeNode(MergeAppendPath);
	Cost		input_startup_cost;
	Cost		input_total_cost;
	ListCell   *l;

	pathnode->path.pathtype = T_MergeAppend;
	pathnode->path.parent = rel;
	pathnode->path.pathtarget = rel->reltarget;
	pathnode->path.param_info = get_appendrel_parampathinfo(rel,
															required_outer);
	pathnode->path.parallel_aware = false;
	pathnode->path.parallel_safe = rel->consider_parallel;
	pathnode->path.parallel_workers = 0;
	pathnode->path.pathkeys = pathkeys;
	yb_propagate_fields_list(&pathnode->path.yb_path_info, subpaths);
	pathnode->subpaths = subpaths;

	/*
	 * Apply query-wide LIMIT if known and path is for sole base relation.
	 * (Handling this at this low level is a bit klugy.)
	 */
	if (bms_equal(rel->relids, root->all_baserels))
		pathnode->limit_tuples = root->limit_tuples;
	else
		pathnode->limit_tuples = -1.0;

	/*
	 * Add up the sizes and costs of the input paths.
	 */
	pathnode->path.rows = 0;
	input_startup_cost = 0;
	input_total_cost = 0;
	foreach(l, subpaths)
	{
		Path	   *subpath = (Path *) lfirst(l);

		pathnode->path.rows += subpath->rows;
		pathnode->path.parallel_safe = pathnode->path.parallel_safe &&
			subpath->parallel_safe;

		if (pathkeys_contained_in(pathkeys, subpath->pathkeys))
		{
			/* Subpath is adequately ordered, we won't need to sort it */
			input_startup_cost += subpath->startup_cost;
			input_total_cost += subpath->total_cost;
		}
		else
		{
			/* We'll need to insert a Sort node, so include cost for that */
			Path		sort_path;	/* dummy for result of cost_sort */

			cost_sort(&sort_path,
					  root,
					  pathkeys,
					  subpath->total_cost,
					  subpath->parent->tuples,
					  subpath->pathtarget->width,
					  0.0,
					  work_mem,
					  pathnode->limit_tuples);
			input_startup_cost += sort_path.startup_cost;
			input_total_cost += sort_path.total_cost;
		}

		/* All child paths must have same parameterization */
		Assert(bms_equal(PATH_REQ_OUTER(subpath), required_outer));
	}

	/*
	 * Now we can compute total costs of the MergeAppend.  If there's exactly
	 * one child path, the MergeAppend is a no-op and will be discarded later
	 * (in setrefs.c); otherwise we do the normal cost calculation.
	 */
	if (list_length(subpaths) == 1)
	{
		pathnode->path.startup_cost = input_startup_cost;
		pathnode->path.total_cost = input_total_cost;
	}
	else
		cost_merge_append(&pathnode->path, root,
						  pathkeys, list_length(subpaths),
						  input_startup_cost, input_total_cost,
						  pathnode->path.rows);

	return pathnode;
}

/*
 * create_group_result_path
 *	  Creates a path representing a Result-and-nothing-else plan.
 *
 * This is only used for degenerate grouping cases, in which we know we
 * need to produce one result row, possibly filtered by a HAVING qual.
 */
GroupResultPath *
create_group_result_path(PlannerInfo *root, RelOptInfo *rel,
						 PathTarget *target, List *havingqual)
{
	GroupResultPath *pathnode = makeNode(GroupResultPath);

	pathnode->path.pathtype = T_Result;
	pathnode->path.parent = rel;
	pathnode->path.pathtarget = target;
	pathnode->path.param_info = NULL;	/* there are no other rels... */
	pathnode->path.parallel_aware = false;
	pathnode->path.parallel_safe = rel->consider_parallel;
	pathnode->path.parallel_workers = 0;
	pathnode->path.pathkeys = NIL;
	pathnode->quals = havingqual;

	/*
	 * We can't quite use cost_resultscan() because the quals we want to
	 * account for are not baserestrict quals of the rel.  Might as well just
	 * hack it here.
	 */
	pathnode->path.rows = 1;
	pathnode->path.startup_cost = target->cost.startup;
	pathnode->path.total_cost = target->cost.startup +
		cpu_tuple_cost + target->cost.per_tuple;

	/*
	 * Add cost of qual, if any --- but we ignore its selectivity, since our
	 * rowcount estimate should be 1 no matter what the qual is.
	 */
	if (havingqual)
	{
		QualCost	qual_cost;

		cost_qual_eval(&qual_cost, havingqual, root);
		/* havingqual is evaluated once at startup */
		pathnode->path.startup_cost += qual_cost.startup + qual_cost.per_tuple;
		pathnode->path.total_cost += qual_cost.startup + qual_cost.per_tuple;
	}

	return pathnode;
}

/*
 * create_material_path
 *	  Creates a path corresponding to a Material plan, returning the
 *	  pathnode.
 */
MaterialPath *
create_material_path(RelOptInfo *rel, Path *subpath)
{
	MaterialPath *pathnode = makeNode(MaterialPath);

	Assert(subpath->parent == rel);

	pathnode->path.pathtype = T_Material;
	pathnode->path.parent = rel;
	pathnode->path.pathtarget = rel->reltarget;
	pathnode->path.param_info = subpath->param_info;
	pathnode->path.parallel_aware = false;
	pathnode->path.parallel_safe = rel->consider_parallel &&
		subpath->parallel_safe;
	pathnode->path.parallel_workers = subpath->parallel_workers;
	pathnode->path.pathkeys = subpath->pathkeys;

	yb_propagate_fields(&pathnode->path.yb_path_info,
						&subpath->yb_path_info);

	pathnode->subpath = subpath;

	cost_material(&pathnode->path,
				  subpath->startup_cost,
				  subpath->total_cost,
				  subpath->rows,
				  subpath->pathtarget->width);

	return pathnode;
}

/*
 * create_memoize_path
 *	  Creates a path corresponding to a Memoize plan, returning the pathnode.
 */
MemoizePath *
create_memoize_path(PlannerInfo *root, RelOptInfo *rel, Path *subpath,
					List *param_exprs, List *hash_operators,
					bool singlerow, bool binary_mode, double calls)
{
	MemoizePath *pathnode = makeNode(MemoizePath);

	Assert(subpath->parent == rel);

	pathnode->path.pathtype = T_Memoize;
	pathnode->path.parent = rel;
	pathnode->path.pathtarget = rel->reltarget;
	pathnode->path.param_info = subpath->param_info;
	pathnode->path.parallel_aware = false;
	pathnode->path.parallel_safe = rel->consider_parallel &&
		subpath->parallel_safe;
	pathnode->path.parallel_workers = subpath->parallel_workers;
	pathnode->path.pathkeys = subpath->pathkeys;

	pathnode->subpath = subpath;
	pathnode->hash_operators = hash_operators;
	pathnode->param_exprs = param_exprs;
	pathnode->singlerow = singlerow;
	pathnode->binary_mode = binary_mode;
	pathnode->calls = calls;

	/*
	 * For now we set est_entries to 0.  cost_memoize_rescan() does all the
	 * hard work to determine how many cache entries there are likely to be,
	 * so it seems best to leave it up to that function to fill this field in.
	 * If left at 0, the executor will make a guess at a good value.
	 */
	pathnode->est_entries = 0;

	/*
	 * Add a small additional charge for caching the first entry.  All the
	 * harder calculations for rescans are performed in cost_memoize_rescan().
	 */
	pathnode->path.startup_cost = subpath->startup_cost + cpu_tuple_cost;
	pathnode->path.total_cost = subpath->total_cost + cpu_tuple_cost;
	pathnode->path.rows = subpath->rows;

	return pathnode;
}

/*
 * create_unique_path
 *	  Creates a path representing elimination of distinct rows from the
 *	  input data.  Distinct-ness is defined according to the needs of the
 *	  semijoin represented by sjinfo.  If it is not possible to identify
 *	  how to make the data unique, NULL is returned.
 *
 * If used at all, this is likely to be called repeatedly on the same rel;
 * and the input subpath should always be the same (the cheapest_total path
 * for the rel).  So we cache the result.
 */
UniquePath *
create_unique_path(PlannerInfo *root, RelOptInfo *rel, Path *subpath,
				   SpecialJoinInfo *sjinfo)
{
	UniquePath *pathnode;
	Path		sort_path;		/* dummy for result of cost_sort */
	Path		agg_path;		/* dummy for result of cost_agg */
	MemoryContext oldcontext;
	int			numCols;

	/* Caller made a mistake if subpath isn't cheapest_total ... */
	Assert(subpath == rel->cheapest_total_path);
	Assert(subpath->parent == rel);
	/* ... or if SpecialJoinInfo is the wrong one */
	Assert(sjinfo->jointype == JOIN_SEMI);
	Assert(bms_equal(rel->relids, sjinfo->syn_righthand));

	/* If result already cached, return it */
	if (rel->cheapest_unique_path)
		return (UniquePath *) rel->cheapest_unique_path;

	/* If it's not possible to unique-ify, return NULL */
	if (!(sjinfo->semi_can_btree || sjinfo->semi_can_hash))
		return NULL;

	/*
	 * When called during GEQO join planning, we are in a short-lived memory
	 * context.  We must make sure that the path and any subsidiary data
	 * structures created for a baserel survive the GEQO cycle, else the
	 * baserel is trashed for future GEQO cycles.  On the other hand, when we
	 * are creating those for a joinrel during GEQO, we don't want them to
	 * clutter the main planning context.  Upshot is that the best solution is
	 * to explicitly allocate memory in the same context the given RelOptInfo
	 * is in.
	 */
	oldcontext = MemoryContextSwitchTo(GetMemoryChunkContext(rel));

	pathnode = makeNode(UniquePath);

	pathnode->path.pathtype = T_Unique;
	pathnode->path.parent = rel;
	pathnode->path.pathtarget = rel->reltarget;
	pathnode->path.param_info = subpath->param_info;
	pathnode->path.parallel_aware = false;
	pathnode->path.parallel_safe = rel->consider_parallel &&
		subpath->parallel_safe;
	pathnode->path.parallel_workers = subpath->parallel_workers;

	/*
	 * Assume the output is unsorted, since we don't necessarily have pathkeys
	 * to represent it.  (This might get overridden below.)
	 */
	pathnode->path.pathkeys = NIL;

	yb_propagate_fields(&pathnode->path.yb_path_info,
						&subpath->yb_path_info);

	pathnode->subpath = subpath;
	pathnode->in_operators = sjinfo->semi_operators;
	pathnode->uniq_exprs = sjinfo->semi_rhs_exprs;

	/*
	 * If the input is a relation and it has a unique index that proves the
	 * semi_rhs_exprs are unique, then we don't need to do anything.  Note
	 * that relation_has_unique_index_for automatically considers restriction
	 * clauses for the rel, as well.
	 */
	if (rel->rtekind == RTE_RELATION && sjinfo->semi_can_btree &&
		relation_has_unique_index_for(root, rel, NIL,
									  sjinfo->semi_rhs_exprs,
									  sjinfo->semi_operators))
	{
		pathnode->umethod = UNIQUE_PATH_NOOP;
		pathnode->path.rows = rel->rows;
		pathnode->path.startup_cost = subpath->startup_cost;
		pathnode->path.total_cost = subpath->total_cost;
		pathnode->path.pathkeys = subpath->pathkeys;

		rel->cheapest_unique_path = (Path *) pathnode;

		MemoryContextSwitchTo(oldcontext);

		return pathnode;
	}

	/*
	 * If the input is a subquery whose output must be unique already, then we
	 * don't need to do anything.  The test for uniqueness has to consider
	 * exactly which columns we are extracting; for example "SELECT DISTINCT
	 * x,y" doesn't guarantee that x alone is distinct. So we cannot check for
	 * this optimization unless semi_rhs_exprs consists only of simple Vars
	 * referencing subquery outputs.  (Possibly we could do something with
	 * expressions in the subquery outputs, too, but for now keep it simple.)
	 */
	if (rel->rtekind == RTE_SUBQUERY)
	{
		RangeTblEntry *rte = planner_rt_fetch(rel->relid, root);

		if (query_supports_distinctness(rte->subquery))
		{
			List	   *sub_tlist_colnos;

			sub_tlist_colnos = translate_sub_tlist(sjinfo->semi_rhs_exprs,
												   rel->relid);

			if (sub_tlist_colnos &&
				query_is_distinct_for(rte->subquery,
									  sub_tlist_colnos,
									  sjinfo->semi_operators))
			{
				pathnode->umethod = UNIQUE_PATH_NOOP;
				pathnode->path.rows = rel->rows;
				pathnode->path.startup_cost = subpath->startup_cost;
				pathnode->path.total_cost = subpath->total_cost;
				pathnode->path.pathkeys = subpath->pathkeys;

				rel->cheapest_unique_path = (Path *) pathnode;

				MemoryContextSwitchTo(oldcontext);

				return pathnode;
			}
		}
	}

	/* Estimate number of output rows */
	pathnode->path.rows = estimate_num_groups(root,
											  sjinfo->semi_rhs_exprs,
											  rel->rows,
											  NULL,
											  NULL);
	numCols = list_length(sjinfo->semi_rhs_exprs);

	if (sjinfo->semi_can_btree)
	{
		/*
		 * Estimate cost for sort+unique implementation
		 */
		cost_sort(&sort_path, root, NIL,
				  subpath->total_cost,
				  rel->rows,
				  subpath->pathtarget->width,
				  0.0,
				  work_mem,
				  -1.0);

		/*
		 * Charge one cpu_operator_cost per comparison per input tuple. We
		 * assume all columns get compared at most of the tuples. (XXX
		 * probably this is an overestimate.)  This should agree with
		 * create_upper_unique_path.
		 */
		sort_path.total_cost += cpu_operator_cost * rel->rows * numCols;
	}

	if (sjinfo->semi_can_hash)
	{
		/*
		 * Estimate the overhead per hashtable entry at 64 bytes (same as in
		 * planner.c).
		 */
		int			hashentrysize = subpath->pathtarget->width + 64;

		if (hashentrysize * pathnode->path.rows > get_hash_memory_limit())
		{
			/*
			 * We should not try to hash.  Hack the SpecialJoinInfo to
			 * remember this, in case we come through here again.
			 */
			sjinfo->semi_can_hash = false;
		}
		else
			cost_agg(&agg_path, root,
					 AGG_HASHED, NULL,
					 numCols, pathnode->path.rows,
					 NIL,
					 subpath->startup_cost,
					 subpath->total_cost,
					 rel->rows,
					 subpath->pathtarget->width);
	}

	if (sjinfo->semi_can_btree && sjinfo->semi_can_hash)
	{
		if (agg_path.total_cost < sort_path.total_cost)
			pathnode->umethod = UNIQUE_PATH_HASH;
		else
			pathnode->umethod = UNIQUE_PATH_SORT;
	}
	else if (sjinfo->semi_can_btree)
		pathnode->umethod = UNIQUE_PATH_SORT;
	else if (sjinfo->semi_can_hash)
		pathnode->umethod = UNIQUE_PATH_HASH;
	else
	{
		/* we can get here only if we abandoned hashing above */
		MemoryContextSwitchTo(oldcontext);
		return NULL;
	}

	if (pathnode->umethod == UNIQUE_PATH_HASH)
	{
		pathnode->path.startup_cost = agg_path.startup_cost;
		pathnode->path.total_cost = agg_path.total_cost;
	}
	else
	{
		pathnode->path.startup_cost = sort_path.startup_cost;
		pathnode->path.total_cost = sort_path.total_cost;
	}

	rel->cheapest_unique_path = (Path *) pathnode;

	MemoryContextSwitchTo(oldcontext);

	return pathnode;
}

/*
 * create_gather_merge_path
 *
 *	  Creates a path corresponding to a gather merge scan, returning
 *	  the pathnode.
 */
GatherMergePath *
create_gather_merge_path(PlannerInfo *root, RelOptInfo *rel, Path *subpath,
						 PathTarget *target, List *pathkeys,
						 Relids required_outer, double *rows)
{
	GatherMergePath *pathnode = makeNode(GatherMergePath);
	Cost		input_startup_cost = 0;
	Cost		input_total_cost = 0;

	Assert(subpath->parallel_safe);
	Assert(pathkeys);

	pathnode->path.pathtype = T_GatherMerge;
	pathnode->path.parent = rel;
	pathnode->path.param_info = get_baserel_parampathinfo(root, rel,
														  required_outer);
	pathnode->path.parallel_aware = false;

	pathnode->subpath = subpath;
	pathnode->num_workers = subpath->parallel_workers;
	pathnode->path.pathkeys = pathkeys;
	yb_propagate_fields(&pathnode->path.yb_path_info,
						&subpath->yb_path_info);
	pathnode->path.pathtarget = target ? target : rel->reltarget;
	pathnode->path.rows += subpath->rows;

	if (pathkeys_contained_in(pathkeys, subpath->pathkeys))
	{
		/* Subpath is adequately ordered, we won't need to sort it */
		input_startup_cost += subpath->startup_cost;
		input_total_cost += subpath->total_cost;
	}
	else
	{
		/* We'll need to insert a Sort node, so include cost for that */
		Path		sort_path;	/* dummy for result of cost_sort */

		cost_sort(&sort_path,
				  root,
				  pathkeys,
				  subpath->total_cost,
				  subpath->rows,
				  subpath->pathtarget->width,
				  0.0,
				  work_mem,
				  -1);
		input_startup_cost += sort_path.startup_cost;
		input_total_cost += sort_path.total_cost;
	}

	cost_gather_merge(pathnode, root, rel, pathnode->path.param_info,
					  input_startup_cost, input_total_cost, rows);

	return pathnode;
}

/*
 * translate_sub_tlist - get subquery column numbers represented by tlist
 *
 * The given targetlist usually contains only Vars referencing the given relid.
 * Extract their varattnos (ie, the column numbers of the subquery) and return
 * as an integer List.
 *
 * If any of the tlist items is not a simple Var, we cannot determine whether
 * the subquery's uniqueness condition (if any) matches ours, so punt and
 * return NIL.
 */
static List *
translate_sub_tlist(List *tlist, int relid)
{
	List	   *result = NIL;
	ListCell   *l;

	foreach(l, tlist)
	{
		Var		   *var = (Var *) lfirst(l);

		if (!var || !IsA(var, Var) ||
			var->varno != relid)
			return NIL;			/* punt */

		result = lappend_int(result, var->varattno);
	}
	return result;
}

/*
 * create_gather_path
 *	  Creates a path corresponding to a gather scan, returning the
 *	  pathnode.
 *
 * 'rows' may optionally be set to override row estimates from other sources.
 */
GatherPath *
create_gather_path(PlannerInfo *root, RelOptInfo *rel, Path *subpath,
				   PathTarget *target, Relids required_outer, double *rows)
{
	GatherPath *pathnode = makeNode(GatherPath);

	Assert(subpath->parallel_safe);

	pathnode->path.pathtype = T_Gather;
	pathnode->path.parent = rel;
	pathnode->path.pathtarget = target;
	pathnode->path.param_info = get_baserel_parampathinfo(root, rel,
														  required_outer);
	pathnode->path.parallel_aware = false;
	pathnode->path.parallel_safe = false;
	pathnode->path.parallel_workers = 0;
	pathnode->path.pathkeys = NIL;	/* Gather has unordered result */

	yb_propagate_fields(&pathnode->path.yb_path_info,
						&subpath->yb_path_info);

	pathnode->subpath = subpath;
	pathnode->num_workers = subpath->parallel_workers;
	pathnode->single_copy = false;

	if (pathnode->num_workers == 0)
	{
		pathnode->path.pathkeys = subpath->pathkeys;
		pathnode->num_workers = 1;
		pathnode->single_copy = true;
	}

	cost_gather(pathnode, root, rel, pathnode->path.param_info, rows);

	return pathnode;
}

/*
 * create_subqueryscan_path
 *	  Creates a path corresponding to a scan of a subquery,
 *	  returning the pathnode.
 */
SubqueryScanPath *
create_subqueryscan_path(PlannerInfo *root, RelOptInfo *rel, Path *subpath,
						 List *pathkeys, Relids required_outer)
{
	SubqueryScanPath *pathnode = makeNode(SubqueryScanPath);

	pathnode->path.pathtype = T_SubqueryScan;
	pathnode->path.parent = rel;
	pathnode->path.pathtarget = rel->reltarget;
	pathnode->path.param_info = get_baserel_parampathinfo(root, rel,
														  required_outer);
	pathnode->path.parallel_aware = false;
	pathnode->path.parallel_safe = rel->consider_parallel &&
		subpath->parallel_safe;
	pathnode->path.parallel_workers = subpath->parallel_workers;
	pathnode->path.pathkeys = pathkeys;
	yb_propagate_fields(&pathnode->path.yb_path_info,
						&subpath->yb_path_info);
	pathnode->subpath = subpath;

	cost_subqueryscan(pathnode, root, rel, pathnode->path.param_info);

	return pathnode;
}

/*
 * create_functionscan_path
 *	  Creates a path corresponding to a sequential scan of a function,
 *	  returning the pathnode.
 */
Path *
create_functionscan_path(PlannerInfo *root, RelOptInfo *rel,
						 List *pathkeys, Relids required_outer)
{
	Path	   *pathnode = makeNode(Path);

	pathnode->pathtype = T_FunctionScan;
	pathnode->parent = rel;
	pathnode->pathtarget = rel->reltarget;
	pathnode->param_info = get_baserel_parampathinfo(root, rel,
													 required_outer);
	pathnode->parallel_aware = false;
	pathnode->parallel_safe = rel->consider_parallel;
	pathnode->parallel_workers = 0;
	pathnode->pathkeys = pathkeys;

	cost_functionscan(pathnode, root, rel, pathnode->param_info);

	return pathnode;
}

/*
 * create_tablefuncscan_path
 *	  Creates a path corresponding to a sequential scan of a table function,
 *	  returning the pathnode.
 */
Path *
create_tablefuncscan_path(PlannerInfo *root, RelOptInfo *rel,
						  Relids required_outer)
{
	Path	   *pathnode = makeNode(Path);

	pathnode->pathtype = T_TableFuncScan;
	pathnode->parent = rel;
	pathnode->pathtarget = rel->reltarget;
	pathnode->param_info = get_baserel_parampathinfo(root, rel,
													 required_outer);
	pathnode->parallel_aware = false;
	pathnode->parallel_safe = rel->consider_parallel;
	pathnode->parallel_workers = 0;
	pathnode->pathkeys = NIL;	/* result is always unordered */

	cost_tablefuncscan(pathnode, root, rel, pathnode->param_info);

	return pathnode;
}

/*
 * create_valuesscan_path
 *	  Creates a path corresponding to a scan of a VALUES list,
 *	  returning the pathnode.
 */
Path *
create_valuesscan_path(PlannerInfo *root, RelOptInfo *rel,
					   Relids required_outer)
{
	Path	   *pathnode = makeNode(Path);

	pathnode->pathtype = T_ValuesScan;
	pathnode->parent = rel;
	pathnode->pathtarget = rel->reltarget;
	pathnode->param_info = get_baserel_parampathinfo(root, rel,
													 required_outer);
	pathnode->parallel_aware = false;
	pathnode->parallel_safe = rel->consider_parallel;
	pathnode->parallel_workers = 0;
	pathnode->pathkeys = NIL;	/* result is always unordered */

	cost_valuesscan(pathnode, root, rel, pathnode->param_info);

	return pathnode;
}

/*
 * create_ctescan_path
 *	  Creates a path corresponding to a scan of a non-self-reference CTE,
 *	  returning the pathnode.
 */
Path *
create_ctescan_path(PlannerInfo *root, RelOptInfo *rel, Relids required_outer)
{
	Path	   *pathnode = makeNode(Path);

	pathnode->pathtype = T_CteScan;
	pathnode->parent = rel;
	pathnode->pathtarget = rel->reltarget;
	pathnode->param_info = get_baserel_parampathinfo(root, rel,
													 required_outer);
	pathnode->parallel_aware = false;
	pathnode->parallel_safe = rel->consider_parallel;
	pathnode->parallel_workers = 0;
	pathnode->pathkeys = NIL;	/* XXX for now, result is always unordered */

	cost_ctescan(pathnode, root, rel, pathnode->param_info);

	return pathnode;
}

/*
 * create_namedtuplestorescan_path
 *	  Creates a path corresponding to a scan of a named tuplestore, returning
 *	  the pathnode.
 */
Path *
create_namedtuplestorescan_path(PlannerInfo *root, RelOptInfo *rel,
								Relids required_outer)
{
	Path	   *pathnode = makeNode(Path);

	pathnode->pathtype = T_NamedTuplestoreScan;
	pathnode->parent = rel;
	pathnode->pathtarget = rel->reltarget;
	pathnode->param_info = get_baserel_parampathinfo(root, rel,
													 required_outer);
	pathnode->parallel_aware = false;
	pathnode->parallel_safe = rel->consider_parallel;
	pathnode->parallel_workers = 0;
	pathnode->pathkeys = NIL;	/* result is always unordered */

	cost_namedtuplestorescan(pathnode, root, rel, pathnode->param_info);

	return pathnode;
}

/*
 * create_resultscan_path
 *	  Creates a path corresponding to a scan of an RTE_RESULT relation,
 *	  returning the pathnode.
 */
Path *
create_resultscan_path(PlannerInfo *root, RelOptInfo *rel,
					   Relids required_outer)
{
	Path	   *pathnode = makeNode(Path);

	pathnode->pathtype = T_Result;
	pathnode->parent = rel;
	pathnode->pathtarget = rel->reltarget;
	pathnode->param_info = get_baserel_parampathinfo(root, rel,
													 required_outer);
	pathnode->parallel_aware = false;
	pathnode->parallel_safe = rel->consider_parallel;
	pathnode->parallel_workers = 0;
	pathnode->pathkeys = NIL;	/* result is always unordered */

	cost_resultscan(pathnode, root, rel, pathnode->param_info);

	return pathnode;
}

/*
 * create_worktablescan_path
 *	  Creates a path corresponding to a scan of a self-reference CTE,
 *	  returning the pathnode.
 */
Path *
create_worktablescan_path(PlannerInfo *root, RelOptInfo *rel,
						  Relids required_outer)
{
	Path	   *pathnode = makeNode(Path);

	pathnode->pathtype = T_WorkTableScan;
	pathnode->parent = rel;
	pathnode->pathtarget = rel->reltarget;
	pathnode->param_info = get_baserel_parampathinfo(root, rel,
													 required_outer);
	pathnode->parallel_aware = false;
	pathnode->parallel_safe = rel->consider_parallel;
	pathnode->parallel_workers = 0;
	pathnode->pathkeys = NIL;	/* result is always unordered */

	/* Cost is the same as for a regular CTE scan */
	cost_ctescan(pathnode, root, rel, pathnode->param_info);

	return pathnode;
}

/*
 * create_foreignscan_path
 *	  Creates a path corresponding to a scan of a foreign base table,
 *	  returning the pathnode.
 *
 * This function is never called from core Postgres; rather, it's expected
 * to be called by the GetForeignPaths function of a foreign data wrapper.
 * We make the FDW supply all fields of the path, since we do not have any way
 * to calculate them in core.  However, there is a usually-sane default for
 * the pathtarget (rel->reltarget), so we let a NULL for "target" select that.
 */
ForeignPath *
create_foreignscan_path(PlannerInfo *root, RelOptInfo *rel,
						PathTarget *target,
						double rows, Cost startup_cost, Cost total_cost,
						List *pathkeys,
						Relids required_outer,
						Path *fdw_outerpath,
						List *fdw_private)
{
	ForeignPath *pathnode = makeNode(ForeignPath);

	/* Historically some FDWs were confused about when to use this */
	Assert(IS_SIMPLE_REL(rel));

	pathnode->path.pathtype = T_ForeignScan;
	pathnode->path.parent = rel;
	pathnode->path.pathtarget = target ? target : rel->reltarget;
	pathnode->path.param_info = get_baserel_parampathinfo(root, rel,
														  required_outer);
	pathnode->path.parallel_aware = false;
	pathnode->path.parallel_safe = rel->consider_parallel;
	pathnode->path.parallel_workers = 0;
	pathnode->path.rows = rows;
	pathnode->path.startup_cost = startup_cost;
	pathnode->path.total_cost = total_cost;
	pathnode->path.pathkeys = pathkeys;

	pathnode->fdw_outerpath = fdw_outerpath;
	pathnode->fdw_private = fdw_private;

	return pathnode;
}

/*
 * create_foreign_join_path
 *	  Creates a path corresponding to a scan of a foreign join,
 *	  returning the pathnode.
 *
 * This function is never called from core Postgres; rather, it's expected
 * to be called by the GetForeignJoinPaths function of a foreign data wrapper.
 * We make the FDW supply all fields of the path, since we do not have any way
 * to calculate them in core.  However, there is a usually-sane default for
 * the pathtarget (rel->reltarget), so we let a NULL for "target" select that.
 */
ForeignPath *
create_foreign_join_path(PlannerInfo *root, RelOptInfo *rel,
						 PathTarget *target,
						 double rows, Cost startup_cost, Cost total_cost,
						 List *pathkeys,
						 Relids required_outer,
						 Path *fdw_outerpath,
						 List *fdw_private)
{
	ForeignPath *pathnode = makeNode(ForeignPath);

	/*
	 * We should use get_joinrel_parampathinfo to handle parameterized paths,
	 * but the API of this function doesn't support it, and existing
	 * extensions aren't yet trying to build such paths anyway.  For the
	 * moment just throw an error if someone tries it; eventually we should
	 * revisit this.
	 */
	if (!bms_is_empty(required_outer) || !bms_is_empty(rel->lateral_relids))
		elog(ERROR, "parameterized foreign joins are not supported yet");

	pathnode->path.pathtype = T_ForeignScan;
	pathnode->path.parent = rel;
	pathnode->path.pathtarget = target ? target : rel->reltarget;
	pathnode->path.param_info = NULL;	/* XXX see above */
	pathnode->path.parallel_aware = false;
	pathnode->path.parallel_safe = rel->consider_parallel;
	pathnode->path.parallel_workers = 0;
	pathnode->path.rows = rows;
	pathnode->path.startup_cost = startup_cost;
	pathnode->path.total_cost = total_cost;
	pathnode->path.pathkeys = pathkeys;

	pathnode->fdw_outerpath = fdw_outerpath;
	pathnode->fdw_private = fdw_private;

	return pathnode;
}

/*
 * create_foreign_upper_path
 *	  Creates a path corresponding to an upper relation that's computed
 *	  directly by an FDW, returning the pathnode.
 *
 * This function is never called from core Postgres; rather, it's expected to
 * be called by the GetForeignUpperPaths function of a foreign data wrapper.
 * We make the FDW supply all fields of the path, since we do not have any way
 * to calculate them in core.  However, there is a usually-sane default for
 * the pathtarget (rel->reltarget), so we let a NULL for "target" select that.
 */
ForeignPath *
create_foreign_upper_path(PlannerInfo *root, RelOptInfo *rel,
						  PathTarget *target,
						  double rows, Cost startup_cost, Cost total_cost,
						  List *pathkeys,
						  Path *fdw_outerpath,
						  List *fdw_private)
{
	ForeignPath *pathnode = makeNode(ForeignPath);

	/*
	 * Upper relations should never have any lateral references, since joining
	 * is complete.
	 */
	Assert(bms_is_empty(rel->lateral_relids));

	pathnode->path.pathtype = T_ForeignScan;
	pathnode->path.parent = rel;
	pathnode->path.pathtarget = target ? target : rel->reltarget;
	pathnode->path.param_info = NULL;
	pathnode->path.parallel_aware = false;
	pathnode->path.parallel_safe = rel->consider_parallel;
	pathnode->path.parallel_workers = 0;
	pathnode->path.rows = rows;
	pathnode->path.startup_cost = startup_cost;
	pathnode->path.total_cost = total_cost;
	pathnode->path.pathkeys = pathkeys;

	pathnode->fdw_outerpath = fdw_outerpath;
	pathnode->fdw_private = fdw_private;

	return pathnode;
}

/*
 * calc_nestloop_required_outer
 *	  Compute the required_outer set for a nestloop join path
 *
 * Note: result must not share storage with either input
 */
Relids
calc_nestloop_required_outer(Relids outerrelids,
							 Relids outer_paramrels,
							 Relids innerrelids,
							 Relids inner_paramrels)
{
	Relids		required_outer;

	/* inner_path can require rels from outer path, but not vice versa */
	Assert(!bms_overlap(outer_paramrels, innerrelids));
	/* easy case if inner path is not parameterized */
	if (!inner_paramrels)
		return bms_copy(outer_paramrels);
	/* else, form the union ... */
	required_outer = bms_union(outer_paramrels, inner_paramrels);
	/* ... and remove any mention of now-satisfied outer rels */
	required_outer = bms_del_members(required_outer,
									 outerrelids);
	/* maintain invariant that required_outer is exactly NULL if empty */
	if (bms_is_empty(required_outer))
	{
		bms_free(required_outer);
		required_outer = NULL;
	}
	return required_outer;
}

/*
 * calc_non_nestloop_required_outer
 *	  Compute the required_outer set for a merge or hash join path
 *
 * Note: result must not share storage with either input
 */
Relids
calc_non_nestloop_required_outer(Path *outer_path, Path *inner_path)
{
	Relids		outer_paramrels = PATH_REQ_OUTER(outer_path);
	Relids		inner_paramrels = PATH_REQ_OUTER(inner_path);
	Relids		required_outer;

	/* neither path can require rels from the other */
	Assert(!bms_overlap(outer_paramrels, inner_path->parent->relids));
	Assert(!bms_overlap(inner_paramrels, outer_path->parent->relids));
	/* form the union ... */
	required_outer = bms_union(outer_paramrels, inner_paramrels);
	/* we do not need an explicit test for empty; bms_union gets it right */
	return required_outer;
}

extern int yb_bnl_batch_size;

/*
 * create_nestloop_path
 *	  Creates a pathnode corresponding to a nestloop join between two
 *	  relations.
 *
 * 'joinrel' is the join relation.
 * 'jointype' is the type of join required
 * 'workspace' is the result from initial_cost_nestloop
 * 'extra' contains various information about the join
 * 'outer_path' is the outer path
 * 'inner_path' is the inner path
 * 'restrict_clauses' are the RestrictInfo nodes to apply at the join
 * 'pathkeys' are the path keys of the new join path
 * 'required_outer' is the set of required outer rels
 *
 * Returns the resulting path node.
 */
NestPath *
create_nestloop_path(PlannerInfo *root,
					 RelOptInfo *joinrel,
					 JoinType jointype,
					 JoinCostWorkspace *workspace,
					 JoinPathExtraData *extra,
					 Path *outer_path,
					 Path *inner_path,
					 List *restrict_clauses,
					 List *pathkeys,
					 Relids required_outer)
{
	NestPath   *pathnode = makeNode(NestPath);
	Relids		inner_req_outer = PATH_REQ_OUTER(inner_path);

	/*
	 * If the inner path is parameterized by the outer, we must drop any
	 * restrict_clauses that are due to be moved into the inner path.  We have
	 * to do this now, rather than postpone the work till createplan time,
	 * because the restrict_clauses list can affect the size and cost
	 * estimates for this path.
	 */
	 ParamPathInfo *param_info = inner_path->param_info;
	 Relids inner_req_batched = param_info == NULL
		? NULL : param_info->yb_ppi_req_outer_batched;

	 Relids outer_req_unbatched = outer_path->param_info ?
	 	outer_path->param_info->yb_ppi_req_outer_unbatched :
		NULL;

	 bool is_batched = bms_overlap(inner_req_batched,
	 							   outer_path->parent->relids) &&
					   !bms_overlap(outer_req_unbatched, inner_req_batched);
	if (!is_batched && bms_overlap(inner_req_outer, outer_path->parent->relids))
	{
		Relids		inner_and_outer = bms_union(inner_path->parent->relids,
												inner_req_outer);
		List	   *jclauses = NIL;
		ListCell   *lc;

		foreach(lc, restrict_clauses)
		{
			RestrictInfo *rinfo = (RestrictInfo *) lfirst(lc);

			if (!join_clause_is_movable_into(rinfo,
											 inner_path->parent->relids,
											 inner_and_outer))
				jclauses = lappend(jclauses, rinfo);
		}
		restrict_clauses = jclauses;
	}

	if (is_batched)
	{
		Assert(yb_bnl_batch_size > 1);
		pathkeys = NIL;
	}

	pathnode->jpath.path.pathtype = T_NestLoop;
	pathnode->jpath.path.parent = joinrel;
	pathnode->jpath.path.pathtarget = joinrel->reltarget;
	pathnode->jpath.path.param_info =
		get_joinrel_parampathinfo(root,
								  joinrel,
								  outer_path,
								  inner_path,
								  extra->sjinfo,
								  required_outer,
								  &restrict_clauses);
	pathnode->jpath.path.parallel_aware = false;
	pathnode->jpath.path.parallel_safe = joinrel->consider_parallel &&
		outer_path->parallel_safe && inner_path->parallel_safe;
	/* This is a foolish way to estimate parallel_workers, but for now... */
	pathnode->jpath.path.parallel_workers = outer_path->parallel_workers;
	pathnode->jpath.path.pathkeys = pathkeys;
	yb_propagate_fields2(&pathnode->jpath.path.yb_path_info,
						 &inner_path->yb_path_info,
						 &outer_path->yb_path_info);
	pathnode->jpath.jointype = jointype;
	pathnode->jpath.inner_unique = extra->inner_unique;
	pathnode->jpath.outerjoinpath = outer_path;
	pathnode->jpath.innerjoinpath = inner_path;
	pathnode->jpath.joinrestrictinfo = restrict_clauses;

	final_cost_nestloop(root, pathnode, workspace, extra);

	return pathnode;
}

/*
 * create_mergejoin_path
 *	  Creates a pathnode corresponding to a mergejoin join between
 *	  two relations
 *
 * 'joinrel' is the join relation
 * 'jointype' is the type of join required
 * 'workspace' is the result from initial_cost_mergejoin
 * 'extra' contains various information about the join
 * 'outer_path' is the outer path
 * 'inner_path' is the inner path
 * 'restrict_clauses' are the RestrictInfo nodes to apply at the join
 * 'pathkeys' are the path keys of the new join path
 * 'required_outer' is the set of required outer rels
 * 'mergeclauses' are the RestrictInfo nodes to use as merge clauses
 *		(this should be a subset of the restrict_clauses list)
 * 'outersortkeys' are the sort varkeys for the outer relation
 * 'innersortkeys' are the sort varkeys for the inner relation
 */
MergePath *
create_mergejoin_path(PlannerInfo *root,
					  RelOptInfo *joinrel,
					  JoinType jointype,
					  JoinCostWorkspace *workspace,
					  JoinPathExtraData *extra,
					  Path *outer_path,
					  Path *inner_path,
					  List *restrict_clauses,
					  List *pathkeys,
					  Relids required_outer,
					  List *mergeclauses,
					  List *outersortkeys,
					  List *innersortkeys)
{
	MergePath  *pathnode = makeNode(MergePath);

	pathnode->jpath.path.pathtype = T_MergeJoin;
	pathnode->jpath.path.parent = joinrel;
	pathnode->jpath.path.pathtarget = joinrel->reltarget;
	pathnode->jpath.path.param_info =
		get_joinrel_parampathinfo(root,
								  joinrel,
								  outer_path,
								  inner_path,
								  extra->sjinfo,
								  required_outer,
								  &restrict_clauses);
	pathnode->jpath.path.parallel_aware = false;
	pathnode->jpath.path.parallel_safe = joinrel->consider_parallel &&
		outer_path->parallel_safe && inner_path->parallel_safe;
	/* This is a foolish way to estimate parallel_workers, but for now... */
	pathnode->jpath.path.parallel_workers = outer_path->parallel_workers;
	pathnode->jpath.path.pathkeys = pathkeys;
	yb_propagate_fields2(&pathnode->jpath.path.yb_path_info,
						 &outer_path->yb_path_info,
						 &inner_path->yb_path_info);
	pathnode->jpath.jointype = jointype;
	pathnode->jpath.inner_unique = extra->inner_unique;
	pathnode->jpath.outerjoinpath = outer_path;
	pathnode->jpath.innerjoinpath = inner_path;
	pathnode->jpath.joinrestrictinfo = restrict_clauses;
	pathnode->path_mergeclauses = mergeclauses;
	pathnode->outersortkeys = outersortkeys;
	pathnode->innersortkeys = innersortkeys;
	/* pathnode->skip_mark_restore will be set by final_cost_mergejoin */
	/* pathnode->materialize_inner will be set by final_cost_mergejoin */

	final_cost_mergejoin(root, pathnode, workspace, extra);

	return pathnode;
}

/*
 * create_hashjoin_path
 *	  Creates a pathnode corresponding to a hash join between two relations.
 *
 * 'joinrel' is the join relation
 * 'jointype' is the type of join required
 * 'workspace' is the result from initial_cost_hashjoin
 * 'extra' contains various information about the join
 * 'outer_path' is the cheapest outer path
 * 'inner_path' is the cheapest inner path
 * 'parallel_hash' to select Parallel Hash of inner path (shared hash table)
 * 'restrict_clauses' are the RestrictInfo nodes to apply at the join
 * 'required_outer' is the set of required outer rels
 * 'hashclauses' are the RestrictInfo nodes to use as hash clauses
 *		(this should be a subset of the restrict_clauses list)
 */
HashPath *
create_hashjoin_path(PlannerInfo *root,
					 RelOptInfo *joinrel,
					 JoinType jointype,
					 JoinCostWorkspace *workspace,
					 JoinPathExtraData *extra,
					 Path *outer_path,
					 Path *inner_path,
					 bool parallel_hash,
					 List *restrict_clauses,
					 Relids required_outer,
					 List *hashclauses)
{
	HashPath   *pathnode = makeNode(HashPath);

	pathnode->jpath.path.pathtype = T_HashJoin;
	pathnode->jpath.path.parent = joinrel;
	pathnode->jpath.path.pathtarget = joinrel->reltarget;
	pathnode->jpath.path.param_info =
		get_joinrel_parampathinfo(root,
								  joinrel,
								  outer_path,
								  inner_path,
								  extra->sjinfo,
								  required_outer,
								  &restrict_clauses);
	pathnode->jpath.path.parallel_aware =
		joinrel->consider_parallel && parallel_hash;
	pathnode->jpath.path.parallel_safe = joinrel->consider_parallel &&
		outer_path->parallel_safe && inner_path->parallel_safe;
	/* This is a foolish way to estimate parallel_workers, but for now... */
	pathnode->jpath.path.parallel_workers = outer_path->parallel_workers;

	/*
	 * A hashjoin never has pathkeys, since its output ordering is
	 * unpredictable due to possible batching.  XXX If the inner relation is
	 * small enough, we could instruct the executor that it must not batch,
	 * and then we could assume that the output inherits the outer relation's
	 * ordering, which might save a sort step.  However there is considerable
	 * downside if our estimate of the inner relation size is badly off. For
	 * the moment we don't risk it.  (Note also that if we wanted to take this
	 * seriously, joinpath.c would have to consider many more paths for the
	 * outer rel than it does now.)
	 */
	pathnode->jpath.path.pathkeys = NIL;
	yb_propagate_fields2(&pathnode->jpath.path.yb_path_info,
						 &outer_path->yb_path_info,
						 &inner_path->yb_path_info);
	pathnode->jpath.jointype = jointype;
	pathnode->jpath.inner_unique = extra->inner_unique;
	pathnode->jpath.outerjoinpath = outer_path;
	pathnode->jpath.innerjoinpath = inner_path;
	pathnode->jpath.joinrestrictinfo = restrict_clauses;
	pathnode->path_hashclauses = hashclauses;
	/* final_cost_hashjoin will fill in pathnode->num_batches */

	final_cost_hashjoin(root, pathnode, workspace, extra);

	return pathnode;
}

/*
 * create_projection_path
 *	  Creates a pathnode that represents performing a projection.
 *
 * 'rel' is the parent relation associated with the result
 * 'subpath' is the path representing the source of data
 * 'target' is the PathTarget to be computed
 */
ProjectionPath *
create_projection_path(PlannerInfo *root,
					   RelOptInfo *rel,
					   Path *subpath,
					   PathTarget *target)
{
	ProjectionPath *pathnode = makeNode(ProjectionPath);
	PathTarget *oldtarget;

	/*
	 * We mustn't put a ProjectionPath directly above another; it's useless
	 * and will confuse create_projection_plan.  Rather than making sure all
	 * callers handle that, let's implement it here, by stripping off any
	 * ProjectionPath in what we're given.  Given this rule, there won't be
	 * more than one.
	 */
	if (IsA(subpath, ProjectionPath))
	{
		ProjectionPath *subpp = (ProjectionPath *) subpath;

		Assert(subpp->path.parent == rel);
		subpath = subpp->subpath;
		Assert(!IsA(subpath, ProjectionPath));
	}

	pathnode->path.pathtype = T_Result;
	pathnode->path.parent = rel;
	pathnode->path.pathtarget = target;
	/* For now, assume we are above any joins, so no parameterization */
	pathnode->path.param_info = NULL;
	pathnode->path.parallel_aware = false;
	pathnode->path.parallel_safe = rel->consider_parallel &&
		subpath->parallel_safe &&
		is_parallel_safe(root, (Node *) target->exprs);
	pathnode->path.parallel_workers = subpath->parallel_workers;
	/* Projection does not change the sort order */
	pathnode->path.pathkeys = subpath->pathkeys;

	yb_propagate_fields(&pathnode->path.yb_path_info,
						&subpath->yb_path_info);

	pathnode->subpath = subpath;

	/*
	 * We might not need a separate Result node.  If the input plan node type
	 * can project, we can just tell it to project something else.  Or, if it
	 * can't project but the desired target has the same expression list as
	 * what the input will produce anyway, we can still give it the desired
	 * tlist (possibly changing its ressortgroupref labels, but nothing else).
	 * Note: in the latter case, create_projection_plan has to recheck our
	 * conclusion; see comments therein.
	 */
	oldtarget = subpath->pathtarget;
	if (is_projection_capable_path(subpath) ||
		equal(oldtarget->exprs, target->exprs))
	{
		/* No separate Result node needed */
		pathnode->dummypp = true;

		/*
		 * Set cost of plan as subpath's cost, adjusted for tlist replacement.
		 */
		pathnode->path.rows = subpath->rows;
		pathnode->path.startup_cost = subpath->startup_cost +
			(target->cost.startup - oldtarget->cost.startup);
		pathnode->path.total_cost = subpath->total_cost +
			(target->cost.startup - oldtarget->cost.startup) +
			(target->cost.per_tuple - oldtarget->cost.per_tuple) * subpath->rows;
	}
	else
	{
		/* We really do need the Result node */
		pathnode->dummypp = false;

		/*
		 * The Result node's cost is cpu_tuple_cost per row, plus the cost of
		 * evaluating the tlist.  There is no qual to worry about.
		 */
		pathnode->path.rows = subpath->rows;
		pathnode->path.startup_cost = subpath->startup_cost +
			target->cost.startup;
		pathnode->path.total_cost = subpath->total_cost +
			target->cost.startup +
			(cpu_tuple_cost + target->cost.per_tuple) * subpath->rows;
	}

	return pathnode;
}

/*
 * apply_projection_to_path
 *	  Add a projection step, or just apply the target directly to given path.
 *
 * This has the same net effect as create_projection_path(), except that if
 * a separate Result plan node isn't needed, we just replace the given path's
 * pathtarget with the desired one.  This must be used only when the caller
 * knows that the given path isn't referenced elsewhere and so can be modified
 * in-place.
 *
 * If the input path is a GatherPath or GatherMergePath, we try to push the
 * new target down to its input as well; this is a yet more invasive
 * modification of the input path, which create_projection_path() can't do.
 *
 * Note that we mustn't change the source path's parent link; so when it is
 * add_path'd to "rel" things will be a bit inconsistent.  So far that has
 * not caused any trouble.
 *
 * 'rel' is the parent relation associated with the result
 * 'path' is the path representing the source of data
 * 'target' is the PathTarget to be computed
 */
Path *
apply_projection_to_path(PlannerInfo *root,
						 RelOptInfo *rel,
						 Path *path,
						 PathTarget *target)
{
	QualCost	oldcost;

	/*
	 * If given path can't project, we might need a Result node, so make a
	 * separate ProjectionPath.
	 */
	if (!is_projection_capable_path(path))
		return (Path *) create_projection_path(root, rel, path, target);

	/*
	 * We can just jam the desired tlist into the existing path, being sure to
	 * update its cost estimates appropriately.
	 */
	oldcost = path->pathtarget->cost;
	path->pathtarget = target;

	path->startup_cost += target->cost.startup - oldcost.startup;
	path->total_cost += target->cost.startup - oldcost.startup +
		(target->cost.per_tuple - oldcost.per_tuple) * path->rows;

	/*
	 * If the path happens to be a Gather or GatherMerge path, we'd like to
	 * arrange for the subpath to return the required target list so that
	 * workers can help project.  But if there is something that is not
	 * parallel-safe in the target expressions, then we can't.
	 */
	if ((IsA(path, GatherPath) || IsA(path, GatherMergePath)) &&
		is_parallel_safe(root, (Node *) target->exprs))
	{
		/*
		 * We always use create_projection_path here, even if the subpath is
		 * projection-capable, so as to avoid modifying the subpath in place.
		 * It seems unlikely at present that there could be any other
		 * references to the subpath, but better safe than sorry.
		 *
		 * Note that we don't change the parallel path's cost estimates; it
		 * might be appropriate to do so, to reflect the fact that the bulk of
		 * the target evaluation will happen in workers.
		 */
		if (IsA(path, GatherPath))
		{
			GatherPath *gpath = (GatherPath *) path;

			gpath->subpath = (Path *)
				create_projection_path(root,
									   gpath->subpath->parent,
									   gpath->subpath,
									   target);
		}
		else
		{
			GatherMergePath *gmpath = (GatherMergePath *) path;

			gmpath->subpath = (Path *)
				create_projection_path(root,
									   gmpath->subpath->parent,
									   gmpath->subpath,
									   target);
		}
	}
	else if (path->parallel_safe &&
			 !is_parallel_safe(root, (Node *) target->exprs))
	{
		/*
		 * We're inserting a parallel-restricted target list into a path
		 * currently marked parallel-safe, so we have to mark it as no longer
		 * safe.
		 */
		path->parallel_safe = false;
	}

	return path;
}

/*
 * create_set_projection_path
 *	  Creates a pathnode that represents performing a projection that
 *	  includes set-returning functions.
 *
 * 'rel' is the parent relation associated with the result
 * 'subpath' is the path representing the source of data
 * 'target' is the PathTarget to be computed
 */
ProjectSetPath *
create_set_projection_path(PlannerInfo *root,
						   RelOptInfo *rel,
						   Path *subpath,
						   PathTarget *target)
{
	ProjectSetPath *pathnode = makeNode(ProjectSetPath);
	double		tlist_rows;
	ListCell   *lc;

	pathnode->path.pathtype = T_ProjectSet;
	pathnode->path.parent = rel;
	pathnode->path.pathtarget = target;
	/* For now, assume we are above any joins, so no parameterization */
	pathnode->path.param_info = NULL;
	pathnode->path.parallel_aware = false;
	pathnode->path.parallel_safe = rel->consider_parallel &&
		subpath->parallel_safe &&
		is_parallel_safe(root, (Node *) target->exprs);
	pathnode->path.parallel_workers = subpath->parallel_workers;
	/* Projection does not change the sort order XXX? */
	pathnode->path.pathkeys = subpath->pathkeys;

	yb_propagate_fields(&pathnode->path.yb_path_info,
						&subpath->yb_path_info);

	pathnode->subpath = subpath;

	/*
	 * Estimate number of rows produced by SRFs for each row of input; if
	 * there's more than one in this node, use the maximum.
	 */
	tlist_rows = 1;
	foreach(lc, target->exprs)
	{
		Node	   *node = (Node *) lfirst(lc);
		double		itemrows;

		itemrows = expression_returns_set_rows(root, node);
		if (tlist_rows < itemrows)
			tlist_rows = itemrows;
	}

	/*
	 * In addition to the cost of evaluating the tlist, charge cpu_tuple_cost
	 * per input row, and half of cpu_tuple_cost for each added output row.
	 * This is slightly bizarre maybe, but it's what 9.6 did; we may revisit
	 * this estimate later.
	 */
	pathnode->path.rows = subpath->rows * tlist_rows;
	pathnode->path.startup_cost = subpath->startup_cost +
		target->cost.startup;
	pathnode->path.total_cost = subpath->total_cost +
		target->cost.startup +
		(cpu_tuple_cost + target->cost.per_tuple) * subpath->rows +
		(pathnode->path.rows - subpath->rows) * cpu_tuple_cost / 2;

	return pathnode;
}

/*
 * create_incremental_sort_path
 *	  Creates a pathnode that represents performing an incremental sort.
 *
 * 'rel' is the parent relation associated with the result
 * 'subpath' is the path representing the source of data
 * 'pathkeys' represents the desired sort order
 * 'presorted_keys' is the number of keys by which the input path is
 *		already sorted
 * 'limit_tuples' is the estimated bound on the number of output tuples,
 *		or -1 if no LIMIT or couldn't estimate
 */
IncrementalSortPath *
create_incremental_sort_path(PlannerInfo *root,
							 RelOptInfo *rel,
							 Path *subpath,
							 List *pathkeys,
							 int presorted_keys,
							 double limit_tuples)
{
	IncrementalSortPath *sort = makeNode(IncrementalSortPath);
	SortPath   *pathnode = &sort->spath;

	pathnode->path.pathtype = T_IncrementalSort;
	pathnode->path.parent = rel;
	/* Sort doesn't project, so use source path's pathtarget */
	pathnode->path.pathtarget = subpath->pathtarget;
	/* For now, assume we are above any joins, so no parameterization */
	pathnode->path.param_info = NULL;
	pathnode->path.parallel_aware = false;
	pathnode->path.parallel_safe = rel->consider_parallel &&
		subpath->parallel_safe;
	pathnode->path.parallel_workers = subpath->parallel_workers;
	pathnode->path.pathkeys = pathkeys;

	pathnode->subpath = subpath;

	cost_incremental_sort(&pathnode->path,
						  root, pathkeys, presorted_keys,
						  subpath->startup_cost,
						  subpath->total_cost,
						  subpath->rows,
						  subpath->pathtarget->width,
						  0.0,	/* XXX comparison_cost shouldn't be 0? */
						  work_mem, limit_tuples);

	sort->nPresortedCols = presorted_keys;

	return sort;
}

/*
 * create_sort_path
 *	  Creates a pathnode that represents performing an explicit sort.
 *
 * 'rel' is the parent relation associated with the result
 * 'subpath' is the path representing the source of data
 * 'pathkeys' represents the desired sort order
 * 'limit_tuples' is the estimated bound on the number of output tuples,
 *		or -1 if no LIMIT or couldn't estimate
 */
SortPath *
create_sort_path(PlannerInfo *root,
				 RelOptInfo *rel,
				 Path *subpath,
				 List *pathkeys,
				 double limit_tuples)
{
	SortPath   *pathnode = makeNode(SortPath);

	pathnode->path.pathtype = T_Sort;
	pathnode->path.parent = rel;
	/* Sort doesn't project, so use source path's pathtarget */
	pathnode->path.pathtarget = subpath->pathtarget;
	/* For now, assume we are above any joins, so no parameterization */
	pathnode->path.param_info = NULL;
	pathnode->path.parallel_aware = false;
	pathnode->path.parallel_safe = rel->consider_parallel &&
		subpath->parallel_safe;
	pathnode->path.parallel_workers = subpath->parallel_workers;
	pathnode->path.pathkeys = pathkeys;

	yb_propagate_fields(&pathnode->path.yb_path_info,
						&subpath->yb_path_info);

	pathnode->subpath = subpath;

	cost_sort(&pathnode->path, root, pathkeys,
			  subpath->total_cost,
			  subpath->rows,
			  subpath->pathtarget->width,
			  0.0,				/* XXX comparison_cost shouldn't be 0? */
			  work_mem, limit_tuples);

	return pathnode;
}

/*
 * create_group_path
 *	  Creates a pathnode that represents performing grouping of presorted input
 *
 * 'rel' is the parent relation associated with the result
 * 'subpath' is the path representing the source of data
 * 'target' is the PathTarget to be computed
 * 'groupClause' is a list of SortGroupClause's representing the grouping
 * 'qual' is the HAVING quals if any
 * 'numGroups' is the estimated number of groups
 */
GroupPath *
create_group_path(PlannerInfo *root,
				  RelOptInfo *rel,
				  Path *subpath,
				  List *groupClause,
				  List *qual,
				  double numGroups)
{
	GroupPath  *pathnode = makeNode(GroupPath);
	PathTarget *target = rel->reltarget;

	pathnode->path.pathtype = T_Group;
	pathnode->path.parent = rel;
	pathnode->path.pathtarget = target;
	/* For now, assume we are above any joins, so no parameterization */
	pathnode->path.param_info = NULL;
	pathnode->path.parallel_aware = false;
	pathnode->path.parallel_safe = rel->consider_parallel &&
		subpath->parallel_safe;
	pathnode->path.parallel_workers = subpath->parallel_workers;
	/* Group doesn't change sort ordering */
	pathnode->path.pathkeys = subpath->pathkeys;

	yb_propagate_fields(&pathnode->path.yb_path_info, &subpath->yb_path_info);

	pathnode->subpath = subpath;

	pathnode->groupClause = groupClause;
	pathnode->qual = qual;

	cost_group(&pathnode->path, root,
			   list_length(groupClause),
			   numGroups,
			   qual,
			   subpath->startup_cost, subpath->total_cost,
			   subpath->rows);

	/* add tlist eval cost for each output row */
	pathnode->path.startup_cost += target->cost.startup;
	pathnode->path.total_cost += target->cost.startup +
		target->cost.per_tuple * pathnode->path.rows;

	return pathnode;
}

/*
 * create_upper_unique_path
 *	  Creates a pathnode that represents performing an explicit Unique step
 *	  on presorted input.
 *
 * This produces a Unique plan node, but the use-case is so different from
 * create_unique_path that it doesn't seem worth trying to merge the two.
 *
 * 'rel' is the parent relation associated with the result
 * 'subpath' is the path representing the source of data
 * 'numCols' is the number of grouping columns
 * 'numGroups' is the estimated number of groups
 *
 * The input path must be sorted on the grouping columns, plus possibly
 * additional columns; so the first numCols pathkeys are the grouping columns
 */
UpperUniquePath *
create_upper_unique_path(PlannerInfo *root,
						 RelOptInfo *rel,
						 Path *subpath,
						 int numCols,
						 double numGroups)
{
	UpperUniquePath *pathnode = makeNode(UpperUniquePath);

	pathnode->path.pathtype = T_Unique;
	pathnode->path.parent = rel;
	/* Unique doesn't project, so use source path's pathtarget */
	pathnode->path.pathtarget = subpath->pathtarget;
	/* For now, assume we are above any joins, so no parameterization */
	pathnode->path.param_info = NULL;
	pathnode->path.parallel_aware = false;
	pathnode->path.parallel_safe = rel->consider_parallel &&
		subpath->parallel_safe;
	pathnode->path.parallel_workers = subpath->parallel_workers;
	/* Unique doesn't change the input ordering */
	pathnode->path.pathkeys = subpath->pathkeys;

	yb_propagate_fields(&pathnode->path.yb_path_info,
						&subpath->yb_path_info);

	pathnode->subpath = subpath;
	pathnode->numkeys = numCols;

	/*
	 * Charge one cpu_operator_cost per comparison per input tuple. We assume
	 * all columns get compared at most of the tuples.  (XXX probably this is
	 * an overestimate.)
	 */
	pathnode->path.startup_cost = subpath->startup_cost;
	pathnode->path.total_cost = subpath->total_cost +
		cpu_operator_cost * subpath->rows * numCols;
	pathnode->path.rows = numGroups;

	return pathnode;
}

/*
 * create_agg_path
 *	  Creates a pathnode that represents performing aggregation/grouping
 *
 * 'rel' is the parent relation associated with the result
 * 'subpath' is the path representing the source of data
 * 'target' is the PathTarget to be computed
 * 'aggstrategy' is the Agg node's basic implementation strategy
 * 'aggsplit' is the Agg node's aggregate-splitting mode
 * 'groupClause' is a list of SortGroupClause's representing the grouping
 * 'qual' is the HAVING quals if any
 * 'aggcosts' contains cost info about the aggregate functions to be computed
 * 'numGroups' is the estimated number of groups (1 if not grouping)
 */
AggPath *
create_agg_path(PlannerInfo *root,
				RelOptInfo *rel,
				Path *subpath,
				PathTarget *target,
				AggStrategy aggstrategy,
				AggSplit aggsplit,
				List *groupClause,
				List *qual,
				const AggClauseCosts *aggcosts,
				double numGroups)
{
	AggPath    *pathnode = makeNode(AggPath);

	pathnode->path.pathtype = T_Agg;
	pathnode->path.parent = rel;
	pathnode->path.pathtarget = target;
	/* For now, assume we are above any joins, so no parameterization */
	pathnode->path.param_info = NULL;
	pathnode->path.parallel_aware = false;
	pathnode->path.parallel_safe = rel->consider_parallel &&
		subpath->parallel_safe;
	pathnode->path.parallel_workers = subpath->parallel_workers;
	if (aggstrategy == AGG_SORTED)
		pathnode->path.pathkeys = subpath->pathkeys;	/* preserves order */
	else
		pathnode->path.pathkeys = NIL;	/* output is unordered */
	yb_propagate_fields(&pathnode->path.yb_path_info,
						&subpath->yb_path_info);
	pathnode->subpath = subpath;

	pathnode->aggstrategy = aggstrategy;
	pathnode->aggsplit = aggsplit;
	pathnode->numGroups = numGroups;
	pathnode->transitionSpace = aggcosts ? aggcosts->transitionSpace : 0;
	pathnode->groupClause = groupClause;
	pathnode->qual = qual;

	cost_agg(&pathnode->path, root,
			 aggstrategy, aggcosts,
			 list_length(groupClause), numGroups,
			 qual,
			 subpath->startup_cost, subpath->total_cost,
			 subpath->rows, subpath->pathtarget->width);

	/* add tlist eval cost for each output row */
	pathnode->path.startup_cost += target->cost.startup;
	pathnode->path.total_cost += target->cost.startup +
		target->cost.per_tuple * pathnode->path.rows;

	return pathnode;
}

/*
 * create_groupingsets_path
 *	  Creates a pathnode that represents performing GROUPING SETS aggregation
 *
 * GroupingSetsPath represents sorted grouping with one or more grouping sets.
 * The input path's result must be sorted to match the last entry in
 * rollup_groupclauses.
 *
 * 'rel' is the parent relation associated with the result
 * 'subpath' is the path representing the source of data
 * 'target' is the PathTarget to be computed
 * 'having_qual' is the HAVING quals if any
 * 'rollups' is a list of RollupData nodes
 * 'agg_costs' contains cost info about the aggregate functions to be computed
 * 'numGroups' is the estimated total number of groups
 */
GroupingSetsPath *
create_groupingsets_path(PlannerInfo *root,
						 RelOptInfo *rel,
						 Path *subpath,
						 List *having_qual,
						 AggStrategy aggstrategy,
						 List *rollups,
						 const AggClauseCosts *agg_costs,
						 double numGroups)
{
	GroupingSetsPath *pathnode = makeNode(GroupingSetsPath);
	PathTarget *target = rel->reltarget;
	ListCell   *lc;
	bool		is_first = true;
	bool		is_first_sort = true;

	/* The topmost generated Plan node will be an Agg */
	pathnode->path.pathtype = T_Agg;
	pathnode->path.parent = rel;
	pathnode->path.pathtarget = target;
	pathnode->path.param_info = subpath->param_info;
	pathnode->path.parallel_aware = false;
	pathnode->path.parallel_safe = rel->consider_parallel &&
		subpath->parallel_safe;
	pathnode->path.parallel_workers = subpath->parallel_workers;
	pathnode->subpath = subpath;

	/*
	 * Simplify callers by downgrading AGG_SORTED to AGG_PLAIN, and AGG_MIXED
	 * to AGG_HASHED, here if possible.
	 */
	if (aggstrategy == AGG_SORTED &&
		list_length(rollups) == 1 &&
		((RollupData *) linitial(rollups))->groupClause == NIL)
		aggstrategy = AGG_PLAIN;

	if (aggstrategy == AGG_MIXED &&
		list_length(rollups) == 1)
		aggstrategy = AGG_HASHED;

	/*
	 * Output will be in sorted order by group_pathkeys if, and only if, there
	 * is a single rollup operation on a non-empty list of grouping
	 * expressions.
	 */
	if (aggstrategy == AGG_SORTED && list_length(rollups) == 1)
		pathnode->path.pathkeys = root->group_pathkeys;
	else
		pathnode->path.pathkeys = NIL;

	yb_propagate_fields(&pathnode->path.yb_path_info,
						&subpath->yb_path_info);

	pathnode->aggstrategy = aggstrategy;
	pathnode->rollups = rollups;
	pathnode->qual = having_qual;
	pathnode->transitionSpace = agg_costs ? agg_costs->transitionSpace : 0;

	Assert(rollups != NIL);
	Assert(aggstrategy != AGG_PLAIN || list_length(rollups) == 1);
	Assert(aggstrategy != AGG_MIXED || list_length(rollups) > 1);

	foreach(lc, rollups)
	{
		RollupData *rollup = lfirst(lc);
		List	   *gsets = rollup->gsets;
		int			numGroupCols = list_length(linitial(gsets));

		/*
		 * In AGG_SORTED or AGG_PLAIN mode, the first rollup takes the
		 * (already-sorted) input, and following ones do their own sort.
		 *
		 * In AGG_HASHED mode, there is one rollup for each grouping set.
		 *
		 * In AGG_MIXED mode, the first rollups are hashed, the first
		 * non-hashed one takes the (already-sorted) input, and following ones
		 * do their own sort.
		 */
		if (is_first)
		{
			cost_agg(&pathnode->path, root,
					 aggstrategy,
					 agg_costs,
					 numGroupCols,
					 rollup->numGroups,
					 having_qual,
					 subpath->startup_cost,
					 subpath->total_cost,
					 subpath->rows,
					 subpath->pathtarget->width);
			is_first = false;
			if (!rollup->is_hashed)
				is_first_sort = false;
		}
		else
		{
			Path		sort_path;	/* dummy for result of cost_sort */
			Path		agg_path;	/* dummy for result of cost_agg */

			if (rollup->is_hashed || is_first_sort)
			{
				/*
				 * Account for cost of aggregation, but don't charge input
				 * cost again
				 */
				cost_agg(&agg_path, root,
						 rollup->is_hashed ? AGG_HASHED : AGG_SORTED,
						 agg_costs,
						 numGroupCols,
						 rollup->numGroups,
						 having_qual,
						 0.0, 0.0,
						 subpath->rows,
						 subpath->pathtarget->width);
				if (!rollup->is_hashed)
					is_first_sort = false;
			}
			else
			{
				/* Account for cost of sort, but don't charge input cost again */
				cost_sort(&sort_path, root, NIL,
						  0.0,
						  subpath->rows,
						  subpath->pathtarget->width,
						  0.0,
						  work_mem,
						  -1.0);

				/* Account for cost of aggregation */

				cost_agg(&agg_path, root,
						 AGG_SORTED,
						 agg_costs,
						 numGroupCols,
						 rollup->numGroups,
						 having_qual,
						 sort_path.startup_cost,
						 sort_path.total_cost,
						 sort_path.rows,
						 subpath->pathtarget->width);
			}

			pathnode->path.total_cost += agg_path.total_cost;
			pathnode->path.rows += agg_path.rows;
		}
	}

	/* add tlist eval cost for each output row */
	pathnode->path.startup_cost += target->cost.startup;
	pathnode->path.total_cost += target->cost.startup +
		target->cost.per_tuple * pathnode->path.rows;

	return pathnode;
}

/*
 * create_minmaxagg_path
 *	  Creates a pathnode that represents computation of MIN/MAX aggregates
 *
 * 'rel' is the parent relation associated with the result
 * 'target' is the PathTarget to be computed
 * 'mmaggregates' is a list of MinMaxAggInfo structs
 * 'quals' is the HAVING quals if any
 */
MinMaxAggPath *
create_minmaxagg_path(PlannerInfo *root,
					  RelOptInfo *rel,
					  PathTarget *target,
					  List *mmaggregates,
					  List *quals)
{
	MinMaxAggPath *pathnode = makeNode(MinMaxAggPath);
	Cost		initplan_cost;
	ListCell   *lc;

	/* The topmost generated Plan node will be a Result */
	pathnode->path.pathtype = T_Result;
	pathnode->path.parent = rel;
	pathnode->path.pathtarget = target;
	/* For now, assume we are above any joins, so no parameterization */
	pathnode->path.param_info = NULL;
	pathnode->path.parallel_aware = false;
	/* A MinMaxAggPath implies use of subplans, so cannot be parallel-safe */
	pathnode->path.parallel_safe = false;
	pathnode->path.parallel_workers = 0;
	/* Result is one unordered row */
	pathnode->path.rows = 1;
	pathnode->path.pathkeys = NIL;

	yb_propagate_mmagg_fields(&pathnode->path.yb_path_info, mmaggregates);

	pathnode->mmaggregates = mmaggregates;
	pathnode->quals = quals;

	/* Calculate cost of all the initplans ... */
	initplan_cost = 0;
	foreach(lc, mmaggregates)
	{
		MinMaxAggInfo *mminfo = (MinMaxAggInfo *) lfirst(lc);

		initplan_cost += mminfo->pathcost;
	}

	/* add tlist eval cost for each output row, plus cpu_tuple_cost */
	pathnode->path.startup_cost = initplan_cost + target->cost.startup;
	pathnode->path.total_cost = initplan_cost + target->cost.startup +
		target->cost.per_tuple + cpu_tuple_cost;

	/*
	 * Add cost of qual, if any --- but we ignore its selectivity, since our
	 * rowcount estimate should be 1 no matter what the qual is.
	 */
	if (quals)
	{
		QualCost	qual_cost;

		cost_qual_eval(&qual_cost, quals, root);
		pathnode->path.startup_cost += qual_cost.startup;
		pathnode->path.total_cost += qual_cost.startup + qual_cost.per_tuple;
	}

	return pathnode;
}

/*
 * create_windowagg_path
 *	  Creates a pathnode that represents computation of window functions
 *
 * 'rel' is the parent relation associated with the result
 * 'subpath' is the path representing the source of data
 * 'target' is the PathTarget to be computed
 * 'windowFuncs' is a list of WindowFunc structs
 * 'winclause' is a WindowClause that is common to all the WindowFuncs
 * 'qual' WindowClause.runconditions from lower-level WindowAggPaths.
 *		Must always be NIL when topwindow == false
 * 'topwindow' pass as true only for the top-level WindowAgg. False for all
 *		intermediate WindowAggs.
 *
 * The input must be sorted according to the WindowClause's PARTITION keys
 * plus ORDER BY keys.
 */
WindowAggPath *
create_windowagg_path(PlannerInfo *root,
					  RelOptInfo *rel,
					  Path *subpath,
					  PathTarget *target,
					  List *windowFuncs,
					  WindowClause *winclause,
					  List *qual,
					  bool topwindow)
{
	WindowAggPath *pathnode = makeNode(WindowAggPath);

	/* qual can only be set for the topwindow */
	Assert(qual == NIL || topwindow);

	pathnode->path.pathtype = T_WindowAgg;
	pathnode->path.parent = rel;
	pathnode->path.pathtarget = target;
	/* For now, assume we are above any joins, so no parameterization */
	pathnode->path.param_info = NULL;
	pathnode->path.parallel_aware = false;
	pathnode->path.parallel_safe = rel->consider_parallel &&
		subpath->parallel_safe;
	pathnode->path.parallel_workers = subpath->parallel_workers;
	/* WindowAgg preserves the input sort order */
	pathnode->path.pathkeys = subpath->pathkeys;

	yb_propagate_fields(&pathnode->path.yb_path_info,
						&subpath->yb_path_info);

	pathnode->subpath = subpath;
	pathnode->winclause = winclause;
	pathnode->qual = qual;
	pathnode->topwindow = topwindow;

	/*
	 * For costing purposes, assume that there are no redundant partitioning
	 * or ordering columns; it's not worth the trouble to deal with that
	 * corner case here.  So we just pass the unmodified list lengths to
	 * cost_windowagg.
	 */
	cost_windowagg(&pathnode->path, root,
				   windowFuncs,
				   list_length(winclause->partitionClause),
				   list_length(winclause->orderClause),
				   subpath->startup_cost,
				   subpath->total_cost,
				   subpath->rows);

	/* add tlist eval cost for each output row */
	pathnode->path.startup_cost += target->cost.startup;
	pathnode->path.total_cost += target->cost.startup +
		target->cost.per_tuple * pathnode->path.rows;

	return pathnode;
}

/*
 * create_setop_path
 *	  Creates a pathnode that represents computation of INTERSECT or EXCEPT
 *
 * 'rel' is the parent relation associated with the result
 * 'subpath' is the path representing the source of data
 * 'cmd' is the specific semantics (INTERSECT or EXCEPT, with/without ALL)
 * 'strategy' is the implementation strategy (sorted or hashed)
 * 'distinctList' is a list of SortGroupClause's representing the grouping
 * 'flagColIdx' is the column number where the flag column will be, if any
 * 'firstFlag' is the flag value for the first input relation when hashing;
 *		or -1 when sorting
 * 'numGroups' is the estimated number of distinct groups
 * 'outputRows' is the estimated number of output rows
 */
SetOpPath *
create_setop_path(PlannerInfo *root,
				  RelOptInfo *rel,
				  Path *subpath,
				  SetOpCmd cmd,
				  SetOpStrategy strategy,
				  List *distinctList,
				  AttrNumber flagColIdx,
				  int firstFlag,
				  double numGroups,
				  double outputRows)
{
	SetOpPath  *pathnode = makeNode(SetOpPath);

	pathnode->path.pathtype = T_SetOp;
	pathnode->path.parent = rel;
	/* SetOp doesn't project, so use source path's pathtarget */
	pathnode->path.pathtarget = subpath->pathtarget;
	/* For now, assume we are above any joins, so no parameterization */
	pathnode->path.param_info = NULL;
	pathnode->path.parallel_aware = false;
	pathnode->path.parallel_safe = rel->consider_parallel &&
		subpath->parallel_safe;
	pathnode->path.parallel_workers = subpath->parallel_workers;
	/* SetOp preserves the input sort order if in sort mode */
	pathnode->path.pathkeys =
		(strategy == SETOP_SORTED) ? subpath->pathkeys : NIL;

	yb_propagate_fields(&pathnode->path.yb_path_info,
						&subpath->yb_path_info);

	pathnode->subpath = subpath;
	pathnode->cmd = cmd;
	pathnode->strategy = strategy;
	pathnode->distinctList = distinctList;
	pathnode->flagColIdx = flagColIdx;
	pathnode->firstFlag = firstFlag;
	pathnode->numGroups = numGroups;

	/*
	 * Charge one cpu_operator_cost per comparison per input tuple. We assume
	 * all columns get compared at most of the tuples.
	 */
	pathnode->path.startup_cost = subpath->startup_cost;
	pathnode->path.total_cost = subpath->total_cost +
		cpu_operator_cost * subpath->rows * list_length(distinctList);
	pathnode->path.rows = outputRows;

	return pathnode;
}

/*
 * create_recursiveunion_path
 *	  Creates a pathnode that represents a recursive UNION node
 *
 * 'rel' is the parent relation associated with the result
 * 'leftpath' is the source of data for the non-recursive term
 * 'rightpath' is the source of data for the recursive term
 * 'target' is the PathTarget to be computed
 * 'distinctList' is a list of SortGroupClause's representing the grouping
 * 'wtParam' is the ID of Param representing work table
 * 'numGroups' is the estimated number of groups
 *
 * For recursive UNION ALL, distinctList is empty and numGroups is zero
 */
RecursiveUnionPath *
create_recursiveunion_path(PlannerInfo *root,
						   RelOptInfo *rel,
						   Path *leftpath,
						   Path *rightpath,
						   PathTarget *target,
						   List *distinctList,
						   int wtParam,
						   double numGroups)
{
	RecursiveUnionPath *pathnode = makeNode(RecursiveUnionPath);

	pathnode->path.pathtype = T_RecursiveUnion;
	pathnode->path.parent = rel;
	pathnode->path.pathtarget = target;
	/* For now, assume we are above any joins, so no parameterization */
	pathnode->path.param_info = NULL;
	pathnode->path.parallel_aware = false;
	pathnode->path.parallel_safe = rel->consider_parallel &&
		leftpath->parallel_safe && rightpath->parallel_safe;
	/* Foolish, but we'll do it like joins for now: */
	pathnode->path.parallel_workers = leftpath->parallel_workers;
	/* RecursiveUnion result is always unsorted */
	pathnode->path.pathkeys = NIL;

	yb_propagate_fields2(&pathnode->path.yb_path_info,
						 &leftpath->yb_path_info,
						 &rightpath->yb_path_info);

	pathnode->leftpath = leftpath;
	pathnode->rightpath = rightpath;
	pathnode->distinctList = distinctList;
	pathnode->wtParam = wtParam;
	pathnode->numGroups = numGroups;

	cost_recursive_union(&pathnode->path, leftpath, rightpath);

	return pathnode;
}

/*
 * create_lockrows_path
 *	  Creates a pathnode that represents acquiring row locks
 *
 * 'rel' is the parent relation associated with the result
 * 'subpath' is the path representing the source of data
 * 'rowMarks' is a list of PlanRowMark's
 * 'epqParam' is the ID of Param for EvalPlanQual re-eval
 */
LockRowsPath *
create_lockrows_path(PlannerInfo *root, RelOptInfo *rel,
					 Path *subpath, List *rowMarks, int epqParam)
{
	LockRowsPath *pathnode = makeNode(LockRowsPath);

	pathnode->path.pathtype = T_LockRows;
	pathnode->path.parent = rel;
	/* LockRows doesn't project, so use source path's pathtarget */
	pathnode->path.pathtarget = subpath->pathtarget;
	/* For now, assume we are above any joins, so no parameterization */
	pathnode->path.param_info = NULL;
	pathnode->path.parallel_aware = false;
	pathnode->path.parallel_safe = false;
	pathnode->path.parallel_workers = 0;
	pathnode->path.rows = subpath->rows;

	/*
	 * The result cannot be assumed sorted, since locking might cause the sort
	 * key columns to be replaced with new values.
	 */
	pathnode->path.pathkeys = NIL;

	yb_propagate_fields(&pathnode->path.yb_path_info,
						&subpath->yb_path_info);

	pathnode->subpath = subpath;
	pathnode->rowMarks = rowMarks;
	pathnode->epqParam = epqParam;

	/*
	 * We should charge something extra for the costs of row locking and
	 * possible refetches, but it's hard to say how much.  For now, use
	 * cpu_tuple_cost per row.
	 */
	pathnode->path.startup_cost = subpath->startup_cost;
	pathnode->path.total_cost = subpath->total_cost +
		cpu_tuple_cost * subpath->rows;

	return pathnode;
}

/*
 * create_modifytable_path
 *	  Creates a pathnode that represents performing INSERT/UPDATE/DELETE/MERGE
 *	  mods
 *
 * 'rel' is the parent relation associated with the result
 * 'subpath' is a Path producing source data
 * 'operation' is the operation type
 * 'canSetTag' is true if we set the command tag/es_processed
 * 'nominalRelation' is the parent RT index for use of EXPLAIN
 * 'rootRelation' is the partitioned table root RT index, or 0 if none
 * 'partColsUpdated' is true if any partitioning columns are being updated,
 *		either from the target relation or a descendent partitioned table.
 * 'resultRelations' is an integer list of actual RT indexes of target rel(s)
 * 'updateColnosLists' is a list of UPDATE target column number lists
 *		(one sublist per rel); or NIL if not an UPDATE
 * 'withCheckOptionLists' is a list of WCO lists (one per rel)
 * 'returningLists' is a list of RETURNING tlists (one per rel)
 * 'rowMarks' is a list of PlanRowMarks (non-locking only)
 * 'onconflict' is the ON CONFLICT clause, or NULL
 * 'epqParam' is the ID of Param for EvalPlanQual re-eval
 * 'mergeActionLists' is a list of lists of MERGE actions (one per rel)
 */
ModifyTablePath *
create_modifytable_path(PlannerInfo *root, RelOptInfo *rel,
						Path *subpath,
						CmdType operation, bool canSetTag,
						Index nominalRelation, Index rootRelation,
						bool partColsUpdated,
						List *resultRelations,
						List *updateColnosLists,
						List *withCheckOptionLists, List *returningLists,
						List *rowMarks, OnConflictExpr *onconflict,
						List *mergeActionLists, int epqParam)
{
	ModifyTablePath *pathnode = makeNode(ModifyTablePath);

	Assert(operation == CMD_MERGE ||
		   (operation == CMD_UPDATE ?
			list_length(resultRelations) == list_length(updateColnosLists) :
			updateColnosLists == NIL));
	Assert(withCheckOptionLists == NIL ||
		   list_length(resultRelations) == list_length(withCheckOptionLists));
	Assert(returningLists == NIL ||
		   list_length(resultRelations) == list_length(returningLists));

	pathnode->path.pathtype = T_ModifyTable;
	pathnode->path.parent = rel;
	/* pathtarget is not interesting, just make it minimally valid */
	pathnode->path.pathtarget = rel->reltarget;
	/* For now, assume we are above any joins, so no parameterization */
	pathnode->path.param_info = NULL;
	pathnode->path.parallel_aware = false;
	pathnode->path.parallel_safe = false;
	pathnode->path.parallel_workers = 0;
	pathnode->path.pathkeys = NIL;

#ifdef YB_TODO
	/* YB_TODO(jasonk) subpaths is changed in Pg15 */
	yb_propagate_fields_list(&pathnode->path.yb_path_info, subpaths);
#endif

	/*
	 * Compute cost & rowcount as subpath cost & rowcount (if RETURNING)
	 *
	 * Currently, we don't charge anything extra for the actual table
	 * modification work, nor for the WITH CHECK OPTIONS or RETURNING
	 * expressions if any.  It would only be window dressing, since
	 * ModifyTable is always a top-level node and there is no way for the
	 * costs to change any higher-level planning choices.  But we might want
	 * to make it look better sometime.
	 */
	pathnode->path.startup_cost = subpath->startup_cost;
	pathnode->path.total_cost = subpath->total_cost;
	if (returningLists != NIL)
	{
		pathnode->path.rows = subpath->rows;

		/*
		 * Set width to match the subpath output.  XXX this is totally wrong:
		 * we should return an average of the RETURNING tlist widths.  But
		 * it's what happened historically, and improving it is a task for
		 * another day.  (Again, it's mostly window dressing.)
		 */
		pathnode->path.pathtarget->width = subpath->pathtarget->width;
	}
	else
	{
		pathnode->path.rows = 0;
		pathnode->path.pathtarget->width = 0;
	}

	pathnode->subpath = subpath;
	pathnode->operation = operation;
	pathnode->canSetTag = canSetTag;
	pathnode->nominalRelation = nominalRelation;
	pathnode->rootRelation = rootRelation;
	pathnode->partColsUpdated = partColsUpdated;
	pathnode->resultRelations = resultRelations;
	pathnode->updateColnosLists = updateColnosLists;
	pathnode->withCheckOptionLists = withCheckOptionLists;
	pathnode->returningLists = returningLists;
	pathnode->rowMarks = rowMarks;
	pathnode->onconflict = onconflict;
	pathnode->epqParam = epqParam;
	pathnode->mergeActionLists = mergeActionLists;

	return pathnode;
}

/*
 * create_limit_path
 *	  Creates a pathnode that represents performing LIMIT/OFFSET
 *
 * In addition to providing the actual OFFSET and LIMIT expressions,
 * the caller must provide estimates of their values for costing purposes.
 * The estimates are as computed by preprocess_limit(), ie, 0 represents
 * the clause not being present, and -1 means it's present but we could
 * not estimate its value.
 *
 * 'rel' is the parent relation associated with the result
 * 'subpath' is the path representing the source of data
 * 'limitOffset' is the actual OFFSET expression, or NULL
 * 'limitCount' is the actual LIMIT expression, or NULL
 * 'offset_est' is the estimated value of the OFFSET expression
 * 'count_est' is the estimated value of the LIMIT expression
 */
LimitPath *
create_limit_path(PlannerInfo *root, RelOptInfo *rel,
				  Path *subpath,
				  Node *limitOffset, Node *limitCount,
				  LimitOption limitOption,
				  int64 offset_est, int64 count_est)
{
	LimitPath  *pathnode = makeNode(LimitPath);

	pathnode->path.pathtype = T_Limit;
	pathnode->path.parent = rel;
	/* Limit doesn't project, so use source path's pathtarget */
	pathnode->path.pathtarget = subpath->pathtarget;
	/* For now, assume we are above any joins, so no parameterization */
	pathnode->path.param_info = NULL;
	pathnode->path.parallel_aware = false;
	pathnode->path.parallel_safe = rel->consider_parallel &&
		subpath->parallel_safe;
	pathnode->path.parallel_workers = subpath->parallel_workers;
	pathnode->path.rows = subpath->rows;
	pathnode->path.startup_cost = subpath->startup_cost;
	pathnode->path.total_cost = subpath->total_cost;
	pathnode->path.pathkeys = subpath->pathkeys;
	yb_propagate_fields(&pathnode->path.yb_path_info,
						&subpath->yb_path_info);
	pathnode->subpath = subpath;
	pathnode->limitOffset = limitOffset;
	pathnode->limitCount = limitCount;
	pathnode->limitOption = limitOption;

	/*
	 * Adjust the output rows count and costs according to the offset/limit.
	 */
	adjust_limit_rows_costs(&pathnode->path.rows,
							&pathnode->path.startup_cost,
							&pathnode->path.total_cost,
							offset_est, count_est);

	return pathnode;
}

/*
 * adjust_limit_rows_costs
 *	  Adjust the size and cost estimates for a LimitPath node according to the
 *	  offset/limit.
 *
 * This is only a cosmetic issue if we are at top level, but if we are
 * building a subquery then it's important to report correct info to the outer
 * planner.
 *
 * When the offset or count couldn't be estimated, use 10% of the estimated
 * number of rows emitted from the subpath.
 *
 * XXX we don't bother to add eval costs of the offset/limit expressions
 * themselves to the path costs.  In theory we should, but in most cases those
 * expressions are trivial and it's just not worth the trouble.
 */
void
adjust_limit_rows_costs(double *rows,	/* in/out parameter */
						Cost *startup_cost, /* in/out parameter */
						Cost *total_cost,	/* in/out parameter */
						int64 offset_est,
						int64 count_est)
{
	double		input_rows = *rows;
	Cost		input_startup_cost = *startup_cost;
	Cost		input_total_cost = *total_cost;

	if (offset_est != 0)
	{
		double		offset_rows;

		if (offset_est > 0)
			offset_rows = (double) offset_est;
		else
			offset_rows = clamp_row_est(input_rows * 0.10);
		if (offset_rows > *rows)
			offset_rows = *rows;
		if (input_rows > 0)
			*startup_cost +=
				(input_total_cost - input_startup_cost)
				* offset_rows / input_rows;
		*rows -= offset_rows;
		if (*rows < 1)
			*rows = 1;
	}

	if (count_est != 0)
	{
		double		count_rows;

		if (count_est > 0)
			count_rows = (double) count_est;
		else
			count_rows = clamp_row_est(input_rows * 0.10);
		if (count_rows > *rows)
			count_rows = *rows;
		if (input_rows > 0)
			*total_cost = *startup_cost +
				(input_total_cost - input_startup_cost)
				* count_rows / input_rows;
		*rows = count_rows;
		if (*rows < 1)
			*rows = 1;
	}
}


/*
 * reparameterize_path
 *		Attempt to modify a Path to have greater parameterization
 *
 * We use this to attempt to bring all child paths of an appendrel to the
 * same parameterization level, ensuring that they all enforce the same set
 * of join quals (and thus that that parameterization can be attributed to
 * an append path built from such paths).  Currently, only a few path types
 * are supported here, though more could be added at need.  We return NULL
 * if we can't reparameterize the given path.
 *
 * Note: we intentionally do not pass created paths to add_path(); it would
 * possibly try to delete them on the grounds of being cost-inferior to the
 * paths they were made from, and we don't want that.  Paths made here are
 * not necessarily of general-purpose usefulness, but they can be useful
 * as members of an append path.
 */
Path *
reparameterize_path(PlannerInfo *root, Path *path,
					Relids required_outer,
					double loop_count)
{
	RelOptInfo *rel = path->parent;

	/* Can only increase, not decrease, path's parameterization */
	if (!bms_is_subset(PATH_REQ_OUTER(path), required_outer))
		return NULL;
	switch (path->pathtype)
	{
		case T_SeqScan:
			return create_seqscan_path(root, rel, required_outer, 0);
		case T_SampleScan:
			return (Path *) create_samplescan_path(root, rel, required_outer);
		case T_IndexScan:
		case T_IndexOnlyScan:
			{
				IndexPath  *ipath = (IndexPath *) path;
				IndexPath  *newpath = makeNode(IndexPath);

				/*
				 * We can't use create_index_path directly, and would not want
				 * to because it would re-compute the indexqual conditions
				 * which is wasted effort.  Instead we hack things a bit:
				 * flat-copy the path node, revise its param_info, and redo
				 * the cost estimate.
				 */
				memcpy(newpath, ipath, sizeof(IndexPath));
				newpath->path.param_info =
					get_baserel_parampathinfo(root, rel, required_outer);
				cost_index(newpath, root, loop_count, false);
				return (Path *) newpath;
			}
		case T_BitmapHeapScan:
			{
				BitmapHeapPath *bpath = (BitmapHeapPath *) path;

				return (Path *) create_bitmap_heap_path(root,
														rel,
														bpath->bitmapqual,
														required_outer,
														loop_count, 0);
			}
		case T_SubqueryScan:
			{
				SubqueryScanPath *spath = (SubqueryScanPath *) path;

				return (Path *) create_subqueryscan_path(root,
														 rel,
														 spath->subpath,
														 spath->path.pathkeys,
														 required_outer);
			}
		case T_Result:
			/* Supported only for RTE_RESULT scan paths */
			if (IsA(path, Path))
				return create_resultscan_path(root, rel, required_outer);
			break;
		case T_Append:
			{
				AppendPath *apath = (AppendPath *) path;
				List	   *childpaths = NIL;
				List	   *partialpaths = NIL;
				int			i;
				ListCell   *lc;

				/* Reparameterize the children */
				i = 0;
				foreach(lc, apath->subpaths)
				{
					Path	   *spath = (Path *) lfirst(lc);

					spath = reparameterize_path(root, spath,
												required_outer,
												loop_count);
					if (spath == NULL)
						return NULL;
					/* We have to re-split the regular and partial paths */
					if (i < apath->first_partial_path)
						childpaths = lappend(childpaths, spath);
					else
						partialpaths = lappend(partialpaths, spath);
					i++;
				}
				return (Path *)
					create_append_path(root, rel, childpaths, partialpaths,
									   apath->path.pathkeys, required_outer,
									   apath->path.parallel_workers,
									   apath->path.parallel_aware,
									   -1);
			}
		case T_Memoize:
			{
				MemoizePath *mpath = (MemoizePath *) path;
				Path	   *spath = mpath->subpath;

				spath = reparameterize_path(root, spath,
											required_outer,
											loop_count);
				if (spath == NULL)
					return NULL;
				return (Path *) create_memoize_path(root, rel,
													spath,
													mpath->param_exprs,
													mpath->hash_operators,
													mpath->singlerow,
													mpath->binary_mode,
													mpath->calls);
			}
		default:
			break;
	}
	return NULL;
}

/*
 * reparameterize_path_by_child
 * 		Given a path parameterized by the parent of the given child relation,
 * 		translate the path to be parameterized by the given child relation.
 *
 * The function creates a new path of the same type as the given path, but
 * parameterized by the given child relation.  Most fields from the original
 * path can simply be flat-copied, but any expressions must be adjusted to
 * refer to the correct varnos, and any paths must be recursively
 * reparameterized.  Other fields that refer to specific relids also need
 * adjustment.
 *
 * The cost, number of rows, width and parallel path properties depend upon
 * path->parent, which does not change during the translation. Hence those
 * members are copied as they are.
 *
 * If the given path can not be reparameterized, the function returns NULL.
 */
Path *
reparameterize_path_by_child(PlannerInfo *root, Path *path,
							 RelOptInfo *child_rel)
{

#define FLAT_COPY_PATH(newnode, node, nodetype)  \
	( (newnode) = makeNode(nodetype), \
	  memcpy((newnode), (node), sizeof(nodetype)) )

#define ADJUST_CHILD_ATTRS(node) \
	((node) = \
	 (List *) adjust_appendrel_attrs_multilevel(root, (Node *) (node), \
												child_rel->relids, \
												child_rel->top_parent_relids))

#define REPARAMETERIZE_CHILD_PATH(path) \
do { \
	(path) = reparameterize_path_by_child(root, (path), child_rel); \
	if ((path) == NULL) \
		return NULL; \
} while(0)

#define REPARAMETERIZE_CHILD_PATH_LIST(pathlist) \
do { \
	if ((pathlist) != NIL) \
	{ \
		(pathlist) = reparameterize_pathlist_by_child(root, (pathlist), \
													  child_rel); \
		if ((pathlist) == NIL) \
			return NULL; \
	} \
} while(0)

	Path	   *new_path;
	ParamPathInfo *new_ppi;
	ParamPathInfo *old_ppi;
	Relids		required_outer;

	/*
	 * If the path is not parameterized by parent of the given relation, it
	 * doesn't need reparameterization.
	 */
	if (!path->param_info ||
		!bms_overlap(PATH_REQ_OUTER(path), child_rel->top_parent_relids))
		return path;

	/*
	 * If possible, reparameterize the given path, making a copy.
	 *
	 * This function is currently only applied to the inner side of a nestloop
	 * join that is being partitioned by the partitionwise-join code.  Hence,
	 * we need only support path types that plausibly arise in that context.
	 * (In particular, supporting sorted path types would be a waste of code
	 * and cycles: even if we translated them here, they'd just lose in
	 * subsequent cost comparisons.)  If we do see an unsupported path type,
	 * that just means we won't be able to generate a partitionwise-join plan
	 * using that path type.
	 */
	switch (nodeTag(path))
	{
		case T_Path:
			FLAT_COPY_PATH(new_path, path, Path);
			break;

		case T_IndexPath:
			{
				IndexPath  *ipath;

				FLAT_COPY_PATH(ipath, path, IndexPath);
				ADJUST_CHILD_ATTRS(ipath->indexclauses);
				new_path = (Path *) ipath;
			}
			break;

		case T_BitmapHeapPath:
			{
				BitmapHeapPath *bhpath;

				FLAT_COPY_PATH(bhpath, path, BitmapHeapPath);
				REPARAMETERIZE_CHILD_PATH(bhpath->bitmapqual);
				new_path = (Path *) bhpath;
			}
			break;

		case T_BitmapAndPath:
			{
				BitmapAndPath *bapath;

				FLAT_COPY_PATH(bapath, path, BitmapAndPath);
				REPARAMETERIZE_CHILD_PATH_LIST(bapath->bitmapquals);
				new_path = (Path *) bapath;
			}
			break;

		case T_BitmapOrPath:
			{
				BitmapOrPath *bopath;

				FLAT_COPY_PATH(bopath, path, BitmapOrPath);
				REPARAMETERIZE_CHILD_PATH_LIST(bopath->bitmapquals);
				new_path = (Path *) bopath;
			}
			break;

		case T_ForeignPath:
			{
				ForeignPath *fpath;
				ReparameterizeForeignPathByChild_function rfpc_func;

				FLAT_COPY_PATH(fpath, path, ForeignPath);
				if (fpath->fdw_outerpath)
					REPARAMETERIZE_CHILD_PATH(fpath->fdw_outerpath);

				/* Hand over to FDW if needed. */
				rfpc_func =
					path->parent->fdwroutine->ReparameterizeForeignPathByChild;
				if (rfpc_func)
					fpath->fdw_private = rfpc_func(root, fpath->fdw_private,
												   child_rel);
				new_path = (Path *) fpath;
			}
			break;

		case T_CustomPath:
			{
				CustomPath *cpath;

				FLAT_COPY_PATH(cpath, path, CustomPath);
				REPARAMETERIZE_CHILD_PATH_LIST(cpath->custom_paths);
				if (cpath->methods &&
					cpath->methods->ReparameterizeCustomPathByChild)
					cpath->custom_private =
						cpath->methods->ReparameterizeCustomPathByChild(root,
																		cpath->custom_private,
																		child_rel);
				new_path = (Path *) cpath;
			}
			break;

		case T_NestPath:
			{
				JoinPath   *jpath;
				NestPath   *npath;

				FLAT_COPY_PATH(npath, path, NestPath);

				jpath = (JoinPath *) npath;
				REPARAMETERIZE_CHILD_PATH(jpath->outerjoinpath);
				REPARAMETERIZE_CHILD_PATH(jpath->innerjoinpath);
				ADJUST_CHILD_ATTRS(jpath->joinrestrictinfo);
				new_path = (Path *) npath;
			}
			break;

		case T_MergePath:
			{
				JoinPath   *jpath;
				MergePath  *mpath;

				FLAT_COPY_PATH(mpath, path, MergePath);

				jpath = (JoinPath *) mpath;
				REPARAMETERIZE_CHILD_PATH(jpath->outerjoinpath);
				REPARAMETERIZE_CHILD_PATH(jpath->innerjoinpath);
				ADJUST_CHILD_ATTRS(jpath->joinrestrictinfo);
				ADJUST_CHILD_ATTRS(mpath->path_mergeclauses);
				new_path = (Path *) mpath;
			}
			break;

		case T_HashPath:
			{
				JoinPath   *jpath;
				HashPath   *hpath;

				FLAT_COPY_PATH(hpath, path, HashPath);

				jpath = (JoinPath *) hpath;
				REPARAMETERIZE_CHILD_PATH(jpath->outerjoinpath);
				REPARAMETERIZE_CHILD_PATH(jpath->innerjoinpath);
				ADJUST_CHILD_ATTRS(jpath->joinrestrictinfo);
				ADJUST_CHILD_ATTRS(hpath->path_hashclauses);
				new_path = (Path *) hpath;
			}
			break;

		case T_AppendPath:
			{
				AppendPath *apath;

				FLAT_COPY_PATH(apath, path, AppendPath);
				REPARAMETERIZE_CHILD_PATH_LIST(apath->subpaths);
				new_path = (Path *) apath;
			}
			break;

		case T_MemoizePath:
			{
				MemoizePath *mpath;

				FLAT_COPY_PATH(mpath, path, MemoizePath);
				REPARAMETERIZE_CHILD_PATH(mpath->subpath);
				ADJUST_CHILD_ATTRS(mpath->param_exprs);
				new_path = (Path *) mpath;
			}
			break;

		case T_GatherPath:
			{
				GatherPath *gpath;

				FLAT_COPY_PATH(gpath, path, GatherPath);
				REPARAMETERIZE_CHILD_PATH(gpath->subpath);
				new_path = (Path *) gpath;
			}
			break;

		default:

			/* We don't know how to reparameterize this path. */
			return NULL;
	}

	/*
	 * Adjust the parameterization information, which refers to the topmost
	 * parent. The topmost parent can be multiple levels away from the given
	 * child, hence use multi-level expression adjustment routines.
	 */
	old_ppi = new_path->param_info;
	required_outer =
		adjust_child_relids_multilevel(root, old_ppi->ppi_req_outer,
									   child_rel->relids,
									   child_rel->top_parent_relids);

	/* If we already have a PPI for this parameterization, just return it */
	new_ppi = find_param_path_info(new_path->parent, required_outer);

	/*
	 * If not, build a new one and link it to the list of PPIs. For the same
	 * reason as explained in mark_dummy_rel(), allocate new PPI in the same
	 * context the given RelOptInfo is in.
	 */
	if (new_ppi == NULL)
	{
		MemoryContext oldcontext;
		RelOptInfo *rel = path->parent;

		oldcontext = MemoryContextSwitchTo(GetMemoryChunkContext(rel));

		new_ppi = makeNode(ParamPathInfo);
		new_ppi->ppi_req_outer = bms_copy(required_outer);
		new_ppi->ppi_rows = old_ppi->ppi_rows;
		new_ppi->ppi_clauses = old_ppi->ppi_clauses;
		ADJUST_CHILD_ATTRS(new_ppi->ppi_clauses);
		rel->ppilist = lappend(rel->ppilist, new_ppi);

		MemoryContextSwitchTo(oldcontext);
	}
	bms_free(required_outer);

	new_path->param_info = new_ppi;

	/*
	 * Adjust the path target if the parent of the outer relation is
	 * referenced in the targetlist. This can happen when only the parent of
	 * outer relation is laterally referenced in this relation.
	 */
	if (bms_overlap(path->parent->lateral_relids,
					child_rel->top_parent_relids))
	{
		new_path->pathtarget = copy_pathtarget(new_path->pathtarget);
		ADJUST_CHILD_ATTRS(new_path->pathtarget->exprs);
	}

	return new_path;
}

/*
 * reparameterize_pathlist_by_child
 * 		Helper function to reparameterize a list of paths by given child rel.
 */
static List *
reparameterize_pathlist_by_child(PlannerInfo *root,
								 List *pathlist,
								 RelOptInfo *child_rel)
{
	ListCell   *lc;
	List	   *result = NIL;

	foreach(lc, pathlist)
	{
		Path	   *path = reparameterize_path_by_child(root, lfirst(lc),
														child_rel);

		if (path == NULL)
		{
			list_free(result);
			return NIL;
		}

		result = lappend(result, path);
	}

	return result;
}

/*
 * YB: yb_create_unique_path
 *
 * Reuses create_upper_unique_path since that path already provides most of
 * the functionality required.
 */
static UpperUniquePath *
yb_create_unique_path(PlannerInfo *root,
					  RelOptInfo *rel,
					  Path *subpath,
					  int numCols,
					  double numGroups)
{
	UpperUniquePath *pathnode;

	pathnode = create_upper_unique_path(root, rel, subpath, numCols, numGroups);
	/*
	 * create_upper_unique_path does not copy param info since it assumes
	 * that join paths are all already created.
	 * Cannot make that assumption here since this is not an upper path.
	 * XXX: Hopefully, no other such assumptions were made.
	 */
	pathnode->path.param_info = subpath->param_info;
	/* Typically there aren't many duplicate values. */
	pathnode->path.total_cost = subpath->total_cost + cpu_operator_cost;
	return pathnode;
}

/*
 * YB: yb_create_distinct_index_path
 *
 * A distinct index scan fetches distinct values of the index's prefix. A
 * prefix is a list of leading columns of the 'index' that we want to be
 * distinct.
 *
 * Creating a distinct index scan path is similar to creating a regular index
 * scan path. For this reason, we copy the path 'basepath' and modify it as
 * necessary. We make the following modifications:
 *
 * Prefix Length
 * =============
 * 'yb_distinct_prefixlen' represents the minimal number of columns that can
 * cover the necessary distinct key columns for the scan. We choose a minimal
 * prefix since shorter prefixes are more efficient. This also means that we
 * want to exclude trailing columns that are constant from the prefix. Constants
 * have two key properties that make this possible.
 *
 * a. Constants are included in index clauses. For example, if r2 is equal to
 * 1, r2 = 1 is always an index clause. This means that the clause always seeps
 * past the DISTINCT pushdown operation on the DocDB side. Here, r2 is a range
 * column of the index.
 *
 * b. On top of that, there is at most one distinct value of a constant, i.e.
 * there exists at most one distinct tuple that satisfies the constant
 * constraint for each distinct tuple of other columns. This means that the
 * constant column need not be included in the prefix because any tuple
 * returned by the distinct index scan must satisfy the index conditions.
 * Constant hash columns do not make index conditions.
 * On the other hand, this property does not necessarily hold for other index
 * conditions, say IN queries. For example, a constraint such as r2 IN (0, 1)
 * cannot eliminate r2 from the prefix since there can be two distinct values of
 * r2 that satisfy the constraint. And distinct values of r1 cannot pick up
 * both values of r2. Here, r1 and r2 are leading range columns of the index.
 *
 * Furthermore, DocDB requires that the prefix length be at least 1 in
 * range-partitioned tables and at least the number of hash columns in hash
 * partitioned tables. If the prefix length is zero because all the columns
 * are constant, we stick a unique node on top of the path to pick at most
 * one tuple from the scan.
 *
 * Cost
 * ====
 * Distinct index scans are so useful because they are retrieved efficiently
 * and pull fewer tuples from the underlying storage. Hence, we need to adjust
 * the cost accordingly. For that, we first estimate the number of distinct
 * tuples that will be returned by the prefix and then scale down the cost of
 * the path by the selectivity of the scan.
 *
 * Unique Node
 * ===========
 * We discussed a few scenarios where we add a Unique node on top when all
 * the columns are constant. However, we also require one when the
 * distinct index scan itself may return duplicate values. This can happen when
 * the table is range-partitioned. A distinct index scan only removes duplicate
 * values within a tablet. See the long comment inside the function for
 * examples and further details.
 *
 * Uniqkeys
 * ========
 * Uniqkeys represents the collective set of expressions that is distinct for
 * the distinct index scan. These keys are pivotal to prove whether the
 * distinct index scan is distinct enough for the query. The set of uniqkeys
 * must include all trailing constant columns even though they are not part of
 * the prefix, because all the unique columns are necessary to prove that the
 * keys required by the query are distinct. On the other hand, when all the
 * columns are constant, we do not include the leading column even though it is
 * part of the prefix, since the unique node on top ensures that the constant
 * columns are distinct.
 *
 * Here, we use a separate set of keys instead of using pathkeys directly.
 * DISTINCT possesses some key properties that makes such an approach
 * attractive.
 *
 * First, DISTINCT on a superset of distinct keys requested by the query
 * produces at least all the required data for the final result.
 * Example: SELECT DISTINCT r1, r2 includes all the rows produced by
 * 			SELECT DISTINCT r2
 * On the other hand, only prefixes of sort keys can be assumed sorted.
 * Example: When tuples are sorted by r1, r2, they are also sorted by r1
 * 			but not r2.
 * This difference has an important implication: prefix based distinct index
 * scans are not just useful for DISTINCT operations on prefixes but also
 * arbitrary subsets of index key columns.
 *
 * Second, DISTINCT can permute its columns without changing the result.
 * Example: Tuples ordered by r1, r2 are not equivalent to tuples ordered by
 * r2, r1. However, DISTINCT r1, r2 is equivalent to DISTINCT r2, r1. The
 * columns simply have to be rearranged.
 * Having a separate list of keys lets us avoid being held back by pathkeys
 * machinery that prevents us from making such inferences.
 *
 * Third, DISTINCT can distribute more easily than sort.
 * Example: DISTINCT t1.r, t2.r FROM t1, t2 is, in many cases, same as
 * 			(DISTINCT r FROM t1), (DISTINCT r FROM t2)
 * Unlike pathkeys, uniqkeys can be propagated across joins using a union
 * of the uniqkeys of the constituent relations (bar some exceptions).
 *
 * 'index' is the index on which the distinct index scan is performed.
 * 'basepath' is the index scan path that is being modified to perform a
 * 			distinct index scan. The path is copied before modification.
 * 'yb_distinct_prefixlen' is the prefix length, in columns, of the distinct
 * 			index scan. This value is sent to DocDB as a scan parameter.
 * 'yb_distinct_nkeys' is the number of pathkeys corresponding to the distinct
 * 			prefix.
 *
 * Returns a polymorphic path.
 * - either a bare distinct index scan path
 * - or an UpperUniquePath on top of a distinct index scan path
 */
Path *
yb_create_distinct_index_path(PlannerInfo *root,
							  IndexOptInfo *index,
							  IndexPath *basepath,
							  int yb_distinct_prefixlen,
							  int yb_distinct_nkeys)
{
	IndexPath  *pathnode = makeNode(IndexPath);
	int			numDistinctRows;
	bool		ignore_prefix_for_uniqkeys;
	List	   *prefixExprs;
	ListCell   *lc;
	int			i;
	Selectivity selectivity;

	/*
	 * XXX: Memcpy'ing the index scan path the same way it is done in the
	 * reparameterize_path function.
	 */
	memcpy(pathnode, basepath, sizeof(IndexPath));

	/*
	 * Adjust prefix length appropriately.
	 * Prefix length must be at least max(1, index->nhashcolumns).
	 * Input prefix length is zero => all referenced columns are constant.
	 */
	Assert(yb_distinct_prefixlen >= 0);
	ignore_prefix_for_uniqkeys = false;
	if (yb_distinct_prefixlen == 0)
	{
		Assert(index->nhashcolumns > 0 || yb_distinct_nkeys == 0);
		yb_distinct_prefixlen = 1;
		ignore_prefix_for_uniqkeys = true;
	}
	if (yb_distinct_prefixlen < index->nhashcolumns)
		yb_distinct_prefixlen = index->nhashcolumns;
	pathnode->yb_index_path_info.yb_distinct_prefixlen = yb_distinct_prefixlen;

	/*
	 * Compute the set of uniqkeys.
	 * Ignore prefix when all columns are constant.
	 */
	pathnode->path.yb_path_info.yb_uniqkeys = yb_get_uniqkeys(
		index, ignore_prefix_for_uniqkeys ? 0 : yb_distinct_prefixlen);

	/* Estimate cost. */
	prefixExprs = NIL;
	i = 0;
	foreach(lc, index->indextlist)
	{
		TargetEntry *tle;

		if (i >= yb_distinct_prefixlen)
			break;

		tle = (TargetEntry *) lfirst(lc);
		prefixExprs = lappend(prefixExprs, tle->expr);
		i++;
	}

	numDistinctRows = estimate_num_groups(root,
										  prefixExprs,
										  pathnode->path.rows,
										  NULL);
	selectivity = ((Cost) numDistinctRows) / ((Cost) pathnode->path.rows);

	pathnode->path.total_cost *= selectivity;
	pathnode->path.rows = numDistinctRows;
	pathnode->indextotalcost *= selectivity;
	pathnode->indexselectivity *= selectivity;

	Assert(yb_distinct_prefixlen >= index->nhashcolumns);
	/*
	 * DocDB may return duplicate rows from different tablets.
	 * So, attach an upper unique node in that case.
	 *
	 * The decision to stick a Unique node is subtler than it looks.
	 * Here are a few examples for further understanding.
	 * h = hash column, r = range column.
	 *
	 * 1. SELECT DISTINCT r2
	 * 	  This is an example where a distinct index scan works well but
	 * 	  still insufficient. The planner further DISTINCT'ifies the column
	 * 	  using either sort or agg methods.
	 * 	  As a consequence, a Unique node on top is not very helpful.
	 * 	  More importantly, the pathkey corresponding to r2 is not part of
	 * 	  this pathnode's pathkeys since column r2 is not a prefix.
	 *
	 * 2. SELECT DISTINCT r1, r2, r3 WHERE r1 = r2
	 * 	  This is another tricky example. The prefix length here is 3 since
	 * 	  all the keys r1, r2, r3 must be DISTINCT. However, after filtering
	 * 	  r1 and r2 are the same, requiring the Unique node only DISTINCTify
	 * 	  r1 and r3. This is represented by a prefix of pathnode's pathkeys
	 * 	  corresponding to the DISTINCT prefix requested.
	 * 	  'yb_distinct_nkeys' represents precisely this.
	 *
	 * 3. SELECT DISTINCT h1, h2 WHERE h1 IN (0, 1) AND h2 IN (0, 1)
	 * 	  Easy case. YB's LSM indexes support IN clauses natively,
	 * 	  so the corresponding pathkeys are readily available.
	 * 	  However, do not stick a unique node on top since hash columns
	 * 	  seperate keys across the tablets cleanly unlike range columns.
	 *
	 * 4. SELECT DISTINCT h1, h2, r1
	 * 	  Almost easy. Even though the query selects a range column, a hash
	 * 	  prefix is sufficient to cleanly separate the keys.
	 * 	  Again, a Unique node is not necessary in this case.
	 *
	 * 5. SELECT DISTINCT r2 WHERE r2 = 1
	 * 	  yb_distinct_nkeys == 0. In this case all tuples are equal to 1.
	 * 	  Hence, 0 or 1 tuples are returned with a unique node on top.
	 *
	 * 6. SELECT DISTINCT h1, h2 WHERE h1 = 1 AND h2 = 1
	 * 	  No unique node necessary.
	 *
	 * Informal correctness argument:
	 * - There exists at least one hash column => No unique node necessary.
	 * 	 i.e. Unique Node => nhashcolumns == 0.
	 * - yb_distinct_nkeys < 0 => Keys missing from prefix.
	 * 	 At least one key missing from prefix => No unique node necessary
	 * 	 because the keys are not sufficiently distinct for the query anyway.
	 * 	 i.e. Unique Node => yb_distinct_nkeys >= 0.
	 * Hence, a unique node is unnecessary when there are hash columns or
	 * when some keys are missing from the prefix. For simplicity, the above
	 * argument excluded the degenerate case where all the referenced columns
	 * are constant, in which case we do add a unique node.
	 */
	if (index->nhashcolumns == 0)
	{
		/* Range partitioned */
		if (yb_distinct_nkeys >= 0)
			/* pathkeys available. Can use UpperUniquePath here. */
			return (Path *)
				yb_create_unique_path(root, index->rel, (Path *) pathnode,
									yb_distinct_nkeys, numDistinctRows);

		/*
		 * Unique path cannot be added on top => possible duplicate tuples
		 * => no uniqkeys.
		 */
		pathnode->path.yb_path_info.yb_uniqkeys = NIL;
	}

	return (Path *) pathnode;
}<|MERGE_RESOLUTION|>--- conflicted
+++ resolved
@@ -16,12 +16,7 @@
 
 #include <math.h>
 
-<<<<<<< HEAD
-=======
-#include "miscadmin.h"
-#include "access/yb_scan.h"
 #include "catalog/pg_am.h"
->>>>>>> fc3e8796
 #include "foreign/fdwapi.h"
 #include "miscadmin.h"
 #include "nodes/extensible.h"
@@ -522,7 +517,7 @@
 						{
 							outercmp = BMS_DIFFERENT;
 							if (!is_new_path_batched)
-								insert_after = p1;
+								insert_at = foreach_current_index(p1) + 1;
 						}
 
 						if (keyscmp == PATHKEYS_BETTER1)
@@ -599,7 +594,7 @@
 							{
 								outercmp = BMS_DIFFERENT;
 								if (!is_new_path_batched)
-									insert_after = p1;
+									insert_at = foreach_current_index(p1) + 1;
 							}
 
 							if ((outercmp == BMS_EQUAL ||
@@ -619,7 +614,7 @@
 							{
 								outercmp = BMS_DIFFERENT;
 								if (!is_new_path_batched)
-									insert_after = p1;
+									insert_at = foreach_current_index(p1) + 1;
 							}
 
 							if ((outercmp == BMS_EQUAL ||
@@ -4767,6 +4762,7 @@
 	numDistinctRows = estimate_num_groups(root,
 										  prefixExprs,
 										  pathnode->path.rows,
+										  NULL,
 										  NULL);
 	selectivity = ((Cost) numDistinctRows) / ((Cost) pathnode->path.rows);
 
