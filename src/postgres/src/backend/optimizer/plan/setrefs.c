/*-------------------------------------------------------------------------
 *
 * setrefs.c
 *	  Post-processing of a completed plan tree: fix references to subplan
 *	  vars, compute regproc values for operators, etc
 *
 * Portions Copyright (c) 1996-2022, PostgreSQL Global Development Group
 * Portions Copyright (c) 1994, Regents of the University of California
 *
 *
 * IDENTIFICATION
 *	  src/backend/optimizer/plan/setrefs.c
 *
 *-------------------------------------------------------------------------
 */
#include "postgres.h"

#include "access/transam.h"
#include "catalog/pg_type.h"
#include "nodes/execnodes.h"
#include "nodes/makefuncs.h"
#include "nodes/nodeFuncs.h"
#include "optimizer/optimizer.h"
#include "optimizer/pathnode.h"
#include "optimizer/planmain.h"
#include "optimizer/planner.h"
#include "optimizer/tlist.h"
#include "pg_yb_utils.h"
#include "tcop/utility.h"
#include "utils/lsyscache.h"
#include "utils/syscache.h"


typedef struct
{
	int			varno;			/* RT index of Var */
	AttrNumber	varattno;		/* attr number of Var */
	AttrNumber	resno;			/* TLE position of Var */
} tlist_vinfo;

typedef struct
{
	List	   *tlist;			/* underlying target list */
	int			num_vars;		/* number of plain Var tlist entries */
	bool		has_ph_vars;	/* are there PlaceHolderVar entries? */
	bool		has_non_vars;	/* are there other entries? */
	tlist_vinfo vars[FLEXIBLE_ARRAY_MEMBER];	/* has num_vars entries */
} indexed_tlist;

typedef struct
{
	PlannerInfo *root;
	int			rtoffset;
	double		num_exec;
} fix_scan_expr_context;

typedef struct
{
	PlannerInfo *root;
	indexed_tlist *outer_itlist;
	indexed_tlist *inner_itlist;
	Index		acceptable_rel;
	int			rtoffset;
	double		num_exec;
} fix_join_expr_context;

typedef struct
{
	PlannerInfo *root;
	indexed_tlist *subplan_itlist;
	int			newvarno;
	int			rtoffset;
	double		num_exec;
} fix_upper_expr_context;

typedef struct
{
	PlannerInfo *root;
	indexed_tlist *subplan_itlist;
	int			newvarno;
} fix_windowagg_cond_context;

/*
 * Selecting the best alternative in an AlternativeSubPlan expression requires
 * estimating how many times that expression will be evaluated.  For an
 * expression in a plan node's targetlist, the plan's estimated number of
 * output rows is clearly what to use, but for an expression in a qual it's
 * far less clear.  Since AlternativeSubPlans aren't heavily used, we don't
 * want to expend a lot of cycles making such estimates.  What we use is twice
 * the number of output rows.  That's not entirely unfounded: we know that
 * clause_selectivity() would fall back to a default selectivity estimate
 * of 0.5 for any SubPlan, so if the qual containing the SubPlan is the last
 * to be applied (which it likely would be, thanks to order_qual_clauses()),
 * this matches what we could have estimated in a far more laborious fashion.
 * Obviously there are many other scenarios, but it's probably not worth the
 * trouble to try to improve on this estimate, especially not when we don't
 * have a better estimate for the selectivity of the SubPlan qual itself.
 */
#define NUM_EXEC_TLIST(parentplan)  ((parentplan)->plan_rows)
#define NUM_EXEC_QUAL(parentplan)   ((parentplan)->plan_rows * 2.0)

/*
 * Check if a Const node is a regclass value.  We accept plain OID too,
 * since a regclass Const will get folded to that type if it's an argument
 * to oideq or similar operators.  (This might result in some extraneous
 * values in a plan's list of relation dependencies, but the worst result
 * would be occasional useless replans.)
 */
#define ISREGCLASSCONST(con) \
	(((con)->consttype == REGCLASSOID || (con)->consttype == OIDOID) && \
	 !(con)->constisnull)

#define fix_scan_list(root, lst, rtoffset, num_exec) \
	((List *) fix_scan_expr(root, (Node *) (lst), rtoffset, num_exec))

static void add_rtes_to_flat_rtable(PlannerInfo *root, bool recursing);
static void flatten_unplanned_rtes(PlannerGlobal *glob, RangeTblEntry *rte);
static bool flatten_rtes_walker(Node *node, PlannerGlobal *glob);
static void add_rte_to_flat_rtable(PlannerGlobal *glob, RangeTblEntry *rte);
static Plan *set_plan_refs(PlannerInfo *root, Plan *plan, int rtoffset);
static Plan *set_indexonlyscan_references(PlannerInfo *root,
										  IndexOnlyScan *plan,
										  int rtoffset);
static Plan *set_subqueryscan_references(PlannerInfo *root,
										 SubqueryScan *plan,
										 int rtoffset);
static Plan *clean_up_removed_plan_level(Plan *parent, Plan *child);
static void set_foreignscan_references(PlannerInfo *root,
									   ForeignScan *fscan,
									   int rtoffset);
static void set_customscan_references(PlannerInfo *root,
									  CustomScan *cscan,
									  int rtoffset);
static Plan *set_append_references(PlannerInfo *root,
								   Append *aplan,
								   int rtoffset);
static Plan *set_mergeappend_references(PlannerInfo *root,
										MergeAppend *mplan,
										int rtoffset);
static void set_hash_references(PlannerInfo *root, Plan *plan, int rtoffset);
static Relids offset_relid_set(Relids relids, int rtoffset);
static Node *fix_scan_expr(PlannerInfo *root, Node *node,
						   int rtoffset, double num_exec);
static Node *fix_scan_expr_mutator(Node *node, fix_scan_expr_context *context);
static bool fix_scan_expr_walker(Node *node, fix_scan_expr_context *context);
static void set_join_references(PlannerInfo *root, Join *join, int rtoffset);
static void set_upper_references(PlannerInfo *root, Plan *plan, int rtoffset);
static void set_param_references(PlannerInfo *root, Plan *plan);
static Node *convert_combining_aggrefs(Node *node, void *context);
static void set_dummy_tlist_references(Plan *plan, int rtoffset);
static indexed_tlist *build_tlist_index(List *tlist);
static Var *search_indexed_tlist_for_var(Var *var,
										 indexed_tlist *itlist,
										 int newvarno,
										 int rtoffset);
static Var *search_indexed_tlist_for_non_var(Expr *node,
											 indexed_tlist *itlist,
											 int newvarno);
static Var *search_indexed_tlist_for_sortgroupref(Expr *node,
												  Index sortgroupref,
												  indexed_tlist *itlist,
												  int newvarno);
static List *fix_join_expr(PlannerInfo *root,
						   List *clauses,
						   indexed_tlist *outer_itlist,
						   indexed_tlist *inner_itlist,
						   Index acceptable_rel,
						   int rtoffset, double num_exec);
static Node *fix_join_expr_mutator(Node *node,
								   fix_join_expr_context *context);
static Node *fix_upper_expr(PlannerInfo *root,
							Node *node,
							indexed_tlist *subplan_itlist,
							int newvarno,
							int rtoffset, double num_exec);
static Node *fix_upper_expr_mutator(Node *node,
									fix_upper_expr_context *context);
static List *set_returning_clause_references(PlannerInfo *root,
											 List *rlist,
											 Plan *topplan,
											 Index resultRelation,
											 int rtoffset);
static List *set_windowagg_runcondition_references(PlannerInfo *root,
												   List *runcondition,
												   Plan *plan);


/*****************************************************************************
 *
 *		SUBPLAN REFERENCES
 *
 *****************************************************************************/

/*
 * set_plan_references
 *
 * This is the final processing pass of the planner/optimizer.  The plan
 * tree is complete; we just have to adjust some representational details
 * for the convenience of the executor:
 *
 * 1. We flatten the various subquery rangetables into a single list, and
 * zero out RangeTblEntry fields that are not useful to the executor.
 *
 * 2. We adjust Vars in scan nodes to be consistent with the flat rangetable.
 *
 * 3. We adjust Vars in upper plan nodes to refer to the outputs of their
 * subplans.
 *
 * 4. Aggrefs in Agg plan nodes need to be adjusted in some cases involving
 * partial aggregation or minmax aggregate optimization.
 *
 * 5. PARAM_MULTIEXPR Params are replaced by regular PARAM_EXEC Params,
 * now that we have finished planning all MULTIEXPR subplans.
 *
 * 6. AlternativeSubPlan expressions are replaced by just one of their
 * alternatives, using an estimate of how many times they'll be executed.
 *
 * 7. We compute regproc OIDs for operators (ie, we look up the function
 * that implements each op).
 *
 * 8. We create lists of specific objects that the plan depends on.
 * This will be used by plancache.c to drive invalidation of cached plans.
 * Relation dependencies are represented by OIDs, and everything else by
 * PlanInvalItems (this distinction is motivated by the shared-inval APIs).
 * Currently, relations, user-defined functions, and domains are the only
 * types of objects that are explicitly tracked this way.
 *
 * 9. We assign every plan node in the tree a unique ID.
 *
 * We also perform one final optimization step, which is to delete
 * SubqueryScan, Append, and MergeAppend plan nodes that aren't doing
 * anything useful.  The reason for doing this last is that
 * it can't readily be done before set_plan_references, because it would
 * break set_upper_references: the Vars in the child plan's top tlist
 * wouldn't match up with the Vars in the outer plan tree.  A SubqueryScan
 * serves a necessary function as a buffer between outer query and subquery
 * variable numbering ... but after we've flattened the rangetable this is
 * no longer a problem, since then there's only one rtindex namespace.
 * Likewise, Append and MergeAppend buffer between the parent and child vars
 * of an appendrel, but we don't need to worry about that once we've done
 * set_plan_references.
 *
 * set_plan_references recursively traverses the whole plan tree.
 *
 * The return value is normally the same Plan node passed in, but can be
 * different when the passed-in Plan is a node we decide isn't needed.
 *
 * The flattened rangetable entries are appended to root->glob->finalrtable.
 * Also, rowmarks entries are appended to root->glob->finalrowmarks, and the
 * RT indexes of ModifyTable result relations to root->glob->resultRelations,
 * and flattened AppendRelInfos are appended to root->glob->appendRelations.
 * Plan dependencies are appended to root->glob->relationOids (for relations)
 * and root->glob->invalItems (for everything else).
 *
 * Notice that we modify Plan nodes in-place, but use expression_tree_mutator
 * to process targetlist and qual expressions.  We can assume that the Plan
 * nodes were just built by the planner and are not multiply referenced, but
 * it's not so safe to assume that for expression tree nodes.
 */
Plan *
set_plan_references(PlannerInfo *root, Plan *plan)
{
	Plan	   *result;
	PlannerGlobal *glob = root->glob;
	int			rtoffset = list_length(glob->finalrtable);
	ListCell   *lc;

	/*
	 * Add all the query's RTEs to the flattened rangetable.  The live ones
	 * will have their rangetable indexes increased by rtoffset.  (Additional
	 * RTEs, not referenced by the Plan tree, might get added after those.)
	 */
	add_rtes_to_flat_rtable(root, false);

	/*
	 * Adjust RT indexes of PlanRowMarks and add to final rowmarks list
	 */
	foreach(lc, root->rowMarks)
	{
		PlanRowMark *rc = lfirst_node(PlanRowMark, lc);
		PlanRowMark *newrc;

		/* flat copy is enough since all fields are scalars */
		newrc = (PlanRowMark *) palloc(sizeof(PlanRowMark));
		memcpy(newrc, rc, sizeof(PlanRowMark));

		/* adjust indexes ... but *not* the rowmarkId */
		newrc->rti += rtoffset;
		newrc->prti += rtoffset;

		glob->finalrowmarks = lappend(glob->finalrowmarks, newrc);
	}

	/*
	 * Adjust RT indexes of AppendRelInfos and add to final appendrels list.
	 * We assume the AppendRelInfos were built during planning and don't need
	 * to be copied.
	 */
	foreach(lc, root->append_rel_list)
	{
		AppendRelInfo *appinfo = lfirst_node(AppendRelInfo, lc);

		/* adjust RT indexes */
		appinfo->parent_relid += rtoffset;
		appinfo->child_relid += rtoffset;

		/*
		 * Rather than adjust the translated_vars entries, just drop 'em.
		 * Neither the executor nor EXPLAIN currently need that data.
		 */
		appinfo->translated_vars = NIL;

		glob->appendRelations = lappend(glob->appendRelations, appinfo);
	}

	/* If needed, create workspace for processing AlternativeSubPlans */
	if (root->hasAlternativeSubPlans)
	{
		root->isAltSubplan = (bool *)
			palloc0(list_length(glob->subplans) * sizeof(bool));
		root->isUsedSubplan = (bool *)
			palloc0(list_length(glob->subplans) * sizeof(bool));
	}

	/* Now fix the Plan tree */
	result = set_plan_refs(root, plan, rtoffset);

	/*
	 * If we have AlternativeSubPlans, it is likely that we now have some
	 * unreferenced subplans in glob->subplans.  To avoid expending cycles on
	 * those subplans later, get rid of them by setting those list entries to
	 * NULL.  (Note: we can't do this immediately upon processing an
	 * AlternativeSubPlan, because there may be multiple copies of the
	 * AlternativeSubPlan, and they can get resolved differently.)
	 */
	if (root->hasAlternativeSubPlans)
	{
		foreach(lc, glob->subplans)
		{
			int			ndx = foreach_current_index(lc);

			/*
			 * If it was used by some AlternativeSubPlan in this query level,
			 * but wasn't selected as best by any AlternativeSubPlan, then we
			 * don't need it.  Do not touch subplans that aren't parts of
			 * AlternativeSubPlans.
			 */
			if (root->isAltSubplan[ndx] && !root->isUsedSubplan[ndx])
				lfirst(lc) = NULL;
		}
	}

	return result;
}

/*
 * Extract RangeTblEntries from the plan's rangetable, and add to flat rtable
 *
 * This can recurse into subquery plans; "recursing" is true if so.
 */
static void
add_rtes_to_flat_rtable(PlannerInfo *root, bool recursing)
{
	PlannerGlobal *glob = root->glob;
	Index		rti;
	ListCell   *lc;

	/*
	 * Add the query's own RTEs to the flattened rangetable.
	 *
	 * At top level, we must add all RTEs so that their indexes in the
	 * flattened rangetable match up with their original indexes.  When
	 * recursing, we only care about extracting relation RTEs.
	 */
	foreach(lc, root->parse->rtable)
	{
		RangeTblEntry *rte = (RangeTblEntry *) lfirst(lc);

		if (!recursing || rte->rtekind == RTE_RELATION)
			add_rte_to_flat_rtable(glob, rte);
	}

	/*
	 * If there are any dead subqueries, they are not referenced in the Plan
	 * tree, so we must add RTEs contained in them to the flattened rtable
	 * separately.  (If we failed to do this, the executor would not perform
	 * expected permission checks for tables mentioned in such subqueries.)
	 *
	 * Note: this pass over the rangetable can't be combined with the previous
	 * one, because that would mess up the numbering of the live RTEs in the
	 * flattened rangetable.
	 */
	rti = 1;
	foreach(lc, root->parse->rtable)
	{
		RangeTblEntry *rte = (RangeTblEntry *) lfirst(lc);

		/*
		 * We should ignore inheritance-parent RTEs: their contents have been
		 * pulled up into our rangetable already.  Also ignore any subquery
		 * RTEs without matching RelOptInfos, as they likewise have been
		 * pulled up.
		 */
		if (rte->rtekind == RTE_SUBQUERY && !rte->inh &&
			rti < root->simple_rel_array_size)
		{
			RelOptInfo *rel = root->simple_rel_array[rti];

			if (rel != NULL)
			{
				Assert(rel->relid == rti);	/* sanity check on array */

				/*
				 * The subquery might never have been planned at all, if it
				 * was excluded on the basis of self-contradictory constraints
				 * in our query level.  In this case apply
				 * flatten_unplanned_rtes.
				 *
				 * If it was planned but the result rel is dummy, we assume
				 * that it has been omitted from our plan tree (see
				 * set_subquery_pathlist), and recurse to pull up its RTEs.
				 *
				 * Otherwise, it should be represented by a SubqueryScan node
				 * somewhere in our plan tree, and we'll pull up its RTEs when
				 * we process that plan node.
				 *
				 * However, if we're recursing, then we should pull up RTEs
				 * whether the subquery is dummy or not, because we've found
				 * that some upper query level is treating this one as dummy,
				 * and so we won't scan this level's plan tree at all.
				 */
				if (rel->subroot == NULL)
					flatten_unplanned_rtes(glob, rte);
				else if (recursing ||
						 IS_DUMMY_REL(fetch_upper_rel(rel->subroot,
													  UPPERREL_FINAL, NULL)))
					add_rtes_to_flat_rtable(rel->subroot, true);
			}
		}
		rti++;
	}
}

/*
 * Extract RangeTblEntries from a subquery that was never planned at all
 */
static void
flatten_unplanned_rtes(PlannerGlobal *glob, RangeTblEntry *rte)
{
	/* Use query_tree_walker to find all RTEs in the parse tree */
	(void) query_tree_walker(rte->subquery,
							 flatten_rtes_walker,
							 (void *) glob,
							 QTW_EXAMINE_RTES_BEFORE);
}

static bool
flatten_rtes_walker(Node *node, PlannerGlobal *glob)
{
	if (node == NULL)
		return false;
	if (IsA(node, RangeTblEntry))
	{
		RangeTblEntry *rte = (RangeTblEntry *) node;

		/* As above, we need only save relation RTEs */
		if (rte->rtekind == RTE_RELATION)
			add_rte_to_flat_rtable(glob, rte);
		return false;
	}
	if (IsA(node, Query))
	{
		/* Recurse into subselects */
		return query_tree_walker((Query *) node,
								 flatten_rtes_walker,
								 (void *) glob,
								 QTW_EXAMINE_RTES_BEFORE);
	}
	return expression_tree_walker(node, flatten_rtes_walker,
								  (void *) glob);
}

/*
 * Add (a copy of) the given RTE to the final rangetable
 *
 * In the flat rangetable, we zero out substructure pointers that are not
 * needed by the executor; this reduces the storage space and copying cost
 * for cached plans.  We keep only the ctename, alias and eref Alias fields,
 * which are needed by EXPLAIN, and the selectedCols, insertedCols,
 * updatedCols, and extraUpdatedCols bitmaps, which are needed for
 * executor-startup permissions checking and for trigger event checking.
 */
static void
add_rte_to_flat_rtable(PlannerGlobal *glob, RangeTblEntry *rte)
{
	RangeTblEntry *newrte;

	/* flat copy to duplicate all the scalar fields */
	newrte = (RangeTblEntry *) palloc(sizeof(RangeTblEntry));
	memcpy(newrte, rte, sizeof(RangeTblEntry));

	/* zap unneeded sub-structure */
	newrte->tablesample = NULL;
	newrte->subquery = NULL;
	newrte->joinaliasvars = NIL;
	newrte->joinleftcols = NIL;
	newrte->joinrightcols = NIL;
	newrte->join_using_alias = NULL;
	newrte->functions = NIL;
	newrte->tablefunc = NULL;
	newrte->values_lists = NIL;
	newrte->coltypes = NIL;
	newrte->coltypmods = NIL;
	newrte->colcollations = NIL;
	newrte->securityQuals = NIL;

	glob->finalrtable = lappend(glob->finalrtable, newrte);

	/*
	 * If it's a plain relation RTE, add the table to relationOids.
	 *
	 * We do this even though the RTE might be unreferenced in the plan tree;
	 * this would correspond to cases such as views that were expanded, child
	 * tables that were eliminated by constraint exclusion, etc. Schema
	 * invalidation on such a rel must still force rebuilding of the plan.
	 *
	 * Note we don't bother to avoid making duplicate list entries.  We could,
	 * but it would probably cost more cycles than it would save.
	 */
	if (newrte->rtekind == RTE_RELATION)
		glob->relationOids = lappend_oid(glob->relationOids, newrte->relid);
}

/*
 * set_plan_refs: recurse through the Plan nodes of a single subquery level
 */
static Plan *
set_plan_refs(PlannerInfo *root, Plan *plan, int rtoffset)
{
	ListCell   *l;

	if (plan == NULL)
		return NULL;

	/* Assign this node a unique ID. */
	plan->plan_node_id = root->glob->lastPlanNodeId++;

	/*
	 * Plan-type-specific fixes
	 */
	switch (nodeTag(plan))
	{
		case T_SeqScan:
			{
				SeqScan    *splan = (SeqScan *) plan;

				splan->scan.scanrelid += rtoffset;
				splan->scan.plan.targetlist =
					fix_scan_list(root, splan->scan.plan.targetlist,
								  rtoffset, NUM_EXEC_TLIST(plan));
				splan->scan.plan.qual =
					fix_scan_list(root, splan->scan.plan.qual,
								  rtoffset, NUM_EXEC_QUAL(plan));
			}
			break;
		case T_YbSeqScan:
			{
				YbSeqScan    *splan = (YbSeqScan *) plan;

				splan->scan.scanrelid += rtoffset;
				splan->yb_pushdown.quals =
					fix_scan_list(root, splan->yb_pushdown.quals, rtoffset, NUM_EXEC_QUAL(plan));
				splan->scan.plan.targetlist =
					fix_scan_list(root, splan->scan.plan.targetlist, rtoffset,
								  NUM_EXEC_TLIST(plan));
				splan->scan.plan.qual =
					fix_scan_list(root, splan->scan.plan.qual, rtoffset, NUM_EXEC_QUAL(plan));
			}
			break;
		case T_SampleScan:
			{
				SampleScan *splan = (SampleScan *) plan;

				splan->scan.scanrelid += rtoffset;
				splan->scan.plan.targetlist =
					fix_scan_list(root, splan->scan.plan.targetlist,
								  rtoffset, NUM_EXEC_TLIST(plan));
				splan->scan.plan.qual =
					fix_scan_list(root, splan->scan.plan.qual,
								  rtoffset, NUM_EXEC_QUAL(plan));
				splan->tablesample = (TableSampleClause *)
					fix_scan_expr(root, (Node *) splan->tablesample,
								  rtoffset, 1);
			}
			break;
		case T_IndexScan:
			{
				IndexScan  *splan = (IndexScan *) plan;
				splan->scan.scanrelid += rtoffset;
				splan->scan.plan.targetlist =
					fix_scan_list(root, splan->scan.plan.targetlist,
								  rtoffset, NUM_EXEC_TLIST(plan));
				splan->scan.plan.qual =
					fix_scan_list(root, splan->scan.plan.qual, rtoffset, NUM_EXEC_QUAL(plan));
				splan->yb_rel_pushdown.quals =
<<<<<<< HEAD
					fix_scan_list(root, splan->yb_rel_pushdown.quals, rtoffset,
								  NUM_EXEC_QUAL(plan));
				splan->yb_idx_pushdown.quals = (List *)
					fix_upper_expr(root,
								   (Node *) splan->yb_idx_pushdown.quals,
								   index_itlist,
								   INDEX_VAR,
								   rtoffset,
								   NUM_EXEC_QUAL(plan));
				splan->yb_idx_pushdown.colrefs = (List *)
					fix_upper_expr(root,
								   (Node *) splan->yb_idx_pushdown.colrefs,
								   index_itlist,
								   INDEX_VAR,
								   rtoffset,
								   NUM_EXEC_TLIST(plan));
=======
					fix_scan_list(root, splan->yb_rel_pushdown.quals, rtoffset);
				/*
				 * Index quals has to be fixed to refer to index columns, not
				 * main table columns, so we need to index the indextlist.
				 * Also, indextlist has to be converted, as ANALYZE may use it.
				 * Skip that if we don't have index pushdown quals.
				 */
				if (splan->yb_idx_pushdown.quals)
				{
					indexed_tlist *index_itlist;
					index_itlist = build_tlist_index(splan->indextlist);
					splan->yb_idx_pushdown.quals = (List *)
						fix_upper_expr(root,
									   (Node *) splan->yb_idx_pushdown.quals,
									   index_itlist,
									   INDEX_VAR,
									   rtoffset);
					splan->yb_idx_pushdown.colrefs = (List *)
						fix_upper_expr(root,
									   (Node *) splan->yb_idx_pushdown.colrefs,
									   index_itlist,
									   INDEX_VAR,
									   rtoffset);
					splan->indextlist =
						fix_scan_list(root, splan->indextlist, rtoffset);
					pfree(index_itlist);
				}
>>>>>>> a0e2c4ac
				splan->indexqual =
					fix_scan_list(root, splan->indexqual,
								  rtoffset, 1);
				splan->indexqualorig =
					fix_scan_list(root, splan->indexqualorig,
								  rtoffset, NUM_EXEC_QUAL(plan));
				splan->indexorderby =
					fix_scan_list(root, splan->indexorderby,
								  rtoffset, 1);
				splan->indexorderbyorig =
					fix_scan_list(root, splan->indexorderbyorig,
								  rtoffset, NUM_EXEC_QUAL(plan));
			}
			break;
		case T_IndexOnlyScan:
			{
				IndexOnlyScan *splan = (IndexOnlyScan *) plan;

				return set_indexonlyscan_references(root, splan, rtoffset);
			}
			break;
		case T_BitmapIndexScan:
			{
				BitmapIndexScan *splan = (BitmapIndexScan *) plan;

				splan->scan.scanrelid += rtoffset;
				/* no need to fix targetlist and qual */
				Assert(splan->scan.plan.targetlist == NIL);
				Assert(splan->scan.plan.qual == NIL);
				splan->indexqual =
					fix_scan_list(root, splan->indexqual, rtoffset, 1);
				splan->indexqualorig =
					fix_scan_list(root, splan->indexqualorig,
								  rtoffset, NUM_EXEC_QUAL(plan));
			}
			break;
		case T_YbBitmapIndexScan:
			{
				YbBitmapIndexScan *splan = (YbBitmapIndexScan *) plan;

				splan->scan.scanrelid += rtoffset;
				/* no need to fix targetlist and qual */
				Assert(splan->scan.plan.targetlist == NIL);
				Assert(splan->scan.plan.qual == NIL);
				splan->indexqual =
					fix_scan_list(root, splan->indexqual, rtoffset, 1);
				splan->indexqualorig =
<<<<<<< HEAD
					fix_scan_list(root, splan->indexqualorig, rtoffset,
								  NUM_EXEC_QUAL(plan));

				indexed_tlist *index_itlist;
				index_itlist = build_tlist_index(splan->indextlist);

				splan->yb_idx_pushdown.quals = (List *)
					fix_upper_expr(root,
								   (Node *) splan->yb_idx_pushdown.quals,
								   index_itlist,
								   INDEX_VAR,
								   rtoffset,
								   NUM_EXEC_QUAL(plan));
				splan->yb_idx_pushdown.colrefs = (List *)
					fix_upper_expr(root,
								   (Node *) splan->yb_idx_pushdown.colrefs,
								   index_itlist,
								   INDEX_VAR,
								   rtoffset,
								   NUM_EXEC_TLIST(plan));
=======
					fix_scan_list(root, splan->indexqualorig, rtoffset);
				/*
				 * Index quals has to be fixed to refer to index columns, not
				 * main table columns, so we need to index the indextlist.
				 * Also, indextlist has to be converted, as ANALYZE may use it.
				 * Skip that if we don't have index pushdown quals.
				 */
				if (splan->yb_idx_pushdown.quals)
				{
					indexed_tlist *index_itlist;
					index_itlist = build_tlist_index(splan->indextlist);
					splan->yb_idx_pushdown.quals = (List *)
						fix_upper_expr(root,
									   (Node *) splan->yb_idx_pushdown.quals,
									   index_itlist,
									   INDEX_VAR,
									   rtoffset);
					splan->yb_idx_pushdown.colrefs = (List *)
						fix_upper_expr(root,
									   (Node *) splan->yb_idx_pushdown.colrefs,
									   index_itlist,
									   INDEX_VAR,
									   rtoffset);
					splan->indextlist =
						fix_scan_list(root, splan->indextlist, rtoffset);
					pfree(index_itlist);
				}
>>>>>>> a0e2c4ac
			}
			break;
		case T_BitmapHeapScan:
			{
				BitmapHeapScan *splan = (BitmapHeapScan *) plan;

				splan->scan.scanrelid += rtoffset;
				splan->scan.plan.targetlist =
					fix_scan_list(root, splan->scan.plan.targetlist,
								  rtoffset, NUM_EXEC_TLIST(plan));
				splan->scan.plan.qual =
					fix_scan_list(root, splan->scan.plan.qual,
								  rtoffset, NUM_EXEC_QUAL(plan));
				splan->bitmapqualorig =
					fix_scan_list(root, splan->bitmapqualorig,
								  rtoffset, NUM_EXEC_QUAL(plan));
			}
			break;
		case T_YbBitmapTableScan:
			{
				YbBitmapTableScan *splan = (YbBitmapTableScan *) plan;

				splan->scan.scanrelid += rtoffset;
				splan->scan.plan.targetlist =
					fix_scan_list(root, splan->scan.plan.targetlist, rtoffset,
								  NUM_EXEC_TLIST(plan));
				splan->scan.plan.qual =
					fix_scan_list(root, splan->scan.plan.qual, rtoffset,
								  NUM_EXEC_QUAL(plan));

				splan->rel_pushdown.quals =
					fix_scan_list(root, splan->rel_pushdown.quals, rtoffset,
								  NUM_EXEC_QUAL(plan));

				splan->recheck_pushdown.quals =
					fix_scan_list(root, splan->recheck_pushdown.quals, rtoffset,
								  NUM_EXEC_QUAL(plan));
				splan->recheck_local_quals =
					fix_scan_list(root, splan->recheck_local_quals, rtoffset,
								  NUM_EXEC_QUAL(plan));

				splan->fallback_pushdown.quals =
					fix_scan_list(root, splan->fallback_pushdown.quals, rtoffset,
								  NUM_EXEC_QUAL(plan));
				splan->fallback_local_quals =
					fix_scan_list(root, splan->fallback_local_quals, rtoffset,
								  NUM_EXEC_QUAL(plan));
			}
			break;
		case T_TidScan:
			{
				TidScan    *splan = (TidScan *) plan;

				splan->scan.scanrelid += rtoffset;
				splan->scan.plan.targetlist =
					fix_scan_list(root, splan->scan.plan.targetlist,
								  rtoffset, NUM_EXEC_TLIST(plan));
				splan->scan.plan.qual =
					fix_scan_list(root, splan->scan.plan.qual,
								  rtoffset, NUM_EXEC_QUAL(plan));
				splan->tidquals =
					fix_scan_list(root, splan->tidquals,
								  rtoffset, 1);
			}
			break;
		case T_TidRangeScan:
			{
				TidRangeScan *splan = (TidRangeScan *) plan;

				splan->scan.scanrelid += rtoffset;
				splan->scan.plan.targetlist =
					fix_scan_list(root, splan->scan.plan.targetlist,
								  rtoffset, NUM_EXEC_TLIST(plan));
				splan->scan.plan.qual =
					fix_scan_list(root, splan->scan.plan.qual,
								  rtoffset, NUM_EXEC_QUAL(plan));
				splan->tidrangequals =
					fix_scan_list(root, splan->tidrangequals,
								  rtoffset, 1);
			}
			break;
		case T_SubqueryScan:
			/* Needs special treatment, see comments below */
			return set_subqueryscan_references(root,
											   (SubqueryScan *) plan,
											   rtoffset);
		case T_FunctionScan:
			{
				FunctionScan *splan = (FunctionScan *) plan;

				splan->scan.scanrelid += rtoffset;
				splan->scan.plan.targetlist =
					fix_scan_list(root, splan->scan.plan.targetlist,
								  rtoffset, NUM_EXEC_TLIST(plan));
				splan->scan.plan.qual =
					fix_scan_list(root, splan->scan.plan.qual,
								  rtoffset, NUM_EXEC_QUAL(plan));
				splan->functions =
					fix_scan_list(root, splan->functions, rtoffset, 1);
			}
			break;
		case T_TableFuncScan:
			{
				TableFuncScan *splan = (TableFuncScan *) plan;

				splan->scan.scanrelid += rtoffset;
				splan->scan.plan.targetlist =
					fix_scan_list(root, splan->scan.plan.targetlist,
								  rtoffset, NUM_EXEC_TLIST(plan));
				splan->scan.plan.qual =
					fix_scan_list(root, splan->scan.plan.qual,
								  rtoffset, NUM_EXEC_QUAL(plan));
				splan->tablefunc = (TableFunc *)
					fix_scan_expr(root, (Node *) splan->tablefunc,
								  rtoffset, 1);
			}
			break;
		case T_ValuesScan:
			{
				ValuesScan *splan = (ValuesScan *) plan;

				splan->scan.scanrelid += rtoffset;
				splan->scan.plan.targetlist =
					fix_scan_list(root, splan->scan.plan.targetlist,
								  rtoffset, NUM_EXEC_TLIST(plan));
				splan->scan.plan.qual =
					fix_scan_list(root, splan->scan.plan.qual,
								  rtoffset, NUM_EXEC_QUAL(plan));
				splan->values_lists =
					fix_scan_list(root, splan->values_lists,
								  rtoffset, 1);
			}
			break;
		case T_CteScan:
			{
				CteScan    *splan = (CteScan *) plan;

				splan->scan.scanrelid += rtoffset;
				splan->scan.plan.targetlist =
					fix_scan_list(root, splan->scan.plan.targetlist,
								  rtoffset, NUM_EXEC_TLIST(plan));
				splan->scan.plan.qual =
					fix_scan_list(root, splan->scan.plan.qual,
								  rtoffset, NUM_EXEC_QUAL(plan));
			}
			break;
		case T_NamedTuplestoreScan:
			{
				NamedTuplestoreScan *splan = (NamedTuplestoreScan *) plan;

				splan->scan.scanrelid += rtoffset;
				splan->scan.plan.targetlist =
					fix_scan_list(root, splan->scan.plan.targetlist,
								  rtoffset, NUM_EXEC_TLIST(plan));
				splan->scan.plan.qual =
					fix_scan_list(root, splan->scan.plan.qual,
								  rtoffset, NUM_EXEC_QUAL(plan));
			}
			break;
		case T_WorkTableScan:
			{
				WorkTableScan *splan = (WorkTableScan *) plan;

				splan->scan.scanrelid += rtoffset;
				splan->scan.plan.targetlist =
					fix_scan_list(root, splan->scan.plan.targetlist,
								  rtoffset, NUM_EXEC_TLIST(plan));
				splan->scan.plan.qual =
					fix_scan_list(root, splan->scan.plan.qual,
								  rtoffset, NUM_EXEC_QUAL(plan));
			}
			break;
		case T_ForeignScan:
			set_foreignscan_references(root, (ForeignScan *) plan, rtoffset);
			break;
		case T_CustomScan:
			set_customscan_references(root, (CustomScan *) plan, rtoffset);
			break;

		case T_NestLoop:
		case T_YbBatchedNestLoop:
		case T_MergeJoin:
		case T_HashJoin:
			set_join_references(root, (Join *) plan, rtoffset);
			break;

		case T_Gather:
		case T_GatherMerge:
			{
				set_upper_references(root, plan, rtoffset);
				set_param_references(root, plan);
			}
			break;

		case T_Hash:
			set_hash_references(root, plan, rtoffset);
			break;

		case T_Memoize:
			{
				Memoize    *mplan = (Memoize *) plan;

				/*
				 * Memoize does not evaluate its targetlist.  It just uses the
				 * same targetlist from its outer subnode.
				 */
				set_dummy_tlist_references(plan, rtoffset);

				mplan->param_exprs = fix_scan_list(root, mplan->param_exprs,
												   rtoffset,
												   NUM_EXEC_TLIST(plan));
				break;
			}

		case T_Material:
		case T_Sort:
		case T_IncrementalSort:
		case T_Unique:
		case T_SetOp:

			/*
			 * These plan types don't actually bother to evaluate their
			 * targetlists, because they just return their unmodified input
			 * tuples.  Even though the targetlist won't be used by the
			 * executor, we fix it up for possible use by EXPLAIN (not to
			 * mention ease of debugging --- wrong varnos are very confusing).
			 */
			set_dummy_tlist_references(plan, rtoffset);

			/*
			 * Since these plan types don't check quals either, we should not
			 * find any qual expression attached to them.
			 */
			Assert(plan->qual == NIL);
			break;
		case T_LockRows:
			{
				LockRows   *splan = (LockRows *) plan;

				/*
				 * Like the plan types above, LockRows doesn't evaluate its
				 * tlist or quals.  But we have to fix up the RT indexes in
				 * its rowmarks.
				 */
				set_dummy_tlist_references(plan, rtoffset);
				Assert(splan->plan.qual == NIL);

				foreach(l, splan->rowMarks)
				{
					PlanRowMark *rc = (PlanRowMark *) lfirst(l);

					rc->rti += rtoffset;
					rc->prti += rtoffset;
				}
			}
			break;
		case T_Limit:
			{
				Limit	   *splan = (Limit *) plan;

				/*
				 * Like the plan types above, Limit doesn't evaluate its tlist
				 * or quals.  It does have live expressions for limit/offset,
				 * however; and those cannot contain subplan variable refs, so
				 * fix_scan_expr works for them.
				 */
				set_dummy_tlist_references(plan, rtoffset);
				Assert(splan->plan.qual == NIL);

				splan->limitOffset =
					fix_scan_expr(root, splan->limitOffset, rtoffset, 1);
				splan->limitCount =
					fix_scan_expr(root, splan->limitCount, rtoffset, 1);
			}
			break;
		case T_Agg:
			{
				Agg		   *agg = (Agg *) plan;

				/*
				 * If this node is combining partial-aggregation results, we
				 * must convert its Aggrefs to contain references to the
				 * partial-aggregate subexpressions that will be available
				 * from the child plan node.
				 */
				if (DO_AGGSPLIT_COMBINE(agg->aggsplit))
				{
					plan->targetlist = (List *)
						convert_combining_aggrefs((Node *) plan->targetlist,
												  NULL);
					plan->qual = (List *)
						convert_combining_aggrefs((Node *) plan->qual,
												  NULL);
				}

				set_upper_references(root, plan, rtoffset);
			}
			break;
		case T_Group:
			set_upper_references(root, plan, rtoffset);
			break;
		case T_WindowAgg:
			{
				WindowAgg  *wplan = (WindowAgg *) plan;

				/*
				 * Adjust the WindowAgg's run conditions by swapping the
				 * WindowFuncs references out to instead reference the Var in
				 * the scan slot so that when the executor evaluates the
				 * runCondition, it receives the WindowFunc's value from the
				 * slot that the result has just been stored into rather than
				 * evaluating the WindowFunc all over again.
				 */
				wplan->runCondition = set_windowagg_runcondition_references(root,
																			wplan->runCondition,
																			(Plan *) wplan);

				set_upper_references(root, plan, rtoffset);

				/*
				 * Like Limit node limit/offset expressions, WindowAgg has
				 * frame offset expressions, which cannot contain subplan
				 * variable refs, so fix_scan_expr works for them.
				 */
				wplan->startOffset =
					fix_scan_expr(root, wplan->startOffset, rtoffset, 1);
				wplan->endOffset =
					fix_scan_expr(root, wplan->endOffset, rtoffset, 1);
				wplan->runCondition = fix_scan_list(root,
													wplan->runCondition,
													rtoffset,
													NUM_EXEC_TLIST(plan));
				wplan->runConditionOrig = fix_scan_list(root,
														wplan->runConditionOrig,
														rtoffset,
														NUM_EXEC_TLIST(plan));
			}
			break;
		case T_Result:
			{
				Result	   *splan = (Result *) plan;

				/*
				 * Result may or may not have a subplan; if not, it's more
				 * like a scan node than an upper node.
				 */
				if (splan->plan.lefttree != NULL)
					set_upper_references(root, plan, rtoffset);
				else
				{
					/*
					 * The tlist of a childless Result could contain
					 * unresolved ROWID_VAR Vars, in case it's representing a
					 * target relation which is completely empty because of
					 * constraint exclusion.  Replace any such Vars by null
					 * constants, as though they'd been resolved for a leaf
					 * scan node that doesn't support them.  We could have
					 * fix_scan_expr do this, but since the case is only
					 * expected to occur here, it seems safer to special-case
					 * it here and keep the assertions that ROWID_VARs
					 * shouldn't be seen by fix_scan_expr.
					 */
					foreach(l, splan->plan.targetlist)
					{
						TargetEntry *tle = (TargetEntry *) lfirst(l);
						Var		   *var = (Var *) tle->expr;

						if (var && IsA(var, Var) && var->varno == ROWID_VAR)
							tle->expr = (Expr *) makeNullConst(var->vartype,
															   var->vartypmod,
															   var->varcollid);
					}

					splan->plan.targetlist =
						fix_scan_list(root, splan->plan.targetlist,
									  rtoffset, NUM_EXEC_TLIST(plan));
					splan->plan.qual =
						fix_scan_list(root, splan->plan.qual,
									  rtoffset, NUM_EXEC_QUAL(plan));
				}
				/* resconstantqual can't contain any subplan variable refs */
				splan->resconstantqual =
					fix_scan_expr(root, splan->resconstantqual, rtoffset, 1);
			}
			break;
		case T_ProjectSet:
			set_upper_references(root, plan, rtoffset);
			break;
		case T_ModifyTable:
			{
				ModifyTable *splan = (ModifyTable *) plan;
				Plan	   *subplan = outerPlan(splan);

				Assert(splan->plan.targetlist == NIL);
				Assert(splan->plan.qual == NIL);

				splan->withCheckOptionLists =
					fix_scan_list(root, splan->withCheckOptionLists,
								  rtoffset, 1);

				if (splan->returningLists)
				{
					List	   *newRL = NIL;
					ListCell   *lcrl,
							   *lcrr;

					/*
					 * Pass each per-resultrel returningList through
					 * set_returning_clause_references().
					 */
					Assert(list_length(splan->returningLists) == list_length(splan->resultRelations));
					forboth(lcrl, splan->returningLists,
							lcrr, splan->resultRelations)
					{
						List	   *rlist = (List *) lfirst(lcrl);
						Index		resultrel = lfirst_int(lcrr);

						rlist = set_returning_clause_references(root,
																rlist,
																subplan,
																resultrel,
																rtoffset);
						newRL = lappend(newRL, rlist);
					}
					splan->returningLists = newRL;

					/*
					 * Set up the visible plan targetlist as being the same as
					 * the first RETURNING list. This is for the use of
					 * EXPLAIN; the executor won't pay any attention to the
					 * targetlist.  We postpone this step until here so that
					 * we don't have to do set_returning_clause_references()
					 * twice on identical targetlists.
					 */
					splan->plan.targetlist = copyObject(linitial(newRL));
				}

				/*
				 * We treat ModifyTable with ON CONFLICT as a form of 'pseudo
				 * join', where the inner side is the EXCLUDED tuple.
				 * Therefore use fix_join_expr to setup the relevant variables
				 * to INNER_VAR. We explicitly don't create any OUTER_VARs as
				 * those are already used by RETURNING and it seems better to
				 * be non-conflicting.
				 */
				if (splan->onConflictSet)
				{
					indexed_tlist *itlist;

					itlist = build_tlist_index(splan->exclRelTlist);

					splan->onConflictSet =
						fix_join_expr(root, splan->onConflictSet,
									  NULL, itlist,
									  linitial_int(splan->resultRelations),
									  rtoffset, NUM_EXEC_QUAL(plan));

					splan->onConflictWhere = (Node *)
						fix_join_expr(root, (List *) splan->onConflictWhere,
									  NULL, itlist,
									  linitial_int(splan->resultRelations),
									  rtoffset, NUM_EXEC_QUAL(plan));

					pfree(itlist);

					splan->exclRelTlist =
						fix_scan_list(root, splan->exclRelTlist, rtoffset, 1);
				}

				/*
				 * The MERGE statement produces the target rows by performing
				 * a right join between the target relation and the source
				 * relation (which could be a plain relation or a subquery).
				 * The INSERT and UPDATE actions of the MERGE statement
				 * require access to the columns from the source relation. We
				 * arrange things so that the source relation attributes are
				 * available as INNER_VAR and the target relation attributes
				 * are available from the scan tuple.
				 */
				if (splan->mergeActionLists != NIL)
				{
					ListCell   *lca,
							   *lcr;

					/*
					 * Fix the targetList of individual action nodes so that
					 * the so-called "source relation" Vars are referenced as
					 * INNER_VAR.  Note that for this to work correctly during
					 * execution, the ecxt_innertuple must be set to the tuple
					 * obtained by executing the subplan, which is what
					 * constitutes the "source relation".
					 *
					 * We leave the Vars from the result relation (i.e. the
					 * target relation) unchanged i.e. those Vars would be
					 * picked from the scan slot. So during execution, we must
					 * ensure that ecxt_scantuple is setup correctly to refer
					 * to the tuple from the target relation.
					 */
					indexed_tlist *itlist;

					itlist = build_tlist_index(subplan->targetlist);

					forboth(lca, splan->mergeActionLists,
							lcr, splan->resultRelations)
					{
						List	   *mergeActionList = lfirst(lca);
						Index		resultrel = lfirst_int(lcr);

						foreach(l, mergeActionList)
						{
							MergeAction *action = (MergeAction *) lfirst(l);

							/* Fix targetList of each action. */
							action->targetList = fix_join_expr(root,
															   action->targetList,
															   NULL, itlist,
															   resultrel,
															   rtoffset,
															   NUM_EXEC_TLIST(plan));

							/* Fix quals too. */
							action->qual = (Node *) fix_join_expr(root,
																  (List *) action->qual,
																  NULL, itlist,
																  resultrel,
																  rtoffset,
																  NUM_EXEC_QUAL(plan));
						}
					}
				}

				splan->nominalRelation += rtoffset;
				if (splan->rootRelation)
					splan->rootRelation += rtoffset;
				splan->exclRelRTI += rtoffset;

				foreach(l, splan->resultRelations)
				{
					lfirst_int(l) += rtoffset;
				}
				foreach(l, splan->rowMarks)
				{
					PlanRowMark *rc = (PlanRowMark *) lfirst(l);

					rc->rti += rtoffset;
					rc->prti += rtoffset;
				}

				/*
				 * Append this ModifyTable node's final result relation RT
				 * index(es) to the global list for the plan.
				 */
				root->glob->resultRelations =
					list_concat(root->glob->resultRelations,
								splan->resultRelations);
				if (splan->rootRelation)
				{
					root->glob->resultRelations =
						lappend_int(root->glob->resultRelations,
									splan->rootRelation);
				}
			}
			break;
		case T_Append:
			/* Needs special treatment, see comments below */
			return set_append_references(root,
										 (Append *) plan,
										 rtoffset);
		case T_MergeAppend:
			/* Needs special treatment, see comments below */
			return set_mergeappend_references(root,
											  (MergeAppend *) plan,
											  rtoffset);
		case T_RecursiveUnion:
			/* This doesn't evaluate targetlist or check quals either */
			set_dummy_tlist_references(plan, rtoffset);
			Assert(plan->qual == NIL);
			break;
		case T_BitmapAnd:
			{
				BitmapAnd  *splan = (BitmapAnd *) plan;

				/* BitmapAnd works like Append, but has no tlist */
				Assert(splan->plan.targetlist == NIL);
				Assert(splan->plan.qual == NIL);
				foreach(l, splan->bitmapplans)
				{
					lfirst(l) = set_plan_refs(root,
											  (Plan *) lfirst(l),
											  rtoffset);
				}
			}
			break;
		case T_BitmapOr:
			{
				BitmapOr   *splan = (BitmapOr *) plan;

				/* BitmapOr works like Append, but has no tlist */
				Assert(splan->plan.targetlist == NIL);
				Assert(splan->plan.qual == NIL);
				foreach(l, splan->bitmapplans)
				{
					lfirst(l) = set_plan_refs(root,
											  (Plan *) lfirst(l),
											  rtoffset);
				}
			}
			break;
		default:
			elog(ERROR, "unrecognized node type: %d",
				 (int) nodeTag(plan));
			break;
	}

	/*
	 * Now recurse into child plans, if any
	 *
	 * NOTE: it is essential that we recurse into child plans AFTER we set
	 * subplan references in this plan's tlist and quals.  If we did the
	 * reference-adjustments bottom-up, then we would fail to match this
	 * plan's var nodes against the already-modified nodes of the children.
	 */
	plan->lefttree = set_plan_refs(root, plan->lefttree, rtoffset);
	plan->righttree = set_plan_refs(root, plan->righttree, rtoffset);

	return plan;
}

/*
 * set_indexonlyscan_references
 *		Do set_plan_references processing on an IndexOnlyScan
 *
 * This is unlike the handling of a plain IndexScan because we have to
 * convert Vars referencing the heap into Vars referencing the index.
 * We can use the fix_upper_expr machinery for that, by working from a
 * targetlist describing the index columns.
 */
static Plan *
set_indexonlyscan_references(PlannerInfo *root,
							 IndexOnlyScan *plan,
							 int rtoffset)
{
	indexed_tlist *index_itlist;
	List	   *stripped_indextlist;
	ListCell   *lc;

	/*
	 * Vars in the plan node's targetlist, qual, and recheckqual must only
	 * reference columns that the index AM can actually return.  To ensure
	 * this, remove non-returnable columns (which are marked as resjunk) from
	 * the indexed tlist.  We can just drop them because the indexed_tlist
	 * machinery pays attention to TLE resnos, not physical list position.
	 */
	stripped_indextlist = NIL;
	foreach(lc, plan->indextlist)
	{
		TargetEntry *indextle = (TargetEntry *) lfirst(lc);

		if (!indextle->resjunk)
			stripped_indextlist = lappend(stripped_indextlist, indextle);
	}

	index_itlist = build_tlist_index(stripped_indextlist);

	plan->scan.scanrelid += rtoffset;
	plan->scan.plan.targetlist = (List *)
		fix_upper_expr(root,
					   (Node *) plan->scan.plan.targetlist,
					   index_itlist,
					   INDEX_VAR,
					   rtoffset,
					   NUM_EXEC_TLIST((Plan *) plan));
	plan->scan.plan.qual = (List *)
		fix_upper_expr(root,
					   (Node *) plan->scan.plan.qual,
					   index_itlist,
					   INDEX_VAR,
					   rtoffset,
					   NUM_EXEC_QUAL((Plan *) plan));
	plan->recheckqual = (List *)
		fix_upper_expr(root,
					   (Node *) plan->recheckqual,
					   index_itlist,
					   INDEX_VAR,
					   rtoffset,
					   NUM_EXEC_QUAL((Plan *) plan));
	plan->yb_pushdown.quals = (List *)
		fix_upper_expr(root,
					   (Node *) plan->yb_pushdown.quals,
					   index_itlist,
					   INDEX_VAR,
					   rtoffset,
					   NUM_EXEC_QUAL((Plan *) plan));
	plan->yb_pushdown.colrefs = (List *)
		fix_upper_expr(root,
					   (Node *) plan->yb_pushdown.colrefs,
					   index_itlist,
					   INDEX_VAR,
					   rtoffset,
					   NUM_EXEC_TLIST((Plan *) plan));
	/* indexqual is already transformed to reference index columns */
	plan->indexqual = fix_scan_list(root, plan->indexqual,
									rtoffset, 1);
	/* indexorderby is already transformed to reference index columns */
	plan->indexorderby = fix_scan_list(root, plan->indexorderby,
									   rtoffset, 1);
	/* indextlist must NOT be transformed to reference index columns */
	plan->indextlist = fix_scan_list(root, plan->indextlist,
									 rtoffset, NUM_EXEC_TLIST((Plan *) plan));

	/*
	 * YB note: yb_indexqual_for_recheck is already transformed to reference
	 * index columns (see YbBuildIndexqualForRecheck). Just set any missing
	 * opcodes.
	 */
	fix_opfuncids((Node *) plan->yb_indexqual_for_recheck);

	pfree(index_itlist);

	return (Plan *) plan;
}

/*
 * set_subqueryscan_references
 *		Do set_plan_references processing on a SubqueryScan
 *
 * We try to strip out the SubqueryScan entirely; if we can't, we have
 * to do the normal processing on it.
 */
static Plan *
set_subqueryscan_references(PlannerInfo *root,
							SubqueryScan *plan,
							int rtoffset)
{
	RelOptInfo *rel;
	Plan	   *result;

	/* Need to look up the subquery's RelOptInfo, since we need its subroot */
	rel = find_base_rel(root, plan->scan.scanrelid);

	/* Recursively process the subplan */
	plan->subplan = set_plan_references(rel->subroot, plan->subplan);

	if (trivial_subqueryscan(plan))
	{
		/*
		 * We can omit the SubqueryScan node and just pull up the subplan.
		 */
		result = clean_up_removed_plan_level((Plan *) plan, plan->subplan);
	}
	else
	{
		/*
		 * Keep the SubqueryScan node.  We have to do the processing that
		 * set_plan_references would otherwise have done on it.  Notice we do
		 * not do set_upper_references() here, because a SubqueryScan will
		 * always have been created with correct references to its subplan's
		 * outputs to begin with.
		 */
		plan->scan.scanrelid += rtoffset;
		plan->scan.plan.targetlist =
			fix_scan_list(root, plan->scan.plan.targetlist,
						  rtoffset, NUM_EXEC_TLIST((Plan *) plan));
		plan->scan.plan.qual =
			fix_scan_list(root, plan->scan.plan.qual,
						  rtoffset, NUM_EXEC_QUAL((Plan *) plan));

		result = (Plan *) plan;
	}

	return result;
}

/*
 * trivial_subqueryscan
 *		Detect whether a SubqueryScan can be deleted from the plan tree.
 *
 * We can delete it if it has no qual to check and the targetlist just
 * regurgitates the output of the child plan.
 *
 * This can be called from mark_async_capable_plan(), a helper function for
 * create_append_plan(), before set_subqueryscan_references(), to determine
 * triviality of a SubqueryScan that is a child of an Append node.  So we
 * cache the result in the SubqueryScan node to avoid repeated computation.
 *
 * Note: when called from mark_async_capable_plan(), we determine the result
 * before running finalize_plan() on the SubqueryScan node (if needed) and
 * set_plan_references() on the subplan tree, but this would be safe, because
 * 1) finalize_plan() doesn't modify the tlist or quals for the SubqueryScan
 *	  node (or that for any plan node in the subplan tree), and
 * 2) set_plan_references() modifies the tlist for every plan node in the
 *	  subplan tree, but keeps const/resjunk columns as const/resjunk ones and
 *	  preserves the length and order of the tlist, and
 * 3) set_plan_references() might delete the topmost plan node like an Append
 *	  or MergeAppend from the subplan tree and pull up the child plan node,
 *	  but in that case, the tlist for the child plan node exactly matches the
 *	  parent.
 */
bool
trivial_subqueryscan(SubqueryScan *plan)
{
	int			attrno;
	ListCell   *lp,
			   *lc;

	/* We might have detected this already; in which case reuse the result */
	if (plan->scanstatus == SUBQUERY_SCAN_TRIVIAL)
		return true;
	if (plan->scanstatus == SUBQUERY_SCAN_NONTRIVIAL)
		return false;
	Assert(plan->scanstatus == SUBQUERY_SCAN_UNKNOWN);
	/* Initially, mark the SubqueryScan as non-deletable from the plan tree */
	plan->scanstatus = SUBQUERY_SCAN_NONTRIVIAL;

	if (plan->scan.plan.qual != NIL)
		return false;

	if (list_length(plan->scan.plan.targetlist) !=
		list_length(plan->subplan->targetlist))
		return false;			/* tlists not same length */

	attrno = 1;
	forboth(lp, plan->scan.plan.targetlist, lc, plan->subplan->targetlist)
	{
		TargetEntry *ptle = (TargetEntry *) lfirst(lp);
		TargetEntry *ctle = (TargetEntry *) lfirst(lc);

		if (ptle->resjunk != ctle->resjunk)
			return false;		/* tlist doesn't match junk status */

		/*
		 * We accept either a Var referencing the corresponding element of the
		 * subplan tlist, or a Const equaling the subplan element. See
		 * generate_setop_tlist() for motivation.
		 */
		if (ptle->expr && IsA(ptle->expr, Var))
		{
			Var		   *var = (Var *) ptle->expr;

			Assert(var->varno == plan->scan.scanrelid);
			Assert(var->varlevelsup == 0);
			if (var->varattno != attrno)
				return false;	/* out of order */
		}
		else if (ptle->expr && IsA(ptle->expr, Const))
		{
			if (!equal(ptle->expr, ctle->expr))
				return false;
		}
		else
			return false;

		attrno++;
	}

	/* Re-mark the SubqueryScan as deletable from the plan tree */
	plan->scanstatus = SUBQUERY_SCAN_TRIVIAL;

	return true;
}

/*
 * clean_up_removed_plan_level
 *		Do necessary cleanup when we strip out a SubqueryScan, Append, etc
 *
 * We are dropping the "parent" plan in favor of returning just its "child".
 * A few small tweaks are needed.
 */
static Plan *
clean_up_removed_plan_level(Plan *parent, Plan *child)
{
	/* We have to be sure we don't lose any initplans */
	child->initPlan = list_concat(parent->initPlan,
								  child->initPlan);

	/*
	 * We also have to transfer the parent's column labeling info into the
	 * child, else columns sent to client will be improperly labeled if this
	 * is the topmost plan level.  resjunk and so on may be important too.
	 */
	apply_tlist_labeling(child->targetlist, parent->targetlist);

	return child;
}

/*
 * set_foreignscan_references
 *	   Do set_plan_references processing on a ForeignScan
 */
static void
set_foreignscan_references(PlannerInfo *root,
						   ForeignScan *fscan,
						   int rtoffset)
{
	/* Adjust scanrelid if it's valid */
	if (fscan->scan.scanrelid > 0)
		fscan->scan.scanrelid += rtoffset;

	if (fscan->fdw_scan_tlist != NIL || fscan->scan.scanrelid == 0)
	{
		/*
		 * Adjust tlist, qual, fdw_exprs, fdw_recheck_quals to reference
		 * foreign scan tuple
		 */
		indexed_tlist *itlist = build_tlist_index(fscan->fdw_scan_tlist);

		fscan->scan.plan.targetlist = (List *)
			fix_upper_expr(root,
						   (Node *) fscan->scan.plan.targetlist,
						   itlist,
						   INDEX_VAR,
						   rtoffset,
						   NUM_EXEC_TLIST((Plan *) fscan));
		fscan->scan.plan.qual = (List *)
			fix_upper_expr(root,
						   (Node *) fscan->scan.plan.qual,
						   itlist,
						   INDEX_VAR,
						   rtoffset,
						   NUM_EXEC_QUAL((Plan *) fscan));
		fscan->fdw_exprs = (List *)
			fix_upper_expr(root,
						   (Node *) fscan->fdw_exprs,
						   itlist,
						   INDEX_VAR,
						   rtoffset,
						   NUM_EXEC_QUAL((Plan *) fscan));
		fscan->fdw_recheck_quals = (List *)
			fix_upper_expr(root,
						   (Node *) fscan->fdw_recheck_quals,
						   itlist,
						   INDEX_VAR,
						   rtoffset,
						   NUM_EXEC_QUAL((Plan *) fscan));
		pfree(itlist);
		/* fdw_scan_tlist itself just needs fix_scan_list() adjustments */
		fscan->fdw_scan_tlist =
			fix_scan_list(root, fscan->fdw_scan_tlist,
						  rtoffset, NUM_EXEC_TLIST((Plan *) fscan));
	}
	else
	{
		/*
		 * Adjust tlist, qual, fdw_exprs, fdw_recheck_quals in the standard
		 * way
		 */
		fscan->scan.plan.targetlist =
			fix_scan_list(root, fscan->scan.plan.targetlist,
						  rtoffset, NUM_EXEC_TLIST((Plan *) fscan));
		fscan->scan.plan.qual =
			fix_scan_list(root, fscan->scan.plan.qual,
						  rtoffset, NUM_EXEC_QUAL((Plan *) fscan));
		fscan->fdw_exprs =
			fix_scan_list(root, fscan->fdw_exprs,
						  rtoffset, NUM_EXEC_QUAL((Plan *) fscan));
		fscan->fdw_recheck_quals =
			fix_scan_list(root, fscan->fdw_recheck_quals,
						  rtoffset, NUM_EXEC_QUAL((Plan *) fscan));
	}

	fscan->fs_relids = offset_relid_set(fscan->fs_relids, rtoffset);

	/* Adjust resultRelation if it's valid */
	if (fscan->resultRelation > 0)
		fscan->resultRelation += rtoffset;
}

/*
 * set_customscan_references
 *	   Do set_plan_references processing on a CustomScan
 */
static void
set_customscan_references(PlannerInfo *root,
						  CustomScan *cscan,
						  int rtoffset)
{
	ListCell   *lc;

	/* Adjust scanrelid if it's valid */
	if (cscan->scan.scanrelid > 0)
		cscan->scan.scanrelid += rtoffset;

	if (cscan->custom_scan_tlist != NIL || cscan->scan.scanrelid == 0)
	{
		/* Adjust tlist, qual, custom_exprs to reference custom scan tuple */
		indexed_tlist *itlist = build_tlist_index(cscan->custom_scan_tlist);

		cscan->scan.plan.targetlist = (List *)
			fix_upper_expr(root,
						   (Node *) cscan->scan.plan.targetlist,
						   itlist,
						   INDEX_VAR,
						   rtoffset,
						   NUM_EXEC_TLIST((Plan *) cscan));
		cscan->scan.plan.qual = (List *)
			fix_upper_expr(root,
						   (Node *) cscan->scan.plan.qual,
						   itlist,
						   INDEX_VAR,
						   rtoffset,
						   NUM_EXEC_QUAL((Plan *) cscan));
		cscan->custom_exprs = (List *)
			fix_upper_expr(root,
						   (Node *) cscan->custom_exprs,
						   itlist,
						   INDEX_VAR,
						   rtoffset,
						   NUM_EXEC_QUAL((Plan *) cscan));
		pfree(itlist);
		/* custom_scan_tlist itself just needs fix_scan_list() adjustments */
		cscan->custom_scan_tlist =
			fix_scan_list(root, cscan->custom_scan_tlist,
						  rtoffset, NUM_EXEC_TLIST((Plan *) cscan));
	}
	else
	{
		/* Adjust tlist, qual, custom_exprs in the standard way */
		cscan->scan.plan.targetlist =
			fix_scan_list(root, cscan->scan.plan.targetlist,
						  rtoffset, NUM_EXEC_TLIST((Plan *) cscan));
		cscan->scan.plan.qual =
			fix_scan_list(root, cscan->scan.plan.qual,
						  rtoffset, NUM_EXEC_QUAL((Plan *) cscan));
		cscan->custom_exprs =
			fix_scan_list(root, cscan->custom_exprs,
						  rtoffset, NUM_EXEC_QUAL((Plan *) cscan));
	}

	/* Adjust child plan-nodes recursively, if needed */
	foreach(lc, cscan->custom_plans)
	{
		lfirst(lc) = set_plan_refs(root, (Plan *) lfirst(lc), rtoffset);
	}

	cscan->custom_relids = offset_relid_set(cscan->custom_relids, rtoffset);
}

/*
 * set_append_references
 *		Do set_plan_references processing on an Append
 *
 * We try to strip out the Append entirely; if we can't, we have
 * to do the normal processing on it.
 */
static Plan *
set_append_references(PlannerInfo *root,
					  Append *aplan,
					  int rtoffset)
{
	ListCell   *l;

	/*
	 * Append, like Sort et al, doesn't actually evaluate its targetlist or
	 * check quals.  If it's got exactly one child plan, then it's not doing
	 * anything useful at all, and we can strip it out.
	 */
	Assert(aplan->plan.qual == NIL);

	/* First, we gotta recurse on the children */
	foreach(l, aplan->appendplans)
	{
		lfirst(l) = set_plan_refs(root, (Plan *) lfirst(l), rtoffset);
	}

	/*
	 * See if it's safe to get rid of the Append entirely.  For this to be
	 * safe, there must be only one child plan and that child plan's parallel
	 * awareness must match that of the Append's.  The reason for the latter
	 * is that the if the Append is parallel aware and the child is not then
	 * the calling plan may execute the non-parallel aware child multiple
	 * times.
	 */
	if (list_length(aplan->appendplans) == 1 &&
		((Plan *) linitial(aplan->appendplans))->parallel_aware == aplan->plan.parallel_aware)
		return clean_up_removed_plan_level((Plan *) aplan,
										   (Plan *) linitial(aplan->appendplans));

	/*
	 * Otherwise, clean up the Append as needed.  It's okay to do this after
	 * recursing to the children, because set_dummy_tlist_references doesn't
	 * look at those.
	 */
	set_dummy_tlist_references((Plan *) aplan, rtoffset);

	aplan->apprelids = offset_relid_set(aplan->apprelids, rtoffset);

	if (aplan->part_prune_info)
	{
		foreach(l, aplan->part_prune_info->prune_infos)
		{
			List	   *prune_infos = lfirst(l);
			ListCell   *l2;

			foreach(l2, prune_infos)
			{
				PartitionedRelPruneInfo *pinfo = lfirst(l2);

				pinfo->rtindex += rtoffset;
			}
		}
	}

	/* We don't need to recurse to lefttree or righttree ... */
	Assert(aplan->plan.lefttree == NULL);
	Assert(aplan->plan.righttree == NULL);

	return (Plan *) aplan;
}

/*
 * set_mergeappend_references
 *		Do set_plan_references processing on a MergeAppend
 *
 * We try to strip out the MergeAppend entirely; if we can't, we have
 * to do the normal processing on it.
 */
static Plan *
set_mergeappend_references(PlannerInfo *root,
						   MergeAppend *mplan,
						   int rtoffset)
{
	ListCell   *l;

	/*
	 * MergeAppend, like Sort et al, doesn't actually evaluate its targetlist
	 * or check quals.  If it's got exactly one child plan, then it's not
	 * doing anything useful at all, and we can strip it out.
	 */
	Assert(mplan->plan.qual == NIL);

	/* First, we gotta recurse on the children */
	foreach(l, mplan->mergeplans)
	{
		lfirst(l) = set_plan_refs(root, (Plan *) lfirst(l), rtoffset);
	}

	/*
	 * See if it's safe to get rid of the MergeAppend entirely.  For this to
	 * be safe, there must be only one child plan and that child plan's
	 * parallel awareness must match that of the MergeAppend's.  The reason
	 * for the latter is that the if the MergeAppend is parallel aware and the
	 * child is not then the calling plan may execute the non-parallel aware
	 * child multiple times.
	 */
	if (list_length(mplan->mergeplans) == 1 &&
		((Plan *) linitial(mplan->mergeplans))->parallel_aware == mplan->plan.parallel_aware)
		return clean_up_removed_plan_level((Plan *) mplan,
										   (Plan *) linitial(mplan->mergeplans));

	/*
	 * Otherwise, clean up the MergeAppend as needed.  It's okay to do this
	 * after recursing to the children, because set_dummy_tlist_references
	 * doesn't look at those.
	 */
	set_dummy_tlist_references((Plan *) mplan, rtoffset);

	mplan->apprelids = offset_relid_set(mplan->apprelids, rtoffset);

	if (mplan->part_prune_info)
	{
		foreach(l, mplan->part_prune_info->prune_infos)
		{
			List	   *prune_infos = lfirst(l);
			ListCell   *l2;

			foreach(l2, prune_infos)
			{
				PartitionedRelPruneInfo *pinfo = lfirst(l2);

				pinfo->rtindex += rtoffset;
			}
		}
	}

	/* We don't need to recurse to lefttree or righttree ... */
	Assert(mplan->plan.lefttree == NULL);
	Assert(mplan->plan.righttree == NULL);

	return (Plan *) mplan;
}

/*
 * set_hash_references
 *	   Do set_plan_references processing on a Hash node
 */
static void
set_hash_references(PlannerInfo *root, Plan *plan, int rtoffset)
{
	Hash	   *hplan = (Hash *) plan;
	Plan	   *outer_plan = plan->lefttree;
	indexed_tlist *outer_itlist;

	/*
	 * Hash's hashkeys are used when feeding tuples into the hashtable,
	 * therefore have them reference Hash's outer plan (which itself is the
	 * inner plan of the HashJoin).
	 */
	outer_itlist = build_tlist_index(outer_plan->targetlist);
	hplan->hashkeys = (List *)
		fix_upper_expr(root,
					   (Node *) hplan->hashkeys,
					   outer_itlist,
					   OUTER_VAR,
					   rtoffset,
					   NUM_EXEC_QUAL(plan));

	/* Hash doesn't project */
	set_dummy_tlist_references(plan, rtoffset);

	/* Hash nodes don't have their own quals */
	Assert(plan->qual == NIL);
}

/*
 * offset_relid_set
 *		Apply rtoffset to the members of a Relids set.
 */
static Relids
offset_relid_set(Relids relids, int rtoffset)
{
	Relids		result = NULL;
	int			rtindex;

	/* If there's no offset to apply, we needn't recompute the value */
	if (rtoffset == 0)
		return relids;
	rtindex = -1;
	while ((rtindex = bms_next_member(relids, rtindex)) >= 0)
		result = bms_add_member(result, rtindex + rtoffset);
	return result;
}

/*
 * copyVar
 *		Copy a Var node.
 *
 * fix_scan_expr and friends do this enough times that it's worth having
 * a bespoke routine instead of using the generic copyObject() function.
 */
static inline Var *
copyVar(Var *var)
{
	Var		   *newvar = (Var *) palloc(sizeof(Var));

	*newvar = *var;
	return newvar;
}

/*
 * fix_expr_common
 *		Do generic set_plan_references processing on an expression node
 *
 * This is code that is common to all variants of expression-fixing.
 * We must look up operator opcode info for OpExpr and related nodes,
 * add OIDs from regclass Const nodes into root->glob->relationOids, and
 * add PlanInvalItems for user-defined functions into root->glob->invalItems.
 * We also fill in column index lists for GROUPING() expressions.
 *
 * We assume it's okay to update opcode info in-place.  So this could possibly
 * scribble on the planner's input data structures, but it's OK.
 */
static void
fix_expr_common(PlannerInfo *root, Node *node)
{
	/* We assume callers won't call us on a NULL pointer */
	if (IsA(node, Aggref))
	{
		record_plan_function_dependency(root,
										((Aggref *) node)->aggfnoid);
	}
	else if (IsA(node, WindowFunc))
	{
		record_plan_function_dependency(root,
										((WindowFunc *) node)->winfnoid);
	}
	else if (IsA(node, FuncExpr))
	{
		record_plan_function_dependency(root,
										((FuncExpr *) node)->funcid);
	}
	else if (IsA(node, OpExpr))
	{
		set_opfuncid((OpExpr *) node);
		record_plan_function_dependency(root,
										((OpExpr *) node)->opfuncid);
	}
	else if (IsA(node, DistinctExpr))
	{
		set_opfuncid((OpExpr *) node);	/* rely on struct equivalence */
		record_plan_function_dependency(root,
										((DistinctExpr *) node)->opfuncid);
	}
	else if (IsA(node, NullIfExpr))
	{
		set_opfuncid((OpExpr *) node);	/* rely on struct equivalence */
		record_plan_function_dependency(root,
										((NullIfExpr *) node)->opfuncid);
	}
	else if (IsA(node, ScalarArrayOpExpr))
	{
		ScalarArrayOpExpr *saop = (ScalarArrayOpExpr *) node;

		set_sa_opfuncid(saop);
		record_plan_function_dependency(root, saop->opfuncid);

		if (!OidIsValid(saop->hashfuncid))
			record_plan_function_dependency(root, saop->hashfuncid);

		if (!OidIsValid(saop->negfuncid))
			record_plan_function_dependency(root, saop->negfuncid);
	}
	else if (IsA(node, Const))
	{
		Const	   *con = (Const *) node;

		/* Check for regclass reference */
		if (ISREGCLASSCONST(con))
			root->glob->relationOids =
				lappend_oid(root->glob->relationOids,
							DatumGetObjectId(con->constvalue));
	}
	else if (IsA(node, GroupingFunc))
	{
		GroupingFunc *g = (GroupingFunc *) node;
		AttrNumber *grouping_map = root->grouping_map;

		/* If there are no grouping sets, we don't need this. */

		Assert(grouping_map || g->cols == NIL);

		if (grouping_map)
		{
			ListCell   *lc;
			List	   *cols = NIL;

			foreach(lc, g->refs)
			{
				cols = lappend_int(cols, grouping_map[lfirst_int(lc)]);
			}

			Assert(!g->cols || equal(cols, g->cols));

			if (!g->cols)
				g->cols = cols;
		}
	}
}

/*
 * fix_param_node
 *		Do set_plan_references processing on a Param
 *
 * If it's a PARAM_MULTIEXPR, replace it with the appropriate Param from
 * root->multiexpr_params; otherwise no change is needed.
 * Just for paranoia's sake, we make a copy of the node in either case.
 */
static Node *
fix_param_node(PlannerInfo *root, Param *p)
{
	if (p->paramkind == PARAM_MULTIEXPR)
	{
		int			subqueryid = p->paramid >> 16;
		int			colno = p->paramid & 0xFFFF;
		List	   *params;

		if (subqueryid <= 0 ||
			subqueryid > list_length(root->multiexpr_params))
			elog(ERROR, "unexpected PARAM_MULTIEXPR ID: %d", p->paramid);
		params = (List *) list_nth(root->multiexpr_params, subqueryid - 1);
		if (colno <= 0 || colno > list_length(params))
			elog(ERROR, "unexpected PARAM_MULTIEXPR ID: %d", p->paramid);
		return copyObject(list_nth(params, colno - 1));
	}
	return (Node *) copyObject(p);
}

/*
 * fix_alternative_subplan
 *		Do set_plan_references processing on an AlternativeSubPlan
 *
 * Choose one of the alternative implementations and return just that one,
 * discarding the rest of the AlternativeSubPlan structure.
 * Note: caller must still recurse into the result!
 *
 * We don't make any attempt to fix up cost estimates in the parent plan
 * node or higher-level nodes.
 */
static Node *
fix_alternative_subplan(PlannerInfo *root, AlternativeSubPlan *asplan,
						double num_exec)
{
	SubPlan    *bestplan = NULL;
	Cost		bestcost = 0;
	ListCell   *lc;

	/*
	 * Compute the estimated cost of each subplan assuming num_exec
	 * executions, and keep the cheapest one.  In event of exact equality of
	 * estimates, we prefer the later plan; this is a bit arbitrary, but in
	 * current usage it biases us to break ties against fast-start subplans.
	 */
	Assert(asplan->subplans != NIL);

	foreach(lc, asplan->subplans)
	{
		SubPlan    *curplan = (SubPlan *) lfirst(lc);
		Cost		curcost;

		curcost = curplan->startup_cost + num_exec * curplan->per_call_cost;
		if (bestplan == NULL || curcost <= bestcost)
		{
			bestplan = curplan;
			bestcost = curcost;
		}

		/* Also mark all subplans that are in AlternativeSubPlans */
		root->isAltSubplan[curplan->plan_id - 1] = true;
	}

	/* Mark the subplan we selected */
	root->isUsedSubplan[bestplan->plan_id - 1] = true;

	return (Node *) bestplan;
}

/*
 * fix_scan_expr
 *		Do set_plan_references processing on a scan-level expression
 *
 * This consists of incrementing all Vars' varnos by rtoffset,
 * replacing PARAM_MULTIEXPR Params, expanding PlaceHolderVars,
 * replacing Aggref nodes that should be replaced by initplan output Params,
 * choosing the best implementation for AlternativeSubPlans,
 * looking up operator opcode info for OpExpr and related nodes,
 * and adding OIDs from regclass Const nodes into root->glob->relationOids.
 *
 * 'node': the expression to be modified
 * 'rtoffset': how much to increment varnos by
 * 'num_exec': estimated number of executions of expression
 *
 * The expression tree is either copied-and-modified, or modified in-place
 * if that seems safe.
 */
static Node *
fix_scan_expr(PlannerInfo *root, Node *node, int rtoffset, double num_exec)
{
	fix_scan_expr_context context;

	context.root = root;
	context.rtoffset = rtoffset;
	context.num_exec = num_exec;

	if (rtoffset != 0 ||
		root->multiexpr_params != NIL ||
		root->glob->lastPHId != 0 ||
		root->minmax_aggs != NIL ||
		root->hasAlternativeSubPlans)
	{
		return fix_scan_expr_mutator(node, &context);
	}
	else
	{
		/*
		 * If rtoffset == 0, we don't need to change any Vars, and if there
		 * are no MULTIEXPR subqueries then we don't need to replace
		 * PARAM_MULTIEXPR Params, and if there are no placeholders anywhere
		 * we won't need to remove them, and if there are no minmax Aggrefs we
		 * won't need to replace them, and if there are no AlternativeSubPlans
		 * we won't need to remove them.  Then it's OK to just scribble on the
		 * input node tree instead of copying (since the only change, filling
		 * in any unset opfuncid fields, is harmless).  This saves just enough
		 * cycles to be noticeable on trivial queries.
		 */
		(void) fix_scan_expr_walker(node, &context);
		return node;
	}
}

static Node *
fix_scan_expr_mutator(Node *node, fix_scan_expr_context *context)
{
	if (node == NULL)
		return NULL;
	if (IsA(node, Var))
	{
		Var		   *var = copyVar((Var *) node);

		Assert(var->varlevelsup == 0);

		/*
		 * We should not see Vars marked INNER_VAR, OUTER_VAR, or ROWID_VAR.
		 * But an indexqual expression could contain INDEX_VAR Vars.
		 */
		Assert(var->varno != INNER_VAR);
		Assert(var->varno != OUTER_VAR);
		Assert(var->varno != ROWID_VAR);
		if (!IS_SPECIAL_VARNO(var->varno))
			var->varno += context->rtoffset;
		if (var->varnosyn > 0)
			var->varnosyn += context->rtoffset;
		return (Node *) var;
	}
	if (IsA(node, Param))
		return fix_param_node(context->root, (Param *) node);
	if (IsA(node, Aggref))
	{
		Aggref	   *aggref = (Aggref *) node;
		Param	   *aggparam;

		/* See if the Aggref should be replaced by a Param */
		aggparam = find_minmax_agg_replacement_param(context->root, aggref);
		if (aggparam != NULL)
		{
			/* Make a copy of the Param for paranoia's sake */
			return (Node *) copyObject(aggparam);
		}
		/* If no match, just fall through to process it normally */
	}
	if (IsA(node, CurrentOfExpr))
	{
		CurrentOfExpr *cexpr = (CurrentOfExpr *) copyObject(node);

		Assert(!IS_SPECIAL_VARNO(cexpr->cvarno));
		cexpr->cvarno += context->rtoffset;
		return (Node *) cexpr;
	}
	if (IsA(node, PlaceHolderVar))
	{
		/* At scan level, we should always just evaluate the contained expr */
		PlaceHolderVar *phv = (PlaceHolderVar *) node;

		return fix_scan_expr_mutator((Node *) phv->phexpr, context);
	}
	if (IsA(node, AlternativeSubPlan))
		return fix_scan_expr_mutator(fix_alternative_subplan(context->root,
															 (AlternativeSubPlan *) node,
															 context->num_exec),
									 context);
	fix_expr_common(context->root, node);
	return expression_tree_mutator(node, fix_scan_expr_mutator,
								   (void *) context);
}

static bool
fix_scan_expr_walker(Node *node, fix_scan_expr_context *context)
{
	if (node == NULL)
		return false;
	Assert(!(IsA(node, Var) && ((Var *) node)->varno == ROWID_VAR));
	Assert(!IsA(node, PlaceHolderVar));
	Assert(!IsA(node, AlternativeSubPlan));
	fix_expr_common(context->root, node);
	return expression_tree_walker(node, fix_scan_expr_walker,
								  (void *) context);
}

static int
YbBNL_hinfo_cmp_inner_att(const void *arg_1,
						  const void *arg_2)
{
	const YbBNLHashClauseInfo *hinfo_1 = (const YbBNLHashClauseInfo *) arg_1;
	const YbBNLHashClauseInfo *hinfo_2 = (const YbBNLHashClauseInfo *) arg_2;

	if (!OidIsValid(hinfo_1->hashOp))
		return -1;

	if (!OidIsValid(hinfo_2->hashOp))
		return 1;

	return (hinfo_1->innerHashAttNo > hinfo_2->innerHashAttNo) -
		   (hinfo_1->innerHashAttNo < hinfo_2->innerHashAttNo);
}

/*
 * set_join_references
 *	  Modify the target list and quals of a join node to reference its
 *	  subplans, by setting the varnos to OUTER_VAR or INNER_VAR and setting
 *	  attno values to the result domain number of either the corresponding
 *	  outer or inner join tuple item.  Also perform opcode lookup for these
 *	  expressions, and add regclass OIDs to root->glob->relationOids.
 */
static void
set_join_references(PlannerInfo *root, Join *join, int rtoffset)
{
	Plan	   *outer_plan = join->plan.lefttree;
	Plan	   *inner_plan = join->plan.righttree;
	indexed_tlist *outer_itlist;
	indexed_tlist *inner_itlist;

	outer_itlist = build_tlist_index(outer_plan->targetlist);
	inner_itlist = build_tlist_index(inner_plan->targetlist);

	/*
	 * First process the joinquals (including merge or hash clauses).  These
	 * are logically below the join so they can always use all values
	 * available from the input tlists.  It's okay to also handle
	 * NestLoopParams now, because those couldn't refer to nullable
	 * subexpressions.
	 */
	join->joinqual = fix_join_expr(root,
								   join->joinqual,
								   outer_itlist,
								   inner_itlist,
								   (Index) 0,
								   rtoffset,
								   NUM_EXEC_QUAL((Plan *) join));

	/* Now do join-type-specific stuff */
	if (IsA(join, NestLoop) || IsA(join, YbBatchedNestLoop))
	{
		NestLoop   *nl = IsA(join, NestLoop)
						 ? (NestLoop *) join
						 : &((YbBatchedNestLoop *) join)->nl;
		ListCell   *lc;

		foreach(lc, nl->nestParams)
		{
			NestLoopParam *nlp = (NestLoopParam *) lfirst(lc);

			nlp->paramval = (Var *) fix_upper_expr(root,
												   (Node *) nlp->paramval,
												   outer_itlist,
												   OUTER_VAR,
												   rtoffset,
												   NUM_EXEC_TLIST(outer_plan));
			/* Check we replaced any PlaceHolderVar with simple Var */
			if (!(IsA(nlp->paramval, Var) &&
				  nlp->paramval->varno == OUTER_VAR))
				elog(ERROR, "NestLoopParam was not reduced to a simple Var");
		}

		ListCell *l;
		if (IsA(join, YbBatchedNestLoop))
		{
			YbBatchedNestLoop *batchednl = (YbBatchedNestLoop *) join;

			YbBNLHashClauseInfo *current_hinfo = batchednl->hashClauseInfos;

			foreach(l, join->joinqual)
			{
				Expr *clause = (Expr *) lfirst(l);
				Oid hashOp = current_hinfo->hashOp;

				if (OidIsValid(hashOp))
				{
					Assert(IsA(clause, OpExpr));
					OpExpr *opexpr = (OpExpr *) clause;
					Assert(list_length(opexpr->args) == 2);
					Expr *leftArg = linitial(opexpr->args);
					Expr *rightArg = lsecond(opexpr->args);

					if (IsA(leftArg, RelabelType))
						leftArg = ((RelabelType *) leftArg)->arg;

					if (IsA(rightArg, RelabelType))
						rightArg = ((RelabelType *) rightArg)->arg;

					Var *innerArg;
					Expr *outerArg;

					if (IsA((Expr*) leftArg, Var) &&
						((Var*) leftArg)->varno == INNER_VAR)
					{
						innerArg = (Var *) leftArg;
						outerArg = rightArg;
					}
					else
					{
						outerArg = leftArg;
						innerArg = (Var *) rightArg;
					}

					Assert(innerArg->varno = INNER_VAR);

					current_hinfo->innerHashAttNo =
						((Var *) innerArg)->varattno;
					current_hinfo->outerParamExpr = outerArg;
					current_hinfo->orig_expr = clause;
				}
				current_hinfo++;
			}

			qsort(batchednl->hashClauseInfos, join->joinqual->length,
				  sizeof(YbBNLHashClauseInfo), YbBNL_hinfo_cmp_inner_att);

			YbBNLHashClauseInfo *valid_bnl_hinfos = batchednl->hashClauseInfos;
			int num_invalid = 0;
			while(num_invalid < batchednl->num_hashClauseInfos &&
				  !OidIsValid(valid_bnl_hinfos->hashOp))
			{
				valid_bnl_hinfos++;
				num_invalid++;
			}
			if (num_invalid == batchednl->num_hashClauseInfos)
				valid_bnl_hinfos = NULL;

			batchednl->hashClauseInfos = valid_bnl_hinfos;
			batchednl->num_hashClauseInfos -= num_invalid;
		}

	}
	else if (IsA(join, MergeJoin))
	{
		MergeJoin  *mj = (MergeJoin *) join;

		mj->mergeclauses = fix_join_expr(root,
										 mj->mergeclauses,
										 outer_itlist,
										 inner_itlist,
										 (Index) 0,
										 rtoffset,
										 NUM_EXEC_QUAL((Plan *) join));
	}
	else if (IsA(join, HashJoin))
	{
		HashJoin   *hj = (HashJoin *) join;

		hj->hashclauses = fix_join_expr(root,
										hj->hashclauses,
										outer_itlist,
										inner_itlist,
										(Index) 0,
										rtoffset,
										NUM_EXEC_QUAL((Plan *) join));

		/*
		 * HashJoin's hashkeys are used to look for matching tuples from its
		 * outer plan (not the Hash node!) in the hashtable.
		 */
		hj->hashkeys = (List *) fix_upper_expr(root,
											   (Node *) hj->hashkeys,
											   outer_itlist,
											   OUTER_VAR,
											   rtoffset,
											   NUM_EXEC_QUAL((Plan *) join));
	}

	/*
	 * Now we need to fix up the targetlist and qpqual, which are logically
	 * above the join.  This means they should not re-use any input expression
	 * that was computed in the nullable side of an outer join.  Vars and
	 * PlaceHolderVars are fine, so we can implement this restriction just by
	 * clearing has_non_vars in the indexed_tlist structs.
	 *
	 * XXX This is a grotty workaround for the fact that we don't clearly
	 * distinguish between a Var appearing below an outer join and the "same"
	 * Var appearing above it.  If we did, we'd not need to hack the matching
	 * rules this way.
	 */
	switch (join->jointype)
	{
		case JOIN_LEFT:
		case JOIN_SEMI:
		case JOIN_ANTI:
			inner_itlist->has_non_vars = false;
			break;
		case JOIN_RIGHT:
			outer_itlist->has_non_vars = false;
			break;
		case JOIN_FULL:
			outer_itlist->has_non_vars = false;
			inner_itlist->has_non_vars = false;
			break;
		default:
			break;
	}

	join->plan.targetlist = fix_join_expr(root,
										  join->plan.targetlist,
										  outer_itlist,
										  inner_itlist,
										  (Index) 0,
										  rtoffset,
										  NUM_EXEC_TLIST((Plan *) join));
	join->plan.qual = fix_join_expr(root,
									join->plan.qual,
									outer_itlist,
									inner_itlist,
									(Index) 0,
									rtoffset,
									NUM_EXEC_QUAL((Plan *) join));

	pfree(outer_itlist);
	pfree(inner_itlist);
}

/*
 * set_upper_references
 *	  Update the targetlist and quals of an upper-level plan node
 *	  to refer to the tuples returned by its lefttree subplan.
 *	  Also perform opcode lookup for these expressions, and
 *	  add regclass OIDs to root->glob->relationOids.
 *
 * This is used for single-input plan types like Agg, Group, Result.
 *
 * In most cases, we have to match up individual Vars in the tlist and
 * qual expressions with elements of the subplan's tlist (which was
 * generated by flattening these selfsame expressions, so it should have all
 * the required variables).  There is an important exception, however:
 * depending on where we are in the plan tree, sort/group columns may have
 * been pushed into the subplan tlist unflattened.  If these values are also
 * needed in the output then we want to reference the subplan tlist element
 * rather than recomputing the expression.
 */
static void
set_upper_references(PlannerInfo *root, Plan *plan, int rtoffset)
{
	Plan	   *subplan = plan->lefttree;
	indexed_tlist *subplan_itlist;
	List	   *output_targetlist;
	ListCell   *l;

	subplan_itlist = build_tlist_index(subplan->targetlist);

	output_targetlist = NIL;
	foreach(l, plan->targetlist)
	{
		TargetEntry *tle = (TargetEntry *) lfirst(l);
		Node	   *newexpr;

		/* If it's a sort/group item, first try to match by sortref */
		if (tle->ressortgroupref != 0)
		{
			newexpr = (Node *)
				search_indexed_tlist_for_sortgroupref(tle->expr,
													  tle->ressortgroupref,
													  subplan_itlist,
													  OUTER_VAR);
			if (!newexpr)
				newexpr = fix_upper_expr(root,
										 (Node *) tle->expr,
										 subplan_itlist,
										 OUTER_VAR,
										 rtoffset,
										 NUM_EXEC_TLIST(plan));
		}
		else
			newexpr = fix_upper_expr(root,
									 (Node *) tle->expr,
									 subplan_itlist,
									 OUTER_VAR,
									 rtoffset,
									 NUM_EXEC_TLIST(plan));
		tle = flatCopyTargetEntry(tle);
		tle->expr = (Expr *) newexpr;
		output_targetlist = lappend(output_targetlist, tle);
	}
	plan->targetlist = output_targetlist;

	plan->qual = (List *)
		fix_upper_expr(root,
					   (Node *) plan->qual,
					   subplan_itlist,
					   OUTER_VAR,
					   rtoffset,
					   NUM_EXEC_QUAL(plan));

	pfree(subplan_itlist);
}

/*
 * set_param_references
 *	  Initialize the initParam list in Gather or Gather merge node such that
 *	  it contains reference of all the params that needs to be evaluated
 *	  before execution of the node.  It contains the initplan params that are
 *	  being passed to the plan nodes below it.
 */
static void
set_param_references(PlannerInfo *root, Plan *plan)
{
	Assert(IsA(plan, Gather) || IsA(plan, GatherMerge));

	if (plan->lefttree->extParam)
	{
		PlannerInfo *proot;
		Bitmapset  *initSetParam = NULL;
		ListCell   *l;

		for (proot = root; proot != NULL; proot = proot->parent_root)
		{
			foreach(l, proot->init_plans)
			{
				SubPlan    *initsubplan = (SubPlan *) lfirst(l);
				ListCell   *l2;

				foreach(l2, initsubplan->setParam)
				{
					initSetParam = bms_add_member(initSetParam, lfirst_int(l2));
				}
			}
		}

		/*
		 * Remember the list of all external initplan params that are used by
		 * the children of Gather or Gather merge node.
		 */
		if (IsA(plan, Gather))
			((Gather *) plan)->initParam =
				bms_intersect(plan->lefttree->extParam, initSetParam);
		else
			((GatherMerge *) plan)->initParam =
				bms_intersect(plan->lefttree->extParam, initSetParam);
	}
}

/*
 * Recursively scan an expression tree and convert Aggrefs to the proper
 * intermediate form for combining aggregates.  This means (1) replacing each
 * one's argument list with a single argument that is the original Aggref
 * modified to show partial aggregation and (2) changing the upper Aggref to
 * show combining aggregation.
 *
 * After this step, set_upper_references will replace the partial Aggrefs
 * with Vars referencing the lower Agg plan node's outputs, so that the final
 * form seen by the executor is a combining Aggref with a Var as input.
 *
 * It's rather messy to postpone this step until setrefs.c; ideally it'd be
 * done in createplan.c.  The difficulty is that once we modify the Aggref
 * expressions, they will no longer be equal() to their original form and
 * so cross-plan-node-level matches will fail.  So this has to happen after
 * the plan node above the Agg has resolved its subplan references.
 */
static Node *
convert_combining_aggrefs(Node *node, void *context)
{
	if (node == NULL)
		return NULL;
	if (IsA(node, Aggref))
	{
		Aggref	   *orig_agg = (Aggref *) node;
		Aggref	   *child_agg;
		Aggref	   *parent_agg;

		/* Assert we've not chosen to partial-ize any unsupported cases */
		Assert(orig_agg->aggorder == NIL);
		Assert(orig_agg->aggdistinct == NIL);

		/*
		 * Since aggregate calls can't be nested, we needn't recurse into the
		 * arguments.  But for safety, flat-copy the Aggref node itself rather
		 * than modifying it in-place.
		 */
		child_agg = makeNode(Aggref);
		memcpy(child_agg, orig_agg, sizeof(Aggref));

		/*
		 * For the parent Aggref, we want to copy all the fields of the
		 * original aggregate *except* the args list, which we'll replace
		 * below, and the aggfilter expression, which should be applied only
		 * by the child not the parent.  Rather than explicitly knowing about
		 * all the other fields here, we can momentarily modify child_agg to
		 * provide a suitable source for copyObject.
		 */
		child_agg->args = NIL;
		child_agg->aggfilter = NULL;
		parent_agg = copyObject(child_agg);
		child_agg->args = orig_agg->args;
		child_agg->aggfilter = orig_agg->aggfilter;

		/*
		 * Now, set up child_agg to represent the first phase of partial
		 * aggregation.  For now, assume serialization is required.
		 */
		mark_partial_aggref(child_agg, AGGSPLIT_INITIAL_SERIAL);

		/*
		 * And set up parent_agg to represent the second phase.
		 */
		parent_agg->args = list_make1(makeTargetEntry((Expr *) child_agg,
													  1, NULL, false));
		mark_partial_aggref(parent_agg, AGGSPLIT_FINAL_DESERIAL);

		return (Node *) parent_agg;
	}
	return expression_tree_mutator(node, convert_combining_aggrefs,
								   (void *) context);
}

/*
 * set_dummy_tlist_references
 *	  Replace the targetlist of an upper-level plan node with a simple
 *	  list of OUTER_VAR references to its child.
 *
 * This is used for plan types like Sort and Append that don't evaluate
 * their targetlists.  Although the executor doesn't care at all what's in
 * the tlist, EXPLAIN needs it to be realistic.
 *
 * Note: we could almost use set_upper_references() here, but it fails for
 * Append for lack of a lefttree subplan.  Single-purpose code is faster
 * anyway.
 */
static void
set_dummy_tlist_references(Plan *plan, int rtoffset)
{
	List	   *output_targetlist;
	ListCell   *l;

	output_targetlist = NIL;
	foreach(l, plan->targetlist)
	{
		TargetEntry *tle = (TargetEntry *) lfirst(l);
		Var		   *oldvar = (Var *) tle->expr;
		Var		   *newvar;

		/*
		 * As in search_indexed_tlist_for_non_var(), we prefer to keep Consts
		 * as Consts, not Vars referencing Consts.  Here, there's no speed
		 * advantage to be had, but it makes EXPLAIN output look cleaner, and
		 * again it avoids confusing the executor.
		 */
		if (IsA(oldvar, Const))
		{
			/* just reuse the existing TLE node */
			output_targetlist = lappend(output_targetlist, tle);
			continue;
		}

		newvar = makeVar(OUTER_VAR,
						 tle->resno,
						 exprType((Node *) oldvar),
						 exprTypmod((Node *) oldvar),
						 exprCollation((Node *) oldvar),
						 0);
		if (IsA(oldvar, Var) &&
			oldvar->varnosyn > 0)
		{
			newvar->varnosyn = oldvar->varnosyn + rtoffset;
			newvar->varattnosyn = oldvar->varattnosyn;
		}
		else
		{
			newvar->varnosyn = 0;	/* wasn't ever a plain Var */
			newvar->varattnosyn = 0;
		}

		tle = flatCopyTargetEntry(tle);
		tle->expr = (Expr *) newvar;
		output_targetlist = lappend(output_targetlist, tle);
	}
	plan->targetlist = output_targetlist;

	/* We don't touch plan->qual here */
}


/*
 * build_tlist_index --- build an index data structure for a child tlist
 *
 * In most cases, subplan tlists will be "flat" tlists with only Vars,
 * so we try to optimize that case by extracting information about Vars
 * in advance.  Matching a parent tlist to a child is still an O(N^2)
 * operation, but at least with a much smaller constant factor than plain
 * tlist_member() searches.
 *
 * The result of this function is an indexed_tlist struct to pass to
 * search_indexed_tlist_for_var() or search_indexed_tlist_for_non_var().
 * When done, the indexed_tlist may be freed with a single pfree().
 */
static indexed_tlist *
build_tlist_index(List *tlist)
{
	indexed_tlist *itlist;
	tlist_vinfo *vinfo;
	ListCell   *l;

	/* Create data structure with enough slots for all tlist entries */
	itlist = (indexed_tlist *)
		palloc(offsetof(indexed_tlist, vars) +
			   list_length(tlist) * sizeof(tlist_vinfo));

	itlist->tlist = tlist;
	itlist->has_ph_vars = false;
	itlist->has_non_vars = false;

	/* Find the Vars and fill in the index array */
	vinfo = itlist->vars;
	foreach(l, tlist)
	{
		TargetEntry *tle = (TargetEntry *) lfirst(l);

		if (tle->expr && IsA(tle->expr, Var))
		{
			Var		   *var = (Var *) tle->expr;

			vinfo->varno = var->varno;
			vinfo->varattno = var->varattno;
			vinfo->resno = tle->resno;
			vinfo++;
		}
		else if (tle->expr && IsA(tle->expr, PlaceHolderVar))
			itlist->has_ph_vars = true;
		else
			itlist->has_non_vars = true;
	}

	itlist->num_vars = (vinfo - itlist->vars);

	return itlist;
}

/*
 * build_tlist_index_other_vars --- build a restricted tlist index
 *
 * This is like build_tlist_index, but we only index tlist entries that
 * are Vars belonging to some rel other than the one specified.  We will set
 * has_ph_vars (allowing PlaceHolderVars to be matched), but not has_non_vars
 * (so nothing other than Vars and PlaceHolderVars can be matched).
 */
static indexed_tlist *
build_tlist_index_other_vars(List *tlist, int ignore_rel)
{
	indexed_tlist *itlist;
	tlist_vinfo *vinfo;
	ListCell   *l;

	/* Create data structure with enough slots for all tlist entries */
	itlist = (indexed_tlist *)
		palloc(offsetof(indexed_tlist, vars) +
			   list_length(tlist) * sizeof(tlist_vinfo));

	itlist->tlist = tlist;
	itlist->has_ph_vars = false;
	itlist->has_non_vars = false;

	/* Find the desired Vars and fill in the index array */
	vinfo = itlist->vars;
	foreach(l, tlist)
	{
		TargetEntry *tle = (TargetEntry *) lfirst(l);

		if (tle->expr && IsA(tle->expr, Var))
		{
			Var		   *var = (Var *) tle->expr;

			if (var->varno != ignore_rel)
			{
				vinfo->varno = var->varno;
				vinfo->varattno = var->varattno;
				vinfo->resno = tle->resno;
				vinfo++;
			}
		}
		else if (tle->expr && IsA(tle->expr, PlaceHolderVar))
			itlist->has_ph_vars = true;
	}

	itlist->num_vars = (vinfo - itlist->vars);

	return itlist;
}

/*
 * search_indexed_tlist_for_var --- find a Var in an indexed tlist
 *
 * If a match is found, return a copy of the given Var with suitably
 * modified varno/varattno (to wit, newvarno and the resno of the TLE entry).
 * Also ensure that varnosyn is incremented by rtoffset.
 * If no match, return NULL.
 */
static Var *
search_indexed_tlist_for_var(Var *var, indexed_tlist *itlist,
							 int newvarno, int rtoffset)
{
	int			varno = var->varno;
	AttrNumber	varattno = var->varattno;
	tlist_vinfo *vinfo;
	int			i;

	vinfo = itlist->vars;
	i = itlist->num_vars;
	while (i-- > 0)
	{
		if (vinfo->varno == varno && vinfo->varattno == varattno)
		{
			/* Found a match */
			Var		   *newvar = copyVar(var);

			newvar->varno = newvarno;
			newvar->varattno = vinfo->resno;
			if (newvar->varnosyn > 0)
				newvar->varnosyn += rtoffset;
			return newvar;
		}
		vinfo++;
	}
	return NULL;				/* no match */
}

/*
 * search_indexed_tlist_for_non_var --- find a non-Var in an indexed tlist
 *
 * If a match is found, return a Var constructed to reference the tlist item.
 * If no match, return NULL.
 *
 * NOTE: it is a waste of time to call this unless itlist->has_ph_vars or
 * itlist->has_non_vars.  Furthermore, set_join_references() relies on being
 * able to prevent matching of non-Vars by clearing itlist->has_non_vars,
 * so there's a correctness reason not to call it unless that's set.
 */
static Var *
search_indexed_tlist_for_non_var(Expr *node,
								 indexed_tlist *itlist, int newvarno)
{
	TargetEntry *tle;

	/*
	 * If it's a simple Const, replacing it with a Var is silly, even if there
	 * happens to be an identical Const below; a Var is more expensive to
	 * execute than a Const.  What's more, replacing it could confuse some
	 * places in the executor that expect to see simple Consts for, eg,
	 * dropped columns.
	 */
	if (IsA(node, Const))
		return NULL;

	tle = tlist_member(node, itlist->tlist);
	if (tle)
	{
		/* Found a matching subplan output expression */
		Var		   *newvar;

		newvar = makeVarFromTargetEntry(newvarno, tle);
		newvar->varnosyn = 0;	/* wasn't ever a plain Var */
		newvar->varattnosyn = 0;
		return newvar;
	}
	return NULL;				/* no match */
}

/*
 * search_indexed_tlist_for_sortgroupref --- find a sort/group expression
 *
 * If a match is found, return a Var constructed to reference the tlist item.
 * If no match, return NULL.
 *
 * This is needed to ensure that we select the right subplan TLE in cases
 * where there are multiple textually-equal()-but-volatile sort expressions.
 * And it's also faster than search_indexed_tlist_for_non_var.
 */
static Var *
search_indexed_tlist_for_sortgroupref(Expr *node,
									  Index sortgroupref,
									  indexed_tlist *itlist,
									  int newvarno)
{
	ListCell   *lc;

	foreach(lc, itlist->tlist)
	{
		TargetEntry *tle = (TargetEntry *) lfirst(lc);

		/* The equal() check should be redundant, but let's be paranoid */
		if (tle->ressortgroupref == sortgroupref &&
			equal(node, tle->expr))
		{
			/* Found a matching subplan output expression */
			Var		   *newvar;

			newvar = makeVarFromTargetEntry(newvarno, tle);
			newvar->varnosyn = 0;	/* wasn't ever a plain Var */
			newvar->varattnosyn = 0;
			return newvar;
		}
	}
	return NULL;				/* no match */
}

/*
 * fix_join_expr
 *	   Create a new set of targetlist entries or join qual clauses by
 *	   changing the varno/varattno values of variables in the clauses
 *	   to reference target list values from the outer and inner join
 *	   relation target lists.  Also perform opcode lookup and add
 *	   regclass OIDs to root->glob->relationOids.
 *
 * This is used in four different scenarios:
 * 1) a normal join clause, where all the Vars in the clause *must* be
 *	  replaced by OUTER_VAR or INNER_VAR references.  In this case
 *	  acceptable_rel should be zero so that any failure to match a Var will be
 *	  reported as an error.
 * 2) RETURNING clauses, which may contain both Vars of the target relation
 *	  and Vars of other relations. In this case we want to replace the
 *	  other-relation Vars by OUTER_VAR references, while leaving target Vars
 *	  alone. Thus inner_itlist = NULL and acceptable_rel = the ID of the
 *	  target relation should be passed.
 * 3) ON CONFLICT UPDATE SET/WHERE clauses.  Here references to EXCLUDED are
 *	  to be replaced with INNER_VAR references, while leaving target Vars (the
 *	  to-be-updated relation) alone. Correspondingly inner_itlist is to be
 *	  EXCLUDED elements, outer_itlist = NULL and acceptable_rel the target
 *	  relation.
 * 4) MERGE.  In this case, references to the source relation are to be
 *    replaced with INNER_VAR references, leaving Vars of the target
 *    relation (the to-be-modified relation) alone.  So inner_itlist is to be
 *    the source relation elements, outer_itlist = NULL and acceptable_rel
 *    the target relation.
 *
 * 'clauses' is the targetlist or list of join clauses
 * 'outer_itlist' is the indexed target list of the outer join relation,
 *		or NULL
 * 'inner_itlist' is the indexed target list of the inner join relation,
 *		or NULL
 * 'acceptable_rel' is either zero or the rangetable index of a relation
 *		whose Vars may appear in the clause without provoking an error
 * 'rtoffset': how much to increment varnos by
 * 'num_exec': estimated number of executions of expression
 *
 * Returns the new expression tree.  The original clause structure is
 * not modified.
 */
static List *
fix_join_expr(PlannerInfo *root,
			  List *clauses,
			  indexed_tlist *outer_itlist,
			  indexed_tlist *inner_itlist,
			  Index acceptable_rel,
			  int rtoffset,
			  double num_exec)
{
	fix_join_expr_context context;

	context.root = root;
	context.outer_itlist = outer_itlist;
	context.inner_itlist = inner_itlist;
	context.acceptable_rel = acceptable_rel;
	context.rtoffset = rtoffset;
	context.num_exec = num_exec;
	return (List *) fix_join_expr_mutator((Node *) clauses, &context);
}

static Node *
fix_join_expr_mutator(Node *node, fix_join_expr_context *context)
{
	Var		   *newvar;

	if (node == NULL)
		return NULL;
	if (IsA(node, Var))
	{
		Var		   *var = (Var *) node;

		/* Look for the var in the input tlists, first in the outer */
		if (context->outer_itlist)
		{
			newvar = search_indexed_tlist_for_var(var,
												  context->outer_itlist,
												  OUTER_VAR,
												  context->rtoffset);
			if (newvar)
				return (Node *) newvar;
		}

		/* then in the inner. */
		if (context->inner_itlist)
		{
			newvar = search_indexed_tlist_for_var(var,
												  context->inner_itlist,
												  INNER_VAR,
												  context->rtoffset);
			if (newvar)
				return (Node *) newvar;
		}

		/* If it's for acceptable_rel, adjust and return it */
		if (var->varno == context->acceptable_rel)
		{
			var = copyVar(var);
			var->varno += context->rtoffset;
			if (var->varnosyn > 0)
				var->varnosyn += context->rtoffset;
			return (Node *) var;
		}

		/* No referent found for Var */
		elog(ERROR, "variable not found in subplan target lists");
	}
	if (IsA(node, PlaceHolderVar))
	{
		PlaceHolderVar *phv = (PlaceHolderVar *) node;

		/* See if the PlaceHolderVar has bubbled up from a lower plan node */
		if (context->outer_itlist && context->outer_itlist->has_ph_vars)
		{
			newvar = search_indexed_tlist_for_non_var((Expr *) phv,
													  context->outer_itlist,
													  OUTER_VAR);
			if (newvar)
				return (Node *) newvar;
		}
		if (context->inner_itlist && context->inner_itlist->has_ph_vars)
		{
			newvar = search_indexed_tlist_for_non_var((Expr *) phv,
													  context->inner_itlist,
													  INNER_VAR);
			if (newvar)
				return (Node *) newvar;
		}

		/* If not supplied by input plans, evaluate the contained expr */
		return fix_join_expr_mutator((Node *) phv->phexpr, context);
	}
	/* Try matching more complex expressions too, if tlists have any */
	if (context->outer_itlist && context->outer_itlist->has_non_vars)
	{
		newvar = search_indexed_tlist_for_non_var((Expr *) node,
												  context->outer_itlist,
												  OUTER_VAR);
		if (newvar)
			return (Node *) newvar;
	}
	if (context->inner_itlist && context->inner_itlist->has_non_vars)
	{
		newvar = search_indexed_tlist_for_non_var((Expr *) node,
												  context->inner_itlist,
												  INNER_VAR);
		if (newvar)
			return (Node *) newvar;
	}
	/* Special cases (apply only AFTER failing to match to lower tlist) */
	if (IsA(node, Param))
		return fix_param_node(context->root, (Param *) node);
	if (IsA(node, AlternativeSubPlan))
		return fix_join_expr_mutator(fix_alternative_subplan(context->root,
															 (AlternativeSubPlan *) node,
															 context->num_exec),
									 context);
	fix_expr_common(context->root, node);
	return expression_tree_mutator(node,
								   fix_join_expr_mutator,
								   (void *) context);
}

/*
 * fix_upper_expr
 *		Modifies an expression tree so that all Var nodes reference outputs
 *		of a subplan.  Also looks for Aggref nodes that should be replaced
 *		by initplan output Params.  Also performs opcode lookup, and adds
 *		regclass OIDs to root->glob->relationOids.
 *
 * This is used to fix up target and qual expressions of non-join upper-level
 * plan nodes, as well as index-only scan nodes.
 *
 * An error is raised if no matching var can be found in the subplan tlist
 * --- so this routine should only be applied to nodes whose subplans'
 * targetlists were generated by flattening the expressions used in the
 * parent node.
 *
 * If itlist->has_non_vars is true, then we try to match whole subexpressions
 * against elements of the subplan tlist, so that we can avoid recomputing
 * expressions that were already computed by the subplan.  (This is relatively
 * expensive, so we don't want to try it in the common case where the
 * subplan tlist is just a flattened list of Vars.)
 *
 * 'node': the tree to be fixed (a target item or qual)
 * 'subplan_itlist': indexed target list for subplan (or index)
 * 'newvarno': varno to use for Vars referencing tlist elements
 * 'rtoffset': how much to increment varnos by
 * 'num_exec': estimated number of executions of expression
 *
 * The resulting tree is a copy of the original in which all Var nodes have
 * varno = newvarno, varattno = resno of corresponding targetlist element.
 * The original tree is not modified.
 */
static Node *
fix_upper_expr(PlannerInfo *root,
			   Node *node,
			   indexed_tlist *subplan_itlist,
			   int newvarno,
			   int rtoffset,
			   double num_exec)
{
	fix_upper_expr_context context;

	context.root = root;
	context.subplan_itlist = subplan_itlist;
	context.newvarno = newvarno;
	context.rtoffset = rtoffset;
	context.num_exec = num_exec;
	return fix_upper_expr_mutator(node, &context);
}

static Node *
fix_upper_expr_mutator(Node *node, fix_upper_expr_context *context)
{
	Var		   *newvar;

	if (node == NULL)
		return NULL;
	if (IsA(node, Var))
	{
		Var		   *var = (Var *) node;

		newvar = search_indexed_tlist_for_var(var,
											  context->subplan_itlist,
											  context->newvarno,
											  context->rtoffset);
		if (!newvar)
			elog(ERROR, "variable not found in subplan target list");
		return (Node *) newvar;
	}
	if (IsA(node, PlaceHolderVar))
	{
		PlaceHolderVar *phv = (PlaceHolderVar *) node;

		/* See if the PlaceHolderVar has bubbled up from a lower plan node */
		if (context->subplan_itlist->has_ph_vars)
		{
			newvar = search_indexed_tlist_for_non_var((Expr *) phv,
													  context->subplan_itlist,
													  context->newvarno);
			if (newvar)
				return (Node *) newvar;
		}
		/* If not supplied by input plan, evaluate the contained expr */
		return fix_upper_expr_mutator((Node *) phv->phexpr, context);
	}
	/* Try matching more complex expressions too, if tlist has any */
	if (context->subplan_itlist->has_non_vars)
	{
		newvar = search_indexed_tlist_for_non_var((Expr *) node,
												  context->subplan_itlist,
												  context->newvarno);
		if (newvar)
			return (Node *) newvar;
	}
	/* Special cases (apply only AFTER failing to match to lower tlist) */
	if (IsA(node, Param))
		return fix_param_node(context->root, (Param *) node);
	if (IsA(node, YbExprColrefDesc))
	{
		YbExprColrefDesc *colref = castNode(YbExprColrefDesc, node);
		AttrNumber	varattno = colref->attno;
		tlist_vinfo *vinfo;
		int			i;

		vinfo = context->subplan_itlist->vars;
		i = context->subplan_itlist->num_vars;
		while (i-- > 0)
		{
			if (vinfo->varattno == varattno)
			{
				/* Found a match */
				YbExprColrefDesc *newcolref = makeNode(YbExprColrefDesc);
				*newcolref = *colref;
				newcolref->attno = vinfo->resno;
				return (Node *) newcolref;
			}
			vinfo++;
		}
		elog(ERROR, "column reference not found in subplan target list");
	}
	if (IsA(node, Aggref))
	{
		Aggref	   *aggref = (Aggref *) node;
		Param	   *aggparam;

		/* See if the Aggref should be replaced by a Param */
		aggparam = find_minmax_agg_replacement_param(context->root, aggref);
		if (aggparam != NULL)
		{
			/* Make a copy of the Param for paranoia's sake */
			return (Node *) copyObject(aggparam);
		}
		/* If no match, just fall through to process it normally */
	}
	if (IsA(node, AlternativeSubPlan))
		return fix_upper_expr_mutator(fix_alternative_subplan(context->root,
															  (AlternativeSubPlan *) node,
															  context->num_exec),
									  context);
	fix_expr_common(context->root, node);
	return expression_tree_mutator(node,
								   fix_upper_expr_mutator,
								   (void *) context);
}

/*
 * set_returning_clause_references
 *		Perform setrefs.c's work on a RETURNING targetlist
 *
 * If the query involves more than just the result table, we have to
 * adjust any Vars that refer to other tables to reference junk tlist
 * entries in the top subplan's targetlist.  Vars referencing the result
 * table should be left alone, however (the executor will evaluate them
 * using the actual heap tuple, after firing triggers if any).  In the
 * adjusted RETURNING list, result-table Vars will have their original
 * varno (plus rtoffset), but Vars for other rels will have varno OUTER_VAR.
 *
 * We also must perform opcode lookup and add regclass OIDs to
 * root->glob->relationOids.
 *
 * 'rlist': the RETURNING targetlist to be fixed
 * 'topplan': the top subplan node that will be just below the ModifyTable
 *		node (note it's not yet passed through set_plan_refs)
 * 'resultRelation': RT index of the associated result relation
 * 'rtoffset': how much to increment varnos by
 *
 * Note: the given 'root' is for the parent query level, not the 'topplan'.
 * This does not matter currently since we only access the dependency-item
 * lists in root->glob, but it would need some hacking if we wanted a root
 * that actually matches the subplan.
 *
 * Note: resultRelation is not yet adjusted by rtoffset.
 */
static List *
set_returning_clause_references(PlannerInfo *root,
								List *rlist,
								Plan *topplan,
								Index resultRelation,
								int rtoffset)
{
	indexed_tlist *itlist;

	/*
	 * We can perform the desired Var fixup by abusing the fix_join_expr
	 * machinery that formerly handled inner indexscan fixup.  We search the
	 * top plan's targetlist for Vars of non-result relations, and use
	 * fix_join_expr to convert RETURNING Vars into references to those tlist
	 * entries, while leaving result-rel Vars as-is.
	 *
	 * PlaceHolderVars will also be sought in the targetlist, but no
	 * more-complex expressions will be.  Note that it is not possible for a
	 * PlaceHolderVar to refer to the result relation, since the result is
	 * never below an outer join.  If that case could happen, we'd have to be
	 * prepared to pick apart the PlaceHolderVar and evaluate its contained
	 * expression instead.
	 */
	itlist = build_tlist_index_other_vars(topplan->targetlist, resultRelation);

	rlist = fix_join_expr(root,
						  rlist,
						  itlist,
						  NULL,
						  resultRelation,
						  rtoffset,
						  NUM_EXEC_TLIST(topplan));

	pfree(itlist);

	return rlist;
}

/*
 * fix_windowagg_condition_expr_mutator
 *		Mutator function for replacing WindowFuncs with the corresponding Var
 *		in the targetlist which references that WindowFunc.
 */
static Node *
fix_windowagg_condition_expr_mutator(Node *node,
									 fix_windowagg_cond_context *context)
{
	if (node == NULL)
		return NULL;

	if (IsA(node, WindowFunc))
	{
		Var		   *newvar;

		newvar = search_indexed_tlist_for_non_var((Expr *) node,
												  context->subplan_itlist,
												  context->newvarno);
		if (newvar)
			return (Node *) newvar;
		elog(ERROR, "WindowFunc not found in subplan target lists");
	}

	return expression_tree_mutator(node,
								   fix_windowagg_condition_expr_mutator,
								   (void *) context);
}

/*
 * fix_windowagg_condition_expr
 *		Converts references in 'runcondition' so that any WindowFunc
 *		references are swapped out for a Var which references the matching
 *		WindowFunc in 'subplan_itlist'.
 */
static List *
fix_windowagg_condition_expr(PlannerInfo *root,
							 List *runcondition,
							 indexed_tlist *subplan_itlist)
{
	fix_windowagg_cond_context context;

	context.root = root;
	context.subplan_itlist = subplan_itlist;
	context.newvarno = 0;

	return (List *) fix_windowagg_condition_expr_mutator((Node *) runcondition,
														 &context);
}

/*
 * set_windowagg_runcondition_references
 *		Converts references in 'runcondition' so that any WindowFunc
 *		references are swapped out for a Var which references the matching
 *		WindowFunc in 'plan' targetlist.
 */
static List *
set_windowagg_runcondition_references(PlannerInfo *root,
									  List *runcondition,
									  Plan *plan)
{
	List	   *newlist;
	indexed_tlist *itlist;

	itlist = build_tlist_index(plan->targetlist);

	newlist = fix_windowagg_condition_expr(root, runcondition, itlist);

	pfree(itlist);

	return newlist;
}

/*
 * find_minmax_agg_replacement_param
 *		If the given Aggref is one that we are optimizing into a subquery
 *		(cf. planagg.c), then return the Param that should replace it.
 *		Else return NULL.
 *
 * This is exported so that SS_finalize_plan can use it before setrefs.c runs.
 * Note that it will not find anything until we have built a Plan from a
 * MinMaxAggPath, as root->minmax_aggs will never be filled otherwise.
 */
Param *
find_minmax_agg_replacement_param(PlannerInfo *root, Aggref *aggref)
{
	if (root->minmax_aggs != NIL &&
		list_length(aggref->args) == 1)
	{
		TargetEntry *curTarget = (TargetEntry *) linitial(aggref->args);
		ListCell   *lc;

		foreach(lc, root->minmax_aggs)
		{
			MinMaxAggInfo *mminfo = (MinMaxAggInfo *) lfirst(lc);

			if (mminfo->aggfnoid == aggref->aggfnoid &&
				equal(mminfo->target, curTarget->expr))
				return mminfo->param;
		}
	}
	return NULL;
}


/*****************************************************************************
 *					QUERY DEPENDENCY MANAGEMENT
 *****************************************************************************/

/*
 * record_plan_function_dependency
 *		Mark the current plan as depending on a particular function.
 *
 * This is exported so that the function-inlining code can record a
 * dependency on a function that it's removed from the plan tree.
 */
void
record_plan_function_dependency(PlannerInfo *root, Oid funcid)
{
	/*
	 * For performance reasons, we don't bother to track built-in functions;
	 * we just assume they'll never change (or at least not in ways that'd
	 * invalidate plans using them).  For this purpose we can consider a
	 * built-in function to be one with OID less than FirstUnpinnedObjectId.
	 * Note that the OID generator guarantees never to generate such an OID
	 * after startup, even at OID wraparound.
	 */
	if (funcid >= (Oid) FirstUnpinnedObjectId)
	{
		PlanInvalItem *inval_item = makeNode(PlanInvalItem);

		/*
		 * It would work to use any syscache on pg_proc, but the easiest is
		 * PROCOID since we already have the function's OID at hand.  Note
		 * that plancache.c knows we use PROCOID.
		 */
		inval_item->cacheId = PROCOID;
		inval_item->hashValue = GetSysCacheHashValue1(PROCOID,
													  ObjectIdGetDatum(funcid));

		root->glob->invalItems = lappend(root->glob->invalItems, inval_item);
	}
}

/*
 * record_plan_type_dependency
 *		Mark the current plan as depending on a particular type.
 *
 * This is exported so that eval_const_expressions can record a
 * dependency on a domain that it's removed a CoerceToDomain node for.
 *
 * We don't currently need to record dependencies on domains that the
 * plan contains CoerceToDomain nodes for, though that might change in
 * future.  Hence, this isn't actually called in this module, though
 * someday fix_expr_common might call it.
 */
void
record_plan_type_dependency(PlannerInfo *root, Oid typid)
{
	/*
	 * As in record_plan_function_dependency, ignore the possibility that
	 * someone would change a built-in domain.
	 */
	if (typid >= (Oid) FirstUnpinnedObjectId)
	{
		PlanInvalItem *inval_item = makeNode(PlanInvalItem);

		/*
		 * It would work to use any syscache on pg_type, but the easiest is
		 * TYPEOID since we already have the type's OID at hand.  Note that
		 * plancache.c knows we use TYPEOID.
		 */
		inval_item->cacheId = TYPEOID;
		inval_item->hashValue = GetSysCacheHashValue1(TYPEOID,
													  ObjectIdGetDatum(typid));

		root->glob->invalItems = lappend(root->glob->invalItems, inval_item);
	}
}

/*
 * extract_query_dependencies
 *		Given a rewritten, but not yet planned, query or queries
 *		(i.e. a Query node or list of Query nodes), extract dependencies
 *		just as set_plan_references would do.  Also detect whether any
 *		rewrite steps were affected by RLS.
 *
 * This is needed by plancache.c to handle invalidation of cached unplanned
 * queries.
 *
 * Note: this does not go through eval_const_expressions, and hence doesn't
 * reflect its additions of inlined functions and elided CoerceToDomain nodes
 * to the invalItems list.  This is obviously OK for functions, since we'll
 * see them in the original query tree anyway.  For domains, it's OK because
 * we don't care about domains unless they get elided.  That is, a plan might
 * have domain dependencies that the query tree doesn't.
 */
void
extract_query_dependencies(Node *query,
						   List **relationOids,
						   List **invalItems,
						   bool *hasRowSecurity)
{
	PlannerGlobal glob;
	PlannerInfo root;

	/* Make up dummy planner state so we can use this module's machinery */
	MemSet(&glob, 0, sizeof(glob));
	glob.type = T_PlannerGlobal;
	glob.relationOids = NIL;
	glob.invalItems = NIL;
	/* Hack: we use glob.dependsOnRole to collect hasRowSecurity flags */
	glob.dependsOnRole = false;

	MemSet(&root, 0, sizeof(root));
	root.type = T_PlannerInfo;
	root.glob = &glob;

	(void) extract_query_dependencies_walker(query, &root);

	*relationOids = glob.relationOids;
	*invalItems = glob.invalItems;
	*hasRowSecurity = glob.dependsOnRole;
}

/*
 * Tree walker for extract_query_dependencies.
 *
 * This is exported so that expression_planner_with_deps can call it on
 * simple expressions (post-planning, not before planning, in that case).
 * In that usage, glob.dependsOnRole isn't meaningful, but the relationOids
 * and invalItems lists are added to as needed.
 */
bool
extract_query_dependencies_walker(Node *node, PlannerInfo *context)
{
	if (node == NULL)
		return false;
	Assert(!IsA(node, PlaceHolderVar));
	if (IsA(node, Query))
	{
		Query	   *query = (Query *) node;
		ListCell   *lc;

		if (query->commandType == CMD_UTILITY)
		{
			/*
			 * Ignore utility statements, except those (such as EXPLAIN) that
			 * contain a parsed-but-not-planned query.
			 */
			query = UtilityContainsQuery(query->utilityStmt);
			if (query == NULL)
				return false;
		}

		/* Remember if any Query has RLS quals applied by rewriter */
		if (query->hasRowSecurity)
			context->glob->dependsOnRole = true;

		/* Collect relation OIDs in this Query's rtable */
		foreach(lc, query->rtable)
		{
			RangeTblEntry *rte = (RangeTblEntry *) lfirst(lc);

			if (rte->rtekind == RTE_RELATION)
				context->glob->relationOids =
					lappend_oid(context->glob->relationOids, rte->relid);
			else if (rte->rtekind == RTE_NAMEDTUPLESTORE &&
					 OidIsValid(rte->relid))
				context->glob->relationOids =
					lappend_oid(context->glob->relationOids,
								rte->relid);
		}

		/* And recurse into the query's subexpressions */
		return query_tree_walker(query, extract_query_dependencies_walker,
								 (void *) context, 0);
	}
	/* Extract function dependencies and check for regclass Consts */
	fix_expr_common(context, node);
	return expression_tree_walker(node, extract_query_dependencies_walker,
								  (void *) context);
}<|MERGE_RESOLUTION|>--- conflicted
+++ resolved
@@ -603,25 +603,8 @@
 				splan->scan.plan.qual =
 					fix_scan_list(root, splan->scan.plan.qual, rtoffset, NUM_EXEC_QUAL(plan));
 				splan->yb_rel_pushdown.quals =
-<<<<<<< HEAD
 					fix_scan_list(root, splan->yb_rel_pushdown.quals, rtoffset,
 								  NUM_EXEC_QUAL(plan));
-				splan->yb_idx_pushdown.quals = (List *)
-					fix_upper_expr(root,
-								   (Node *) splan->yb_idx_pushdown.quals,
-								   index_itlist,
-								   INDEX_VAR,
-								   rtoffset,
-								   NUM_EXEC_QUAL(plan));
-				splan->yb_idx_pushdown.colrefs = (List *)
-					fix_upper_expr(root,
-								   (Node *) splan->yb_idx_pushdown.colrefs,
-								   index_itlist,
-								   INDEX_VAR,
-								   rtoffset,
-								   NUM_EXEC_TLIST(plan));
-=======
-					fix_scan_list(root, splan->yb_rel_pushdown.quals, rtoffset);
 				/*
 				 * Index quals has to be fixed to refer to index columns, not
 				 * main table columns, so we need to index the indextlist.
@@ -637,18 +620,20 @@
 									   (Node *) splan->yb_idx_pushdown.quals,
 									   index_itlist,
 									   INDEX_VAR,
-									   rtoffset);
+									   rtoffset,
+									   NUM_EXEC_QUAL(plan));
 					splan->yb_idx_pushdown.colrefs = (List *)
 						fix_upper_expr(root,
 									   (Node *) splan->yb_idx_pushdown.colrefs,
 									   index_itlist,
 									   INDEX_VAR,
-									   rtoffset);
+									   rtoffset,
+									   NUM_EXEC_TLIST(plan));
 					splan->indextlist =
-						fix_scan_list(root, splan->indextlist, rtoffset);
+						fix_scan_list(root, splan->indextlist, rtoffset,
+									  NUM_EXEC_TLIST(plan));
 					pfree(index_itlist);
 				}
->>>>>>> a0e2c4ac
 				splan->indexqual =
 					fix_scan_list(root, splan->indexqual,
 								  rtoffset, 1);
@@ -696,29 +681,8 @@
 				splan->indexqual =
 					fix_scan_list(root, splan->indexqual, rtoffset, 1);
 				splan->indexqualorig =
-<<<<<<< HEAD
 					fix_scan_list(root, splan->indexqualorig, rtoffset,
 								  NUM_EXEC_QUAL(plan));
-
-				indexed_tlist *index_itlist;
-				index_itlist = build_tlist_index(splan->indextlist);
-
-				splan->yb_idx_pushdown.quals = (List *)
-					fix_upper_expr(root,
-								   (Node *) splan->yb_idx_pushdown.quals,
-								   index_itlist,
-								   INDEX_VAR,
-								   rtoffset,
-								   NUM_EXEC_QUAL(plan));
-				splan->yb_idx_pushdown.colrefs = (List *)
-					fix_upper_expr(root,
-								   (Node *) splan->yb_idx_pushdown.colrefs,
-								   index_itlist,
-								   INDEX_VAR,
-								   rtoffset,
-								   NUM_EXEC_TLIST(plan));
-=======
-					fix_scan_list(root, splan->indexqualorig, rtoffset);
 				/*
 				 * Index quals has to be fixed to refer to index columns, not
 				 * main table columns, so we need to index the indextlist.
@@ -734,18 +698,20 @@
 									   (Node *) splan->yb_idx_pushdown.quals,
 									   index_itlist,
 									   INDEX_VAR,
-									   rtoffset);
+									   rtoffset,
+									   NUM_EXEC_QUAL(plan));
 					splan->yb_idx_pushdown.colrefs = (List *)
 						fix_upper_expr(root,
 									   (Node *) splan->yb_idx_pushdown.colrefs,
 									   index_itlist,
 									   INDEX_VAR,
-									   rtoffset);
+									   rtoffset,
+									   NUM_EXEC_TLIST(plan));
 					splan->indextlist =
-						fix_scan_list(root, splan->indextlist, rtoffset);
+						fix_scan_list(root, splan->indextlist, rtoffset,
+									  NUM_EXEC_TLIST(plan));
 					pfree(index_itlist);
 				}
->>>>>>> a0e2c4ac
 			}
 			break;
 		case T_BitmapHeapScan:
