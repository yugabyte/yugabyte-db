/*-------------------------------------------------------------------------
 *
 * setrefs.c
 *	  Post-processing of a completed plan tree: fix references to subplan
 *	  vars, compute regproc values for operators, etc
 *
 * Portions Copyright (c) 1996-2022, PostgreSQL Global Development Group
 * Portions Copyright (c) 1994, Regents of the University of California
 *
 *
 * IDENTIFICATION
 *	  src/backend/optimizer/plan/setrefs.c
 *
 *-------------------------------------------------------------------------
 */
#include "postgres.h"

#include "access/transam.h"
#include "catalog/pg_type.h"
#include "nodes/execnodes.h"
#include "nodes/makefuncs.h"
#include "nodes/nodeFuncs.h"
#include "optimizer/optimizer.h"
#include "optimizer/pathnode.h"
#include "optimizer/planmain.h"
#include "optimizer/planner.h"
#include "optimizer/tlist.h"
#include "pg_yb_utils.h"
#include "tcop/utility.h"
#include "utils/lsyscache.h"
#include "utils/syscache.h"


typedef struct
{
	int			varno;			/* RT index of Var */
	AttrNumber	varattno;		/* attr number of Var */
	AttrNumber	resno;			/* TLE position of Var */
} tlist_vinfo;

typedef struct
{
	List	   *tlist;			/* underlying target list */
	int			num_vars;		/* number of plain Var tlist entries */
	bool		has_ph_vars;	/* are there PlaceHolderVar entries? */
	bool		has_non_vars;	/* are there other entries? */
	tlist_vinfo vars[FLEXIBLE_ARRAY_MEMBER];	/* has num_vars entries */
} indexed_tlist;

typedef struct
{
	PlannerInfo *root;
	int			rtoffset;
	double		num_exec;
} fix_scan_expr_context;

typedef struct
{
	PlannerInfo *root;
	indexed_tlist *outer_itlist;
	indexed_tlist *inner_itlist;
	Index		acceptable_rel;
	int			rtoffset;
	double		num_exec;
} fix_join_expr_context;

typedef struct
{
	PlannerInfo *root;
	indexed_tlist *subplan_itlist;
	int			newvarno;
	int			rtoffset;
	double		num_exec;
} fix_upper_expr_context;

typedef struct
{
	PlannerInfo *root;
	indexed_tlist *subplan_itlist;
	int			newvarno;
} fix_windowagg_cond_context;

/*
 * Selecting the best alternative in an AlternativeSubPlan expression requires
 * estimating how many times that expression will be evaluated.  For an
 * expression in a plan node's targetlist, the plan's estimated number of
 * output rows is clearly what to use, but for an expression in a qual it's
 * far less clear.  Since AlternativeSubPlans aren't heavily used, we don't
 * want to expend a lot of cycles making such estimates.  What we use is twice
 * the number of output rows.  That's not entirely unfounded: we know that
 * clause_selectivity() would fall back to a default selectivity estimate
 * of 0.5 for any SubPlan, so if the qual containing the SubPlan is the last
 * to be applied (which it likely would be, thanks to order_qual_clauses()),
 * this matches what we could have estimated in a far more laborious fashion.
 * Obviously there are many other scenarios, but it's probably not worth the
 * trouble to try to improve on this estimate, especially not when we don't
 * have a better estimate for the selectivity of the SubPlan qual itself.
 */
#define NUM_EXEC_TLIST(parentplan)  ((parentplan)->plan_rows)
#define NUM_EXEC_QUAL(parentplan)   ((parentplan)->plan_rows * 2.0)

/*
 * Check if a Const node is a regclass value.  We accept plain OID too,
 * since a regclass Const will get folded to that type if it's an argument
 * to oideq or similar operators.  (This might result in some extraneous
 * values in a plan's list of relation dependencies, but the worst result
 * would be occasional useless replans.)
 */
#define ISREGCLASSCONST(con) \
	(((con)->consttype == REGCLASSOID || (con)->consttype == OIDOID) && \
	 !(con)->constisnull)

#define fix_scan_list(root, lst, rtoffset, num_exec) \
	((List *) fix_scan_expr(root, (Node *) (lst), rtoffset, num_exec))

static void add_rtes_to_flat_rtable(PlannerInfo *root, bool recursing);
static void flatten_unplanned_rtes(PlannerGlobal *glob, RangeTblEntry *rte);
static bool flatten_rtes_walker(Node *node, PlannerGlobal *glob);
static void add_rte_to_flat_rtable(PlannerGlobal *glob, RangeTblEntry *rte);
static Plan *set_plan_refs(PlannerInfo *root, Plan *plan, int rtoffset);
static Plan *set_indexonlyscan_references(PlannerInfo *root,
										  IndexOnlyScan *plan,
										  int rtoffset);
static Plan *set_subqueryscan_references(PlannerInfo *root,
										 SubqueryScan *plan,
										 int rtoffset);
static Plan *clean_up_removed_plan_level(Plan *parent, Plan *child);
static void set_foreignscan_references(PlannerInfo *root,
									   ForeignScan *fscan,
									   int rtoffset);
static void set_customscan_references(PlannerInfo *root,
									  CustomScan *cscan,
									  int rtoffset);
static Plan *set_append_references(PlannerInfo *root,
								   Append *aplan,
								   int rtoffset);
static Plan *set_mergeappend_references(PlannerInfo *root,
										MergeAppend *mplan,
										int rtoffset);
static void set_hash_references(PlannerInfo *root, Plan *plan, int rtoffset);
static Relids offset_relid_set(Relids relids, int rtoffset);
static Node *fix_scan_expr(PlannerInfo *root, Node *node,
						   int rtoffset, double num_exec);
static Node *fix_scan_expr_mutator(Node *node, fix_scan_expr_context *context);
static bool fix_scan_expr_walker(Node *node, fix_scan_expr_context *context);
static void set_join_references(PlannerInfo *root, Join *join, int rtoffset);
static void set_upper_references(PlannerInfo *root, Plan *plan, int rtoffset);
static void set_param_references(PlannerInfo *root, Plan *plan);
static Node *convert_combining_aggrefs(Node *node, void *context);
static void set_dummy_tlist_references(Plan *plan, int rtoffset);
static indexed_tlist *build_tlist_index(List *tlist);
static Var *search_indexed_tlist_for_var(Var *var,
										 indexed_tlist *itlist,
										 int newvarno,
										 int rtoffset);
static Var *search_indexed_tlist_for_non_var(Expr *node,
											 indexed_tlist *itlist,
											 int newvarno);
static Var *search_indexed_tlist_for_sortgroupref(Expr *node,
												  Index sortgroupref,
												  indexed_tlist *itlist,
												  int newvarno);
static List *fix_join_expr(PlannerInfo *root,
						   List *clauses,
						   indexed_tlist *outer_itlist,
						   indexed_tlist *inner_itlist,
						   Index acceptable_rel,
						   int rtoffset, double num_exec);
static Node *fix_join_expr_mutator(Node *node,
								   fix_join_expr_context *context);
static Node *fix_upper_expr(PlannerInfo *root,
							Node *node,
							indexed_tlist *subplan_itlist,
							int newvarno,
							int rtoffset, double num_exec);
static Node *fix_upper_expr_mutator(Node *node,
									fix_upper_expr_context *context);
static List *set_returning_clause_references(PlannerInfo *root,
											 List *rlist,
											 Plan *topplan,
											 Index resultRelation,
											 int rtoffset);
static List *set_windowagg_runcondition_references(PlannerInfo *root,
												   List *runcondition,
												   Plan *plan);


/*****************************************************************************
 *
 *		SUBPLAN REFERENCES
 *
 *****************************************************************************/

/*
 * set_plan_references
 *
 * This is the final processing pass of the planner/optimizer.  The plan
 * tree is complete; we just have to adjust some representational details
 * for the convenience of the executor:
 *
 * 1. We flatten the various subquery rangetables into a single list, and
 * zero out RangeTblEntry fields that are not useful to the executor.
 *
 * 2. We adjust Vars in scan nodes to be consistent with the flat rangetable.
 *
 * 3. We adjust Vars in upper plan nodes to refer to the outputs of their
 * subplans.
 *
 * 4. Aggrefs in Agg plan nodes need to be adjusted in some cases involving
 * partial aggregation or minmax aggregate optimization.
 *
 * 5. PARAM_MULTIEXPR Params are replaced by regular PARAM_EXEC Params,
 * now that we have finished planning all MULTIEXPR subplans.
 *
 * 6. AlternativeSubPlan expressions are replaced by just one of their
 * alternatives, using an estimate of how many times they'll be executed.
 *
 * 7. We compute regproc OIDs for operators (ie, we look up the function
 * that implements each op).
 *
 * 8. We create lists of specific objects that the plan depends on.
 * This will be used by plancache.c to drive invalidation of cached plans.
 * Relation dependencies are represented by OIDs, and everything else by
 * PlanInvalItems (this distinction is motivated by the shared-inval APIs).
 * Currently, relations, user-defined functions, and domains are the only
 * types of objects that are explicitly tracked this way.
 *
 * 9. We assign every plan node in the tree a unique ID.
 *
 * We also perform one final optimization step, which is to delete
 * SubqueryScan, Append, and MergeAppend plan nodes that aren't doing
 * anything useful.  The reason for doing this last is that
 * it can't readily be done before set_plan_references, because it would
 * break set_upper_references: the Vars in the child plan's top tlist
 * wouldn't match up with the Vars in the outer plan tree.  A SubqueryScan
 * serves a necessary function as a buffer between outer query and subquery
 * variable numbering ... but after we've flattened the rangetable this is
 * no longer a problem, since then there's only one rtindex namespace.
 * Likewise, Append and MergeAppend buffer between the parent and child vars
 * of an appendrel, but we don't need to worry about that once we've done
 * set_plan_references.
 *
 * set_plan_references recursively traverses the whole plan tree.
 *
 * The return value is normally the same Plan node passed in, but can be
 * different when the passed-in Plan is a node we decide isn't needed.
 *
 * The flattened rangetable entries are appended to root->glob->finalrtable.
 * Also, rowmarks entries are appended to root->glob->finalrowmarks, and the
 * RT indexes of ModifyTable result relations to root->glob->resultRelations,
 * and flattened AppendRelInfos are appended to root->glob->appendRelations.
 * Plan dependencies are appended to root->glob->relationOids (for relations)
 * and root->glob->invalItems (for everything else).
 *
 * Notice that we modify Plan nodes in-place, but use expression_tree_mutator
 * to process targetlist and qual expressions.  We can assume that the Plan
 * nodes were just built by the planner and are not multiply referenced, but
 * it's not so safe to assume that for expression tree nodes.
 */
Plan *
set_plan_references(PlannerInfo *root, Plan *plan)
{
	Plan	   *result;
	PlannerGlobal *glob = root->glob;
	int			rtoffset = list_length(glob->finalrtable);
	ListCell   *lc;

	/*
	 * Add all the query's RTEs to the flattened rangetable.  The live ones
	 * will have their rangetable indexes increased by rtoffset.  (Additional
	 * RTEs, not referenced by the Plan tree, might get added after those.)
	 */
	add_rtes_to_flat_rtable(root, false);

	/*
	 * Adjust RT indexes of PlanRowMarks and add to final rowmarks list
	 */
	foreach(lc, root->rowMarks)
	{
		PlanRowMark *rc = lfirst_node(PlanRowMark, lc);
		PlanRowMark *newrc;

		/* flat copy is enough since all fields are scalars */
		newrc = (PlanRowMark *) palloc(sizeof(PlanRowMark));
		memcpy(newrc, rc, sizeof(PlanRowMark));

		/* adjust indexes ... but *not* the rowmarkId */
		newrc->rti += rtoffset;
		newrc->prti += rtoffset;

		glob->finalrowmarks = lappend(glob->finalrowmarks, newrc);
	}

	/*
	 * Adjust RT indexes of AppendRelInfos and add to final appendrels list.
	 * We assume the AppendRelInfos were built during planning and don't need
	 * to be copied.
	 */
	foreach(lc, root->append_rel_list)
	{
		AppendRelInfo *appinfo = lfirst_node(AppendRelInfo, lc);

		/* adjust RT indexes */
		appinfo->parent_relid += rtoffset;
		appinfo->child_relid += rtoffset;

		/*
		 * Rather than adjust the translated_vars entries, just drop 'em.
		 * Neither the executor nor EXPLAIN currently need that data.
		 */
		appinfo->translated_vars = NIL;

		glob->appendRelations = lappend(glob->appendRelations, appinfo);
	}

	/* If needed, create workspace for processing AlternativeSubPlans */
	if (root->hasAlternativeSubPlans)
	{
		root->isAltSubplan = (bool *)
			palloc0(list_length(glob->subplans) * sizeof(bool));
		root->isUsedSubplan = (bool *)
			palloc0(list_length(glob->subplans) * sizeof(bool));
	}

	/* Now fix the Plan tree */
	result = set_plan_refs(root, plan, rtoffset);

	/*
	 * If we have AlternativeSubPlans, it is likely that we now have some
	 * unreferenced subplans in glob->subplans.  To avoid expending cycles on
	 * those subplans later, get rid of them by setting those list entries to
	 * NULL.  (Note: we can't do this immediately upon processing an
	 * AlternativeSubPlan, because there may be multiple copies of the
	 * AlternativeSubPlan, and they can get resolved differently.)
	 */
	if (root->hasAlternativeSubPlans)
	{
		foreach(lc, glob->subplans)
		{
			int			ndx = foreach_current_index(lc);

			/*
			 * If it was used by some AlternativeSubPlan in this query level,
			 * but wasn't selected as best by any AlternativeSubPlan, then we
			 * don't need it.  Do not touch subplans that aren't parts of
			 * AlternativeSubPlans.
			 */
			if (root->isAltSubplan[ndx] && !root->isUsedSubplan[ndx])
				lfirst(lc) = NULL;
		}
	}

	return result;
}

/*
 * Extract RangeTblEntries from the plan's rangetable, and add to flat rtable
 *
 * This can recurse into subquery plans; "recursing" is true if so.
 */
static void
add_rtes_to_flat_rtable(PlannerInfo *root, bool recursing)
{
	PlannerGlobal *glob = root->glob;
	Index		rti;
	ListCell   *lc;

	/*
	 * Add the query's own RTEs to the flattened rangetable.
	 *
	 * At top level, we must add all RTEs so that their indexes in the
	 * flattened rangetable match up with their original indexes.  When
	 * recursing, we only care about extracting relation RTEs.
	 */
	foreach(lc, root->parse->rtable)
	{
		RangeTblEntry *rte = (RangeTblEntry *) lfirst(lc);

		if (!recursing || rte->rtekind == RTE_RELATION)
			add_rte_to_flat_rtable(glob, rte);
	}

	/*
	 * If there are any dead subqueries, they are not referenced in the Plan
	 * tree, so we must add RTEs contained in them to the flattened rtable
	 * separately.  (If we failed to do this, the executor would not perform
	 * expected permission checks for tables mentioned in such subqueries.)
	 *
	 * Note: this pass over the rangetable can't be combined with the previous
	 * one, because that would mess up the numbering of the live RTEs in the
	 * flattened rangetable.
	 */
	rti = 1;
	foreach(lc, root->parse->rtable)
	{
		RangeTblEntry *rte = (RangeTblEntry *) lfirst(lc);

		/*
		 * We should ignore inheritance-parent RTEs: their contents have been
		 * pulled up into our rangetable already.  Also ignore any subquery
		 * RTEs without matching RelOptInfos, as they likewise have been
		 * pulled up.
		 */
		if (rte->rtekind == RTE_SUBQUERY && !rte->inh &&
			rti < root->simple_rel_array_size)
		{
			RelOptInfo *rel = root->simple_rel_array[rti];

			if (rel != NULL)
			{
				Assert(rel->relid == rti);	/* sanity check on array */

				/*
				 * The subquery might never have been planned at all, if it
				 * was excluded on the basis of self-contradictory constraints
				 * in our query level.  In this case apply
				 * flatten_unplanned_rtes.
				 *
				 * If it was planned but the result rel is dummy, we assume
				 * that it has been omitted from our plan tree (see
				 * set_subquery_pathlist), and recurse to pull up its RTEs.
				 *
				 * Otherwise, it should be represented by a SubqueryScan node
				 * somewhere in our plan tree, and we'll pull up its RTEs when
				 * we process that plan node.
				 *
				 * However, if we're recursing, then we should pull up RTEs
				 * whether the subquery is dummy or not, because we've found
				 * that some upper query level is treating this one as dummy,
				 * and so we won't scan this level's plan tree at all.
				 */
				if (rel->subroot == NULL)
					flatten_unplanned_rtes(glob, rte);
				else if (recursing ||
						 IS_DUMMY_REL(fetch_upper_rel(rel->subroot,
													  UPPERREL_FINAL, NULL)))
					add_rtes_to_flat_rtable(rel->subroot, true);
			}
		}
		rti++;
	}
}

/*
 * Extract RangeTblEntries from a subquery that was never planned at all
 */
static void
flatten_unplanned_rtes(PlannerGlobal *glob, RangeTblEntry *rte)
{
	/* Use query_tree_walker to find all RTEs in the parse tree */
	(void) query_tree_walker(rte->subquery,
							 flatten_rtes_walker,
							 (void *) glob,
							 QTW_EXAMINE_RTES_BEFORE);
}

static bool
flatten_rtes_walker(Node *node, PlannerGlobal *glob)
{
	if (node == NULL)
		return false;
	if (IsA(node, RangeTblEntry))
	{
		RangeTblEntry *rte = (RangeTblEntry *) node;

		/* As above, we need only save relation RTEs */
		if (rte->rtekind == RTE_RELATION)
			add_rte_to_flat_rtable(glob, rte);
		return false;
	}
	if (IsA(node, Query))
	{
		/* Recurse into subselects */
		return query_tree_walker((Query *) node,
								 flatten_rtes_walker,
								 (void *) glob,
								 QTW_EXAMINE_RTES_BEFORE);
	}
	return expression_tree_walker(node, flatten_rtes_walker,
								  (void *) glob);
}

/*
 * Add (a copy of) the given RTE to the final rangetable
 *
 * In the flat rangetable, we zero out substructure pointers that are not
 * needed by the executor; this reduces the storage space and copying cost
 * for cached plans.  We keep only the ctename, alias and eref Alias fields,
 * which are needed by EXPLAIN, and the selectedCols, insertedCols,
 * updatedCols, and extraUpdatedCols bitmaps, which are needed for
 * executor-startup permissions checking and for trigger event checking.
 */
static void
add_rte_to_flat_rtable(PlannerGlobal *glob, RangeTblEntry *rte)
{
	RangeTblEntry *newrte;

	/* flat copy to duplicate all the scalar fields */
	newrte = (RangeTblEntry *) palloc(sizeof(RangeTblEntry));
	memcpy(newrte, rte, sizeof(RangeTblEntry));

	/* zap unneeded sub-structure */
	newrte->tablesample = NULL;
	newrte->subquery = NULL;
	newrte->joinaliasvars = NIL;
	newrte->joinleftcols = NIL;
	newrte->joinrightcols = NIL;
	newrte->join_using_alias = NULL;
	newrte->functions = NIL;
	newrte->tablefunc = NULL;
	newrte->values_lists = NIL;
	newrte->coltypes = NIL;
	newrte->coltypmods = NIL;
	newrte->colcollations = NIL;
	newrte->securityQuals = NIL;

	glob->finalrtable = lappend(glob->finalrtable, newrte);

	/*
	 * If it's a plain relation RTE, add the table to relationOids.
	 *
	 * We do this even though the RTE might be unreferenced in the plan tree;
	 * this would correspond to cases such as views that were expanded, child
	 * tables that were eliminated by constraint exclusion, etc. Schema
	 * invalidation on such a rel must still force rebuilding of the plan.
	 *
	 * Note we don't bother to avoid making duplicate list entries.  We could,
	 * but it would probably cost more cycles than it would save.
	 */
	if (newrte->rtekind == RTE_RELATION)
		glob->relationOids = lappend_oid(glob->relationOids, newrte->relid);
}

/*
 * set_plan_refs: recurse through the Plan nodes of a single subquery level
 */
static Plan *
set_plan_refs(PlannerInfo *root, Plan *plan, int rtoffset)
{
	ListCell   *l;

	if (plan == NULL)
		return NULL;

	/* Assign this node a unique ID. */
	plan->plan_node_id = root->glob->lastPlanNodeId++;

	/*
	 * Plan-type-specific fixes
	 */
	switch (nodeTag(plan))
	{
		case T_SeqScan:
			{
				SeqScan    *splan = (SeqScan *) plan;

				splan->scan.scanrelid += rtoffset;
				splan->scan.plan.targetlist =
					fix_scan_list(root, splan->scan.plan.targetlist,
								  rtoffset, NUM_EXEC_TLIST(plan));
				splan->scan.plan.qual =
					fix_scan_list(root, splan->scan.plan.qual,
								  rtoffset, NUM_EXEC_QUAL(plan));
			}
			break;
		case T_YbSeqScan:
			{
				YbSeqScan    *splan = (YbSeqScan *) plan;

				splan->scan.scanrelid += rtoffset;
				splan->yb_pushdown.quals =
					fix_scan_list(root, splan->yb_pushdown.quals, rtoffset, NUM_EXEC_QUAL(plan));
				splan->scan.plan.targetlist =
					fix_scan_list(root, splan->scan.plan.targetlist, rtoffset,
								  NUM_EXEC_TLIST(plan));
				splan->scan.plan.qual =
					fix_scan_list(root, splan->scan.plan.qual, rtoffset, NUM_EXEC_QUAL(plan));
			}
			break;
		case T_SampleScan:
			{
				SampleScan *splan = (SampleScan *) plan;

				splan->scan.scanrelid += rtoffset;
				splan->scan.plan.targetlist =
					fix_scan_list(root, splan->scan.plan.targetlist,
								  rtoffset, NUM_EXEC_TLIST(plan));
				splan->scan.plan.qual =
					fix_scan_list(root, splan->scan.plan.qual,
								  rtoffset, NUM_EXEC_QUAL(plan));
				splan->tablesample = (TableSampleClause *)
					fix_scan_expr(root, (Node *) splan->tablesample,
								  rtoffset, 1);
			}
			break;
		case T_IndexScan:
			{
				IndexScan  *splan = (IndexScan *) plan;
				indexed_tlist *index_itlist;

				index_itlist = build_tlist_index(splan->indextlist);
				splan->scan.scanrelid += rtoffset;
				splan->scan.plan.targetlist =
					fix_scan_list(root, splan->scan.plan.targetlist,
								  rtoffset, NUM_EXEC_TLIST(plan));
				splan->scan.plan.qual =
					fix_scan_list(root, splan->scan.plan.qual, rtoffset, NUM_EXEC_QUAL(plan));
				splan->yb_rel_pushdown.quals =
					fix_scan_list(root, splan->yb_rel_pushdown.quals, rtoffset,
								  NUM_EXEC_QUAL(plan));
				splan->yb_idx_pushdown.quals = (List *)
					fix_upper_expr(root,
								   (Node *) splan->yb_idx_pushdown.quals,
								   index_itlist,
								   INDEX_VAR,
								   rtoffset,
								   NUM_EXEC_QUAL(plan));
				splan->yb_idx_pushdown.colrefs = (List *)
					fix_upper_expr(root,
								   (Node *) splan->yb_idx_pushdown.colrefs,
								   index_itlist,
								   INDEX_VAR,
								   rtoffset,
								   NUM_EXEC_TLIST(plan));
				splan->indexqual =
					fix_scan_list(root, splan->indexqual,
								  rtoffset, 1);
				splan->indexqualorig =
					fix_scan_list(root, splan->indexqualorig,
								  rtoffset, NUM_EXEC_QUAL(plan));
				splan->indexorderby =
					fix_scan_list(root, splan->indexorderby,
								  rtoffset, 1);
				splan->indexorderbyorig =
					fix_scan_list(root, splan->indexorderbyorig,
								  rtoffset, NUM_EXEC_QUAL(plan));
			}
			break;
		case T_IndexOnlyScan:
			{
				IndexOnlyScan *splan = (IndexOnlyScan *) plan;

				return set_indexonlyscan_references(root, splan, rtoffset);
			}
			break;
		case T_BitmapIndexScan:
			{
				BitmapIndexScan *splan = (BitmapIndexScan *) plan;

				splan->scan.scanrelid += rtoffset;
				/* no need to fix targetlist and qual */
				Assert(splan->scan.plan.targetlist == NIL);
				Assert(splan->scan.plan.qual == NIL);
				splan->indexqual =
					fix_scan_list(root, splan->indexqual, rtoffset, 1);
				splan->indexqualorig =
					fix_scan_list(root, splan->indexqualorig,
								  rtoffset, NUM_EXEC_QUAL(plan));
			}
			break;
		case T_YbBitmapIndexScan:
			{
				YbBitmapIndexScan *splan = (YbBitmapIndexScan *) plan;

				splan->scan.scanrelid += rtoffset;
				/* no need to fix targetlist and qual */
				Assert(splan->scan.plan.targetlist == NIL);
				Assert(splan->scan.plan.qual == NIL);
				splan->indexqual =
					fix_scan_list(root, splan->indexqual, rtoffset);
				splan->indexqualorig =
					fix_scan_list(root, splan->indexqualorig, rtoffset);

				indexed_tlist *index_itlist;
				index_itlist = build_tlist_index(splan->indextlist);

				splan->yb_idx_pushdown.quals = (List *)
					fix_upper_expr(root,
								   (Node *) splan->yb_idx_pushdown.quals,
								   index_itlist,
								   INDEX_VAR,
								   rtoffset);
				splan->yb_idx_pushdown.colrefs = (List *)
					fix_upper_expr(root,
								   (Node *) splan->yb_idx_pushdown.colrefs,
								   index_itlist,
								   INDEX_VAR,
								   rtoffset);
			}
			break;
		case T_BitmapHeapScan:
			{
				BitmapHeapScan *splan = (BitmapHeapScan *) plan;

				splan->scan.scanrelid += rtoffset;
				splan->scan.plan.targetlist =
					fix_scan_list(root, splan->scan.plan.targetlist,
								  rtoffset, NUM_EXEC_TLIST(plan));
				splan->scan.plan.qual =
					fix_scan_list(root, splan->scan.plan.qual,
								  rtoffset, NUM_EXEC_QUAL(plan));
				splan->bitmapqualorig =
					fix_scan_list(root, splan->bitmapqualorig,
								  rtoffset, NUM_EXEC_QUAL(plan));
			}
			break;
		case T_YbBitmapTableScan:
			{
				YbBitmapTableScan *splan = (YbBitmapTableScan *) plan;

				splan->scan.scanrelid += rtoffset;
				splan->scan.plan.targetlist =
					fix_scan_list(root, splan->scan.plan.targetlist, rtoffset,
								  NUM_EXEC_TLIST(plan));
				splan->scan.plan.qual =
<<<<<<< HEAD
					fix_scan_list(root, splan->scan.plan.qual, rtoffset,
								  NUM_EXEC_QUAL(plan));
				splan->bitmapqualorig =
					fix_scan_list(root, splan->bitmapqualorig, rtoffset,
								  NUM_EXEC_QUAL(plan));
=======
					fix_scan_list(root, splan->scan.plan.qual, rtoffset);

				splan->rel_pushdown.quals =
					fix_scan_list(root, splan->rel_pushdown.quals, rtoffset);

				splan->recheck_pushdown.quals =
					fix_scan_list(root, splan->recheck_pushdown.quals, rtoffset);
				splan->recheck_local_quals =
					fix_scan_list(root, splan->recheck_local_quals, rtoffset);

				splan->fallback_pushdown.quals =
					fix_scan_list(root, splan->fallback_pushdown.quals, rtoffset);
				splan->fallback_local_quals =
					fix_scan_list(root, splan->fallback_local_quals, rtoffset);
>>>>>>> 773869c4
			}
			break;
		case T_TidScan:
			{
				TidScan    *splan = (TidScan *) plan;

				splan->scan.scanrelid += rtoffset;
				splan->scan.plan.targetlist =
					fix_scan_list(root, splan->scan.plan.targetlist,
								  rtoffset, NUM_EXEC_TLIST(plan));
				splan->scan.plan.qual =
					fix_scan_list(root, splan->scan.plan.qual,
								  rtoffset, NUM_EXEC_QUAL(plan));
				splan->tidquals =
					fix_scan_list(root, splan->tidquals,
								  rtoffset, 1);
			}
			break;
		case T_TidRangeScan:
			{
				TidRangeScan *splan = (TidRangeScan *) plan;

				splan->scan.scanrelid += rtoffset;
				splan->scan.plan.targetlist =
					fix_scan_list(root, splan->scan.plan.targetlist,
								  rtoffset, NUM_EXEC_TLIST(plan));
				splan->scan.plan.qual =
					fix_scan_list(root, splan->scan.plan.qual,
								  rtoffset, NUM_EXEC_QUAL(plan));
				splan->tidrangequals =
					fix_scan_list(root, splan->tidrangequals,
								  rtoffset, 1);
			}
			break;
		case T_SubqueryScan:
			/* Needs special treatment, see comments below */
			return set_subqueryscan_references(root,
											   (SubqueryScan *) plan,
											   rtoffset);
		case T_FunctionScan:
			{
				FunctionScan *splan = (FunctionScan *) plan;

				splan->scan.scanrelid += rtoffset;
				splan->scan.plan.targetlist =
					fix_scan_list(root, splan->scan.plan.targetlist,
								  rtoffset, NUM_EXEC_TLIST(plan));
				splan->scan.plan.qual =
					fix_scan_list(root, splan->scan.plan.qual,
								  rtoffset, NUM_EXEC_QUAL(plan));
				splan->functions =
					fix_scan_list(root, splan->functions, rtoffset, 1);
			}
			break;
		case T_TableFuncScan:
			{
				TableFuncScan *splan = (TableFuncScan *) plan;

				splan->scan.scanrelid += rtoffset;
				splan->scan.plan.targetlist =
					fix_scan_list(root, splan->scan.plan.targetlist,
								  rtoffset, NUM_EXEC_TLIST(plan));
				splan->scan.plan.qual =
					fix_scan_list(root, splan->scan.plan.qual,
								  rtoffset, NUM_EXEC_QUAL(plan));
				splan->tablefunc = (TableFunc *)
					fix_scan_expr(root, (Node *) splan->tablefunc,
								  rtoffset, 1);
			}
			break;
		case T_ValuesScan:
			{
				ValuesScan *splan = (ValuesScan *) plan;

				splan->scan.scanrelid += rtoffset;
				splan->scan.plan.targetlist =
					fix_scan_list(root, splan->scan.plan.targetlist,
								  rtoffset, NUM_EXEC_TLIST(plan));
				splan->scan.plan.qual =
					fix_scan_list(root, splan->scan.plan.qual,
								  rtoffset, NUM_EXEC_QUAL(plan));
				splan->values_lists =
					fix_scan_list(root, splan->values_lists,
								  rtoffset, 1);
			}
			break;
		case T_CteScan:
			{
				CteScan    *splan = (CteScan *) plan;

				splan->scan.scanrelid += rtoffset;
				splan->scan.plan.targetlist =
					fix_scan_list(root, splan->scan.plan.targetlist,
								  rtoffset, NUM_EXEC_TLIST(plan));
				splan->scan.plan.qual =
					fix_scan_list(root, splan->scan.plan.qual,
								  rtoffset, NUM_EXEC_QUAL(plan));
			}
			break;
		case T_NamedTuplestoreScan:
			{
				NamedTuplestoreScan *splan = (NamedTuplestoreScan *) plan;

				splan->scan.scanrelid += rtoffset;
				splan->scan.plan.targetlist =
					fix_scan_list(root, splan->scan.plan.targetlist,
								  rtoffset, NUM_EXEC_TLIST(plan));
				splan->scan.plan.qual =
					fix_scan_list(root, splan->scan.plan.qual,
								  rtoffset, NUM_EXEC_QUAL(plan));
			}
			break;
		case T_WorkTableScan:
			{
				WorkTableScan *splan = (WorkTableScan *) plan;

				splan->scan.scanrelid += rtoffset;
				splan->scan.plan.targetlist =
					fix_scan_list(root, splan->scan.plan.targetlist,
								  rtoffset, NUM_EXEC_TLIST(plan));
				splan->scan.plan.qual =
					fix_scan_list(root, splan->scan.plan.qual,
								  rtoffset, NUM_EXEC_QUAL(plan));
			}
			break;
		case T_ForeignScan:
			set_foreignscan_references(root, (ForeignScan *) plan, rtoffset);
			break;
		case T_CustomScan:
			set_customscan_references(root, (CustomScan *) plan, rtoffset);
			break;

		case T_NestLoop:
		case T_YbBatchedNestLoop:
		case T_MergeJoin:
		case T_HashJoin:
			set_join_references(root, (Join *) plan, rtoffset);
			break;

		case T_Gather:
		case T_GatherMerge:
			{
				set_upper_references(root, plan, rtoffset);
				set_param_references(root, plan);
			}
			break;

		case T_Hash:
			set_hash_references(root, plan, rtoffset);
			break;

		case T_Memoize:
			{
				Memoize    *mplan = (Memoize *) plan;

				/*
				 * Memoize does not evaluate its targetlist.  It just uses the
				 * same targetlist from its outer subnode.
				 */
				set_dummy_tlist_references(plan, rtoffset);

				mplan->param_exprs = fix_scan_list(root, mplan->param_exprs,
												   rtoffset,
												   NUM_EXEC_TLIST(plan));
				break;
			}

		case T_Material:
		case T_Sort:
		case T_IncrementalSort:
		case T_Unique:
		case T_SetOp:

			/*
			 * These plan types don't actually bother to evaluate their
			 * targetlists, because they just return their unmodified input
			 * tuples.  Even though the targetlist won't be used by the
			 * executor, we fix it up for possible use by EXPLAIN (not to
			 * mention ease of debugging --- wrong varnos are very confusing).
			 */
			set_dummy_tlist_references(plan, rtoffset);

			/*
			 * Since these plan types don't check quals either, we should not
			 * find any qual expression attached to them.
			 */
			Assert(plan->qual == NIL);
			break;
		case T_LockRows:
			{
				LockRows   *splan = (LockRows *) plan;

				/*
				 * Like the plan types above, LockRows doesn't evaluate its
				 * tlist or quals.  But we have to fix up the RT indexes in
				 * its rowmarks.
				 */
				set_dummy_tlist_references(plan, rtoffset);
				Assert(splan->plan.qual == NIL);

				foreach(l, splan->rowMarks)
				{
					PlanRowMark *rc = (PlanRowMark *) lfirst(l);

					rc->rti += rtoffset;
					rc->prti += rtoffset;
				}
			}
			break;
		case T_Limit:
			{
				Limit	   *splan = (Limit *) plan;

				/*
				 * Like the plan types above, Limit doesn't evaluate its tlist
				 * or quals.  It does have live expressions for limit/offset,
				 * however; and those cannot contain subplan variable refs, so
				 * fix_scan_expr works for them.
				 */
				set_dummy_tlist_references(plan, rtoffset);
				Assert(splan->plan.qual == NIL);

				splan->limitOffset =
					fix_scan_expr(root, splan->limitOffset, rtoffset, 1);
				splan->limitCount =
					fix_scan_expr(root, splan->limitCount, rtoffset, 1);
			}
			break;
		case T_Agg:
			{
				Agg		   *agg = (Agg *) plan;

				/*
				 * If this node is combining partial-aggregation results, we
				 * must convert its Aggrefs to contain references to the
				 * partial-aggregate subexpressions that will be available
				 * from the child plan node.
				 */
				if (DO_AGGSPLIT_COMBINE(agg->aggsplit))
				{
					plan->targetlist = (List *)
						convert_combining_aggrefs((Node *) plan->targetlist,
												  NULL);
					plan->qual = (List *)
						convert_combining_aggrefs((Node *) plan->qual,
												  NULL);
				}

				set_upper_references(root, plan, rtoffset);
			}
			break;
		case T_Group:
			set_upper_references(root, plan, rtoffset);
			break;
		case T_WindowAgg:
			{
				WindowAgg  *wplan = (WindowAgg *) plan;

				/*
				 * Adjust the WindowAgg's run conditions by swapping the
				 * WindowFuncs references out to instead reference the Var in
				 * the scan slot so that when the executor evaluates the
				 * runCondition, it receives the WindowFunc's value from the
				 * slot that the result has just been stored into rather than
				 * evaluating the WindowFunc all over again.
				 */
				wplan->runCondition = set_windowagg_runcondition_references(root,
																			wplan->runCondition,
																			(Plan *) wplan);

				set_upper_references(root, plan, rtoffset);

				/*
				 * Like Limit node limit/offset expressions, WindowAgg has
				 * frame offset expressions, which cannot contain subplan
				 * variable refs, so fix_scan_expr works for them.
				 */
				wplan->startOffset =
					fix_scan_expr(root, wplan->startOffset, rtoffset, 1);
				wplan->endOffset =
					fix_scan_expr(root, wplan->endOffset, rtoffset, 1);
				wplan->runCondition = fix_scan_list(root,
													wplan->runCondition,
													rtoffset,
													NUM_EXEC_TLIST(plan));
				wplan->runConditionOrig = fix_scan_list(root,
														wplan->runConditionOrig,
														rtoffset,
														NUM_EXEC_TLIST(plan));
			}
			break;
		case T_Result:
			{
				Result	   *splan = (Result *) plan;

				/*
				 * Result may or may not have a subplan; if not, it's more
				 * like a scan node than an upper node.
				 */
				if (splan->plan.lefttree != NULL)
					set_upper_references(root, plan, rtoffset);
				else
				{
					/*
					 * The tlist of a childless Result could contain
					 * unresolved ROWID_VAR Vars, in case it's representing a
					 * target relation which is completely empty because of
					 * constraint exclusion.  Replace any such Vars by null
					 * constants, as though they'd been resolved for a leaf
					 * scan node that doesn't support them.  We could have
					 * fix_scan_expr do this, but since the case is only
					 * expected to occur here, it seems safer to special-case
					 * it here and keep the assertions that ROWID_VARs
					 * shouldn't be seen by fix_scan_expr.
					 */
					foreach(l, splan->plan.targetlist)
					{
						TargetEntry *tle = (TargetEntry *) lfirst(l);
						Var		   *var = (Var *) tle->expr;

						if (var && IsA(var, Var) && var->varno == ROWID_VAR)
							tle->expr = (Expr *) makeNullConst(var->vartype,
															   var->vartypmod,
															   var->varcollid);
					}

					splan->plan.targetlist =
						fix_scan_list(root, splan->plan.targetlist,
									  rtoffset, NUM_EXEC_TLIST(plan));
					splan->plan.qual =
						fix_scan_list(root, splan->plan.qual,
									  rtoffset, NUM_EXEC_QUAL(plan));
				}
				/* resconstantqual can't contain any subplan variable refs */
				splan->resconstantqual =
					fix_scan_expr(root, splan->resconstantqual, rtoffset, 1);
			}
			break;
		case T_ProjectSet:
			set_upper_references(root, plan, rtoffset);
			break;
		case T_ModifyTable:
			{
				ModifyTable *splan = (ModifyTable *) plan;
				Plan	   *subplan = outerPlan(splan);

				Assert(splan->plan.targetlist == NIL);
				Assert(splan->plan.qual == NIL);

				splan->withCheckOptionLists =
					fix_scan_list(root, splan->withCheckOptionLists,
								  rtoffset, 1);

				if (splan->returningLists)
				{
					List	   *newRL = NIL;
					ListCell   *lcrl,
							   *lcrr;

					/*
					 * Pass each per-resultrel returningList through
					 * set_returning_clause_references().
					 */
					Assert(list_length(splan->returningLists) == list_length(splan->resultRelations));
					forboth(lcrl, splan->returningLists,
							lcrr, splan->resultRelations)
					{
						List	   *rlist = (List *) lfirst(lcrl);
						Index		resultrel = lfirst_int(lcrr);

						rlist = set_returning_clause_references(root,
																rlist,
																subplan,
																resultrel,
																rtoffset);
						newRL = lappend(newRL, rlist);
					}
					splan->returningLists = newRL;

					/*
					 * Set up the visible plan targetlist as being the same as
					 * the first RETURNING list. This is for the use of
					 * EXPLAIN; the executor won't pay any attention to the
					 * targetlist.  We postpone this step until here so that
					 * we don't have to do set_returning_clause_references()
					 * twice on identical targetlists.
					 */
					splan->plan.targetlist = copyObject(linitial(newRL));
				}

				/*
				 * We treat ModifyTable with ON CONFLICT as a form of 'pseudo
				 * join', where the inner side is the EXCLUDED tuple.
				 * Therefore use fix_join_expr to setup the relevant variables
				 * to INNER_VAR. We explicitly don't create any OUTER_VARs as
				 * those are already used by RETURNING and it seems better to
				 * be non-conflicting.
				 */
				if (splan->onConflictSet)
				{
					indexed_tlist *itlist;

					itlist = build_tlist_index(splan->exclRelTlist);

					splan->onConflictSet =
						fix_join_expr(root, splan->onConflictSet,
									  NULL, itlist,
									  linitial_int(splan->resultRelations),
									  rtoffset, NUM_EXEC_QUAL(plan));

					splan->onConflictWhere = (Node *)
						fix_join_expr(root, (List *) splan->onConflictWhere,
									  NULL, itlist,
									  linitial_int(splan->resultRelations),
									  rtoffset, NUM_EXEC_QUAL(plan));

					pfree(itlist);

					splan->exclRelTlist =
						fix_scan_list(root, splan->exclRelTlist, rtoffset, 1);
				}

				/*
				 * The MERGE statement produces the target rows by performing
				 * a right join between the target relation and the source
				 * relation (which could be a plain relation or a subquery).
				 * The INSERT and UPDATE actions of the MERGE statement
				 * require access to the columns from the source relation. We
				 * arrange things so that the source relation attributes are
				 * available as INNER_VAR and the target relation attributes
				 * are available from the scan tuple.
				 */
				if (splan->mergeActionLists != NIL)
				{
					ListCell   *lca,
							   *lcr;

					/*
					 * Fix the targetList of individual action nodes so that
					 * the so-called "source relation" Vars are referenced as
					 * INNER_VAR.  Note that for this to work correctly during
					 * execution, the ecxt_innertuple must be set to the tuple
					 * obtained by executing the subplan, which is what
					 * constitutes the "source relation".
					 *
					 * We leave the Vars from the result relation (i.e. the
					 * target relation) unchanged i.e. those Vars would be
					 * picked from the scan slot. So during execution, we must
					 * ensure that ecxt_scantuple is setup correctly to refer
					 * to the tuple from the target relation.
					 */
					indexed_tlist *itlist;

					itlist = build_tlist_index(subplan->targetlist);

					forboth(lca, splan->mergeActionLists,
							lcr, splan->resultRelations)
					{
						List	   *mergeActionList = lfirst(lca);
						Index		resultrel = lfirst_int(lcr);

						foreach(l, mergeActionList)
						{
							MergeAction *action = (MergeAction *) lfirst(l);

							/* Fix targetList of each action. */
							action->targetList = fix_join_expr(root,
															   action->targetList,
															   NULL, itlist,
															   resultrel,
															   rtoffset,
															   NUM_EXEC_TLIST(plan));

							/* Fix quals too. */
							action->qual = (Node *) fix_join_expr(root,
																  (List *) action->qual,
																  NULL, itlist,
																  resultrel,
																  rtoffset,
																  NUM_EXEC_QUAL(plan));
						}
					}
				}

				splan->nominalRelation += rtoffset;
				if (splan->rootRelation)
					splan->rootRelation += rtoffset;
				splan->exclRelRTI += rtoffset;

				foreach(l, splan->resultRelations)
				{
					lfirst_int(l) += rtoffset;
				}
				foreach(l, splan->rowMarks)
				{
					PlanRowMark *rc = (PlanRowMark *) lfirst(l);

					rc->rti += rtoffset;
					rc->prti += rtoffset;
				}

				/*
				 * Append this ModifyTable node's final result relation RT
				 * index(es) to the global list for the plan.
				 */
				root->glob->resultRelations =
					list_concat(root->glob->resultRelations,
								splan->resultRelations);
				if (splan->rootRelation)
				{
					root->glob->resultRelations =
						lappend_int(root->glob->resultRelations,
									splan->rootRelation);
				}
			}
			break;
		case T_Append:
			/* Needs special treatment, see comments below */
			return set_append_references(root,
										 (Append *) plan,
										 rtoffset);
		case T_MergeAppend:
			/* Needs special treatment, see comments below */
			return set_mergeappend_references(root,
											  (MergeAppend *) plan,
											  rtoffset);
		case T_RecursiveUnion:
			/* This doesn't evaluate targetlist or check quals either */
			set_dummy_tlist_references(plan, rtoffset);
			Assert(plan->qual == NIL);
			break;
		case T_BitmapAnd:
			{
				BitmapAnd  *splan = (BitmapAnd *) plan;

				/* BitmapAnd works like Append, but has no tlist */
				Assert(splan->plan.targetlist == NIL);
				Assert(splan->plan.qual == NIL);
				foreach(l, splan->bitmapplans)
				{
					lfirst(l) = set_plan_refs(root,
											  (Plan *) lfirst(l),
											  rtoffset);
				}
			}
			break;
		case T_BitmapOr:
			{
				BitmapOr   *splan = (BitmapOr *) plan;

				/* BitmapOr works like Append, but has no tlist */
				Assert(splan->plan.targetlist == NIL);
				Assert(splan->plan.qual == NIL);
				foreach(l, splan->bitmapplans)
				{
					lfirst(l) = set_plan_refs(root,
											  (Plan *) lfirst(l),
											  rtoffset);
				}
			}
			break;
		default:
			elog(ERROR, "unrecognized node type: %d",
				 (int) nodeTag(plan));
			break;
	}

	/*
	 * Now recurse into child plans, if any
	 *
	 * NOTE: it is essential that we recurse into child plans AFTER we set
	 * subplan references in this plan's tlist and quals.  If we did the
	 * reference-adjustments bottom-up, then we would fail to match this
	 * plan's var nodes against the already-modified nodes of the children.
	 */
	plan->lefttree = set_plan_refs(root, plan->lefttree, rtoffset);
	plan->righttree = set_plan_refs(root, plan->righttree, rtoffset);

	return plan;
}

/*
 * set_indexonlyscan_references
 *		Do set_plan_references processing on an IndexOnlyScan
 *
 * This is unlike the handling of a plain IndexScan because we have to
 * convert Vars referencing the heap into Vars referencing the index.
 * We can use the fix_upper_expr machinery for that, by working from a
 * targetlist describing the index columns.
 */
static Plan *
set_indexonlyscan_references(PlannerInfo *root,
							 IndexOnlyScan *plan,
							 int rtoffset)
{
	indexed_tlist *index_itlist;
	List	   *stripped_indextlist;
	ListCell   *lc;

	/*
	 * Vars in the plan node's targetlist, qual, and recheckqual must only
	 * reference columns that the index AM can actually return.  To ensure
	 * this, remove non-returnable columns (which are marked as resjunk) from
	 * the indexed tlist.  We can just drop them because the indexed_tlist
	 * machinery pays attention to TLE resnos, not physical list position.
	 */
	stripped_indextlist = NIL;
	foreach(lc, plan->indextlist)
	{
		TargetEntry *indextle = (TargetEntry *) lfirst(lc);

		if (!indextle->resjunk)
			stripped_indextlist = lappend(stripped_indextlist, indextle);
	}

	index_itlist = build_tlist_index(stripped_indextlist);

	plan->scan.scanrelid += rtoffset;
	plan->scan.plan.targetlist = (List *)
		fix_upper_expr(root,
					   (Node *) plan->scan.plan.targetlist,
					   index_itlist,
					   INDEX_VAR,
					   rtoffset,
					   NUM_EXEC_TLIST((Plan *) plan));
	plan->scan.plan.qual = (List *)
		fix_upper_expr(root,
					   (Node *) plan->scan.plan.qual,
					   index_itlist,
					   INDEX_VAR,
					   rtoffset,
					   NUM_EXEC_QUAL((Plan *) plan));
	plan->recheckqual = (List *)
		fix_upper_expr(root,
					   (Node *) plan->recheckqual,
					   index_itlist,
					   INDEX_VAR,
					   rtoffset,
					   NUM_EXEC_QUAL((Plan *) plan));
	plan->yb_pushdown.quals = (List *)
		fix_upper_expr(root,
					   (Node *) plan->yb_pushdown.quals,
					   index_itlist,
					   INDEX_VAR,
					   rtoffset,
					   NUM_EXEC_QUAL((Plan *) plan));
	plan->yb_pushdown.colrefs = (List *)
		fix_upper_expr(root,
					   (Node *) plan->yb_pushdown.colrefs,
					   index_itlist,
					   INDEX_VAR,
					   rtoffset,
					   NUM_EXEC_TLIST((Plan *) plan));
	/* indexqual is already transformed to reference index columns */
	plan->indexqual = fix_scan_list(root, plan->indexqual,
									rtoffset, 1);
	/* indexorderby is already transformed to reference index columns */
	plan->indexorderby = fix_scan_list(root, plan->indexorderby,
									   rtoffset, 1);
	/* indextlist must NOT be transformed to reference index columns */
	plan->indextlist = fix_scan_list(root, plan->indextlist,
									 rtoffset, NUM_EXEC_TLIST((Plan *) plan));

	/*
	 * YB note: yb_indexqual_for_recheck is already transformed to reference
	 * index columns (see YbBuildIndexqualForRecheck). Just set any missing
	 * opcodes.
	 */
	fix_opfuncids((Node *) plan->yb_indexqual_for_recheck);

	pfree(index_itlist);

	return (Plan *) plan;
}

/*
 * set_subqueryscan_references
 *		Do set_plan_references processing on a SubqueryScan
 *
 * We try to strip out the SubqueryScan entirely; if we can't, we have
 * to do the normal processing on it.
 */
static Plan *
set_subqueryscan_references(PlannerInfo *root,
							SubqueryScan *plan,
							int rtoffset)
{
	RelOptInfo *rel;
	Plan	   *result;

	/* Need to look up the subquery's RelOptInfo, since we need its subroot */
	rel = find_base_rel(root, plan->scan.scanrelid);

	/* Recursively process the subplan */
	plan->subplan = set_plan_references(rel->subroot, plan->subplan);

	if (trivial_subqueryscan(plan))
	{
		/*
		 * We can omit the SubqueryScan node and just pull up the subplan.
		 */
		result = clean_up_removed_plan_level((Plan *) plan, plan->subplan);
	}
	else
	{
		/*
		 * Keep the SubqueryScan node.  We have to do the processing that
		 * set_plan_references would otherwise have done on it.  Notice we do
		 * not do set_upper_references() here, because a SubqueryScan will
		 * always have been created with correct references to its subplan's
		 * outputs to begin with.
		 */
		plan->scan.scanrelid += rtoffset;
		plan->scan.plan.targetlist =
			fix_scan_list(root, plan->scan.plan.targetlist,
						  rtoffset, NUM_EXEC_TLIST((Plan *) plan));
		plan->scan.plan.qual =
			fix_scan_list(root, plan->scan.plan.qual,
						  rtoffset, NUM_EXEC_QUAL((Plan *) plan));

		result = (Plan *) plan;
	}

	return result;
}

/*
 * trivial_subqueryscan
 *		Detect whether a SubqueryScan can be deleted from the plan tree.
 *
 * We can delete it if it has no qual to check and the targetlist just
 * regurgitates the output of the child plan.
 *
 * This can be called from mark_async_capable_plan(), a helper function for
 * create_append_plan(), before set_subqueryscan_references(), to determine
 * triviality of a SubqueryScan that is a child of an Append node.  So we
 * cache the result in the SubqueryScan node to avoid repeated computation.
 *
 * Note: when called from mark_async_capable_plan(), we determine the result
 * before running finalize_plan() on the SubqueryScan node (if needed) and
 * set_plan_references() on the subplan tree, but this would be safe, because
 * 1) finalize_plan() doesn't modify the tlist or quals for the SubqueryScan
 *	  node (or that for any plan node in the subplan tree), and
 * 2) set_plan_references() modifies the tlist for every plan node in the
 *	  subplan tree, but keeps const/resjunk columns as const/resjunk ones and
 *	  preserves the length and order of the tlist, and
 * 3) set_plan_references() might delete the topmost plan node like an Append
 *	  or MergeAppend from the subplan tree and pull up the child plan node,
 *	  but in that case, the tlist for the child plan node exactly matches the
 *	  parent.
 */
bool
trivial_subqueryscan(SubqueryScan *plan)
{
	int			attrno;
	ListCell   *lp,
			   *lc;

	/* We might have detected this already; in which case reuse the result */
	if (plan->scanstatus == SUBQUERY_SCAN_TRIVIAL)
		return true;
	if (plan->scanstatus == SUBQUERY_SCAN_NONTRIVIAL)
		return false;
	Assert(plan->scanstatus == SUBQUERY_SCAN_UNKNOWN);
	/* Initially, mark the SubqueryScan as non-deletable from the plan tree */
	plan->scanstatus = SUBQUERY_SCAN_NONTRIVIAL;

	if (plan->scan.plan.qual != NIL)
		return false;

	if (list_length(plan->scan.plan.targetlist) !=
		list_length(plan->subplan->targetlist))
		return false;			/* tlists not same length */

	attrno = 1;
	forboth(lp, plan->scan.plan.targetlist, lc, plan->subplan->targetlist)
	{
		TargetEntry *ptle = (TargetEntry *) lfirst(lp);
		TargetEntry *ctle = (TargetEntry *) lfirst(lc);

		if (ptle->resjunk != ctle->resjunk)
			return false;		/* tlist doesn't match junk status */

		/*
		 * We accept either a Var referencing the corresponding element of the
		 * subplan tlist, or a Const equaling the subplan element. See
		 * generate_setop_tlist() for motivation.
		 */
		if (ptle->expr && IsA(ptle->expr, Var))
		{
			Var		   *var = (Var *) ptle->expr;

			Assert(var->varno == plan->scan.scanrelid);
			Assert(var->varlevelsup == 0);
			if (var->varattno != attrno)
				return false;	/* out of order */
		}
		else if (ptle->expr && IsA(ptle->expr, Const))
		{
			if (!equal(ptle->expr, ctle->expr))
				return false;
		}
		else
			return false;

		attrno++;
	}

	/* Re-mark the SubqueryScan as deletable from the plan tree */
	plan->scanstatus = SUBQUERY_SCAN_TRIVIAL;

	return true;
}

/*
 * clean_up_removed_plan_level
 *		Do necessary cleanup when we strip out a SubqueryScan, Append, etc
 *
 * We are dropping the "parent" plan in favor of returning just its "child".
 * A few small tweaks are needed.
 */
static Plan *
clean_up_removed_plan_level(Plan *parent, Plan *child)
{
	/* We have to be sure we don't lose any initplans */
	child->initPlan = list_concat(parent->initPlan,
								  child->initPlan);

	/*
	 * We also have to transfer the parent's column labeling info into the
	 * child, else columns sent to client will be improperly labeled if this
	 * is the topmost plan level.  resjunk and so on may be important too.
	 */
	apply_tlist_labeling(child->targetlist, parent->targetlist);

	return child;
}

/*
 * set_foreignscan_references
 *	   Do set_plan_references processing on a ForeignScan
 */
static void
set_foreignscan_references(PlannerInfo *root,
						   ForeignScan *fscan,
						   int rtoffset)
{
	/* Adjust scanrelid if it's valid */
	if (fscan->scan.scanrelid > 0)
		fscan->scan.scanrelid += rtoffset;

	if (fscan->fdw_scan_tlist != NIL || fscan->scan.scanrelid == 0)
	{
		/*
		 * Adjust tlist, qual, fdw_exprs, fdw_recheck_quals to reference
		 * foreign scan tuple
		 */
		indexed_tlist *itlist = build_tlist_index(fscan->fdw_scan_tlist);

		fscan->scan.plan.targetlist = (List *)
			fix_upper_expr(root,
						   (Node *) fscan->scan.plan.targetlist,
						   itlist,
						   INDEX_VAR,
						   rtoffset,
						   NUM_EXEC_TLIST((Plan *) fscan));
		fscan->scan.plan.qual = (List *)
			fix_upper_expr(root,
						   (Node *) fscan->scan.plan.qual,
						   itlist,
						   INDEX_VAR,
						   rtoffset,
						   NUM_EXEC_QUAL((Plan *) fscan));
		fscan->fdw_exprs = (List *)
			fix_upper_expr(root,
						   (Node *) fscan->fdw_exprs,
						   itlist,
						   INDEX_VAR,
						   rtoffset,
						   NUM_EXEC_QUAL((Plan *) fscan));
		fscan->fdw_recheck_quals = (List *)
			fix_upper_expr(root,
						   (Node *) fscan->fdw_recheck_quals,
						   itlist,
						   INDEX_VAR,
						   rtoffset,
						   NUM_EXEC_QUAL((Plan *) fscan));
		pfree(itlist);
		/* fdw_scan_tlist itself just needs fix_scan_list() adjustments */
		fscan->fdw_scan_tlist =
			fix_scan_list(root, fscan->fdw_scan_tlist,
						  rtoffset, NUM_EXEC_TLIST((Plan *) fscan));
	}
	else
	{
		/*
		 * Adjust tlist, qual, fdw_exprs, fdw_recheck_quals in the standard
		 * way
		 */
		fscan->scan.plan.targetlist =
			fix_scan_list(root, fscan->scan.plan.targetlist,
						  rtoffset, NUM_EXEC_TLIST((Plan *) fscan));
		fscan->scan.plan.qual =
			fix_scan_list(root, fscan->scan.plan.qual,
						  rtoffset, NUM_EXEC_QUAL((Plan *) fscan));
		fscan->fdw_exprs =
			fix_scan_list(root, fscan->fdw_exprs,
						  rtoffset, NUM_EXEC_QUAL((Plan *) fscan));
		fscan->fdw_recheck_quals =
			fix_scan_list(root, fscan->fdw_recheck_quals,
						  rtoffset, NUM_EXEC_QUAL((Plan *) fscan));
	}

	fscan->fs_relids = offset_relid_set(fscan->fs_relids, rtoffset);

	/* Adjust resultRelation if it's valid */
	if (fscan->resultRelation > 0)
		fscan->resultRelation += rtoffset;
}

/*
 * set_customscan_references
 *	   Do set_plan_references processing on a CustomScan
 */
static void
set_customscan_references(PlannerInfo *root,
						  CustomScan *cscan,
						  int rtoffset)
{
	ListCell   *lc;

	/* Adjust scanrelid if it's valid */
	if (cscan->scan.scanrelid > 0)
		cscan->scan.scanrelid += rtoffset;

	if (cscan->custom_scan_tlist != NIL || cscan->scan.scanrelid == 0)
	{
		/* Adjust tlist, qual, custom_exprs to reference custom scan tuple */
		indexed_tlist *itlist = build_tlist_index(cscan->custom_scan_tlist);

		cscan->scan.plan.targetlist = (List *)
			fix_upper_expr(root,
						   (Node *) cscan->scan.plan.targetlist,
						   itlist,
						   INDEX_VAR,
						   rtoffset,
						   NUM_EXEC_TLIST((Plan *) cscan));
		cscan->scan.plan.qual = (List *)
			fix_upper_expr(root,
						   (Node *) cscan->scan.plan.qual,
						   itlist,
						   INDEX_VAR,
						   rtoffset,
						   NUM_EXEC_QUAL((Plan *) cscan));
		cscan->custom_exprs = (List *)
			fix_upper_expr(root,
						   (Node *) cscan->custom_exprs,
						   itlist,
						   INDEX_VAR,
						   rtoffset,
						   NUM_EXEC_QUAL((Plan *) cscan));
		pfree(itlist);
		/* custom_scan_tlist itself just needs fix_scan_list() adjustments */
		cscan->custom_scan_tlist =
			fix_scan_list(root, cscan->custom_scan_tlist,
						  rtoffset, NUM_EXEC_TLIST((Plan *) cscan));
	}
	else
	{
		/* Adjust tlist, qual, custom_exprs in the standard way */
		cscan->scan.plan.targetlist =
			fix_scan_list(root, cscan->scan.plan.targetlist,
						  rtoffset, NUM_EXEC_TLIST((Plan *) cscan));
		cscan->scan.plan.qual =
			fix_scan_list(root, cscan->scan.plan.qual,
						  rtoffset, NUM_EXEC_QUAL((Plan *) cscan));
		cscan->custom_exprs =
			fix_scan_list(root, cscan->custom_exprs,
						  rtoffset, NUM_EXEC_QUAL((Plan *) cscan));
	}

	/* Adjust child plan-nodes recursively, if needed */
	foreach(lc, cscan->custom_plans)
	{
		lfirst(lc) = set_plan_refs(root, (Plan *) lfirst(lc), rtoffset);
	}

	cscan->custom_relids = offset_relid_set(cscan->custom_relids, rtoffset);
}

/*
 * set_append_references
 *		Do set_plan_references processing on an Append
 *
 * We try to strip out the Append entirely; if we can't, we have
 * to do the normal processing on it.
 */
static Plan *
set_append_references(PlannerInfo *root,
					  Append *aplan,
					  int rtoffset)
{
	ListCell   *l;

	/*
	 * Append, like Sort et al, doesn't actually evaluate its targetlist or
	 * check quals.  If it's got exactly one child plan, then it's not doing
	 * anything useful at all, and we can strip it out.
	 */
	Assert(aplan->plan.qual == NIL);

	/* First, we gotta recurse on the children */
	foreach(l, aplan->appendplans)
	{
		lfirst(l) = set_plan_refs(root, (Plan *) lfirst(l), rtoffset);
	}

	/*
	 * See if it's safe to get rid of the Append entirely.  For this to be
	 * safe, there must be only one child plan and that child plan's parallel
	 * awareness must match that of the Append's.  The reason for the latter
	 * is that the if the Append is parallel aware and the child is not then
	 * the calling plan may execute the non-parallel aware child multiple
	 * times.
	 */
	if (list_length(aplan->appendplans) == 1 &&
		((Plan *) linitial(aplan->appendplans))->parallel_aware == aplan->plan.parallel_aware)
		return clean_up_removed_plan_level((Plan *) aplan,
										   (Plan *) linitial(aplan->appendplans));

	/*
	 * Otherwise, clean up the Append as needed.  It's okay to do this after
	 * recursing to the children, because set_dummy_tlist_references doesn't
	 * look at those.
	 */
	set_dummy_tlist_references((Plan *) aplan, rtoffset);

	aplan->apprelids = offset_relid_set(aplan->apprelids, rtoffset);

	if (aplan->part_prune_info)
	{
		foreach(l, aplan->part_prune_info->prune_infos)
		{
			List	   *prune_infos = lfirst(l);
			ListCell   *l2;

			foreach(l2, prune_infos)
			{
				PartitionedRelPruneInfo *pinfo = lfirst(l2);

				pinfo->rtindex += rtoffset;
			}
		}
	}

	/* We don't need to recurse to lefttree or righttree ... */
	Assert(aplan->plan.lefttree == NULL);
	Assert(aplan->plan.righttree == NULL);

	return (Plan *) aplan;
}

/*
 * set_mergeappend_references
 *		Do set_plan_references processing on a MergeAppend
 *
 * We try to strip out the MergeAppend entirely; if we can't, we have
 * to do the normal processing on it.
 */
static Plan *
set_mergeappend_references(PlannerInfo *root,
						   MergeAppend *mplan,
						   int rtoffset)
{
	ListCell   *l;

	/*
	 * MergeAppend, like Sort et al, doesn't actually evaluate its targetlist
	 * or check quals.  If it's got exactly one child plan, then it's not
	 * doing anything useful at all, and we can strip it out.
	 */
	Assert(mplan->plan.qual == NIL);

	/* First, we gotta recurse on the children */
	foreach(l, mplan->mergeplans)
	{
		lfirst(l) = set_plan_refs(root, (Plan *) lfirst(l), rtoffset);
	}

	/*
	 * See if it's safe to get rid of the MergeAppend entirely.  For this to
	 * be safe, there must be only one child plan and that child plan's
	 * parallel awareness must match that of the MergeAppend's.  The reason
	 * for the latter is that the if the MergeAppend is parallel aware and the
	 * child is not then the calling plan may execute the non-parallel aware
	 * child multiple times.
	 */
	if (list_length(mplan->mergeplans) == 1 &&
		((Plan *) linitial(mplan->mergeplans))->parallel_aware == mplan->plan.parallel_aware)
		return clean_up_removed_plan_level((Plan *) mplan,
										   (Plan *) linitial(mplan->mergeplans));

	/*
	 * Otherwise, clean up the MergeAppend as needed.  It's okay to do this
	 * after recursing to the children, because set_dummy_tlist_references
	 * doesn't look at those.
	 */
	set_dummy_tlist_references((Plan *) mplan, rtoffset);

	mplan->apprelids = offset_relid_set(mplan->apprelids, rtoffset);

	if (mplan->part_prune_info)
	{
		foreach(l, mplan->part_prune_info->prune_infos)
		{
			List	   *prune_infos = lfirst(l);
			ListCell   *l2;

			foreach(l2, prune_infos)
			{
				PartitionedRelPruneInfo *pinfo = lfirst(l2);

				pinfo->rtindex += rtoffset;
			}
		}
	}

	/* We don't need to recurse to lefttree or righttree ... */
	Assert(mplan->plan.lefttree == NULL);
	Assert(mplan->plan.righttree == NULL);

	return (Plan *) mplan;
}

/*
 * set_hash_references
 *	   Do set_plan_references processing on a Hash node
 */
static void
set_hash_references(PlannerInfo *root, Plan *plan, int rtoffset)
{
	Hash	   *hplan = (Hash *) plan;
	Plan	   *outer_plan = plan->lefttree;
	indexed_tlist *outer_itlist;

	/*
	 * Hash's hashkeys are used when feeding tuples into the hashtable,
	 * therefore have them reference Hash's outer plan (which itself is the
	 * inner plan of the HashJoin).
	 */
	outer_itlist = build_tlist_index(outer_plan->targetlist);
	hplan->hashkeys = (List *)
		fix_upper_expr(root,
					   (Node *) hplan->hashkeys,
					   outer_itlist,
					   OUTER_VAR,
					   rtoffset,
					   NUM_EXEC_QUAL(plan));

	/* Hash doesn't project */
	set_dummy_tlist_references(plan, rtoffset);

	/* Hash nodes don't have their own quals */
	Assert(plan->qual == NIL);
}

/*
 * offset_relid_set
 *		Apply rtoffset to the members of a Relids set.
 */
static Relids
offset_relid_set(Relids relids, int rtoffset)
{
	Relids		result = NULL;
	int			rtindex;

	/* If there's no offset to apply, we needn't recompute the value */
	if (rtoffset == 0)
		return relids;
	rtindex = -1;
	while ((rtindex = bms_next_member(relids, rtindex)) >= 0)
		result = bms_add_member(result, rtindex + rtoffset);
	return result;
}

/*
 * copyVar
 *		Copy a Var node.
 *
 * fix_scan_expr and friends do this enough times that it's worth having
 * a bespoke routine instead of using the generic copyObject() function.
 */
static inline Var *
copyVar(Var *var)
{
	Var		   *newvar = (Var *) palloc(sizeof(Var));

	*newvar = *var;
	return newvar;
}

/*
 * fix_expr_common
 *		Do generic set_plan_references processing on an expression node
 *
 * This is code that is common to all variants of expression-fixing.
 * We must look up operator opcode info for OpExpr and related nodes,
 * add OIDs from regclass Const nodes into root->glob->relationOids, and
 * add PlanInvalItems for user-defined functions into root->glob->invalItems.
 * We also fill in column index lists for GROUPING() expressions.
 *
 * We assume it's okay to update opcode info in-place.  So this could possibly
 * scribble on the planner's input data structures, but it's OK.
 */
static void
fix_expr_common(PlannerInfo *root, Node *node)
{
	/* We assume callers won't call us on a NULL pointer */
	if (IsA(node, Aggref))
	{
		record_plan_function_dependency(root,
										((Aggref *) node)->aggfnoid);
	}
	else if (IsA(node, WindowFunc))
	{
		record_plan_function_dependency(root,
										((WindowFunc *) node)->winfnoid);
	}
	else if (IsA(node, FuncExpr))
	{
		record_plan_function_dependency(root,
										((FuncExpr *) node)->funcid);
	}
	else if (IsA(node, OpExpr))
	{
		set_opfuncid((OpExpr *) node);
		record_plan_function_dependency(root,
										((OpExpr *) node)->opfuncid);
	}
	else if (IsA(node, DistinctExpr))
	{
		set_opfuncid((OpExpr *) node);	/* rely on struct equivalence */
		record_plan_function_dependency(root,
										((DistinctExpr *) node)->opfuncid);
	}
	else if (IsA(node, NullIfExpr))
	{
		set_opfuncid((OpExpr *) node);	/* rely on struct equivalence */
		record_plan_function_dependency(root,
										((NullIfExpr *) node)->opfuncid);
	}
	else if (IsA(node, ScalarArrayOpExpr))
	{
		ScalarArrayOpExpr *saop = (ScalarArrayOpExpr *) node;

		set_sa_opfuncid(saop);
		record_plan_function_dependency(root, saop->opfuncid);

		if (!OidIsValid(saop->hashfuncid))
			record_plan_function_dependency(root, saop->hashfuncid);

		if (!OidIsValid(saop->negfuncid))
			record_plan_function_dependency(root, saop->negfuncid);
	}
	else if (IsA(node, Const))
	{
		Const	   *con = (Const *) node;

		/* Check for regclass reference */
		if (ISREGCLASSCONST(con))
			root->glob->relationOids =
				lappend_oid(root->glob->relationOids,
							DatumGetObjectId(con->constvalue));
	}
	else if (IsA(node, GroupingFunc))
	{
		GroupingFunc *g = (GroupingFunc *) node;
		AttrNumber *grouping_map = root->grouping_map;

		/* If there are no grouping sets, we don't need this. */

		Assert(grouping_map || g->cols == NIL);

		if (grouping_map)
		{
			ListCell   *lc;
			List	   *cols = NIL;

			foreach(lc, g->refs)
			{
				cols = lappend_int(cols, grouping_map[lfirst_int(lc)]);
			}

			Assert(!g->cols || equal(cols, g->cols));

			if (!g->cols)
				g->cols = cols;
		}
	}
}

/*
 * fix_param_node
 *		Do set_plan_references processing on a Param
 *
 * If it's a PARAM_MULTIEXPR, replace it with the appropriate Param from
 * root->multiexpr_params; otherwise no change is needed.
 * Just for paranoia's sake, we make a copy of the node in either case.
 */
static Node *
fix_param_node(PlannerInfo *root, Param *p)
{
	if (p->paramkind == PARAM_MULTIEXPR)
	{
		int			subqueryid = p->paramid >> 16;
		int			colno = p->paramid & 0xFFFF;
		List	   *params;

		if (subqueryid <= 0 ||
			subqueryid > list_length(root->multiexpr_params))
			elog(ERROR, "unexpected PARAM_MULTIEXPR ID: %d", p->paramid);
		params = (List *) list_nth(root->multiexpr_params, subqueryid - 1);
		if (colno <= 0 || colno > list_length(params))
			elog(ERROR, "unexpected PARAM_MULTIEXPR ID: %d", p->paramid);
		return copyObject(list_nth(params, colno - 1));
	}
	return (Node *) copyObject(p);
}

/*
 * fix_alternative_subplan
 *		Do set_plan_references processing on an AlternativeSubPlan
 *
 * Choose one of the alternative implementations and return just that one,
 * discarding the rest of the AlternativeSubPlan structure.
 * Note: caller must still recurse into the result!
 *
 * We don't make any attempt to fix up cost estimates in the parent plan
 * node or higher-level nodes.
 */
static Node *
fix_alternative_subplan(PlannerInfo *root, AlternativeSubPlan *asplan,
						double num_exec)
{
	SubPlan    *bestplan = NULL;
	Cost		bestcost = 0;
	ListCell   *lc;

	/*
	 * Compute the estimated cost of each subplan assuming num_exec
	 * executions, and keep the cheapest one.  In event of exact equality of
	 * estimates, we prefer the later plan; this is a bit arbitrary, but in
	 * current usage it biases us to break ties against fast-start subplans.
	 */
	Assert(asplan->subplans != NIL);

	foreach(lc, asplan->subplans)
	{
		SubPlan    *curplan = (SubPlan *) lfirst(lc);
		Cost		curcost;

		curcost = curplan->startup_cost + num_exec * curplan->per_call_cost;
		if (bestplan == NULL || curcost <= bestcost)
		{
			bestplan = curplan;
			bestcost = curcost;
		}

		/* Also mark all subplans that are in AlternativeSubPlans */
		root->isAltSubplan[curplan->plan_id - 1] = true;
	}

	/* Mark the subplan we selected */
	root->isUsedSubplan[bestplan->plan_id - 1] = true;

	return (Node *) bestplan;
}

/*
 * fix_scan_expr
 *		Do set_plan_references processing on a scan-level expression
 *
 * This consists of incrementing all Vars' varnos by rtoffset,
 * replacing PARAM_MULTIEXPR Params, expanding PlaceHolderVars,
 * replacing Aggref nodes that should be replaced by initplan output Params,
 * choosing the best implementation for AlternativeSubPlans,
 * looking up operator opcode info for OpExpr and related nodes,
 * and adding OIDs from regclass Const nodes into root->glob->relationOids.
 *
 * 'node': the expression to be modified
 * 'rtoffset': how much to increment varnos by
 * 'num_exec': estimated number of executions of expression
 *
 * The expression tree is either copied-and-modified, or modified in-place
 * if that seems safe.
 */
static Node *
fix_scan_expr(PlannerInfo *root, Node *node, int rtoffset, double num_exec)
{
	fix_scan_expr_context context;

	context.root = root;
	context.rtoffset = rtoffset;
	context.num_exec = num_exec;

	if (rtoffset != 0 ||
		root->multiexpr_params != NIL ||
		root->glob->lastPHId != 0 ||
		root->minmax_aggs != NIL ||
		root->hasAlternativeSubPlans)
	{
		return fix_scan_expr_mutator(node, &context);
	}
	else
	{
		/*
		 * If rtoffset == 0, we don't need to change any Vars, and if there
		 * are no MULTIEXPR subqueries then we don't need to replace
		 * PARAM_MULTIEXPR Params, and if there are no placeholders anywhere
		 * we won't need to remove them, and if there are no minmax Aggrefs we
		 * won't need to replace them, and if there are no AlternativeSubPlans
		 * we won't need to remove them.  Then it's OK to just scribble on the
		 * input node tree instead of copying (since the only change, filling
		 * in any unset opfuncid fields, is harmless).  This saves just enough
		 * cycles to be noticeable on trivial queries.
		 */
		(void) fix_scan_expr_walker(node, &context);
		return node;
	}
}

static Node *
fix_scan_expr_mutator(Node *node, fix_scan_expr_context *context)
{
	if (node == NULL)
		return NULL;
	if (IsA(node, Var))
	{
		Var		   *var = copyVar((Var *) node);

		Assert(var->varlevelsup == 0);

		/*
		 * We should not see Vars marked INNER_VAR, OUTER_VAR, or ROWID_VAR.
		 * But an indexqual expression could contain INDEX_VAR Vars.
		 */
		Assert(var->varno != INNER_VAR);
		Assert(var->varno != OUTER_VAR);
		Assert(var->varno != ROWID_VAR);
		if (!IS_SPECIAL_VARNO(var->varno))
			var->varno += context->rtoffset;
		if (var->varnosyn > 0)
			var->varnosyn += context->rtoffset;
		return (Node *) var;
	}
	if (IsA(node, Param))
		return fix_param_node(context->root, (Param *) node);
	if (IsA(node, Aggref))
	{
		Aggref	   *aggref = (Aggref *) node;

		/* See if the Aggref should be replaced by a Param */
		if (context->root->minmax_aggs != NIL &&
			list_length(aggref->args) == 1)
		{
			TargetEntry *curTarget = (TargetEntry *) linitial(aggref->args);
			ListCell   *lc;

			foreach(lc, context->root->minmax_aggs)
			{
				MinMaxAggInfo *mminfo = (MinMaxAggInfo *) lfirst(lc);

				if (mminfo->aggfnoid == aggref->aggfnoid &&
					equal(mminfo->target, curTarget->expr))
					return (Node *) copyObject(mminfo->param);
			}
		}
		/* If no match, just fall through to process it normally */
	}
	if (IsA(node, CurrentOfExpr))
	{
		CurrentOfExpr *cexpr = (CurrentOfExpr *) copyObject(node);

		Assert(!IS_SPECIAL_VARNO(cexpr->cvarno));
		cexpr->cvarno += context->rtoffset;
		return (Node *) cexpr;
	}
	if (IsA(node, PlaceHolderVar))
	{
		/* At scan level, we should always just evaluate the contained expr */
		PlaceHolderVar *phv = (PlaceHolderVar *) node;

		return fix_scan_expr_mutator((Node *) phv->phexpr, context);
	}
	if (IsA(node, AlternativeSubPlan))
		return fix_scan_expr_mutator(fix_alternative_subplan(context->root,
															 (AlternativeSubPlan *) node,
															 context->num_exec),
									 context);
	fix_expr_common(context->root, node);
	return expression_tree_mutator(node, fix_scan_expr_mutator,
								   (void *) context);
}

static bool
fix_scan_expr_walker(Node *node, fix_scan_expr_context *context)
{
	if (node == NULL)
		return false;
	Assert(!(IsA(node, Var) && ((Var *) node)->varno == ROWID_VAR));
	Assert(!IsA(node, PlaceHolderVar));
	Assert(!IsA(node, AlternativeSubPlan));
	fix_expr_common(context->root, node);
	return expression_tree_walker(node, fix_scan_expr_walker,
								  (void *) context);
}

static int
YbBNL_hinfo_cmp_inner_att(const void *arg_1,
						  const void *arg_2)
{
	const YbBNLHashClauseInfo *hinfo_1 = (const YbBNLHashClauseInfo *) arg_1;
	const YbBNLHashClauseInfo *hinfo_2 = (const YbBNLHashClauseInfo *) arg_2;

	if (!OidIsValid(hinfo_1->hashOp))
		return -1;

	if (!OidIsValid(hinfo_2->hashOp))
		return 1;

	return (hinfo_1->innerHashAttNo > hinfo_2->innerHashAttNo) -
		   (hinfo_1->innerHashAttNo < hinfo_2->innerHashAttNo);
}

/*
 * set_join_references
 *	  Modify the target list and quals of a join node to reference its
 *	  subplans, by setting the varnos to OUTER_VAR or INNER_VAR and setting
 *	  attno values to the result domain number of either the corresponding
 *	  outer or inner join tuple item.  Also perform opcode lookup for these
 *	  expressions, and add regclass OIDs to root->glob->relationOids.
 */
static void
set_join_references(PlannerInfo *root, Join *join, int rtoffset)
{
	Plan	   *outer_plan = join->plan.lefttree;
	Plan	   *inner_plan = join->plan.righttree;
	indexed_tlist *outer_itlist;
	indexed_tlist *inner_itlist;

	outer_itlist = build_tlist_index(outer_plan->targetlist);
	inner_itlist = build_tlist_index(inner_plan->targetlist);

	/*
	 * First process the joinquals (including merge or hash clauses).  These
	 * are logically below the join so they can always use all values
	 * available from the input tlists.  It's okay to also handle
	 * NestLoopParams now, because those couldn't refer to nullable
	 * subexpressions.
	 */
	join->joinqual = fix_join_expr(root,
								   join->joinqual,
								   outer_itlist,
								   inner_itlist,
								   (Index) 0,
								   rtoffset,
								   NUM_EXEC_QUAL((Plan *) join));

	/* Now do join-type-specific stuff */
	if (IsA(join, NestLoop) || IsA(join, YbBatchedNestLoop))
	{
		NestLoop   *nl = IsA(join, NestLoop)
						 ? (NestLoop *) join
						 : &((YbBatchedNestLoop *) join)->nl;
		ListCell   *lc;

		foreach(lc, nl->nestParams)
		{
			NestLoopParam *nlp = (NestLoopParam *) lfirst(lc);

			nlp->paramval = (Var *) fix_upper_expr(root,
												   (Node *) nlp->paramval,
												   outer_itlist,
												   OUTER_VAR,
												   rtoffset,
												   NUM_EXEC_TLIST(outer_plan));
			/* Check we replaced any PlaceHolderVar with simple Var */
			if (!(IsA(nlp->paramval, Var) &&
				  nlp->paramval->varno == OUTER_VAR))
				elog(ERROR, "NestLoopParam was not reduced to a simple Var");
		}

		ListCell *l;
		if (IsA(join, YbBatchedNestLoop))
		{
			YbBatchedNestLoop *batchednl = (YbBatchedNestLoop *) join;

			YbBNLHashClauseInfo *current_hinfo = batchednl->hashClauseInfos;

			foreach(l, join->joinqual)
			{
				Expr *clause = (Expr *) lfirst(l);
				Oid hashOp = current_hinfo->hashOp;

				if (OidIsValid(hashOp))
				{
					Assert(IsA(clause, OpExpr));
					OpExpr *opexpr = (OpExpr *) clause;
					Assert(list_length(opexpr->args) == 2);
					Expr *leftArg = linitial(opexpr->args);
					Expr *rightArg = lsecond(opexpr->args);

					if (IsA(leftArg, RelabelType))
						leftArg = ((RelabelType *) leftArg)->arg;

					if (IsA(rightArg, RelabelType))
						rightArg = ((RelabelType *) rightArg)->arg;

					Var *innerArg;
					Expr *outerArg;

					if (IsA((Expr*) leftArg, Var) &&
						((Var*) leftArg)->varno == INNER_VAR)
					{
						innerArg = (Var *) leftArg;
						outerArg = rightArg;
					}
					else
					{
						outerArg = leftArg;
						innerArg = (Var *) rightArg;
					}

					Assert(innerArg->varno = INNER_VAR);

					current_hinfo->innerHashAttNo =
						((Var *) innerArg)->varattno;
					current_hinfo->outerParamExpr = outerArg;
					current_hinfo->orig_expr = clause;
				}
				current_hinfo++;
			}

			qsort(batchednl->hashClauseInfos, join->joinqual->length,
				  sizeof(YbBNLHashClauseInfo), YbBNL_hinfo_cmp_inner_att);

			YbBNLHashClauseInfo *valid_bnl_hinfos = batchednl->hashClauseInfos;
			int num_invalid = 0;
			while(num_invalid < batchednl->num_hashClauseInfos &&
				  !OidIsValid(valid_bnl_hinfos->hashOp))
			{
				valid_bnl_hinfos++;
				num_invalid++;
			}
			if (num_invalid == batchednl->num_hashClauseInfos)
				valid_bnl_hinfos = NULL;

			batchednl->hashClauseInfos = valid_bnl_hinfos;
			batchednl->num_hashClauseInfos -= num_invalid;
		}

	}
	else if (IsA(join, MergeJoin))
	{
		MergeJoin  *mj = (MergeJoin *) join;

		mj->mergeclauses = fix_join_expr(root,
										 mj->mergeclauses,
										 outer_itlist,
										 inner_itlist,
										 (Index) 0,
										 rtoffset,
										 NUM_EXEC_QUAL((Plan *) join));
	}
	else if (IsA(join, HashJoin))
	{
		HashJoin   *hj = (HashJoin *) join;

		hj->hashclauses = fix_join_expr(root,
										hj->hashclauses,
										outer_itlist,
										inner_itlist,
										(Index) 0,
										rtoffset,
										NUM_EXEC_QUAL((Plan *) join));

		/*
		 * HashJoin's hashkeys are used to look for matching tuples from its
		 * outer plan (not the Hash node!) in the hashtable.
		 */
		hj->hashkeys = (List *) fix_upper_expr(root,
											   (Node *) hj->hashkeys,
											   outer_itlist,
											   OUTER_VAR,
											   rtoffset,
											   NUM_EXEC_QUAL((Plan *) join));
	}

	/*
	 * Now we need to fix up the targetlist and qpqual, which are logically
	 * above the join.  This means they should not re-use any input expression
	 * that was computed in the nullable side of an outer join.  Vars and
	 * PlaceHolderVars are fine, so we can implement this restriction just by
	 * clearing has_non_vars in the indexed_tlist structs.
	 *
	 * XXX This is a grotty workaround for the fact that we don't clearly
	 * distinguish between a Var appearing below an outer join and the "same"
	 * Var appearing above it.  If we did, we'd not need to hack the matching
	 * rules this way.
	 */
	switch (join->jointype)
	{
		case JOIN_LEFT:
		case JOIN_SEMI:
		case JOIN_ANTI:
			inner_itlist->has_non_vars = false;
			break;
		case JOIN_RIGHT:
			outer_itlist->has_non_vars = false;
			break;
		case JOIN_FULL:
			outer_itlist->has_non_vars = false;
			inner_itlist->has_non_vars = false;
			break;
		default:
			break;
	}

	join->plan.targetlist = fix_join_expr(root,
										  join->plan.targetlist,
										  outer_itlist,
										  inner_itlist,
										  (Index) 0,
										  rtoffset,
										  NUM_EXEC_TLIST((Plan *) join));
	join->plan.qual = fix_join_expr(root,
									join->plan.qual,
									outer_itlist,
									inner_itlist,
									(Index) 0,
									rtoffset,
									NUM_EXEC_QUAL((Plan *) join));

	pfree(outer_itlist);
	pfree(inner_itlist);
}

/*
 * set_upper_references
 *	  Update the targetlist and quals of an upper-level plan node
 *	  to refer to the tuples returned by its lefttree subplan.
 *	  Also perform opcode lookup for these expressions, and
 *	  add regclass OIDs to root->glob->relationOids.
 *
 * This is used for single-input plan types like Agg, Group, Result.
 *
 * In most cases, we have to match up individual Vars in the tlist and
 * qual expressions with elements of the subplan's tlist (which was
 * generated by flattening these selfsame expressions, so it should have all
 * the required variables).  There is an important exception, however:
 * depending on where we are in the plan tree, sort/group columns may have
 * been pushed into the subplan tlist unflattened.  If these values are also
 * needed in the output then we want to reference the subplan tlist element
 * rather than recomputing the expression.
 */
static void
set_upper_references(PlannerInfo *root, Plan *plan, int rtoffset)
{
	Plan	   *subplan = plan->lefttree;
	indexed_tlist *subplan_itlist;
	List	   *output_targetlist;
	ListCell   *l;

	subplan_itlist = build_tlist_index(subplan->targetlist);

	output_targetlist = NIL;
	foreach(l, plan->targetlist)
	{
		TargetEntry *tle = (TargetEntry *) lfirst(l);
		Node	   *newexpr;

		/* If it's a sort/group item, first try to match by sortref */
		if (tle->ressortgroupref != 0)
		{
			newexpr = (Node *)
				search_indexed_tlist_for_sortgroupref(tle->expr,
													  tle->ressortgroupref,
													  subplan_itlist,
													  OUTER_VAR);
			if (!newexpr)
				newexpr = fix_upper_expr(root,
										 (Node *) tle->expr,
										 subplan_itlist,
										 OUTER_VAR,
										 rtoffset,
										 NUM_EXEC_TLIST(plan));
		}
		else
			newexpr = fix_upper_expr(root,
									 (Node *) tle->expr,
									 subplan_itlist,
									 OUTER_VAR,
									 rtoffset,
									 NUM_EXEC_TLIST(plan));
		tle = flatCopyTargetEntry(tle);
		tle->expr = (Expr *) newexpr;
		output_targetlist = lappend(output_targetlist, tle);
	}
	plan->targetlist = output_targetlist;

	plan->qual = (List *)
		fix_upper_expr(root,
					   (Node *) plan->qual,
					   subplan_itlist,
					   OUTER_VAR,
					   rtoffset,
					   NUM_EXEC_QUAL(plan));

	pfree(subplan_itlist);
}

/*
 * set_param_references
 *	  Initialize the initParam list in Gather or Gather merge node such that
 *	  it contains reference of all the params that needs to be evaluated
 *	  before execution of the node.  It contains the initplan params that are
 *	  being passed to the plan nodes below it.
 */
static void
set_param_references(PlannerInfo *root, Plan *plan)
{
	Assert(IsA(plan, Gather) || IsA(plan, GatherMerge));

	if (plan->lefttree->extParam)
	{
		PlannerInfo *proot;
		Bitmapset  *initSetParam = NULL;
		ListCell   *l;

		for (proot = root; proot != NULL; proot = proot->parent_root)
		{
			foreach(l, proot->init_plans)
			{
				SubPlan    *initsubplan = (SubPlan *) lfirst(l);
				ListCell   *l2;

				foreach(l2, initsubplan->setParam)
				{
					initSetParam = bms_add_member(initSetParam, lfirst_int(l2));
				}
			}
		}

		/*
		 * Remember the list of all external initplan params that are used by
		 * the children of Gather or Gather merge node.
		 */
		if (IsA(plan, Gather))
			((Gather *) plan)->initParam =
				bms_intersect(plan->lefttree->extParam, initSetParam);
		else
			((GatherMerge *) plan)->initParam =
				bms_intersect(plan->lefttree->extParam, initSetParam);
	}
}

/*
 * Recursively scan an expression tree and convert Aggrefs to the proper
 * intermediate form for combining aggregates.  This means (1) replacing each
 * one's argument list with a single argument that is the original Aggref
 * modified to show partial aggregation and (2) changing the upper Aggref to
 * show combining aggregation.
 *
 * After this step, set_upper_references will replace the partial Aggrefs
 * with Vars referencing the lower Agg plan node's outputs, so that the final
 * form seen by the executor is a combining Aggref with a Var as input.
 *
 * It's rather messy to postpone this step until setrefs.c; ideally it'd be
 * done in createplan.c.  The difficulty is that once we modify the Aggref
 * expressions, they will no longer be equal() to their original form and
 * so cross-plan-node-level matches will fail.  So this has to happen after
 * the plan node above the Agg has resolved its subplan references.
 */
static Node *
convert_combining_aggrefs(Node *node, void *context)
{
	if (node == NULL)
		return NULL;
	if (IsA(node, Aggref))
	{
		Aggref	   *orig_agg = (Aggref *) node;
		Aggref	   *child_agg;
		Aggref	   *parent_agg;

		/* Assert we've not chosen to partial-ize any unsupported cases */
		Assert(orig_agg->aggorder == NIL);
		Assert(orig_agg->aggdistinct == NIL);

		/*
		 * Since aggregate calls can't be nested, we needn't recurse into the
		 * arguments.  But for safety, flat-copy the Aggref node itself rather
		 * than modifying it in-place.
		 */
		child_agg = makeNode(Aggref);
		memcpy(child_agg, orig_agg, sizeof(Aggref));

		/*
		 * For the parent Aggref, we want to copy all the fields of the
		 * original aggregate *except* the args list, which we'll replace
		 * below, and the aggfilter expression, which should be applied only
		 * by the child not the parent.  Rather than explicitly knowing about
		 * all the other fields here, we can momentarily modify child_agg to
		 * provide a suitable source for copyObject.
		 */
		child_agg->args = NIL;
		child_agg->aggfilter = NULL;
		parent_agg = copyObject(child_agg);
		child_agg->args = orig_agg->args;
		child_agg->aggfilter = orig_agg->aggfilter;

		/*
		 * Now, set up child_agg to represent the first phase of partial
		 * aggregation.  For now, assume serialization is required.
		 */
		mark_partial_aggref(child_agg, AGGSPLIT_INITIAL_SERIAL);

		/*
		 * And set up parent_agg to represent the second phase.
		 */
		parent_agg->args = list_make1(makeTargetEntry((Expr *) child_agg,
													  1, NULL, false));
		mark_partial_aggref(parent_agg, AGGSPLIT_FINAL_DESERIAL);

		return (Node *) parent_agg;
	}
	return expression_tree_mutator(node, convert_combining_aggrefs,
								   (void *) context);
}

/*
 * set_dummy_tlist_references
 *	  Replace the targetlist of an upper-level plan node with a simple
 *	  list of OUTER_VAR references to its child.
 *
 * This is used for plan types like Sort and Append that don't evaluate
 * their targetlists.  Although the executor doesn't care at all what's in
 * the tlist, EXPLAIN needs it to be realistic.
 *
 * Note: we could almost use set_upper_references() here, but it fails for
 * Append for lack of a lefttree subplan.  Single-purpose code is faster
 * anyway.
 */
static void
set_dummy_tlist_references(Plan *plan, int rtoffset)
{
	List	   *output_targetlist;
	ListCell   *l;

	output_targetlist = NIL;
	foreach(l, plan->targetlist)
	{
		TargetEntry *tle = (TargetEntry *) lfirst(l);
		Var		   *oldvar = (Var *) tle->expr;
		Var		   *newvar;

		/*
		 * As in search_indexed_tlist_for_non_var(), we prefer to keep Consts
		 * as Consts, not Vars referencing Consts.  Here, there's no speed
		 * advantage to be had, but it makes EXPLAIN output look cleaner, and
		 * again it avoids confusing the executor.
		 */
		if (IsA(oldvar, Const))
		{
			/* just reuse the existing TLE node */
			output_targetlist = lappend(output_targetlist, tle);
			continue;
		}

		newvar = makeVar(OUTER_VAR,
						 tle->resno,
						 exprType((Node *) oldvar),
						 exprTypmod((Node *) oldvar),
						 exprCollation((Node *) oldvar),
						 0);
		if (IsA(oldvar, Var) &&
			oldvar->varnosyn > 0)
		{
			newvar->varnosyn = oldvar->varnosyn + rtoffset;
			newvar->varattnosyn = oldvar->varattnosyn;
		}
		else
		{
			newvar->varnosyn = 0;	/* wasn't ever a plain Var */
			newvar->varattnosyn = 0;
		}

		tle = flatCopyTargetEntry(tle);
		tle->expr = (Expr *) newvar;
		output_targetlist = lappend(output_targetlist, tle);
	}
	plan->targetlist = output_targetlist;

	/* We don't touch plan->qual here */
}


/*
 * build_tlist_index --- build an index data structure for a child tlist
 *
 * In most cases, subplan tlists will be "flat" tlists with only Vars,
 * so we try to optimize that case by extracting information about Vars
 * in advance.  Matching a parent tlist to a child is still an O(N^2)
 * operation, but at least with a much smaller constant factor than plain
 * tlist_member() searches.
 *
 * The result of this function is an indexed_tlist struct to pass to
 * search_indexed_tlist_for_var() or search_indexed_tlist_for_non_var().
 * When done, the indexed_tlist may be freed with a single pfree().
 */
static indexed_tlist *
build_tlist_index(List *tlist)
{
	indexed_tlist *itlist;
	tlist_vinfo *vinfo;
	ListCell   *l;

	/* Create data structure with enough slots for all tlist entries */
	itlist = (indexed_tlist *)
		palloc(offsetof(indexed_tlist, vars) +
			   list_length(tlist) * sizeof(tlist_vinfo));

	itlist->tlist = tlist;
	itlist->has_ph_vars = false;
	itlist->has_non_vars = false;

	/* Find the Vars and fill in the index array */
	vinfo = itlist->vars;
	foreach(l, tlist)
	{
		TargetEntry *tle = (TargetEntry *) lfirst(l);

		if (tle->expr && IsA(tle->expr, Var))
		{
			Var		   *var = (Var *) tle->expr;

			vinfo->varno = var->varno;
			vinfo->varattno = var->varattno;
			vinfo->resno = tle->resno;
			vinfo++;
		}
		else if (tle->expr && IsA(tle->expr, PlaceHolderVar))
			itlist->has_ph_vars = true;
		else
			itlist->has_non_vars = true;
	}

	itlist->num_vars = (vinfo - itlist->vars);

	return itlist;
}

/*
 * build_tlist_index_other_vars --- build a restricted tlist index
 *
 * This is like build_tlist_index, but we only index tlist entries that
 * are Vars belonging to some rel other than the one specified.  We will set
 * has_ph_vars (allowing PlaceHolderVars to be matched), but not has_non_vars
 * (so nothing other than Vars and PlaceHolderVars can be matched).
 */
static indexed_tlist *
build_tlist_index_other_vars(List *tlist, int ignore_rel)
{
	indexed_tlist *itlist;
	tlist_vinfo *vinfo;
	ListCell   *l;

	/* Create data structure with enough slots for all tlist entries */
	itlist = (indexed_tlist *)
		palloc(offsetof(indexed_tlist, vars) +
			   list_length(tlist) * sizeof(tlist_vinfo));

	itlist->tlist = tlist;
	itlist->has_ph_vars = false;
	itlist->has_non_vars = false;

	/* Find the desired Vars and fill in the index array */
	vinfo = itlist->vars;
	foreach(l, tlist)
	{
		TargetEntry *tle = (TargetEntry *) lfirst(l);

		if (tle->expr && IsA(tle->expr, Var))
		{
			Var		   *var = (Var *) tle->expr;

			if (var->varno != ignore_rel)
			{
				vinfo->varno = var->varno;
				vinfo->varattno = var->varattno;
				vinfo->resno = tle->resno;
				vinfo++;
			}
		}
		else if (tle->expr && IsA(tle->expr, PlaceHolderVar))
			itlist->has_ph_vars = true;
	}

	itlist->num_vars = (vinfo - itlist->vars);

	return itlist;
}

/*
 * search_indexed_tlist_for_var --- find a Var in an indexed tlist
 *
 * If a match is found, return a copy of the given Var with suitably
 * modified varno/varattno (to wit, newvarno and the resno of the TLE entry).
 * Also ensure that varnosyn is incremented by rtoffset.
 * If no match, return NULL.
 */
static Var *
search_indexed_tlist_for_var(Var *var, indexed_tlist *itlist,
							 int newvarno, int rtoffset)
{
	int			varno = var->varno;
	AttrNumber	varattno = var->varattno;
	tlist_vinfo *vinfo;
	int			i;

	vinfo = itlist->vars;
	i = itlist->num_vars;
	while (i-- > 0)
	{
		if (vinfo->varno == varno && vinfo->varattno == varattno)
		{
			/* Found a match */
			Var		   *newvar = copyVar(var);

			newvar->varno = newvarno;
			newvar->varattno = vinfo->resno;
			if (newvar->varnosyn > 0)
				newvar->varnosyn += rtoffset;
			return newvar;
		}
		vinfo++;
	}
	return NULL;				/* no match */
}

/*
 * search_indexed_tlist_for_non_var --- find a non-Var in an indexed tlist
 *
 * If a match is found, return a Var constructed to reference the tlist item.
 * If no match, return NULL.
 *
 * NOTE: it is a waste of time to call this unless itlist->has_ph_vars or
 * itlist->has_non_vars.  Furthermore, set_join_references() relies on being
 * able to prevent matching of non-Vars by clearing itlist->has_non_vars,
 * so there's a correctness reason not to call it unless that's set.
 */
static Var *
search_indexed_tlist_for_non_var(Expr *node,
								 indexed_tlist *itlist, int newvarno)
{
	TargetEntry *tle;

	/*
	 * If it's a simple Const, replacing it with a Var is silly, even if there
	 * happens to be an identical Const below; a Var is more expensive to
	 * execute than a Const.  What's more, replacing it could confuse some
	 * places in the executor that expect to see simple Consts for, eg,
	 * dropped columns.
	 */
	if (IsA(node, Const))
		return NULL;

	tle = tlist_member(node, itlist->tlist);
	if (tle)
	{
		/* Found a matching subplan output expression */
		Var		   *newvar;

		newvar = makeVarFromTargetEntry(newvarno, tle);
		newvar->varnosyn = 0;	/* wasn't ever a plain Var */
		newvar->varattnosyn = 0;
		return newvar;
	}
	return NULL;				/* no match */
}

/*
 * search_indexed_tlist_for_sortgroupref --- find a sort/group expression
 *
 * If a match is found, return a Var constructed to reference the tlist item.
 * If no match, return NULL.
 *
 * This is needed to ensure that we select the right subplan TLE in cases
 * where there are multiple textually-equal()-but-volatile sort expressions.
 * And it's also faster than search_indexed_tlist_for_non_var.
 */
static Var *
search_indexed_tlist_for_sortgroupref(Expr *node,
									  Index sortgroupref,
									  indexed_tlist *itlist,
									  int newvarno)
{
	ListCell   *lc;

	foreach(lc, itlist->tlist)
	{
		TargetEntry *tle = (TargetEntry *) lfirst(lc);

		/* The equal() check should be redundant, but let's be paranoid */
		if (tle->ressortgroupref == sortgroupref &&
			equal(node, tle->expr))
		{
			/* Found a matching subplan output expression */
			Var		   *newvar;

			newvar = makeVarFromTargetEntry(newvarno, tle);
			newvar->varnosyn = 0;	/* wasn't ever a plain Var */
			newvar->varattnosyn = 0;
			return newvar;
		}
	}
	return NULL;				/* no match */
}

/*
 * fix_join_expr
 *	   Create a new set of targetlist entries or join qual clauses by
 *	   changing the varno/varattno values of variables in the clauses
 *	   to reference target list values from the outer and inner join
 *	   relation target lists.  Also perform opcode lookup and add
 *	   regclass OIDs to root->glob->relationOids.
 *
 * This is used in four different scenarios:
 * 1) a normal join clause, where all the Vars in the clause *must* be
 *	  replaced by OUTER_VAR or INNER_VAR references.  In this case
 *	  acceptable_rel should be zero so that any failure to match a Var will be
 *	  reported as an error.
 * 2) RETURNING clauses, which may contain both Vars of the target relation
 *	  and Vars of other relations. In this case we want to replace the
 *	  other-relation Vars by OUTER_VAR references, while leaving target Vars
 *	  alone. Thus inner_itlist = NULL and acceptable_rel = the ID of the
 *	  target relation should be passed.
 * 3) ON CONFLICT UPDATE SET/WHERE clauses.  Here references to EXCLUDED are
 *	  to be replaced with INNER_VAR references, while leaving target Vars (the
 *	  to-be-updated relation) alone. Correspondingly inner_itlist is to be
 *	  EXCLUDED elements, outer_itlist = NULL and acceptable_rel the target
 *	  relation.
 * 4) MERGE.  In this case, references to the source relation are to be
 *    replaced with INNER_VAR references, leaving Vars of the target
 *    relation (the to-be-modified relation) alone.  So inner_itlist is to be
 *    the source relation elements, outer_itlist = NULL and acceptable_rel
 *    the target relation.
 *
 * 'clauses' is the targetlist or list of join clauses
 * 'outer_itlist' is the indexed target list of the outer join relation,
 *		or NULL
 * 'inner_itlist' is the indexed target list of the inner join relation,
 *		or NULL
 * 'acceptable_rel' is either zero or the rangetable index of a relation
 *		whose Vars may appear in the clause without provoking an error
 * 'rtoffset': how much to increment varnos by
 * 'num_exec': estimated number of executions of expression
 *
 * Returns the new expression tree.  The original clause structure is
 * not modified.
 */
static List *
fix_join_expr(PlannerInfo *root,
			  List *clauses,
			  indexed_tlist *outer_itlist,
			  indexed_tlist *inner_itlist,
			  Index acceptable_rel,
			  int rtoffset,
			  double num_exec)
{
	fix_join_expr_context context;

	context.root = root;
	context.outer_itlist = outer_itlist;
	context.inner_itlist = inner_itlist;
	context.acceptable_rel = acceptable_rel;
	context.rtoffset = rtoffset;
	context.num_exec = num_exec;
	return (List *) fix_join_expr_mutator((Node *) clauses, &context);
}

static Node *
fix_join_expr_mutator(Node *node, fix_join_expr_context *context)
{
	Var		   *newvar;

	if (node == NULL)
		return NULL;
	if (IsA(node, Var))
	{
		Var		   *var = (Var *) node;

		/* Look for the var in the input tlists, first in the outer */
		if (context->outer_itlist)
		{
			newvar = search_indexed_tlist_for_var(var,
												  context->outer_itlist,
												  OUTER_VAR,
												  context->rtoffset);
			if (newvar)
				return (Node *) newvar;
		}

		/* then in the inner. */
		if (context->inner_itlist)
		{
			newvar = search_indexed_tlist_for_var(var,
												  context->inner_itlist,
												  INNER_VAR,
												  context->rtoffset);
			if (newvar)
				return (Node *) newvar;
		}

		/* If it's for acceptable_rel, adjust and return it */
		if (var->varno == context->acceptable_rel)
		{
			var = copyVar(var);
			var->varno += context->rtoffset;
			if (var->varnosyn > 0)
				var->varnosyn += context->rtoffset;
			return (Node *) var;
		}

		/* No referent found for Var */
		elog(ERROR, "variable not found in subplan target lists");
	}
	if (IsA(node, PlaceHolderVar))
	{
		PlaceHolderVar *phv = (PlaceHolderVar *) node;

		/* See if the PlaceHolderVar has bubbled up from a lower plan node */
		if (context->outer_itlist && context->outer_itlist->has_ph_vars)
		{
			newvar = search_indexed_tlist_for_non_var((Expr *) phv,
													  context->outer_itlist,
													  OUTER_VAR);
			if (newvar)
				return (Node *) newvar;
		}
		if (context->inner_itlist && context->inner_itlist->has_ph_vars)
		{
			newvar = search_indexed_tlist_for_non_var((Expr *) phv,
													  context->inner_itlist,
													  INNER_VAR);
			if (newvar)
				return (Node *) newvar;
		}

		/* If not supplied by input plans, evaluate the contained expr */
		return fix_join_expr_mutator((Node *) phv->phexpr, context);
	}
	/* Try matching more complex expressions too, if tlists have any */
	if (context->outer_itlist && context->outer_itlist->has_non_vars)
	{
		newvar = search_indexed_tlist_for_non_var((Expr *) node,
												  context->outer_itlist,
												  OUTER_VAR);
		if (newvar)
			return (Node *) newvar;
	}
	if (context->inner_itlist && context->inner_itlist->has_non_vars)
	{
		newvar = search_indexed_tlist_for_non_var((Expr *) node,
												  context->inner_itlist,
												  INNER_VAR);
		if (newvar)
			return (Node *) newvar;
	}
	/* Special cases (apply only AFTER failing to match to lower tlist) */
	if (IsA(node, Param))
		return fix_param_node(context->root, (Param *) node);
	if (IsA(node, AlternativeSubPlan))
		return fix_join_expr_mutator(fix_alternative_subplan(context->root,
															 (AlternativeSubPlan *) node,
															 context->num_exec),
									 context);
	fix_expr_common(context->root, node);
	return expression_tree_mutator(node,
								   fix_join_expr_mutator,
								   (void *) context);
}

/*
 * fix_upper_expr
 *		Modifies an expression tree so that all Var nodes reference outputs
 *		of a subplan.  Also looks for Aggref nodes that should be replaced
 *		by initplan output Params.  Also performs opcode lookup, and adds
 *		regclass OIDs to root->glob->relationOids.
 *
 * This is used to fix up target and qual expressions of non-join upper-level
 * plan nodes, as well as index-only scan nodes.
 *
 * An error is raised if no matching var can be found in the subplan tlist
 * --- so this routine should only be applied to nodes whose subplans'
 * targetlists were generated by flattening the expressions used in the
 * parent node.
 *
 * If itlist->has_non_vars is true, then we try to match whole subexpressions
 * against elements of the subplan tlist, so that we can avoid recomputing
 * expressions that were already computed by the subplan.  (This is relatively
 * expensive, so we don't want to try it in the common case where the
 * subplan tlist is just a flattened list of Vars.)
 *
 * 'node': the tree to be fixed (a target item or qual)
 * 'subplan_itlist': indexed target list for subplan (or index)
 * 'newvarno': varno to use for Vars referencing tlist elements
 * 'rtoffset': how much to increment varnos by
 * 'num_exec': estimated number of executions of expression
 *
 * The resulting tree is a copy of the original in which all Var nodes have
 * varno = newvarno, varattno = resno of corresponding targetlist element.
 * The original tree is not modified.
 */
static Node *
fix_upper_expr(PlannerInfo *root,
			   Node *node,
			   indexed_tlist *subplan_itlist,
			   int newvarno,
			   int rtoffset,
			   double num_exec)
{
	fix_upper_expr_context context;

	context.root = root;
	context.subplan_itlist = subplan_itlist;
	context.newvarno = newvarno;
	context.rtoffset = rtoffset;
	context.num_exec = num_exec;
	return fix_upper_expr_mutator(node, &context);
}

static Node *
fix_upper_expr_mutator(Node *node, fix_upper_expr_context *context)
{
	Var		   *newvar;

	if (node == NULL)
		return NULL;
	if (IsA(node, Var))
	{
		Var		   *var = (Var *) node;

		newvar = search_indexed_tlist_for_var(var,
											  context->subplan_itlist,
											  context->newvarno,
											  context->rtoffset);
		if (!newvar)
			elog(ERROR, "variable not found in subplan target list");
		return (Node *) newvar;
	}
	if (IsA(node, PlaceHolderVar))
	{
		PlaceHolderVar *phv = (PlaceHolderVar *) node;

		/* See if the PlaceHolderVar has bubbled up from a lower plan node */
		if (context->subplan_itlist->has_ph_vars)
		{
			newvar = search_indexed_tlist_for_non_var((Expr *) phv,
													  context->subplan_itlist,
													  context->newvarno);
			if (newvar)
				return (Node *) newvar;
		}
		/* If not supplied by input plan, evaluate the contained expr */
		return fix_upper_expr_mutator((Node *) phv->phexpr, context);
	}
	/* Try matching more complex expressions too, if tlist has any */
	if (context->subplan_itlist->has_non_vars)
	{
		newvar = search_indexed_tlist_for_non_var((Expr *) node,
												  context->subplan_itlist,
												  context->newvarno);
		if (newvar)
			return (Node *) newvar;
	}
	/* Special cases (apply only AFTER failing to match to lower tlist) */
	if (IsA(node, Param))
		return fix_param_node(context->root, (Param *) node);
	if (IsA(node, YbExprColrefDesc))
	{
		YbExprColrefDesc *colref = castNode(YbExprColrefDesc, node);
		AttrNumber	varattno = colref->attno;
		tlist_vinfo *vinfo;
		int			i;

		vinfo = context->subplan_itlist->vars;
		i = context->subplan_itlist->num_vars;
		while (i-- > 0)
		{
			if (vinfo->varattno == varattno)
			{
				/* Found a match */
				YbExprColrefDesc *newcolref = makeNode(YbExprColrefDesc);
				*newcolref = *colref;
				newcolref->attno = vinfo->resno;
				return (Node *) newcolref;
			}
			vinfo++;
		}
		elog(ERROR, "column reference not found in subplan target list");
	}
	if (IsA(node, Aggref))
	{
		Aggref	   *aggref = (Aggref *) node;

		/* See if the Aggref should be replaced by a Param */
		if (context->root->minmax_aggs != NIL &&
			list_length(aggref->args) == 1)
		{
			TargetEntry *curTarget = (TargetEntry *) linitial(aggref->args);
			ListCell   *lc;

			foreach(lc, context->root->minmax_aggs)
			{
				MinMaxAggInfo *mminfo = (MinMaxAggInfo *) lfirst(lc);

				if (mminfo->aggfnoid == aggref->aggfnoid &&
					equal(mminfo->target, curTarget->expr))
					return (Node *) copyObject(mminfo->param);
			}
		}
		/* If no match, just fall through to process it normally */
	}
	if (IsA(node, AlternativeSubPlan))
		return fix_upper_expr_mutator(fix_alternative_subplan(context->root,
															  (AlternativeSubPlan *) node,
															  context->num_exec),
									  context);
	fix_expr_common(context->root, node);
	return expression_tree_mutator(node,
								   fix_upper_expr_mutator,
								   (void *) context);
}

/*
 * set_returning_clause_references
 *		Perform setrefs.c's work on a RETURNING targetlist
 *
 * If the query involves more than just the result table, we have to
 * adjust any Vars that refer to other tables to reference junk tlist
 * entries in the top subplan's targetlist.  Vars referencing the result
 * table should be left alone, however (the executor will evaluate them
 * using the actual heap tuple, after firing triggers if any).  In the
 * adjusted RETURNING list, result-table Vars will have their original
 * varno (plus rtoffset), but Vars for other rels will have varno OUTER_VAR.
 *
 * We also must perform opcode lookup and add regclass OIDs to
 * root->glob->relationOids.
 *
 * 'rlist': the RETURNING targetlist to be fixed
 * 'topplan': the top subplan node that will be just below the ModifyTable
 *		node (note it's not yet passed through set_plan_refs)
 * 'resultRelation': RT index of the associated result relation
 * 'rtoffset': how much to increment varnos by
 *
 * Note: the given 'root' is for the parent query level, not the 'topplan'.
 * This does not matter currently since we only access the dependency-item
 * lists in root->glob, but it would need some hacking if we wanted a root
 * that actually matches the subplan.
 *
 * Note: resultRelation is not yet adjusted by rtoffset.
 */
static List *
set_returning_clause_references(PlannerInfo *root,
								List *rlist,
								Plan *topplan,
								Index resultRelation,
								int rtoffset)
{
	indexed_tlist *itlist;

	/*
	 * We can perform the desired Var fixup by abusing the fix_join_expr
	 * machinery that formerly handled inner indexscan fixup.  We search the
	 * top plan's targetlist for Vars of non-result relations, and use
	 * fix_join_expr to convert RETURNING Vars into references to those tlist
	 * entries, while leaving result-rel Vars as-is.
	 *
	 * PlaceHolderVars will also be sought in the targetlist, but no
	 * more-complex expressions will be.  Note that it is not possible for a
	 * PlaceHolderVar to refer to the result relation, since the result is
	 * never below an outer join.  If that case could happen, we'd have to be
	 * prepared to pick apart the PlaceHolderVar and evaluate its contained
	 * expression instead.
	 */
	itlist = build_tlist_index_other_vars(topplan->targetlist, resultRelation);

	rlist = fix_join_expr(root,
						  rlist,
						  itlist,
						  NULL,
						  resultRelation,
						  rtoffset,
						  NUM_EXEC_TLIST(topplan));

	pfree(itlist);

	return rlist;
}

/*
 * fix_windowagg_condition_expr_mutator
 *		Mutator function for replacing WindowFuncs with the corresponding Var
 *		in the targetlist which references that WindowFunc.
 */
static Node *
fix_windowagg_condition_expr_mutator(Node *node,
									 fix_windowagg_cond_context *context)
{
	if (node == NULL)
		return NULL;

	if (IsA(node, WindowFunc))
	{
		Var		   *newvar;

		newvar = search_indexed_tlist_for_non_var((Expr *) node,
												  context->subplan_itlist,
												  context->newvarno);
		if (newvar)
			return (Node *) newvar;
		elog(ERROR, "WindowFunc not found in subplan target lists");
	}

	return expression_tree_mutator(node,
								   fix_windowagg_condition_expr_mutator,
								   (void *) context);
}

/*
 * fix_windowagg_condition_expr
 *		Converts references in 'runcondition' so that any WindowFunc
 *		references are swapped out for a Var which references the matching
 *		WindowFunc in 'subplan_itlist'.
 */
static List *
fix_windowagg_condition_expr(PlannerInfo *root,
							 List *runcondition,
							 indexed_tlist *subplan_itlist)
{
	fix_windowagg_cond_context context;

	context.root = root;
	context.subplan_itlist = subplan_itlist;
	context.newvarno = 0;

	return (List *) fix_windowagg_condition_expr_mutator((Node *) runcondition,
														 &context);
}

/*
 * set_windowagg_runcondition_references
 *		Converts references in 'runcondition' so that any WindowFunc
 *		references are swapped out for a Var which references the matching
 *		WindowFunc in 'plan' targetlist.
 */
static List *
set_windowagg_runcondition_references(PlannerInfo *root,
									  List *runcondition,
									  Plan *plan)
{
	List	   *newlist;
	indexed_tlist *itlist;

	itlist = build_tlist_index(plan->targetlist);

	newlist = fix_windowagg_condition_expr(root, runcondition, itlist);

	pfree(itlist);

	return newlist;
}

/*****************************************************************************
 *					QUERY DEPENDENCY MANAGEMENT
 *****************************************************************************/

/*
 * record_plan_function_dependency
 *		Mark the current plan as depending on a particular function.
 *
 * This is exported so that the function-inlining code can record a
 * dependency on a function that it's removed from the plan tree.
 */
void
record_plan_function_dependency(PlannerInfo *root, Oid funcid)
{
	/*
	 * For performance reasons, we don't bother to track built-in functions;
	 * we just assume they'll never change (or at least not in ways that'd
	 * invalidate plans using them).  For this purpose we can consider a
	 * built-in function to be one with OID less than FirstUnpinnedObjectId.
	 * Note that the OID generator guarantees never to generate such an OID
	 * after startup, even at OID wraparound.
	 */
	if (funcid >= (Oid) FirstUnpinnedObjectId)
	{
		PlanInvalItem *inval_item = makeNode(PlanInvalItem);

		/*
		 * It would work to use any syscache on pg_proc, but the easiest is
		 * PROCOID since we already have the function's OID at hand.  Note
		 * that plancache.c knows we use PROCOID.
		 */
		inval_item->cacheId = PROCOID;
		inval_item->hashValue = GetSysCacheHashValue1(PROCOID,
													  ObjectIdGetDatum(funcid));

		root->glob->invalItems = lappend(root->glob->invalItems, inval_item);
	}
}

/*
 * record_plan_type_dependency
 *		Mark the current plan as depending on a particular type.
 *
 * This is exported so that eval_const_expressions can record a
 * dependency on a domain that it's removed a CoerceToDomain node for.
 *
 * We don't currently need to record dependencies on domains that the
 * plan contains CoerceToDomain nodes for, though that might change in
 * future.  Hence, this isn't actually called in this module, though
 * someday fix_expr_common might call it.
 */
void
record_plan_type_dependency(PlannerInfo *root, Oid typid)
{
	/*
	 * As in record_plan_function_dependency, ignore the possibility that
	 * someone would change a built-in domain.
	 */
	if (typid >= (Oid) FirstUnpinnedObjectId)
	{
		PlanInvalItem *inval_item = makeNode(PlanInvalItem);

		/*
		 * It would work to use any syscache on pg_type, but the easiest is
		 * TYPEOID since we already have the type's OID at hand.  Note that
		 * plancache.c knows we use TYPEOID.
		 */
		inval_item->cacheId = TYPEOID;
		inval_item->hashValue = GetSysCacheHashValue1(TYPEOID,
													  ObjectIdGetDatum(typid));

		root->glob->invalItems = lappend(root->glob->invalItems, inval_item);
	}
}

/*
 * extract_query_dependencies
 *		Given a rewritten, but not yet planned, query or queries
 *		(i.e. a Query node or list of Query nodes), extract dependencies
 *		just as set_plan_references would do.  Also detect whether any
 *		rewrite steps were affected by RLS.
 *
 * This is needed by plancache.c to handle invalidation of cached unplanned
 * queries.
 *
 * Note: this does not go through eval_const_expressions, and hence doesn't
 * reflect its additions of inlined functions and elided CoerceToDomain nodes
 * to the invalItems list.  This is obviously OK for functions, since we'll
 * see them in the original query tree anyway.  For domains, it's OK because
 * we don't care about domains unless they get elided.  That is, a plan might
 * have domain dependencies that the query tree doesn't.
 */
void
extract_query_dependencies(Node *query,
						   List **relationOids,
						   List **invalItems,
						   bool *hasRowSecurity)
{
	PlannerGlobal glob;
	PlannerInfo root;

	/* Make up dummy planner state so we can use this module's machinery */
	MemSet(&glob, 0, sizeof(glob));
	glob.type = T_PlannerGlobal;
	glob.relationOids = NIL;
	glob.invalItems = NIL;
	/* Hack: we use glob.dependsOnRole to collect hasRowSecurity flags */
	glob.dependsOnRole = false;

	MemSet(&root, 0, sizeof(root));
	root.type = T_PlannerInfo;
	root.glob = &glob;

	(void) extract_query_dependencies_walker(query, &root);

	*relationOids = glob.relationOids;
	*invalItems = glob.invalItems;
	*hasRowSecurity = glob.dependsOnRole;
}

/*
 * Tree walker for extract_query_dependencies.
 *
 * This is exported so that expression_planner_with_deps can call it on
 * simple expressions (post-planning, not before planning, in that case).
 * In that usage, glob.dependsOnRole isn't meaningful, but the relationOids
 * and invalItems lists are added to as needed.
 */
bool
extract_query_dependencies_walker(Node *node, PlannerInfo *context)
{
	if (node == NULL)
		return false;
	Assert(!IsA(node, PlaceHolderVar));
	if (IsA(node, Query))
	{
		Query	   *query = (Query *) node;
		ListCell   *lc;

		if (query->commandType == CMD_UTILITY)
		{
			/*
			 * Ignore utility statements, except those (such as EXPLAIN) that
			 * contain a parsed-but-not-planned query.
			 */
			query = UtilityContainsQuery(query->utilityStmt);
			if (query == NULL)
				return false;
		}

		/* Remember if any Query has RLS quals applied by rewriter */
		if (query->hasRowSecurity)
			context->glob->dependsOnRole = true;

		/* Collect relation OIDs in this Query's rtable */
		foreach(lc, query->rtable)
		{
			RangeTblEntry *rte = (RangeTblEntry *) lfirst(lc);

			if (rte->rtekind == RTE_RELATION)
				context->glob->relationOids =
					lappend_oid(context->glob->relationOids, rte->relid);
			else if (rte->rtekind == RTE_NAMEDTUPLESTORE &&
					 OidIsValid(rte->relid))
				context->glob->relationOids =
					lappend_oid(context->glob->relationOids,
								rte->relid);
		}

		/* And recurse into the query's subexpressions */
		return query_tree_walker(query, extract_query_dependencies_walker,
								 (void *) context, 0);
	}
	/* Extract function dependencies and check for regclass Consts */
	fix_expr_common(context, node);
	return expression_tree_walker(node, extract_query_dependencies_walker,
								  (void *) context);
}<|MERGE_RESOLUTION|>--- conflicted
+++ resolved
@@ -667,9 +667,10 @@
 				Assert(splan->scan.plan.targetlist == NIL);
 				Assert(splan->scan.plan.qual == NIL);
 				splan->indexqual =
-					fix_scan_list(root, splan->indexqual, rtoffset);
+					fix_scan_list(root, splan->indexqual, rtoffset, 1);
 				splan->indexqualorig =
-					fix_scan_list(root, splan->indexqualorig, rtoffset);
+					fix_scan_list(root, splan->indexqualorig, rtoffset,
+								  NUM_EXEC_QUAL(plan));
 
 				indexed_tlist *index_itlist;
 				index_itlist = build_tlist_index(splan->indextlist);
@@ -679,13 +680,15 @@
 								   (Node *) splan->yb_idx_pushdown.quals,
 								   index_itlist,
 								   INDEX_VAR,
-								   rtoffset);
+								   rtoffset,
+								   NUM_EXEC_QUAL(plan));
 				splan->yb_idx_pushdown.colrefs = (List *)
 					fix_upper_expr(root,
 								   (Node *) splan->yb_idx_pushdown.colrefs,
 								   index_itlist,
 								   INDEX_VAR,
-								   rtoffset);
+								   rtoffset,
+								   NUM_EXEC_TLIST(plan));
 			}
 			break;
 		case T_BitmapHeapScan:
@@ -713,28 +716,26 @@
 					fix_scan_list(root, splan->scan.plan.targetlist, rtoffset,
 								  NUM_EXEC_TLIST(plan));
 				splan->scan.plan.qual =
-<<<<<<< HEAD
 					fix_scan_list(root, splan->scan.plan.qual, rtoffset,
 								  NUM_EXEC_QUAL(plan));
-				splan->bitmapqualorig =
-					fix_scan_list(root, splan->bitmapqualorig, rtoffset,
+
+				splan->rel_pushdown.quals =
+					fix_scan_list(root, splan->rel_pushdown.quals, rtoffset,
 								  NUM_EXEC_QUAL(plan));
-=======
-					fix_scan_list(root, splan->scan.plan.qual, rtoffset);
-
-				splan->rel_pushdown.quals =
-					fix_scan_list(root, splan->rel_pushdown.quals, rtoffset);
 
 				splan->recheck_pushdown.quals =
-					fix_scan_list(root, splan->recheck_pushdown.quals, rtoffset);
+					fix_scan_list(root, splan->recheck_pushdown.quals, rtoffset,
+								  NUM_EXEC_QUAL(plan));
 				splan->recheck_local_quals =
-					fix_scan_list(root, splan->recheck_local_quals, rtoffset);
+					fix_scan_list(root, splan->recheck_local_quals, rtoffset,
+								  NUM_EXEC_QUAL(plan));
 
 				splan->fallback_pushdown.quals =
-					fix_scan_list(root, splan->fallback_pushdown.quals, rtoffset);
+					fix_scan_list(root, splan->fallback_pushdown.quals, rtoffset,
+								  NUM_EXEC_QUAL(plan));
 				splan->fallback_local_quals =
-					fix_scan_list(root, splan->fallback_local_quals, rtoffset);
->>>>>>> 773869c4
+					fix_scan_list(root, splan->fallback_local_quals, rtoffset,
+								  NUM_EXEC_QUAL(plan));
 			}
 			break;
 		case T_TidScan:
