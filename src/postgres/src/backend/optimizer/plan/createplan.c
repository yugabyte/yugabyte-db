--- conflicted
+++ resolved
@@ -5657,13 +5657,8 @@
 								   yb_hashClauseInfos);
 		join_plan = (NestLoop *) bnl_plan;
 		(void) prepare_sort_from_pathkeys((Plan *) bnl_plan,
-<<<<<<< HEAD
 										  best_path->jpath.path.pathkeys,
-										  best_path->jpath.path.parent->relids,
-=======
-										  best_path->path.pathkeys,
 										  NULL,
->>>>>>> 47ed8db3
 										  NULL,
 										  true,
 										  &bnl_plan->numSortCols,
