/*-------------------------------------------------------------------------
 *
 * createplan.c
 *	  Routines to create the desired plan for processing a query.
 *	  Planning is complete, we just need to convert the selected
 *	  Path into a Plan.
 *
 * Portions Copyright (c) 1996-2022, PostgreSQL Global Development Group
 * Portions Copyright (c) 1994, Regents of the University of California
 *
 *
 * IDENTIFICATION
 *	  src/backend/optimizer/plan/createplan.c
 *
 *-------------------------------------------------------------------------
 */
#include "postgres.h"

#include <math.h>

#include "access/sysattr.h"
#include "access/htup_details.h"
#include "catalog/pg_class.h"
#include "catalog/pg_constraint.h"
#include "catalog/pg_proc.h"
#include "catalog/pg_type.h"
#include "foreign/fdwapi.h"
#include "miscadmin.h"
#include "nodes/extensible.h"
#include "nodes/makefuncs.h"
#include "nodes/nodeFuncs.h"
#include "optimizer/clauses.h"
#include "optimizer/cost.h"
#include "optimizer/optimizer.h"
#include "optimizer/paramassign.h"
#include "optimizer/paths.h"
#include "optimizer/placeholder.h"
#include "optimizer/plancat.h"
#include "optimizer/planmain.h"
#include "optimizer/prep.h"
#include "optimizer/restrictinfo.h"
#include "optimizer/subselect.h"
#include "optimizer/tlist.h"
#include "parser/parse_clause.h"
#include "parser/parsetree.h"
#include "partitioning/partprune.h"
#include "utils/selfuncs.h"
#include "utils/lsyscache.h"
#include "utils/syscache.h"
#include "utils/rel.h"

#include "pg_yb_utils.h"
#include "access/yb_scan.h"
#include "optimizer/ybcplan.h"

/*
 * Flag bits that can appear in the flags argument of create_plan_recurse().
 * These can be OR-ed together.
 *
 * CP_EXACT_TLIST specifies that the generated plan node must return exactly
 * the tlist specified by the path's pathtarget (this overrides both
 * CP_SMALL_TLIST and CP_LABEL_TLIST, if those are set).  Otherwise, the
 * plan node is allowed to return just the Vars and PlaceHolderVars needed
 * to evaluate the pathtarget.
 *
 * CP_SMALL_TLIST specifies that a narrower tlist is preferred.  This is
 * passed down by parent nodes such as Sort and Hash, which will have to
 * store the returned tuples.
 *
 * CP_LABEL_TLIST specifies that the plan node must return columns matching
 * any sortgrouprefs specified in its pathtarget, with appropriate
 * ressortgroupref labels.  This is passed down by parent nodes such as Sort
 * and Group, which need these values to be available in their inputs.
 *
 * CP_IGNORE_TLIST specifies that the caller plans to replace the targetlist,
 * and therefore it doesn't matter a bit what target list gets generated.
 */
#define CP_EXACT_TLIST		0x0001	/* Plan must return specified tlist */
#define CP_SMALL_TLIST		0x0002	/* Prefer narrower tlists */
#define CP_LABEL_TLIST		0x0004	/* tlist must contain sortgrouprefs */
#define CP_IGNORE_TLIST		0x0008	/* caller will replace tlist */

static Plan *create_plan_recurse(PlannerInfo *root, Path *best_path,
								 int flags);
static Plan *create_scan_plan(PlannerInfo *root, Path *best_path,
							  int flags);
static List *build_path_tlist(PlannerInfo *root, Path *path);
static bool use_physical_tlist(PlannerInfo *root, Path *path, int flags);
static List *get_gating_quals(PlannerInfo *root, List *quals);
static Plan *create_gating_plan(PlannerInfo *root, Path *path, Plan *plan,
								List *gating_quals);
static Plan *create_join_plan(PlannerInfo *root, JoinPath *best_path);
static bool mark_async_capable_plan(Plan *plan, Path *path);
static Plan *create_append_plan(PlannerInfo *root, AppendPath *best_path,
								int flags);
static Plan *create_merge_append_plan(PlannerInfo *root, MergeAppendPath *best_path,
									  int flags);
static Result *create_group_result_plan(PlannerInfo *root,
										GroupResultPath *best_path);
static ProjectSet *create_project_set_plan(PlannerInfo *root, ProjectSetPath *best_path);
static Material *create_material_plan(PlannerInfo *root, MaterialPath *best_path,
									  int flags);
static Memoize *create_memoize_plan(PlannerInfo *root, MemoizePath *best_path,
									int flags);
static Plan *create_unique_plan(PlannerInfo *root, UniquePath *best_path,
								int flags);
static Gather *create_gather_plan(PlannerInfo *root, GatherPath *best_path);
static Plan *create_projection_plan(PlannerInfo *root,
									ProjectionPath *best_path,
									int flags);
static Plan *inject_projection_plan(Plan *subplan, List *tlist, bool parallel_safe);
static Sort *create_sort_plan(PlannerInfo *root, SortPath *best_path, int flags);
static IncrementalSort *create_incrementalsort_plan(PlannerInfo *root,
													IncrementalSortPath *best_path, int flags);
static Group *create_group_plan(PlannerInfo *root, GroupPath *best_path);
static Unique *create_upper_unique_plan(PlannerInfo *root, UpperUniquePath *best_path,
										int flags);
static Agg *create_agg_plan(PlannerInfo *root, AggPath *best_path);
static Plan *create_groupingsets_plan(PlannerInfo *root, GroupingSetsPath *best_path);
static Result *create_minmaxagg_plan(PlannerInfo *root, MinMaxAggPath *best_path);
static WindowAgg *create_windowagg_plan(PlannerInfo *root, WindowAggPath *best_path);
static SetOp *create_setop_plan(PlannerInfo *root, SetOpPath *best_path,
								int flags);
static RecursiveUnion *create_recursiveunion_plan(PlannerInfo *root, RecursiveUnionPath *best_path);
static LockRows *create_lockrows_plan(PlannerInfo *root, LockRowsPath *best_path,
									  int flags);
static bool yb_single_row_update_or_delete_path(PlannerInfo *root,
												ModifyTablePath *path,
												List **modify_tlist,
												List **column_refs,
												List **result_tlist,
												List **returning_cols,
												bool *no_row_trigger,
												List **no_update_index_list);
static ModifyTable *create_modifytable_plan(PlannerInfo *root, ModifyTablePath *best_path);
static Limit *create_limit_plan(PlannerInfo *root, LimitPath *best_path,
								int flags);
static SeqScan *create_seqscan_plan(PlannerInfo *root, Path *best_path,
									List *tlist, List *scan_clauses);
static SampleScan *create_samplescan_plan(PlannerInfo *root, Path *best_path,
										  List *tlist, List *scan_clauses);
static Scan *create_indexscan_plan(PlannerInfo *root, IndexPath *best_path,
								   List *tlist, List *scan_clauses, bool indexonly);
static BitmapHeapScan *create_bitmap_scan_plan(PlannerInfo *root,
											   BitmapHeapPath *best_path,
											   List *tlist, List *scan_clauses);
static Plan *create_bitmap_subplan(PlannerInfo *root, Path *bitmapqual,
								   List **qual, List **indexqual, List **indexECs);
static void bitmap_subplan_mark_shared(Plan *plan);
static void extract_pushdown_clauses(List *restrictinfo_list,
									 IndexOptInfo *indexinfo,
									 List **local_qual,
									 List **rel_remote_qual,
									 List **rel_colrefs,
									 List **idx_remote_qual,
									 List **idx_colrefs);
static TidScan *create_tidscan_plan(PlannerInfo *root, TidPath *best_path,
									List *tlist, List *scan_clauses);
static TidRangeScan *create_tidrangescan_plan(PlannerInfo *root,
											  TidRangePath *best_path,
											  List *tlist,
											  List *scan_clauses);
static SubqueryScan *create_subqueryscan_plan(PlannerInfo *root,
											  SubqueryScanPath *best_path,
											  List *tlist, List *scan_clauses);
static FunctionScan *create_functionscan_plan(PlannerInfo *root, Path *best_path,
											  List *tlist, List *scan_clauses);
static ValuesScan *create_valuesscan_plan(PlannerInfo *root, Path *best_path,
										  List *tlist, List *scan_clauses);
static TableFuncScan *create_tablefuncscan_plan(PlannerInfo *root, Path *best_path,
												List *tlist, List *scan_clauses);
static CteScan *create_ctescan_plan(PlannerInfo *root, Path *best_path,
									List *tlist, List *scan_clauses);
static NamedTuplestoreScan *create_namedtuplestorescan_plan(PlannerInfo *root,
															Path *best_path, List *tlist, List *scan_clauses);
static Result *create_resultscan_plan(PlannerInfo *root, Path *best_path,
									  List *tlist, List *scan_clauses);
static WorkTableScan *create_worktablescan_plan(PlannerInfo *root, Path *best_path,
												List *tlist, List *scan_clauses);
static ForeignScan *create_foreignscan_plan(PlannerInfo *root, ForeignPath *best_path,
											List *tlist, List *scan_clauses);
static CustomScan *create_customscan_plan(PlannerInfo *root,
										  CustomPath *best_path,
										  List *tlist, List *scan_clauses);
static NestLoop *create_nestloop_plan(PlannerInfo *root, NestPath *best_path);
static MergeJoin *create_mergejoin_plan(PlannerInfo *root, MergePath *best_path);
static HashJoin *create_hashjoin_plan(PlannerInfo *root, HashPath *best_path);
static Node *replace_nestloop_params(PlannerInfo *root, Node *expr);
static Node *replace_nestloop_params_mutator(Node *node, PlannerInfo *root);
static void fix_indexqual_references(PlannerInfo *root, IndexPath *index_path,
									 List **stripped_indexquals_p,
									 List **fixed_indexquals_p);
static List *fix_indexorderby_references(PlannerInfo *root, IndexPath *index_path);
static Node *fix_indexqual_clause(PlannerInfo *root,
								  IndexOptInfo *index, int indexcol,
								  Node *clause, List *indexcolnos);
static Node *fix_indexqual_operand(Node *node, IndexOptInfo *index, int indexcol);
static List *get_switched_clauses(List *clauses, Relids outerrelids);
static List *order_qual_clauses(PlannerInfo *root, List *clauses);
static void copy_generic_path_info(Plan *dest, Path *src);
static void copy_plan_costsize(Plan *dest, Plan *src);
static void label_sort_with_costsize(PlannerInfo *root, Sort *plan,
									 double limit_tuples);
static SeqScan *make_seqscan(List *qptlist, List *qpqual, Index scanrelid);
static YbSeqScan *make_yb_seqscan(List *qptlist,
				List *local_qual,
				List *remote_qual,
				List *colrefs,
				Index scanrelid);
static SampleScan *make_samplescan(List *qptlist, List *qpqual, Index scanrelid,
								   TableSampleClause *tsc);
static IndexScan *make_indexscan(List *qptlist, List *qpqual,
								 List *rel_colrefs, List *rel_remote_qual,
								 List *idx_colrefs, List *idx_remote_qual,
								 Index scanrelid, Oid indexid,
								 List *indexqual, List *indexqualorig,
								 List *indexorderby, List *indexorderbyorig,
								 List *indexorderbyops, List *indextlist,
								 ScanDirection indexscandir);
static IndexOnlyScan *make_indexonlyscan(List *qptlist, List *qpqual,
										 List *colrefs, List *remote_qual,
										 Index scanrelid, Oid indexid,
										 List *indexqual, List *recheckqual,
										 List *indexorderby,
										 List *indextlist,
										 ScanDirection indexscandir);
static BitmapIndexScan *make_bitmap_indexscan(Index scanrelid, Oid indexid,
											  List *indexqual,
											  List *indexqualorig);
static BitmapHeapScan *make_bitmap_heapscan(List *qptlist,
											List *qpqual,
											Plan *lefttree,
											List *bitmapqualorig,
											Index scanrelid);
static TidScan *make_tidscan(List *qptlist, List *qpqual, Index scanrelid,
							 List *tidquals);
static TidRangeScan *make_tidrangescan(List *qptlist, List *qpqual,
									   Index scanrelid, List *tidrangequals);
static SubqueryScan *make_subqueryscan(List *qptlist,
									   List *qpqual,
									   Index scanrelid,
									   Plan *subplan);
static FunctionScan *make_functionscan(List *qptlist, List *qpqual,
									   Index scanrelid, List *functions, bool funcordinality);
static ValuesScan *make_valuesscan(List *qptlist, List *qpqual,
								   Index scanrelid, List *values_lists);
static TableFuncScan *make_tablefuncscan(List *qptlist, List *qpqual,
										 Index scanrelid, TableFunc *tablefunc);
static CteScan *make_ctescan(List *qptlist, List *qpqual,
							 Index scanrelid, int ctePlanId, int cteParam);
static NamedTuplestoreScan *make_namedtuplestorescan(List *qptlist, List *qpqual,
													 Index scanrelid, char *enrname);
static WorkTableScan *make_worktablescan(List *qptlist, List *qpqual,
										 Index scanrelid, int wtParam);
static RecursiveUnion *make_recursive_union(List *tlist,
											Plan *lefttree,
											Plan *righttree,
											int wtParam,
											List *distinctList,
											long numGroups);
static BitmapAnd *make_bitmap_and(List *bitmapplans);
static BitmapOr *make_bitmap_or(List *bitmapplans);
static NestLoop *make_nestloop(List *tlist,
							   List *joinclauses, List *otherclauses, List *nestParams,
							   Plan *lefttree, Plan *righttree,
							   JoinType jointype, bool inner_unique);
static YbBatchedNestLoop *make_YbBatchedNestLoop(List *tlist,
			  List *joinclauses, List *otherclauses, List *nestParams,
			  Plan *lefttree, Plan *righttree,
			  JoinType jointype, bool inner_unique,
			  size_t num_hashClauseInfos,
			  YbBNLHashClauseInfo *hashClauseInfos);
static HashJoin *make_hashjoin(List *tlist,
							   List *joinclauses, List *otherclauses,
							   List *hashclauses,
							   List *hashoperators, List *hashcollations,
							   List *hashkeys,
							   Plan *lefttree, Plan *righttree,
							   JoinType jointype, bool inner_unique);
static Hash *make_hash(Plan *lefttree,
					   List *hashkeys,
					   Oid skewTable,
					   AttrNumber skewColumn,
					   bool skewInherit);
static MergeJoin *make_mergejoin(List *tlist,
								 List *joinclauses, List *otherclauses,
								 List *mergeclauses,
								 Oid *mergefamilies,
								 Oid *mergecollations,
								 int *mergestrategies,
								 bool *mergenullsfirst,
								 Plan *lefttree, Plan *righttree,
								 JoinType jointype, bool inner_unique,
								 bool skip_mark_restore);
static Sort *make_sort(Plan *lefttree, int numCols,
					   AttrNumber *sortColIdx, Oid *sortOperators,
					   Oid *collations, bool *nullsFirst);
static IncrementalSort *make_incrementalsort(Plan *lefttree,
											 int numCols, int nPresortedCols,
											 AttrNumber *sortColIdx, Oid *sortOperators,
											 Oid *collations, bool *nullsFirst);
static Plan *prepare_sort_from_pathkeys(Plan *lefttree, List *pathkeys,
										Relids relids,
										const AttrNumber *reqColIdx,
										bool adjust_tlist_in_place,
										int *p_numsortkeys,
										AttrNumber **p_sortColIdx,
										Oid **p_sortOperators,
										Oid **p_collations,
										bool **p_nullsFirst);
static Sort *make_sort_from_pathkeys(Plan *lefttree, List *pathkeys,
									 Relids relids);
static IncrementalSort *make_incrementalsort_from_pathkeys(Plan *lefttree,
														   List *pathkeys, Relids relids, int nPresortedCols);
static Sort *make_sort_from_groupcols(List *groupcls,
									  AttrNumber *grpColIdx,
									  Plan *lefttree);
static Material *make_material(Plan *lefttree);
static Memoize *make_memoize(Plan *lefttree, Oid *hashoperators,
							 Oid *collations, List *param_exprs,
							 bool singlerow, bool binary_mode,
							 uint32 est_entries, Bitmapset *keyparamids);
static WindowAgg *make_windowagg(List *tlist, Index winref,
								 int partNumCols, AttrNumber *partColIdx, Oid *partOperators, Oid *partCollations,
								 int ordNumCols, AttrNumber *ordColIdx, Oid *ordOperators, Oid *ordCollations,
								 int frameOptions, Node *startOffset, Node *endOffset,
								 Oid startInRangeFunc, Oid endInRangeFunc,
								 Oid inRangeColl, bool inRangeAsc, bool inRangeNullsFirst,
								 List *runCondition, List *qual, bool topWindow,
								 Plan *lefttree);
static Group *make_group(List *tlist, List *qual, int numGroupCols,
						 AttrNumber *grpColIdx, Oid *grpOperators, Oid *grpCollations,
						 Plan *lefttree);
static Unique *make_unique_from_sortclauses(Plan *lefttree, List *distinctList);
static Unique *make_unique_from_pathkeys(Plan *lefttree,
										 List *pathkeys, int numCols);
static Gather *make_gather(List *qptlist, List *qpqual,
						   int nworkers, int rescan_param, bool single_copy, Plan *subplan);
static SetOp *make_setop(SetOpCmd cmd, SetOpStrategy strategy, Plan *lefttree,
						 List *distinctList, AttrNumber flagColIdx, int firstFlag,
						 long numGroups);
static LockRows *make_lockrows(Plan *lefttree, List *rowMarks, int epqParam);
static Result *make_result(List *tlist, Node *resconstantqual, Plan *subplan);
static ProjectSet *make_project_set(List *tlist, Plan *subplan);
static ModifyTable *make_modifytable(PlannerInfo *root, Plan *subplan,
									 CmdType operation, bool canSetTag,
									 Index nominalRelation, Index rootRelation,
									 bool partColsUpdated,
									 List *resultRelations,
									 List *updateColnosLists,
									 List *withCheckOptionLists, List *returningLists,
									 List *rowMarks, OnConflictExpr *onconflict,
									 List *mergeActionList, int epqParam);
static GatherMerge *create_gather_merge_plan(PlannerInfo *root,
											 GatherMergePath *best_path);

extern int yb_bnl_batch_size;

/*
 * create_plan
 *	  Creates the access plan for a query by recursively processing the
 *	  desired tree of pathnodes, starting at the node 'best_path'.  For
 *	  every pathnode found, we create a corresponding plan node containing
 *	  appropriate id, target list, and qualification information.
 *
 *	  The tlists and quals in the plan tree are still in planner format,
 *	  ie, Vars still correspond to the parser's numbering.  This will be
 *	  fixed later by setrefs.c.
 *
 *	  best_path is the best access path
 *
 *	  Returns a Plan tree.
 */
Plan *
create_plan(PlannerInfo *root, Path *best_path)
{
	Plan	   *plan;

	/* plan_params should not be in use in current query level */
	Assert(root->plan_params == NIL);

	/* Initialize this module's workspace in PlannerInfo */
	root->curOuterRels = NULL;
	root->curOuterParams = NIL;

	/* Recursively process the path tree, demanding the correct tlist result */
	plan = create_plan_recurse(root, best_path, CP_EXACT_TLIST);

	/*
	 * Make sure the topmost plan node's targetlist exposes the original
	 * column names and other decorative info.  Targetlists generated within
	 * the planner don't bother with that stuff, but we must have it on the
	 * top-level tlist seen at execution time.  However, ModifyTable plan
	 * nodes don't have a tlist matching the querytree targetlist.
	 */
	if (!IsA(plan, ModifyTable))
		apply_tlist_labeling(plan->targetlist, root->processed_tlist);

	/*
	 * Attach any initPlans created in this query level to the topmost plan
	 * node.  (In principle the initplans could go in any plan node at or
	 * above where they're referenced, but there seems no reason to put them
	 * any lower than the topmost node for the query level.  Also, see
	 * comments for SS_finalize_plan before you try to change this.)
	 */
	SS_attach_initplans(root, plan);

	/* Check we successfully assigned all NestLoopParams to plan nodes */
	if (root->curOuterParams != NIL)
		elog(ERROR, "failed to assign all NestLoopParams to plan nodes");

	/*
	 * Reset plan_params to ensure param IDs used for nestloop params are not
	 * re-used later
	 */
	root->plan_params = NIL;

	return plan;
}

/*
 * create_plan_recurse
 *	  Recursive guts of create_plan().
 */
static Plan *
create_plan_recurse(PlannerInfo *root, Path *best_path, int flags)
{
	Plan	   *plan;

	/* Guard against stack overflow due to overly complex plans */
	check_stack_depth();

	switch (best_path->pathtype)
	{
		case T_SeqScan:
		case T_YbSeqScan:
		case T_SampleScan:
		case T_IndexScan:
		case T_IndexOnlyScan:
		case T_BitmapHeapScan:
		case T_TidScan:
		case T_TidRangeScan:
		case T_SubqueryScan:
		case T_FunctionScan:
		case T_TableFuncScan:
		case T_ValuesScan:
		case T_CteScan:
		case T_WorkTableScan:
		case T_NamedTuplestoreScan:
		case T_ForeignScan:
		case T_CustomScan:
			plan = create_scan_plan(root, best_path, flags);
			break;
		case T_HashJoin:
		case T_MergeJoin:
		case T_NestLoop:
			plan = create_join_plan(root,
									(JoinPath *) best_path);
			break;
		case T_Append:
			plan = create_append_plan(root,
									  (AppendPath *) best_path,
									  flags);
			break;
		case T_MergeAppend:
			plan = create_merge_append_plan(root,
											(MergeAppendPath *) best_path,
											flags);
			break;
		case T_Result:
			if (IsA(best_path, ProjectionPath))
			{
				plan = create_projection_plan(root,
											  (ProjectionPath *) best_path,
											  flags);
			}
			else if (IsA(best_path, MinMaxAggPath))
			{
				plan = (Plan *) create_minmaxagg_plan(root,
													  (MinMaxAggPath *) best_path);
			}
			else if (IsA(best_path, GroupResultPath))
			{
				plan = (Plan *) create_group_result_plan(root,
														 (GroupResultPath *) best_path);
			}
			else
			{
				/* Simple RTE_RESULT base relation */
				Assert(IsA(best_path, Path));
				plan = create_scan_plan(root, best_path, flags);
			}
			break;
		case T_ProjectSet:
			plan = (Plan *) create_project_set_plan(root,
													(ProjectSetPath *) best_path);
			break;
		case T_Material:
			plan = (Plan *) create_material_plan(root,
												 (MaterialPath *) best_path,
												 flags);
			break;
		case T_Memoize:
			plan = (Plan *) create_memoize_plan(root,
												(MemoizePath *) best_path,
												flags);
			break;
		case T_Unique:
			if (IsA(best_path, UpperUniquePath))
			{
				plan = (Plan *) create_upper_unique_plan(root,
														 (UpperUniquePath *) best_path,
														 flags);
			}
			else
			{
				Assert(IsA(best_path, UniquePath));
				plan = create_unique_plan(root,
										  (UniquePath *) best_path,
										  flags);
			}
			break;
		case T_Gather:
			plan = (Plan *) create_gather_plan(root,
											   (GatherPath *) best_path);
			break;
		case T_Sort:
			plan = (Plan *) create_sort_plan(root,
											 (SortPath *) best_path,
											 flags);
			break;
		case T_IncrementalSort:
			plan = (Plan *) create_incrementalsort_plan(root,
														(IncrementalSortPath *) best_path,
														flags);
			break;
		case T_Group:
			plan = (Plan *) create_group_plan(root,
											  (GroupPath *) best_path);
			break;
		case T_Agg:
			if (IsA(best_path, GroupingSetsPath))
				plan = create_groupingsets_plan(root,
												(GroupingSetsPath *) best_path);
			else
			{
				Assert(IsA(best_path, AggPath));
				plan = (Plan *) create_agg_plan(root,
												(AggPath *) best_path);
			}
			break;
		case T_WindowAgg:
			plan = (Plan *) create_windowagg_plan(root,
												  (WindowAggPath *) best_path);
			break;
		case T_SetOp:
			plan = (Plan *) create_setop_plan(root,
											  (SetOpPath *) best_path,
											  flags);
			break;
		case T_RecursiveUnion:
			plan = (Plan *) create_recursiveunion_plan(root,
													   (RecursiveUnionPath *) best_path);
			break;
		case T_LockRows:
			plan = (Plan *) create_lockrows_plan(root,
												 (LockRowsPath *) best_path,
												 flags);
			break;
		case T_ModifyTable:
			plan = (Plan *) create_modifytable_plan(root,
													(ModifyTablePath *) best_path);
			break;
		case T_Limit:
			plan = (Plan *) create_limit_plan(root,
											  (LimitPath *) best_path,
											  flags);
			break;
		case T_GatherMerge:
			plan = (Plan *) create_gather_merge_plan(root,
													 (GatherMergePath *) best_path);
			break;
		default:
			elog(ERROR, "unrecognized node type: %d",
				 (int) best_path->pathtype);
			plan = NULL;		/* keep compiler quiet */
			break;
	}

	return plan;
}

/*
 * create_scan_plan
 *	 Create a scan plan for the parent relation of 'best_path'.
 */
static Plan *
create_scan_plan(PlannerInfo *root, Path *best_path, int flags)
{
	RelOptInfo *rel = best_path->parent;
	List	   *scan_clauses;
	List	   *gating_clauses;
	List	   *tlist;
	Plan	   *plan;

	/*
	 * Extract the relevant restriction clauses from the parent relation. The
	 * executor must apply all these restrictions during the scan, except for
	 * pseudoconstants which we'll take care of below.
	 *
	 * If this is a plain indexscan or index-only scan, we need not consider
	 * restriction clauses that are implied by the index's predicate, so use
	 * indrestrictinfo not baserestrictinfo.  Note that we can't do that for
	 * bitmap indexscans, since there's not necessarily a single index
	 * involved; but it doesn't matter since create_bitmap_scan_plan() will be
	 * able to get rid of such clauses anyway via predicate proof.
	 */
	switch (best_path->pathtype)
	{
		case T_IndexScan:
		case T_IndexOnlyScan:
			scan_clauses = castNode(IndexPath, best_path)->indexinfo->indrestrictinfo;
			break;
		default:
			scan_clauses = rel->baserestrictinfo;
			break;
	}

	/*
	 * If this is a parameterized scan, we also need to enforce all the join
	 * clauses available from the outer relation(s).
	 *
	 * For paranoia's sake, don't modify the stored baserestrictinfo list.
	 */
	if (best_path->param_info)
		scan_clauses = list_concat_copy(scan_clauses,
										best_path->param_info->ppi_clauses);

	/*
	 * Detect whether we have any pseudoconstant quals to deal with.  Then, if
	 * we'll need a gating Result node, it will be able to project, so there
	 * are no requirements on the child's tlist.
	 */
	gating_clauses = get_gating_quals(root, scan_clauses);
	if (gating_clauses)
		flags = 0;

	/*
	 * For table scans, rather than using the relation targetlist (which is
	 * only those Vars actually needed by the query), we prefer to generate a
	 * tlist containing all Vars in order.  This will allow the executor to
	 * optimize away projection of the table tuples, if possible.
	 *
	 * But if the caller is going to ignore our tlist anyway, then don't
	 * bother generating one at all.  We use an exact equality test here, so
	 * that this only applies when CP_IGNORE_TLIST is the only flag set.
	 */
	if (flags == CP_IGNORE_TLIST)
	{
		tlist = NULL;
	}
	else if (use_physical_tlist(root, best_path, flags))
	{
		if (best_path->pathtype == T_IndexOnlyScan)
		{
			/* For index-only scan, the preferred tlist is the index's */
			tlist = copyObject(((IndexPath *) best_path)->indexinfo->indextlist);

			/*
			 * Transfer sortgroupref data to the replacement tlist, if
			 * requested (use_physical_tlist checked that this will work).
			 */
			if (flags & CP_LABEL_TLIST)
				apply_pathtarget_labeling_to_tlist(tlist, best_path->pathtarget);
		}
		else
		{
			tlist = build_physical_tlist(root, rel);
			if (tlist == NIL)
			{
				/* Failed because of dropped cols, so use regular method */
				tlist = build_path_tlist(root, best_path);
			}
			else
			{
				/* As above, transfer sortgroupref data to replacement tlist */
				if (flags & CP_LABEL_TLIST)
					apply_pathtarget_labeling_to_tlist(tlist, best_path->pathtarget);
			}
		}
	}
	else
	{
		tlist = build_path_tlist(root, best_path);
	}

	switch (best_path->pathtype)
	{
		case T_SeqScan:
			plan = (Plan *) create_seqscan_plan(root, best_path, tlist,
												scan_clauses);
			break;

		case T_SampleScan:
			plan = (Plan *) create_samplescan_plan(root,
												   best_path,
												   tlist,
												   scan_clauses);
			break;

		case T_IndexScan:
			plan = (Plan *) create_indexscan_plan(root,
												  (IndexPath *) best_path,
												  tlist,
												  scan_clauses,
												  false);
			break;

		case T_IndexOnlyScan:
			plan = (Plan *) create_indexscan_plan(root,
												  (IndexPath *) best_path,
												  tlist,
												  scan_clauses,
												  true);
			break;

		case T_BitmapHeapScan:
			plan = (Plan *) create_bitmap_scan_plan(root,
													(BitmapHeapPath *) best_path,
													tlist,
													scan_clauses);
			break;

		case T_TidScan:
			plan = (Plan *) create_tidscan_plan(root,
												(TidPath *) best_path,
												tlist,
												scan_clauses);
			break;

		case T_TidRangeScan:
			plan = (Plan *) create_tidrangescan_plan(root,
													 (TidRangePath *) best_path,
													 tlist,
													 scan_clauses);
			break;

		case T_SubqueryScan:
			plan = (Plan *) create_subqueryscan_plan(root,
													 (SubqueryScanPath *) best_path,
													 tlist,
													 scan_clauses);
			break;

		case T_FunctionScan:
			plan = (Plan *) create_functionscan_plan(root,
													 best_path,
													 tlist,
													 scan_clauses);
			break;

		case T_TableFuncScan:
			plan = (Plan *) create_tablefuncscan_plan(root,
													  best_path,
													  tlist,
													  scan_clauses);
			break;

		case T_ValuesScan:
			plan = (Plan *) create_valuesscan_plan(root,
												   best_path,
												   tlist,
												   scan_clauses);
			break;

		case T_CteScan:
			plan = (Plan *) create_ctescan_plan(root,
												best_path,
												tlist,
												scan_clauses);
			break;

		case T_NamedTuplestoreScan:
			plan = (Plan *) create_namedtuplestorescan_plan(root,
															best_path,
															tlist,
															scan_clauses);
			break;

		case T_Result:
			plan = (Plan *) create_resultscan_plan(root,
												   best_path,
												   tlist,
												   scan_clauses);
			break;

		case T_WorkTableScan:
			plan = (Plan *) create_worktablescan_plan(root,
													  best_path,
													  tlist,
													  scan_clauses);
			break;

		case T_ForeignScan:
			plan = (Plan *) create_foreignscan_plan(root,
													(ForeignPath *) best_path,
													tlist,
													scan_clauses);
			break;

		case T_CustomScan:
			plan = (Plan *) create_customscan_plan(root,
												   (CustomPath *) best_path,
												   tlist,
												   scan_clauses);
			break;

		default:
			elog(ERROR, "unrecognized node type: %d",
				 (int) best_path->pathtype);
			plan = NULL;		/* keep compiler quiet */
			break;
	}

	/*
	 * If there are any pseudoconstant clauses attached to this node, insert a
	 * gating Result node that evaluates the pseudoconstants as one-time
	 * quals.
	 */
	if (gating_clauses)
		plan = create_gating_plan(root, best_path, plan, gating_clauses);

	return plan;
}

/*
 * Build a target list (ie, a list of TargetEntry) for the Path's output.
 *
 * This is almost just make_tlist_from_pathtarget(), but we also have to
 * deal with replacing nestloop params.
 */
static List *
build_path_tlist(PlannerInfo *root, Path *path)
{
	List	   *tlist = NIL;
	Index	   *sortgrouprefs = path->pathtarget->sortgrouprefs;
	int			resno = 1;
	ListCell   *v;

	foreach(v, path->pathtarget->exprs)
	{
		Node	   *node = (Node *) lfirst(v);
		TargetEntry *tle;

		/*
		 * If it's a parameterized path, there might be lateral references in
		 * the tlist, which need to be replaced with Params.  There's no need
		 * to remake the TargetEntry nodes, so apply this to each list item
		 * separately.
		 */
		if (path->param_info)
			node = replace_nestloop_params(root, node);

		tle = makeTargetEntry((Expr *) node,
							  resno,
							  NULL,
							  false);
		if (sortgrouprefs)
			tle->ressortgroupref = sortgrouprefs[resno - 1];

		tlist = lappend(tlist, tle);
		resno++;
	}
	return tlist;
}

/*
 * use_physical_tlist
 *		Decide whether to use a tlist matching relation structure,
 *		rather than only those Vars actually referenced.
 */
static bool
use_physical_tlist(PlannerInfo *root, Path *path, int flags)
{
	RelOptInfo *rel = path->parent;
	int			i;
	ListCell   *lc;

	/*
	 * Forget it if either exact tlist or small tlist is demanded.
	 */
	if (flags & (CP_EXACT_TLIST | CP_SMALL_TLIST))
		return false;

	/*
	 * We can do this for real relation scans, subquery scans, function scans,
	 * tablefunc scans, values scans, and CTE scans (but not for, eg, joins).
	 */
	if (rel->rtekind != RTE_RELATION &&
		rel->rtekind != RTE_SUBQUERY &&
		rel->rtekind != RTE_FUNCTION &&
		rel->rtekind != RTE_TABLEFUNC &&
		rel->rtekind != RTE_VALUES &&
		rel->rtekind != RTE_CTE)
		return false;

	/*
	 * Can't do it with inheritance cases either (mainly because Append
	 * doesn't project; this test may be unnecessary now that
	 * create_append_plan instructs its children to return an exact tlist).
	 */
	if (rel->reloptkind != RELOPT_BASEREL)
		return false;

	/*
	 * Also, don't do it to a CustomPath; the premise that we're extracting
	 * columns from a simple physical tuple is unlikely to hold for those.
	 * (When it does make sense, the custom path creator can set up the path's
	 * pathtarget that way.)
	 */
	if (IsA(path, CustomPath))
		return false;

	/*
	 * If a bitmap scan's tlist is empty, keep it as-is.  This may allow the
	 * executor to skip heap page fetches, and in any case, the benefit of
	 * using a physical tlist instead would be minimal.
	 */
	if (IsA(path, BitmapHeapPath) &&
		path->pathtarget->exprs == NIL)
		return false;

	/*
	 * Can't do it if any system columns or whole-row Vars are requested.
	 * (This could possibly be fixed but would take some fragile assumptions
	 * in setrefs.c, I think.)
	 */
	for (i = rel->min_attr; i <= 0; i++)
	{
		if (!bms_is_empty(rel->attr_needed[i - rel->min_attr]))
			return false;
	}

	/*
	 * Can't do it if the rel is required to emit any placeholder expressions,
	 * either.
	 */
	foreach(lc, root->placeholder_list)
	{
		PlaceHolderInfo *phinfo = (PlaceHolderInfo *) lfirst(lc);

		if (bms_nonempty_difference(phinfo->ph_needed, rel->relids) &&
			bms_is_subset(phinfo->ph_eval_at, rel->relids))
			return false;
	}

	/*
	 * For an index-only scan, the "physical tlist" is the index's indextlist.
	 * We can only return that without a projection if all the index's columns
	 * are returnable.
	 */
	if (path->pathtype == T_IndexOnlyScan)
	{
		IndexOptInfo *indexinfo = ((IndexPath *) path)->indexinfo;

		for (i = 0; i < indexinfo->ncolumns; i++)
		{
			if (!indexinfo->canreturn[i])
				return false;
		}
	}

	/*
	 * Also, can't do it if CP_LABEL_TLIST is specified and path is requested
	 * to emit any sort/group columns that are not simple Vars.  (If they are
	 * simple Vars, they should appear in the physical tlist, and
	 * apply_pathtarget_labeling_to_tlist will take care of getting them
	 * labeled again.)	We also have to check that no two sort/group columns
	 * are the same Var, else that element of the physical tlist would need
	 * conflicting ressortgroupref labels.
	 */
	if ((flags & CP_LABEL_TLIST) && path->pathtarget->sortgrouprefs)
	{
		Bitmapset  *sortgroupatts = NULL;

		i = 0;
		foreach(lc, path->pathtarget->exprs)
		{
			Expr	   *expr = (Expr *) lfirst(lc);

			if (path->pathtarget->sortgrouprefs[i])
			{
				if (expr && IsA(expr, Var))
				{
					int			attno = ((Var *) expr)->varattno;

					attno -= (rel->min_attr - 1);
					if (bms_is_member(attno, sortgroupatts))
						return false;
					sortgroupatts = bms_add_member(sortgroupatts, attno);
				}
				else
					return false;
			}
			i++;
		}
	}

	return true;
}

/*
 * get_gating_quals
 *	  See if there are pseudoconstant quals in a node's quals list
 *
 * If the node's quals list includes any pseudoconstant quals,
 * return just those quals.
 */
static List *
get_gating_quals(PlannerInfo *root, List *quals)
{
	/* No need to look if we know there are no pseudoconstants */
	if (!root->hasPseudoConstantQuals)
		return NIL;

	/* Sort into desirable execution order while still in RestrictInfo form */
	quals = order_qual_clauses(root, quals);

	/* Pull out any pseudoconstant quals from the RestrictInfo list */
	return extract_actual_clauses(quals, true);
}

/*
 * create_gating_plan
 *	  Deal with pseudoconstant qual clauses
 *
 * Add a gating Result node atop the already-built plan.
 */
static Plan *
create_gating_plan(PlannerInfo *root, Path *path, Plan *plan,
				   List *gating_quals)
{
	Plan	   *gplan;
	Plan	   *splan;

	Assert(gating_quals);

	/*
	 * We might have a trivial Result plan already.  Stacking one Result atop
	 * another is silly, so if that applies, just discard the input plan.
	 * (We're assuming its targetlist is uninteresting; it should be either
	 * the same as the result of build_path_tlist, or a simplified version.)
	 */
	splan = plan;
	if (IsA(plan, Result))
	{
		Result	   *rplan = (Result *) plan;

		if (rplan->plan.lefttree == NULL &&
			rplan->resconstantqual == NULL)
			splan = NULL;
	}

	/*
	 * Since we need a Result node anyway, always return the path's requested
	 * tlist; that's never a wrong choice, even if the parent node didn't ask
	 * for CP_EXACT_TLIST.
	 */
	gplan = (Plan *) make_result(build_path_tlist(root, path),
								 (Node *) gating_quals,
								 splan);

	/*
	 * Notice that we don't change cost or size estimates when doing gating.
	 * The costs of qual eval were already included in the subplan's cost.
	 * Leaving the size alone amounts to assuming that the gating qual will
	 * succeed, which is the conservative estimate for planning upper queries.
	 * We certainly don't want to assume the output size is zero (unless the
	 * gating qual is actually constant FALSE, and that case is dealt with in
	 * clausesel.c).  Interpolating between the two cases is silly, because it
	 * doesn't reflect what will really happen at runtime, and besides which
	 * in most cases we have only a very bad idea of the probability of the
	 * gating qual being true.
	 */
	copy_plan_costsize(gplan, plan);

	/* Gating quals could be unsafe, so better use the Path's safety flag */
	gplan->parallel_safe = path->parallel_safe;

	return gplan;
}

/*
 * create_join_plan
 *	  Create a join plan for 'best_path' and (recursively) plans for its
 *	  inner and outer paths.
 */
static Plan *
create_join_plan(PlannerInfo *root, JoinPath *best_path)
{
	Plan	   *plan;
	List	   *gating_clauses;

	switch (best_path->path.pathtype)
	{
		case T_MergeJoin:
			plan = (Plan *) create_mergejoin_plan(root,
												  (MergePath *) best_path);
			break;
		case T_HashJoin:
			plan = (Plan *) create_hashjoin_plan(root,
												 (HashPath *) best_path);
			break;
		case T_NestLoop:
			plan = (Plan *) create_nestloop_plan(root,
												 (NestPath *) best_path);
			break;
		default:
			elog(ERROR, "unrecognized node type: %d",
				 (int) best_path->path.pathtype);
			plan = NULL;		/* keep compiler quiet */
			break;
	}

	/*
	 * If there are any pseudoconstant clauses attached to this node, insert a
	 * gating Result node that evaluates the pseudoconstants as one-time
	 * quals.
	 */
	gating_clauses = get_gating_quals(root, best_path->joinrestrictinfo);
	if (gating_clauses)
		plan = create_gating_plan(root, (Path *) best_path, plan,
								  gating_clauses);

#ifdef NOT_USED

	/*
	 * * Expensive function pullups may have pulled local predicates * into
	 * this path node.  Put them in the qpqual of the plan node. * JMH,
	 * 6/15/92
	 */
	if (get_loc_restrictinfo(best_path) != NIL)
		set_qpqual((Plan) plan,
				   list_concat(get_qpqual((Plan) plan),
							   get_actual_clauses(get_loc_restrictinfo(best_path))));
#endif

	return plan;
}

/*
 * mark_async_capable_plan
 *		Check whether the Plan node created from a Path node is async-capable,
 *		and if so, mark the Plan node as such and return true, otherwise
 *		return false.
 */
static bool
mark_async_capable_plan(Plan *plan, Path *path)
{
	switch (nodeTag(path))
	{
		case T_SubqueryScanPath:
			{
				SubqueryScan *scan_plan = (SubqueryScan *) plan;

				/*
				 * If the generated plan node includes a gating Result node,
				 * we can't execute it asynchronously.
				 */
				if (IsA(plan, Result))
					return false;

				/*
				 * If a SubqueryScan node atop of an async-capable plan node
				 * is deletable, consider it as async-capable.
				 */
				if (trivial_subqueryscan(scan_plan) &&
					mark_async_capable_plan(scan_plan->subplan,
											((SubqueryScanPath *) path)->subpath))
					break;
				return false;
			}
		case T_ForeignPath:
			{
				FdwRoutine *fdwroutine = path->parent->fdwroutine;

				/*
				 * If the generated plan node includes a gating Result node,
				 * we can't execute it asynchronously.
				 */
				if (IsA(plan, Result))
					return false;

				Assert(fdwroutine != NULL);
				if (fdwroutine->IsForeignPathAsyncCapable != NULL &&
					fdwroutine->IsForeignPathAsyncCapable((ForeignPath *) path))
					break;
				return false;
			}
		case T_ProjectionPath:

			/*
			 * If the generated plan node includes a Result node for the
			 * projection, we can't execute it asynchronously.
			 */
			if (IsA(plan, Result))
				return false;

			/*
			 * create_projection_plan() would have pulled up the subplan, so
			 * check the capability using the subpath.
			 */
			if (mark_async_capable_plan(plan,
										((ProjectionPath *) path)->subpath))
				return true;
			return false;
		default:
			return false;
	}

	plan->async_capable = true;

	return true;
}

/*
 * create_append_plan
 *	  Create an Append plan for 'best_path' and (recursively) plans
 *	  for its subpaths.
 *
 *	  Returns a Plan node.
 */
static Plan *
create_append_plan(PlannerInfo *root, AppendPath *best_path, int flags)
{
	Append	   *plan;
	List	   *tlist = build_path_tlist(root, &best_path->path);
	int			orig_tlist_length = list_length(tlist);
	bool		tlist_was_changed = false;
	List	   *pathkeys = best_path->path.pathkeys;
	List	   *subplans = NIL;
	ListCell   *subpaths;
	int			nasyncplans = 0;
	RelOptInfo *rel = best_path->path.parent;
	PartitionPruneInfo *partpruneinfo = NULL;
	int			nodenumsortkeys = 0;
	AttrNumber *nodeSortColIdx = NULL;
	Oid		   *nodeSortOperators = NULL;
	Oid		   *nodeCollations = NULL;
	bool	   *nodeNullsFirst = NULL;
	bool		consider_async = false;

	/*
	 * The subpaths list could be empty, if every child was proven empty by
	 * constraint exclusion.  In that case generate a dummy plan that returns
	 * no rows.
	 *
	 * Note that an AppendPath with no members is also generated in certain
	 * cases where there was no appending construct at all, but we know the
	 * relation is empty (see set_dummy_rel_pathlist and mark_dummy_rel).
	 */
	if (best_path->subpaths == NIL)
	{
		/* Generate a Result plan with constant-FALSE gating qual */
		Plan	   *plan;

		plan = (Plan *) make_result(tlist,
									(Node *) list_make1(makeBoolConst(false,
																	  false)),
									NULL);

		copy_generic_path_info(plan, (Path *) best_path);

		return plan;
	}

	/*
	 * Otherwise build an Append plan.  Note that if there's just one child,
	 * the Append is pretty useless; but we wait till setrefs.c to get rid of
	 * it.  Doing so here doesn't work because the varno of the child scan
	 * plan won't match the parent-rel Vars it'll be asked to emit.
	 *
	 * We don't have the actual creation of the Append node split out into a
	 * separate make_xxx function.  This is because we want to run
	 * prepare_sort_from_pathkeys on it before we do so on the individual
	 * child plans, to make cross-checking the sort info easier.
	 */
	plan = makeNode(Append);
	plan->plan.targetlist = tlist;
	plan->plan.qual = NIL;
	plan->plan.lefttree = NULL;
	plan->plan.righttree = NULL;
	plan->apprelids = rel->relids;

	if (pathkeys != NIL)
	{
		/*
		 * Compute sort column info, and adjust the Append's tlist as needed.
		 * Because we pass adjust_tlist_in_place = true, we may ignore the
		 * function result; it must be the same plan node.  However, we then
		 * need to detect whether any tlist entries were added.
		 */
		(void) prepare_sort_from_pathkeys((Plan *) plan, pathkeys,
										  best_path->path.parent->relids,
										  NULL,
										  true,
										  &nodenumsortkeys,
										  &nodeSortColIdx,
										  &nodeSortOperators,
										  &nodeCollations,
										  &nodeNullsFirst);
		tlist_was_changed = (orig_tlist_length != list_length(plan->plan.targetlist));
	}

	/* If appropriate, consider async append */
	consider_async = (enable_async_append && pathkeys == NIL &&
					  !best_path->path.parallel_safe &&
					  list_length(best_path->subpaths) > 1);

	/* Build the plan for each child */
	foreach(subpaths, best_path->subpaths)
	{
		Path	   *subpath = (Path *) lfirst(subpaths);
		Plan	   *subplan;

		/* Must insist that all children return the same tlist */
		subplan = create_plan_recurse(root, subpath, CP_EXACT_TLIST);

		/*
		 * For ordered Appends, we must insert a Sort node if subplan isn't
		 * sufficiently ordered.
		 */
		if (pathkeys != NIL)
		{
			int			numsortkeys;
			AttrNumber *sortColIdx;
			Oid		   *sortOperators;
			Oid		   *collations;
			bool	   *nullsFirst;

			/*
			 * Compute sort column info, and adjust subplan's tlist as needed.
			 * We must apply prepare_sort_from_pathkeys even to subplans that
			 * don't need an explicit sort, to make sure they are returning
			 * the same sort key columns the Append expects.
			 */
			subplan = prepare_sort_from_pathkeys(subplan, pathkeys,
												 subpath->parent->relids,
												 nodeSortColIdx,
												 false,
												 &numsortkeys,
												 &sortColIdx,
												 &sortOperators,
												 &collations,
												 &nullsFirst);

			/*
			 * Check that we got the same sort key information.  We just
			 * Assert that the sortops match, since those depend only on the
			 * pathkeys; but it seems like a good idea to check the sort
			 * column numbers explicitly, to ensure the tlists match up.
			 */
			Assert(numsortkeys == nodenumsortkeys);
			if (memcmp(sortColIdx, nodeSortColIdx,
					   numsortkeys * sizeof(AttrNumber)) != 0)
				elog(ERROR, "Append child's targetlist doesn't match Append");
			Assert(memcmp(sortOperators, nodeSortOperators,
						  numsortkeys * sizeof(Oid)) == 0);
			Assert(memcmp(collations, nodeCollations,
						  numsortkeys * sizeof(Oid)) == 0);
			Assert(memcmp(nullsFirst, nodeNullsFirst,
						  numsortkeys * sizeof(bool)) == 0);

			/* Now, insert a Sort node if subplan isn't sufficiently ordered */
			if (!pathkeys_contained_in(pathkeys, subpath->pathkeys))
			{
				Sort	   *sort = make_sort(subplan, numsortkeys,
											 sortColIdx, sortOperators,
											 collations, nullsFirst);

				label_sort_with_costsize(root, sort, best_path->limit_tuples);
				subplan = (Plan *) sort;
			}
		}

		/* If needed, check to see if subplan can be executed asynchronously */
		if (consider_async && mark_async_capable_plan(subplan, subpath))
		{
			Assert(subplan->async_capable);
			++nasyncplans;
		}

		subplans = lappend(subplans, subplan);
	}

	/*
	 * If any quals exist, they may be useful to perform further partition
	 * pruning during execution.  Gather information needed by the executor to
	 * do partition pruning.
	 */
	if (enable_partition_pruning)
	{
		List	   *prunequal;

		prunequal = extract_actual_clauses(rel->baserestrictinfo, false);

		if (best_path->path.param_info)
		{
			List	   *prmquals = best_path->path.param_info->ppi_clauses;

			prmquals = extract_actual_clauses(prmquals, false);
			prmquals = (List *) replace_nestloop_params(root,
														(Node *) prmquals);

			prunequal = list_concat(prunequal, prmquals);
		}

		if (prunequal != NIL)
			partpruneinfo =
				make_partition_pruneinfo(root, rel,
										 best_path->subpaths,
										 prunequal);
	}

	plan->appendplans = subplans;
	plan->nasyncplans = nasyncplans;
	plan->first_partial_plan = best_path->first_partial_path;
	plan->part_prune_info = partpruneinfo;

	copy_generic_path_info(&plan->plan, (Path *) best_path);

	/*
	 * If prepare_sort_from_pathkeys added sort columns, but we were told to
	 * produce either the exact tlist or a narrow tlist, we should get rid of
	 * the sort columns again.  We must inject a projection node to do so.
	 */
	if (tlist_was_changed && (flags & (CP_EXACT_TLIST | CP_SMALL_TLIST)))
	{
		tlist = list_truncate(list_copy(plan->plan.targetlist),
							  orig_tlist_length);
		return inject_projection_plan((Plan *) plan, tlist,
									  plan->plan.parallel_safe);
	}
	else
		return (Plan *) plan;
}

/*
 * create_merge_append_plan
 *	  Create a MergeAppend plan for 'best_path' and (recursively) plans
 *	  for its subpaths.
 *
 *	  Returns a Plan node.
 */
static Plan *
create_merge_append_plan(PlannerInfo *root, MergeAppendPath *best_path,
						 int flags)
{
	MergeAppend *node = makeNode(MergeAppend);
	Plan	   *plan = &node->plan;
	List	   *tlist = build_path_tlist(root, &best_path->path);
	int			orig_tlist_length = list_length(tlist);
	bool		tlist_was_changed;
	List	   *pathkeys = best_path->path.pathkeys;
	List	   *subplans = NIL;
	ListCell   *subpaths;
	RelOptInfo *rel = best_path->path.parent;
	PartitionPruneInfo *partpruneinfo = NULL;

	/*
	 * We don't have the actual creation of the MergeAppend node split out
	 * into a separate make_xxx function.  This is because we want to run
	 * prepare_sort_from_pathkeys on it before we do so on the individual
	 * child plans, to make cross-checking the sort info easier.
	 */
	copy_generic_path_info(plan, (Path *) best_path);
	plan->targetlist = tlist;
	plan->qual = NIL;
	plan->lefttree = NULL;
	plan->righttree = NULL;
	node->apprelids = rel->relids;

	/*
	 * Compute sort column info, and adjust MergeAppend's tlist as needed.
	 * Because we pass adjust_tlist_in_place = true, we may ignore the
	 * function result; it must be the same plan node.  However, we then need
	 * to detect whether any tlist entries were added.
	 */
	(void) prepare_sort_from_pathkeys(plan, pathkeys,
									  best_path->path.parent->relids,
									  NULL,
									  true,
									  &node->numCols,
									  &node->sortColIdx,
									  &node->sortOperators,
									  &node->collations,
									  &node->nullsFirst);
	tlist_was_changed = (orig_tlist_length != list_length(plan->targetlist));

	/*
	 * Now prepare the child plans.  We must apply prepare_sort_from_pathkeys
	 * even to subplans that don't need an explicit sort, to make sure they
	 * are returning the same sort key columns the MergeAppend expects.
	 */
	foreach(subpaths, best_path->subpaths)
	{
		Path	   *subpath = (Path *) lfirst(subpaths);
		Plan	   *subplan;
		int			numsortkeys;
		AttrNumber *sortColIdx;
		Oid		   *sortOperators;
		Oid		   *collations;
		bool	   *nullsFirst;

		/* Build the child plan */
		/* Must insist that all children return the same tlist */
		subplan = create_plan_recurse(root, subpath, CP_EXACT_TLIST);

		/* Compute sort column info, and adjust subplan's tlist as needed */
		subplan = prepare_sort_from_pathkeys(subplan, pathkeys,
											 subpath->parent->relids,
											 node->sortColIdx,
											 false,
											 &numsortkeys,
											 &sortColIdx,
											 &sortOperators,
											 &collations,
											 &nullsFirst);

		/*
		 * Check that we got the same sort key information.  We just Assert
		 * that the sortops match, since those depend only on the pathkeys;
		 * but it seems like a good idea to check the sort column numbers
		 * explicitly, to ensure the tlists really do match up.
		 */
		Assert(numsortkeys == node->numCols);
		if (memcmp(sortColIdx, node->sortColIdx,
				   numsortkeys * sizeof(AttrNumber)) != 0)
			elog(ERROR, "MergeAppend child's targetlist doesn't match MergeAppend");
		Assert(memcmp(sortOperators, node->sortOperators,
					  numsortkeys * sizeof(Oid)) == 0);
		Assert(memcmp(collations, node->collations,
					  numsortkeys * sizeof(Oid)) == 0);
		Assert(memcmp(nullsFirst, node->nullsFirst,
					  numsortkeys * sizeof(bool)) == 0);

		/* Now, insert a Sort node if subplan isn't sufficiently ordered */
		if (!pathkeys_contained_in(pathkeys, subpath->pathkeys))
		{
			Sort	   *sort = make_sort(subplan, numsortkeys,
										 sortColIdx, sortOperators,
										 collations, nullsFirst);

			label_sort_with_costsize(root, sort, best_path->limit_tuples);
			subplan = (Plan *) sort;
		}

		subplans = lappend(subplans, subplan);
	}

	/*
	 * If any quals exist, they may be useful to perform further partition
	 * pruning during execution.  Gather information needed by the executor to
	 * do partition pruning.
	 */
	if (enable_partition_pruning)
	{
		List	   *prunequal;

		prunequal = extract_actual_clauses(rel->baserestrictinfo, false);

		if (best_path->path.param_info)
		{
			List	   *prmquals = best_path->path.param_info->ppi_clauses;

			prmquals = extract_actual_clauses(prmquals, false);
			prmquals = (List *) replace_nestloop_params(root,
														(Node *) prmquals);

			prunequal = list_concat(prunequal, prmquals);
		}

		if (prunequal != NIL)
			partpruneinfo = make_partition_pruneinfo(root, rel,
													 best_path->subpaths,
													 prunequal);
	}

	node->mergeplans = subplans;
	node->part_prune_info = partpruneinfo;

	/*
	 * If prepare_sort_from_pathkeys added sort columns, but we were told to
	 * produce either the exact tlist or a narrow tlist, we should get rid of
	 * the sort columns again.  We must inject a projection node to do so.
	 */
	if (tlist_was_changed && (flags & (CP_EXACT_TLIST | CP_SMALL_TLIST)))
	{
		tlist = list_truncate(list_copy(plan->targetlist), orig_tlist_length);
		return inject_projection_plan(plan, tlist, plan->parallel_safe);
	}
	else
		return plan;
}

/*
 * create_group_result_plan
 *	  Create a Result plan for 'best_path'.
 *	  This is only used for degenerate grouping cases.
 *
 *	  Returns a Plan node.
 */
static Result *
create_group_result_plan(PlannerInfo *root, GroupResultPath *best_path)
{
	Result	   *plan;
	List	   *tlist;
	List	   *quals;

	tlist = build_path_tlist(root, &best_path->path);

	/* best_path->quals is just bare clauses */
	quals = order_qual_clauses(root, best_path->quals);

	plan = make_result(tlist, (Node *) quals, NULL);

	copy_generic_path_info(&plan->plan, (Path *) best_path);

	return plan;
}

/*
 * create_project_set_plan
 *	  Create a ProjectSet plan for 'best_path'.
 *
 *	  Returns a Plan node.
 */
static ProjectSet *
create_project_set_plan(PlannerInfo *root, ProjectSetPath *best_path)
{
	ProjectSet *plan;
	Plan	   *subplan;
	List	   *tlist;

	/* Since we intend to project, we don't need to constrain child tlist */
	subplan = create_plan_recurse(root, best_path->subpath, 0);

	tlist = build_path_tlist(root, &best_path->path);

	plan = make_project_set(tlist, subplan);

	copy_generic_path_info(&plan->plan, (Path *) best_path);

	return plan;
}

/*
 * create_material_plan
 *	  Create a Material plan for 'best_path' and (recursively) plans
 *	  for its subpaths.
 *
 *	  Returns a Plan node.
 */
static Material *
create_material_plan(PlannerInfo *root, MaterialPath *best_path, int flags)
{
	Material   *plan;
	Plan	   *subplan;

	/*
	 * We don't want any excess columns in the materialized tuples, so request
	 * a smaller tlist.  Otherwise, since Material doesn't project, tlist
	 * requirements pass through.
	 */
	subplan = create_plan_recurse(root, best_path->subpath,
								  flags | CP_SMALL_TLIST);

	plan = make_material(subplan);

	copy_generic_path_info(&plan->plan, (Path *) best_path);

	return plan;
}

/*
 * create_memoize_plan
 *	  Create a Memoize plan for 'best_path' and (recursively) plans for its
 *	  subpaths.
 *
 *	  Returns a Plan node.
 */
static Memoize *
create_memoize_plan(PlannerInfo *root, MemoizePath *best_path, int flags)
{
	Memoize    *plan;
	Bitmapset  *keyparamids;
	Plan	   *subplan;
	Oid		   *operators;
	Oid		   *collations;
	List	   *param_exprs = NIL;
	ListCell   *lc;
	ListCell   *lc2;
	int			nkeys;
	int			i;

	subplan = create_plan_recurse(root, best_path->subpath,
								  flags | CP_SMALL_TLIST);

	param_exprs = (List *) replace_nestloop_params(root, (Node *)
												   best_path->param_exprs);

	nkeys = list_length(param_exprs);
	Assert(nkeys > 0);
	operators = palloc(nkeys * sizeof(Oid));
	collations = palloc(nkeys * sizeof(Oid));

	i = 0;
	forboth(lc, param_exprs, lc2, best_path->hash_operators)
	{
		Expr	   *param_expr = (Expr *) lfirst(lc);
		Oid			opno = lfirst_oid(lc2);

		operators[i] = opno;
		collations[i] = exprCollation((Node *) param_expr);
		i++;
	}

	keyparamids = pull_paramids((Expr *) param_exprs);

	plan = make_memoize(subplan, operators, collations, param_exprs,
						best_path->singlerow, best_path->binary_mode,
						best_path->est_entries, keyparamids);

	copy_generic_path_info(&plan->plan, (Path *) best_path);

	return plan;
}

/*
 * create_unique_plan
 *	  Create a Unique plan for 'best_path' and (recursively) plans
 *	  for its subpaths.
 *
 *	  Returns a Plan node.
 */
static Plan *
create_unique_plan(PlannerInfo *root, UniquePath *best_path, int flags)
{
	Plan	   *plan;
	Plan	   *subplan;
	List	   *in_operators;
	List	   *uniq_exprs;
	List	   *newtlist;
	int			nextresno;
	bool		newitems;
	int			numGroupCols;
	AttrNumber *groupColIdx;
	Oid		   *groupCollations;
	int			groupColPos;
	ListCell   *l;

	/* Unique doesn't project, so tlist requirements pass through */
	subplan = create_plan_recurse(root, best_path->subpath, flags);

	/* Done if we don't need to do any actual unique-ifying */
	if (best_path->umethod == UNIQUE_PATH_NOOP)
		return subplan;

	/*
	 * As constructed, the subplan has a "flat" tlist containing just the Vars
	 * needed here and at upper levels.  The values we are supposed to
	 * unique-ify may be expressions in these variables.  We have to add any
	 * such expressions to the subplan's tlist.
	 *
	 * The subplan may have a "physical" tlist if it is a simple scan plan. If
	 * we're going to sort, this should be reduced to the regular tlist, so
	 * that we don't sort more data than we need to.  For hashing, the tlist
	 * should be left as-is if we don't need to add any expressions; but if we
	 * do have to add expressions, then a projection step will be needed at
	 * runtime anyway, so we may as well remove unneeded items. Therefore
	 * newtlist starts from build_path_tlist() not just a copy of the
	 * subplan's tlist; and we don't install it into the subplan unless we are
	 * sorting or stuff has to be added.
	 */
	in_operators = best_path->in_operators;
	uniq_exprs = best_path->uniq_exprs;

	/* initialize modified subplan tlist as just the "required" vars */
	newtlist = build_path_tlist(root, &best_path->path);
	nextresno = list_length(newtlist) + 1;
	newitems = false;

	foreach(l, uniq_exprs)
	{
		Expr	   *uniqexpr = lfirst(l);
		TargetEntry *tle;

		tle = tlist_member(uniqexpr, newtlist);
		if (!tle)
		{
			tle = makeTargetEntry((Expr *) uniqexpr,
								  nextresno,
								  NULL,
								  false);
			newtlist = lappend(newtlist, tle);
			nextresno++;
			newitems = true;
		}
	}

	/* Use change_plan_targetlist in case we need to insert a Result node */
	if (newitems || best_path->umethod == UNIQUE_PATH_SORT)
		subplan = change_plan_targetlist(subplan, newtlist,
										 best_path->path.parallel_safe);

	/*
	 * Build control information showing which subplan output columns are to
	 * be examined by the grouping step.  Unfortunately we can't merge this
	 * with the previous loop, since we didn't then know which version of the
	 * subplan tlist we'd end up using.
	 */
	newtlist = subplan->targetlist;
	numGroupCols = list_length(uniq_exprs);
	groupColIdx = (AttrNumber *) palloc(numGroupCols * sizeof(AttrNumber));
	groupCollations = (Oid *) palloc(numGroupCols * sizeof(Oid));

	groupColPos = 0;
	foreach(l, uniq_exprs)
	{
		Expr	   *uniqexpr = lfirst(l);
		TargetEntry *tle;

		tle = tlist_member(uniqexpr, newtlist);
		if (!tle)				/* shouldn't happen */
			elog(ERROR, "failed to find unique expression in subplan tlist");
		groupColIdx[groupColPos] = tle->resno;
		groupCollations[groupColPos] = exprCollation((Node *) tle->expr);
		groupColPos++;
	}

	if (best_path->umethod == UNIQUE_PATH_HASH)
	{
		Oid		   *groupOperators;

		/*
		 * Get the hashable equality operators for the Agg node to use.
		 * Normally these are the same as the IN clause operators, but if
		 * those are cross-type operators then the equality operators are the
		 * ones for the IN clause operators' RHS datatype.
		 */
		groupOperators = (Oid *) palloc(numGroupCols * sizeof(Oid));
		groupColPos = 0;
		foreach(l, in_operators)
		{
			Oid			in_oper = lfirst_oid(l);
			Oid			eq_oper;

			if (!get_compatible_hash_operators(in_oper, NULL, &eq_oper))
				elog(ERROR, "could not find compatible hash operator for operator %u",
					 in_oper);
			groupOperators[groupColPos++] = eq_oper;
		}

		/*
		 * Since the Agg node is going to project anyway, we can give it the
		 * minimum output tlist, without any stuff we might have added to the
		 * subplan tlist.
		 */
		plan = (Plan *) make_agg(build_path_tlist(root, &best_path->path),
								 NIL,
								 AGG_HASHED,
								 AGGSPLIT_SIMPLE,
								 numGroupCols,
								 groupColIdx,
								 groupOperators,
								 groupCollations,
								 NIL,
								 NIL,
								 best_path->path.rows,
								 0,
								 subplan);
	}
	else
	{
		List	   *sortList = NIL;
		Sort	   *sort;

		/* Create an ORDER BY list to sort the input compatibly */
		groupColPos = 0;
		foreach(l, in_operators)
		{
			Oid			in_oper = lfirst_oid(l);
			Oid			sortop;
			Oid			eqop;
			TargetEntry *tle;
			SortGroupClause *sortcl;

			sortop = get_ordering_op_for_equality_op(in_oper, false);
			if (!OidIsValid(sortop))	/* shouldn't happen */
				elog(ERROR, "could not find ordering operator for equality operator %u",
					 in_oper);

			/*
			 * The Unique node will need equality operators.  Normally these
			 * are the same as the IN clause operators, but if those are
			 * cross-type operators then the equality operators are the ones
			 * for the IN clause operators' RHS datatype.
			 */
			eqop = get_equality_op_for_ordering_op(sortop, NULL);
			if (!OidIsValid(eqop))	/* shouldn't happen */
				elog(ERROR, "could not find equality operator for ordering operator %u",
					 sortop);

			tle = get_tle_by_resno(subplan->targetlist,
								   groupColIdx[groupColPos]);
			Assert(tle != NULL);

			sortcl = makeNode(SortGroupClause);
			sortcl->tleSortGroupRef = assignSortGroupRef(tle,
														 subplan->targetlist);
			sortcl->eqop = eqop;
			sortcl->sortop = sortop;
			sortcl->nulls_first = false;
			sortcl->hashable = false;	/* no need to make this accurate */
			sortList = lappend(sortList, sortcl);
			groupColPos++;
		}
		sort = make_sort_from_sortclauses(sortList, subplan);
		label_sort_with_costsize(root, sort, -1.0);
		plan = (Plan *) make_unique_from_sortclauses((Plan *) sort, sortList);
	}

	/* Copy cost data from Path to Plan */
	copy_generic_path_info(plan, &best_path->path);

	return plan;
}

/*
 * create_gather_plan
 *
 *	  Create a Gather plan for 'best_path' and (recursively) plans
 *	  for its subpaths.
 */
static Gather *
create_gather_plan(PlannerInfo *root, GatherPath *best_path)
{
	Gather	   *gather_plan;
	Plan	   *subplan;
	List	   *tlist;

	/*
	 * Push projection down to the child node.  That way, the projection work
	 * is parallelized, and there can be no system columns in the result (they
	 * can't travel through a tuple queue because it uses MinimalTuple
	 * representation).
	 */
	subplan = create_plan_recurse(root, best_path->subpath, CP_EXACT_TLIST);

	tlist = build_path_tlist(root, &best_path->path);

	gather_plan = make_gather(tlist,
							  NIL,
							  best_path->num_workers,
							  assign_special_exec_param(root),
							  best_path->single_copy,
							  subplan);

	copy_generic_path_info(&gather_plan->plan, &best_path->path);

	/* use parallel mode for parallel plans. */
	root->glob->parallelModeNeeded = true;

	return gather_plan;
}

/*
 * create_gather_merge_plan
 *
 *	  Create a Gather Merge plan for 'best_path' and (recursively)
 *	  plans for its subpaths.
 */
static GatherMerge *
create_gather_merge_plan(PlannerInfo *root, GatherMergePath *best_path)
{
	GatherMerge *gm_plan;
	Plan	   *subplan;
	List	   *pathkeys = best_path->path.pathkeys;
	List	   *tlist = build_path_tlist(root, &best_path->path);

	/* As with Gather, project away columns in the workers. */
	subplan = create_plan_recurse(root, best_path->subpath, CP_EXACT_TLIST);

	/* Create a shell for a GatherMerge plan. */
	gm_plan = makeNode(GatherMerge);
	gm_plan->plan.targetlist = tlist;
	gm_plan->num_workers = best_path->num_workers;
	copy_generic_path_info(&gm_plan->plan, &best_path->path);

	/* Assign the rescan Param. */
	gm_plan->rescan_param = assign_special_exec_param(root);

	/* Gather Merge is pointless with no pathkeys; use Gather instead. */
	Assert(pathkeys != NIL);

	/* Compute sort column info, and adjust subplan's tlist as needed */
	subplan = prepare_sort_from_pathkeys(subplan, pathkeys,
										 best_path->subpath->parent->relids,
										 gm_plan->sortColIdx,
										 false,
										 &gm_plan->numCols,
										 &gm_plan->sortColIdx,
										 &gm_plan->sortOperators,
										 &gm_plan->collations,
										 &gm_plan->nullsFirst);


	/*
	 * All gather merge paths should have already guaranteed the necessary
	 * sort order either by adding an explicit sort node or by using presorted
	 * input. We can't simply add a sort here on additional pathkeys, because
	 * we can't guarantee the sort would be safe. For example, expressions may
	 * be volatile or otherwise parallel unsafe.
	 */
	if (!pathkeys_contained_in(pathkeys, best_path->subpath->pathkeys))
		elog(ERROR, "gather merge input not sufficiently sorted");

	/* Now insert the subplan under GatherMerge. */
	gm_plan->plan.lefttree = subplan;

	/* use parallel mode for parallel plans. */
	root->glob->parallelModeNeeded = true;

	return gm_plan;
}

/*
 * create_projection_plan
 *
 *	  Create a plan tree to do a projection step and (recursively) plans
 *	  for its subpaths.  We may need a Result node for the projection,
 *	  but sometimes we can just let the subplan do the work.
 */
static Plan *
create_projection_plan(PlannerInfo *root, ProjectionPath *best_path, int flags)
{
	Plan	   *plan;
	Plan	   *subplan;
	List	   *tlist;
	bool		needs_result_node = false;

	/*
	 * Convert our subpath to a Plan and determine whether we need a Result
	 * node.
	 *
	 * In most cases where we don't need to project, creation_projection_path
	 * will have set dummypp, but not always.  First, some createplan.c
	 * routines change the tlists of their nodes.  (An example is that
	 * create_merge_append_plan might add resjunk sort columns to a
	 * MergeAppend.)  Second, create_projection_path has no way of knowing
	 * what path node will be placed on top of the projection path and
	 * therefore can't predict whether it will require an exact tlist. For
	 * both of these reasons, we have to recheck here.
	 */
	if (use_physical_tlist(root, &best_path->path, flags))
	{
		/*
		 * Our caller doesn't really care what tlist we return, so we don't
		 * actually need to project.  However, we may still need to ensure
		 * proper sortgroupref labels, if the caller cares about those.
		 */
		subplan = create_plan_recurse(root, best_path->subpath, 0);
		tlist = subplan->targetlist;
		if (flags & CP_LABEL_TLIST)
			apply_pathtarget_labeling_to_tlist(tlist,
											   best_path->path.pathtarget);
	}
	else if (is_projection_capable_path(best_path->subpath))
	{
		/*
		 * Our caller requires that we return the exact tlist, but no separate
		 * result node is needed because the subpath is projection-capable.
		 * Tell create_plan_recurse that we're going to ignore the tlist it
		 * produces.
		 */
		subplan = create_plan_recurse(root, best_path->subpath,
									  CP_IGNORE_TLIST);
		Assert(is_projection_capable_plan(subplan));
		tlist = build_path_tlist(root, &best_path->path);
	}
	else
	{
		/*
		 * It looks like we need a result node, unless by good fortune the
		 * requested tlist is exactly the one the child wants to produce.
		 */
		subplan = create_plan_recurse(root, best_path->subpath, 0);
		tlist = build_path_tlist(root, &best_path->path);
		needs_result_node = !tlist_same_exprs(tlist, subplan->targetlist);
	}

	/*
	 * If we make a different decision about whether to include a Result node
	 * than create_projection_path did, we'll have made slightly wrong cost
	 * estimates; but label the plan with the cost estimates we actually used,
	 * not "corrected" ones.  (XXX this could be cleaned up if we moved more
	 * of the sortcolumn setup logic into Path creation, but that would add
	 * expense to creating Paths we might end up not using.)
	 */
	if (!needs_result_node)
	{
		/* Don't need a separate Result, just assign tlist to subplan */
		plan = subplan;
		plan->targetlist = tlist;

		/* Label plan with the estimated costs we actually used */
		plan->startup_cost = best_path->path.startup_cost;
		plan->total_cost = best_path->path.total_cost;
		plan->plan_rows = best_path->path.rows;
		plan->plan_width = best_path->path.pathtarget->width;
		plan->parallel_safe = best_path->path.parallel_safe;
		/* ... but don't change subplan's parallel_aware flag */
	}
	else
	{
		/* We need a Result node */
		plan = (Plan *) make_result(tlist, NULL, subplan);

		copy_generic_path_info(plan, (Path *) best_path);
	}

	return plan;
}

/*
 * inject_projection_plan
 *	  Insert a Result node to do a projection step.
 *
 * This is used in a few places where we decide on-the-fly that we need a
 * projection step as part of the tree generated for some Path node.
 * We should try to get rid of this in favor of doing it more honestly.
 *
 * One reason it's ugly is we have to be told the right parallel_safe marking
 * to apply (since the tlist might be unsafe even if the child plan is safe).
 */
static Plan *
inject_projection_plan(Plan *subplan, List *tlist, bool parallel_safe)
{
	Plan	   *plan;

	plan = (Plan *) make_result(tlist, NULL, subplan);

	/*
	 * In principle, we should charge tlist eval cost plus cpu_per_tuple per
	 * row for the Result node.  But the former has probably been factored in
	 * already and the latter was not accounted for during Path construction,
	 * so being formally correct might just make the EXPLAIN output look less
	 * consistent not more so.  Hence, just copy the subplan's cost.
	 */
	copy_plan_costsize(plan, subplan);
	plan->parallel_safe = parallel_safe;

	return plan;
}

/*
 * change_plan_targetlist
 *	  Externally available wrapper for inject_projection_plan.
 *
 * This is meant for use by FDW plan-generation functions, which might
 * want to adjust the tlist computed by some subplan tree.  In general,
 * a Result node is needed to compute the new tlist, but we can optimize
 * some cases.
 *
 * In most cases, tlist_parallel_safe can just be passed as the parallel_safe
 * flag of the FDW's own Path node.
 */
Plan *
change_plan_targetlist(Plan *subplan, List *tlist, bool tlist_parallel_safe)
{
	/*
	 * If the top plan node can't do projections and its existing target list
	 * isn't already what we need, we need to add a Result node to help it
	 * along.
	 */
	if (!is_projection_capable_plan(subplan) &&
		!tlist_same_exprs(tlist, subplan->targetlist))
		subplan = inject_projection_plan(subplan, tlist,
										 subplan->parallel_safe &&
										 tlist_parallel_safe);
	else
	{
		/* Else we can just replace the plan node's tlist */
		subplan->targetlist = tlist;
		subplan->parallel_safe &= tlist_parallel_safe;
	}
	return subplan;
}

/*
 * create_sort_plan
 *
 *	  Create a Sort plan for 'best_path' and (recursively) plans
 *	  for its subpaths.
 */
static Sort *
create_sort_plan(PlannerInfo *root, SortPath *best_path, int flags)
{
	Sort	   *plan;
	Plan	   *subplan;

	/*
	 * We don't want any excess columns in the sorted tuples, so request a
	 * smaller tlist.  Otherwise, since Sort doesn't project, tlist
	 * requirements pass through.
	 */
	subplan = create_plan_recurse(root, best_path->subpath,
								  flags | CP_SMALL_TLIST);

	/*
	 * make_sort_from_pathkeys indirectly calls find_ec_member_matching_expr,
	 * which will ignore any child EC members that don't belong to the given
	 * relids. Thus, if this sort path is based on a child relation, we must
	 * pass its relids.
	 */
	plan = make_sort_from_pathkeys(subplan, best_path->path.pathkeys,
								   IS_OTHER_REL(best_path->subpath->parent) ?
								   best_path->path.parent->relids : NULL);

	copy_generic_path_info(&plan->plan, (Path *) best_path);

	return plan;
}

/*
 * create_incrementalsort_plan
 *
 *	  Do the same as create_sort_plan, but create IncrementalSort plan.
 */
static IncrementalSort *
create_incrementalsort_plan(PlannerInfo *root, IncrementalSortPath *best_path,
							int flags)
{
	IncrementalSort *plan;
	Plan	   *subplan;

	/* See comments in create_sort_plan() above */
	subplan = create_plan_recurse(root, best_path->spath.subpath,
								  flags | CP_SMALL_TLIST);
	plan = make_incrementalsort_from_pathkeys(subplan,
											  best_path->spath.path.pathkeys,
											  IS_OTHER_REL(best_path->spath.subpath->parent) ?
											  best_path->spath.path.parent->relids : NULL,
											  best_path->nPresortedCols);

	copy_generic_path_info(&plan->sort.plan, (Path *) best_path);

	return plan;
}

/*
 * create_group_plan
 *
 *	  Create a Group plan for 'best_path' and (recursively) plans
 *	  for its subpaths.
 */
static Group *
create_group_plan(PlannerInfo *root, GroupPath *best_path)
{
	Group	   *plan;
	Plan	   *subplan;
	List	   *tlist;
	List	   *quals;

	/*
	 * Group can project, so no need to be terribly picky about child tlist,
	 * but we do need grouping columns to be available
	 */
	subplan = create_plan_recurse(root, best_path->subpath, CP_LABEL_TLIST);

	tlist = build_path_tlist(root, &best_path->path);

	quals = order_qual_clauses(root, best_path->qual);

	plan = make_group(tlist,
					  quals,
					  list_length(best_path->groupClause),
					  extract_grouping_cols(best_path->groupClause,
											subplan->targetlist),
					  extract_grouping_ops(best_path->groupClause),
					  extract_grouping_collations(best_path->groupClause,
												  subplan->targetlist),
					  subplan);

	copy_generic_path_info(&plan->plan, (Path *) best_path);

	return plan;
}

/*
 * create_upper_unique_plan
 *
 *	  Create a Unique plan for 'best_path' and (recursively) plans
 *	  for its subpaths.
 */
static Unique *
create_upper_unique_plan(PlannerInfo *root, UpperUniquePath *best_path, int flags)
{
	Unique	   *plan;
	Plan	   *subplan;

	/*
	 * Unique doesn't project, so tlist requirements pass through; moreover we
	 * need grouping columns to be labeled.
	 */
	subplan = create_plan_recurse(root, best_path->subpath,
								  flags | CP_LABEL_TLIST);

	plan = make_unique_from_pathkeys(subplan,
									 best_path->path.pathkeys,
									 best_path->numkeys);

	copy_generic_path_info(&plan->plan, (Path *) best_path);

	return plan;
}

/*
 * create_agg_plan
 *
 *	  Create an Agg plan for 'best_path' and (recursively) plans
 *	  for its subpaths.
 */
static Agg *
create_agg_plan(PlannerInfo *root, AggPath *best_path)
{
	Agg		   *plan;
	Plan	   *subplan;
	List	   *tlist;
	List	   *quals;

	/*
	 * Agg can project, so no need to be terribly picky about child tlist, but
	 * we do need grouping columns to be available
	 */
	subplan = create_plan_recurse(root, best_path->subpath, CP_LABEL_TLIST);

	tlist = build_path_tlist(root, &best_path->path);

	quals = order_qual_clauses(root, best_path->qual);

	plan = make_agg(tlist, quals,
					best_path->aggstrategy,
					best_path->aggsplit,
					list_length(best_path->groupClause),
					extract_grouping_cols(best_path->groupClause,
										  subplan->targetlist),
					extract_grouping_ops(best_path->groupClause),
					extract_grouping_collations(best_path->groupClause,
												subplan->targetlist),
					NIL,
					NIL,
					best_path->numGroups,
					best_path->transitionSpace,
					subplan);

	copy_generic_path_info(&plan->plan, (Path *) best_path);

	return plan;
}

/*
 * Given a groupclause for a collection of grouping sets, produce the
 * corresponding groupColIdx.
 *
 * root->grouping_map maps the tleSortGroupRef to the actual column position in
 * the input tuple. So we get the ref from the entries in the groupclause and
 * look them up there.
 */
static AttrNumber *
remap_groupColIdx(PlannerInfo *root, List *groupClause)
{
	AttrNumber *grouping_map = root->grouping_map;
	AttrNumber *new_grpColIdx;
	ListCell   *lc;
	int			i;

	Assert(grouping_map);

	new_grpColIdx = palloc0(sizeof(AttrNumber) * list_length(groupClause));

	i = 0;
	foreach(lc, groupClause)
	{
		SortGroupClause *clause = lfirst(lc);

		new_grpColIdx[i++] = grouping_map[clause->tleSortGroupRef];
	}

	return new_grpColIdx;
}

/*
 * create_groupingsets_plan
 *	  Create a plan for 'best_path' and (recursively) plans
 *	  for its subpaths.
 *
 *	  What we emit is an Agg plan with some vestigial Agg and Sort nodes
 *	  hanging off the side.  The top Agg implements the last grouping set
 *	  specified in the GroupingSetsPath, and any additional grouping sets
 *	  each give rise to a subsidiary Agg and Sort node in the top Agg's
 *	  "chain" list.  These nodes don't participate in the plan directly,
 *	  but they are a convenient way to represent the required data for
 *	  the extra steps.
 *
 *	  Returns a Plan node.
 */
static Plan *
create_groupingsets_plan(PlannerInfo *root, GroupingSetsPath *best_path)
{
	Agg		   *plan;
	Plan	   *subplan;
	List	   *rollups = best_path->rollups;
	AttrNumber *grouping_map;
	int			maxref;
	List	   *chain;
	ListCell   *lc;

	/* Shouldn't get here without grouping sets */
	Assert(root->parse->groupingSets);
	Assert(rollups != NIL);

	/*
	 * Agg can project, so no need to be terribly picky about child tlist, but
	 * we do need grouping columns to be available
	 */
	subplan = create_plan_recurse(root, best_path->subpath, CP_LABEL_TLIST);

	/*
	 * Compute the mapping from tleSortGroupRef to column index in the child's
	 * tlist.  First, identify max SortGroupRef in groupClause, for array
	 * sizing.
	 */
	maxref = 0;
	foreach(lc, root->parse->groupClause)
	{
		SortGroupClause *gc = (SortGroupClause *) lfirst(lc);

		if (gc->tleSortGroupRef > maxref)
			maxref = gc->tleSortGroupRef;
	}

	grouping_map = (AttrNumber *) palloc0((maxref + 1) * sizeof(AttrNumber));

	/* Now look up the column numbers in the child's tlist */
	foreach(lc, root->parse->groupClause)
	{
		SortGroupClause *gc = (SortGroupClause *) lfirst(lc);
		TargetEntry *tle = get_sortgroupclause_tle(gc, subplan->targetlist);

		grouping_map[gc->tleSortGroupRef] = tle->resno;
	}

	/*
	 * During setrefs.c, we'll need the grouping_map to fix up the cols lists
	 * in GroupingFunc nodes.  Save it for setrefs.c to use.
	 */
	Assert(root->grouping_map == NULL);
	root->grouping_map = grouping_map;

	/*
	 * Generate the side nodes that describe the other sort and group
	 * operations besides the top one.  Note that we don't worry about putting
	 * accurate cost estimates in the side nodes; only the topmost Agg node's
	 * costs will be shown by EXPLAIN.
	 */
	chain = NIL;
	if (list_length(rollups) > 1)
	{
		bool		is_first_sort = ((RollupData *) linitial(rollups))->is_hashed;

		for_each_from(lc, rollups, 1)
		{
			RollupData *rollup = lfirst(lc);
			AttrNumber *new_grpColIdx;
			Plan	   *sort_plan = NULL;
			Plan	   *agg_plan;
			AggStrategy strat;

			new_grpColIdx = remap_groupColIdx(root, rollup->groupClause);

			if (!rollup->is_hashed && !is_first_sort)
			{
				sort_plan = (Plan *)
					make_sort_from_groupcols(rollup->groupClause,
											 new_grpColIdx,
											 subplan);
			}

			if (!rollup->is_hashed)
				is_first_sort = false;

			if (rollup->is_hashed)
				strat = AGG_HASHED;
			else if (list_length(linitial(rollup->gsets)) == 0)
				strat = AGG_PLAIN;
			else
				strat = AGG_SORTED;

			agg_plan = (Plan *) make_agg(NIL,
										 NIL,
										 strat,
										 AGGSPLIT_SIMPLE,
										 list_length((List *) linitial(rollup->gsets)),
										 new_grpColIdx,
										 extract_grouping_ops(rollup->groupClause),
										 extract_grouping_collations(rollup->groupClause, subplan->targetlist),
										 rollup->gsets,
										 NIL,
										 rollup->numGroups,
										 best_path->transitionSpace,
										 sort_plan);

			/*
			 * Remove stuff we don't need to avoid bloating debug output.
			 */
			if (sort_plan)
			{
				sort_plan->targetlist = NIL;
				sort_plan->lefttree = NULL;
			}

			chain = lappend(chain, agg_plan);
		}
	}

	/*
	 * Now make the real Agg node
	 */
	{
		RollupData *rollup = linitial(rollups);
		AttrNumber *top_grpColIdx;
		int			numGroupCols;

		top_grpColIdx = remap_groupColIdx(root, rollup->groupClause);

		numGroupCols = list_length((List *) linitial(rollup->gsets));

		plan = make_agg(build_path_tlist(root, &best_path->path),
						best_path->qual,
						best_path->aggstrategy,
						AGGSPLIT_SIMPLE,
						numGroupCols,
						top_grpColIdx,
						extract_grouping_ops(rollup->groupClause),
						extract_grouping_collations(rollup->groupClause, subplan->targetlist),
						rollup->gsets,
						chain,
						rollup->numGroups,
						best_path->transitionSpace,
						subplan);

		/* Copy cost data from Path to Plan */
		copy_generic_path_info(&plan->plan, &best_path->path);
	}

	return (Plan *) plan;
}

/*
 * create_minmaxagg_plan
 *
 *	  Create a Result plan for 'best_path' and (recursively) plans
 *	  for its subpaths.
 */
static Result *
create_minmaxagg_plan(PlannerInfo *root, MinMaxAggPath *best_path)
{
	Result	   *plan;
	List	   *tlist;
	ListCell   *lc;

	/* Prepare an InitPlan for each aggregate's subquery. */
	foreach(lc, best_path->mmaggregates)
	{
		MinMaxAggInfo *mminfo = (MinMaxAggInfo *) lfirst(lc);
		PlannerInfo *subroot = mminfo->subroot;
		Query	   *subparse = subroot->parse;
		Plan	   *plan;

		/*
		 * Generate the plan for the subquery. We already have a Path, but we
		 * have to convert it to a Plan and attach a LIMIT node above it.
		 * Since we are entering a different planner context (subroot),
		 * recurse to create_plan not create_plan_recurse.
		 */
		plan = create_plan(subroot, mminfo->path);

		plan = (Plan *) make_limit(plan,
								   subparse->limitOffset,
								   subparse->limitCount,
								   subparse->limitOption,
								   0, NULL, NULL, NULL);

		/* Must apply correct cost/width data to Limit node */
		plan->startup_cost = mminfo->path->startup_cost;
		plan->total_cost = mminfo->pathcost;
		plan->plan_rows = 1;
		plan->plan_width = mminfo->path->pathtarget->width;
		plan->parallel_aware = false;
		plan->parallel_safe = mminfo->path->parallel_safe;

		/* Convert the plan into an InitPlan in the outer query. */
		SS_make_initplan_from_plan(root, subroot, plan, mminfo->param);
	}

	/* Generate the output plan --- basically just a Result */
	tlist = build_path_tlist(root, &best_path->path);

	plan = make_result(tlist, (Node *) best_path->quals, NULL);

	copy_generic_path_info(&plan->plan, (Path *) best_path);

	/*
	 * During setrefs.c, we'll need to replace references to the Agg nodes
	 * with InitPlan output params.  (We can't just do that locally in the
	 * MinMaxAgg node, because path nodes above here may have Agg references
	 * as well.)  Save the mmaggregates list to tell setrefs.c to do that.
	 */
	Assert(root->minmax_aggs == NIL);
	root->minmax_aggs = best_path->mmaggregates;

	return plan;
}

/*
 * create_windowagg_plan
 *
 *	  Create a WindowAgg plan for 'best_path' and (recursively) plans
 *	  for its subpaths.
 */
static WindowAgg *
create_windowagg_plan(PlannerInfo *root, WindowAggPath *best_path)
{
	WindowAgg  *plan;
	WindowClause *wc = best_path->winclause;
	int			numPart = list_length(wc->partitionClause);
	int			numOrder = list_length(wc->orderClause);
	Plan	   *subplan;
	List	   *tlist;
	int			partNumCols;
	AttrNumber *partColIdx;
	Oid		   *partOperators;
	Oid		   *partCollations;
	int			ordNumCols;
	AttrNumber *ordColIdx;
	Oid		   *ordOperators;
	Oid		   *ordCollations;
	ListCell   *lc;

	/*
	 * Choice of tlist here is motivated by the fact that WindowAgg will be
	 * storing the input rows of window frames in a tuplestore; it therefore
	 * behooves us to request a small tlist to avoid wasting space. We do of
	 * course need grouping columns to be available.
	 */
	subplan = create_plan_recurse(root, best_path->subpath,
								  CP_LABEL_TLIST | CP_SMALL_TLIST);

	tlist = build_path_tlist(root, &best_path->path);

	/*
	 * Convert SortGroupClause lists into arrays of attr indexes and equality
	 * operators, as wanted by executor.  (Note: in principle, it's possible
	 * to drop some of the sort columns, if they were proved redundant by
	 * pathkey logic.  However, it doesn't seem worth going out of our way to
	 * optimize such cases.  In any case, we must *not* remove the ordering
	 * column for RANGE OFFSET cases, as the executor needs that for in_range
	 * tests even if it's known to be equal to some partitioning column.)
	 */
	partColIdx = (AttrNumber *) palloc(sizeof(AttrNumber) * numPart);
	partOperators = (Oid *) palloc(sizeof(Oid) * numPart);
	partCollations = (Oid *) palloc(sizeof(Oid) * numPart);

	partNumCols = 0;
	foreach(lc, wc->partitionClause)
	{
		SortGroupClause *sgc = (SortGroupClause *) lfirst(lc);
		TargetEntry *tle = get_sortgroupclause_tle(sgc, subplan->targetlist);

		Assert(OidIsValid(sgc->eqop));
		partColIdx[partNumCols] = tle->resno;
		partOperators[partNumCols] = sgc->eqop;
		partCollations[partNumCols] = exprCollation((Node *) tle->expr);
		partNumCols++;
	}

	ordColIdx = (AttrNumber *) palloc(sizeof(AttrNumber) * numOrder);
	ordOperators = (Oid *) palloc(sizeof(Oid) * numOrder);
	ordCollations = (Oid *) palloc(sizeof(Oid) * numOrder);

	ordNumCols = 0;
	foreach(lc, wc->orderClause)
	{
		SortGroupClause *sgc = (SortGroupClause *) lfirst(lc);
		TargetEntry *tle = get_sortgroupclause_tle(sgc, subplan->targetlist);

		Assert(OidIsValid(sgc->eqop));
		ordColIdx[ordNumCols] = tle->resno;
		ordOperators[ordNumCols] = sgc->eqop;
		ordCollations[ordNumCols] = exprCollation((Node *) tle->expr);
		ordNumCols++;
	}

	/* And finally we can make the WindowAgg node */
	plan = make_windowagg(tlist,
						  wc->winref,
						  partNumCols,
						  partColIdx,
						  partOperators,
						  partCollations,
						  ordNumCols,
						  ordColIdx,
						  ordOperators,
						  ordCollations,
						  wc->frameOptions,
						  wc->startOffset,
						  wc->endOffset,
						  wc->startInRangeFunc,
						  wc->endInRangeFunc,
						  wc->inRangeColl,
						  wc->inRangeAsc,
						  wc->inRangeNullsFirst,
						  wc->runCondition,
						  best_path->qual,
						  best_path->topwindow,
						  subplan);

	copy_generic_path_info(&plan->plan, (Path *) best_path);

	return plan;
}

/*
 * create_setop_plan
 *
 *	  Create a SetOp plan for 'best_path' and (recursively) plans
 *	  for its subpaths.
 */
static SetOp *
create_setop_plan(PlannerInfo *root, SetOpPath *best_path, int flags)
{
	SetOp	   *plan;
	Plan	   *subplan;
	long		numGroups;

	/*
	 * SetOp doesn't project, so tlist requirements pass through; moreover we
	 * need grouping columns to be labeled.
	 */
	subplan = create_plan_recurse(root, best_path->subpath,
								  flags | CP_LABEL_TLIST);

	/* Convert numGroups to long int --- but 'ware overflow! */
	numGroups = clamp_cardinality_to_long(best_path->numGroups);

	plan = make_setop(best_path->cmd,
					  best_path->strategy,
					  subplan,
					  best_path->distinctList,
					  best_path->flagColIdx,
					  best_path->firstFlag,
					  numGroups);

	copy_generic_path_info(&plan->plan, (Path *) best_path);

	return plan;
}

/*
 * create_recursiveunion_plan
 *
 *	  Create a RecursiveUnion plan for 'best_path' and (recursively) plans
 *	  for its subpaths.
 */
static RecursiveUnion *
create_recursiveunion_plan(PlannerInfo *root, RecursiveUnionPath *best_path)
{
	RecursiveUnion *plan;
	Plan	   *leftplan;
	Plan	   *rightplan;
	List	   *tlist;
	long		numGroups;

	/* Need both children to produce same tlist, so force it */
	leftplan = create_plan_recurse(root, best_path->leftpath, CP_EXACT_TLIST);
	rightplan = create_plan_recurse(root, best_path->rightpath, CP_EXACT_TLIST);

	tlist = build_path_tlist(root, &best_path->path);

	/* Convert numGroups to long int --- but 'ware overflow! */
	numGroups = clamp_cardinality_to_long(best_path->numGroups);

	plan = make_recursive_union(tlist,
								leftplan,
								rightplan,
								best_path->wtParam,
								best_path->distinctList,
								numGroups);

	copy_generic_path_info(&plan->plan, (Path *) best_path);

	return plan;
}

/*
 * create_lockrows_plan
 *
 *	  Create a LockRows plan for 'best_path' and (recursively) plans
 *	  for its subpaths.
 */
static LockRows *
create_lockrows_plan(PlannerInfo *root, LockRowsPath *best_path,
					 int flags)
{
	LockRows   *plan;
	Plan	   *subplan;

	/* LockRows doesn't project, so tlist requirements pass through */
	subplan = create_plan_recurse(root, best_path->subpath, flags);

	plan = make_lockrows(subplan, best_path->rowMarks, best_path->epqParam);

	copy_generic_path_info(&plan->plan, (Path *) best_path);

	return plan;
}

#ifdef YB_TODO
/* YB_TODO(neil@yugabyte) This function might not be needed. */
static TargetEntry *make_dummy_tle(AttrNumber attr_num, bool is_null)
{
	TargetEntry *dummy_tle;

	dummy_tle = makeNode(TargetEntry);
	dummy_tle->resno = attr_num;
	dummy_tle->expr = (Expr *) makeConst(INT4OID /* consttype */,
	                                    -1 /* consttypmod */,
	                                    InvalidOid /* constcollid */,
	                                    sizeof(int32) /* constlen */,
	                                    (Datum) 0 /* constvalue */,
	                                    is_null /* constisnull */,
	                                    true /* constbyval */);

	return dummy_tle;
}

static bool has_applicable_indices(Relation relation,
                                   Bitmapset *updated_attrs,
                                   List **no_update_index_list)
{
	if (!relation->rd_rel->relhasindex)
		return false;

	/* Get the list of all indices (including primary key) that is part of a relation */
	bool	 has_indices = false;
	List	 *indexlist = RelationGetIndexList(relation);
	ListCell *lc = NULL;
	AttrNumber attr_offset = YBGetFirstLowInvalidAttributeNumber(relation);

	/*
	 * Here we, iterate through list of all secondary indices and we check if the
	 * update query had affected these indices. In other words, we check if any
	 * referenced columns are actually modified (below). We do that by comparing
	 * the attr bitmap for the specific index with updated_attrs. If it does not
	 * affect the index, we add it to the no_update_index_list (skip list). This
	 * is later being used while performing the actual update to filter out
	 * updating unnecessary indices.
	 */
	foreach(lc, indexlist)
	{
		Oid			index_oid = lfirst_oid(lc);
		if (index_oid == relation->rd_pkindex )
			continue;
		if (no_update_index_list && !CheckIndexForUpdate(index_oid, updated_attrs, attr_offset))
			*no_update_index_list = lappend_oid(*no_update_index_list, index_oid);
		else
			has_indices = true;
	}
	list_free(indexlist);
	return has_indices;
}

static bool has_applicable_triggers(Relation rel, CmdType operation, Bitmapset *updated_attrs)
{
	TriggerDesc *trigdesc = rel->trigdesc;
	if (trigdesc == NULL)
		return false;

	Trigger *trig = trigdesc->triggers;
	HeapTuple tp = NULL;
	AttrNumber conkey[INDEX_MAX_KEYS];
	AttrNumber confkey[INDEX_MAX_KEYS];
	int numfks = 0;
	int relid = RelationGetRelid(rel);
	AttrNumber attr_offset = YBGetFirstLowInvalidAttributeNumber(rel);

	/* If there no triggers we are done. */
	if (!YBRelHasOldRowTriggers(rel, operation))
	{
		return false;
	}

	/* We only (safely) skip triggers for UPDATEs */
	if (operation != CMD_UPDATE)
	{
		return true;
	}

	for (int i = 0; i < trigdesc->numtriggers; i++)
	{
		if (trig->tgconstraint == 0)
		{
			return true;
		}
		tp = SearchSysCache1(CONSTROID, ObjectIdGetDatum(trig->tgconstraint));
		if (HeapTupleIsValid(tp))
		{
			Form_pg_constraint contup = (Form_pg_constraint) GETSTRUCT(tp);

			if (contup->contype != CONSTRAINT_FOREIGN)
			{
				ReleaseSysCache(tp);
				return true;
			}
			DeconstructFkConstraintRow(tp, &numfks, conkey, confkey, NULL, NULL, NULL);

			Assert(relid == contup->conrelid || relid == contup->confrelid);
			bool con_is_base_rel = relid == contup->conrelid;

			for (int j = 0; j < numfks; j++)
			{
				if ((con_is_base_rel && bms_is_member(conkey[j] - attr_offset, updated_attrs)) ||
				    (!con_is_base_rel && bms_is_member(confkey[j] - attr_offset, updated_attrs)))
				{
					ReleaseSysCache(tp);
					return true;
				}
			}
		}
		else
		{
			ereport(ERROR,
				(errcode(ERRCODE_INTERNAL_ERROR),
				 errmsg("cache lookup failed for constraint oid %d", trig->tgconstraint)));
		}

		ReleaseSysCache(tp);
		trig++;
	}
	// If we checked all triggers and they are all foreign key constraints
	// on non-updated attributes then it is safe skip triggers.
	return false;
}
#endif

/*
 * yb_single_row_update_or_delete_path
 *
 * Returns whether a path can support a YB single row modify. The advantage of
 * a single row modify is that it takes only one RPC request/response cycle to
 * update single row by primary key. Regular modify takes one RPC to retrieve
 * the ybctid, and another to modify the row by ybctid. If the WHERE clause
 * provides all the primary key values, the ybctid can be calculated without
 * having to make RPC call. That is the main criteria, indicating that single
 * row modify is possible.
 *
 * There are a number of reasons why single row modify may not be possible.
 * This function checks them, and if none of them applies, it returns true and
 * populates var arguments along the way with the values necessary to setup the
 * query plan nodes.
 *
 * Expressions in the SET clause of UPDATE play important role. DocDB has
 * limited supports for Postgres expression evaluation, so we push supported
 * set clause expressions down to DocDB if pushdown is enabled in GUC. Those
 * expressions go to the modify_tlist. These may refer columns of the current
 * rows, and these references go to the column_refs list as YbExprParamDesc
 * nodes. DocDB uses it to convert values from native format to Postgres before
 * evaluation.
 *
 * Not pushable expression can be evaluated in the context of the Result node
 * if they refer no columns (constant expressions). Those expressions are
 * returned in the result_tlist. If any SET clause expression is neither
 * pushable nor constant, single row modify can not be performed.
 * The result_tlist also contains the values for the primary key columns
 * extracted from the WHERE clause. Primary key values in the result_tlist are
 * defined in both UPDATE and DELETE cases.
 *
 * The returning_cols list contains YbExprParamDesc nodes that represent
 * columns that need to be fetched from DocDB. The reason why we may need to
 * fetch some values is that the tuple produced by the Result node is generally
 * incomplete, it contains only the primary key values, and values from
 * evaluation of SET clause expression that are not pushed down. If any other
 * column value is needed for post-modify tasks like evaluate the RETURNING
 * clause expressions it should be fetched. That is not a big deal, the RPC
 * request that is sent anyway can carry data row, but we need make a list of
 * the columns to request.
 */
static bool
yb_single_row_update_or_delete_path(PlannerInfo *root,
									ModifyTablePath *path,
									List **modify_tlist,
									List **column_refs,
									List **result_tlist,
									List **returning_cols,
									bool *no_row_trigger,
									List **no_update_index_list)
{
	/* YB_TODO(neil@yugabyte). Need rewrite. Not optimize for now.
	 * - Postgres changes datastructure: "subpaths" and "subroots" were removed.
	 * - Rewrite pushdown for single row update.
	 */
	return false;

#ifdef YB_TODO
	RelOptInfo *relInfo = NULL;
	Oid relid;
	Relation relation;
	TupleDesc tupDesc;
	Path *subpath;
	PlannerInfo *subroot;
	IndexPath *index_path;
	Bitmapset *primary_key_attrs = NULL;
	ListCell *values;
	ListCell *subpath_tlist_values;
	List *subpath_tlist = NIL;
	List *colrefs = NIL;
	TargetEntry **indexquals = NULL;
	int attr_num;
	AttrNumber attr_offset;
	Bitmapset *update_attrs = NULL;
	Bitmapset *pushdown_update_attrs = NULL;
	/* Delay bailout because of not pushable expressions to analyze indexes. */
	bool has_unpushable_exprs = false;

	/* Verify YB is enabled. */
	if (!IsYugaByteEnabled())
		return false;

	/*
	 * Only UPDATE/DELETE are supported in this particular path. Single row INSERT
	 * is handled through a separate mechanism.
	 */
	if (path->operation != CMD_UPDATE && path->operation != CMD_DELETE)
		return false;

	/*
	 * Multi-relation implies multi-shard.
	 */
	if (list_length(path->resultRelations) != 1)
		return false;

	/*
	 * Check that the number of relations being updated is 1.
	 * Note that simple_rel_array is one-based.
	 */
	for (int rti = 1; rti < root->simple_rel_array_size; ++rti)
	{
		RelOptInfo *rel = root->simple_rel_array[rti];
		if (rel != NULL)
		{
			if (relInfo == NULL)
			{
				/* Found the first non null RelOptInfo.
				 * Set relInfo and relid.
				 */
				relInfo = rel;
				relid = root->simple_rte_array[rti]->relid;
			}
			else
			{
				/*
				 * There are multiple entries in simple_rel_array.
				 * This implies that multiple relations are being
				 * affected. Single row optimization is not
				 * applicable here.
				 */
				return false;
			}
		}
	}

	/*
	 * One relation must be updated.
	 */
	if (relInfo == NULL)
	{
		return false;
	}

	/* ON CONFLICT clause is not supported here yet. */
	if (path->onconflict)
		return false;

	/* Only allow one source. */
	if (list_length(path->updateColnosLists) != 1)
		return false;

	/* Only allow at most one returning list. */
	if (list_length(path->returningLists) > 1)
		return false;

	/* Verify we're a YB relation. */
	if (!IsYBRelationById(relid))
		return false;

	/* Ensure we close the relation before returning. */
	relation = RelationIdGetRelation(relid);
	tupDesc = RelationGetDescr(relation);
	attr_offset = YBGetFirstLowInvalidAttributeNumber(relation);

	subroot = linitial_node(PlannerInfo, path->subroots);
	subpath = (Path *) linitial(path->subpaths);
	index_path = (IndexPath *) subpath;

	if (path->operation == CMD_UPDATE)
	{
		ProjectionPath *projection_path;

		/*
		 * UPDATE contains projection for SET values on top of index scan.
		 */
		if (!IsA(subpath, ProjectionPath))
		{
			RelationClose(relation);
			return false;
		}
		projection_path = (ProjectionPath *) subpath;

		/*
		 * The index path is the subpath of the projection for UPDATE, whereas for DELETE
		 * the index path is the direct subpath of the ModifyTablePath.
		 */
		index_path = (IndexPath *) projection_path->subpath;

		Bitmapset *primary_key_attrs = YBGetTablePrimaryKeyBms(relation);

		/*
		 * Iterate through projection_path tlist, identify true user write columns from unspecified
		 * columns. If true user write expression is not a supported single row write expression
		 * then return false.
		 */
		foreach(values, build_path_tlist(subroot, subpath))
		{
			TargetEntry *tle = lfirst_node(TargetEntry, values);
			int resno = tle->resno;

			/* Ignore unspecified columns. */
			if (IsA(tle->expr, Var))
			{
				Var *var = castNode(Var, tle->expr);
				/*
				 * Column set to itself (unset) or ybctid pseudo-column
				 * (added for YB scan in rewrite handler).
				 */
				if (var->varattno == InvalidAttrNumber ||
					var->varattno == resno ||
					(var->varattno == YBTupleIdAttributeNumber &&
						var->varcollid == InvalidOid))
				{
					continue;
				}
			}

			/*
			 * Verify if the path target matches a table column.
			 *
			 * While resno is always expected to be greater than zero, it is
			 * possible that planner adds extra expressions. In particular,
			 * we've seen a RowExpr when a view was updated.
			 *
			 * We are not sure how to handle those, so we fallback to regular
			 * update.
			 *
			 * Note, this check happens after the unspecified/pseudo-column
			 * check, it is expected that pseudo-columns go after regular
			 * tables columns listed in the tuple descriptor.
			 */
			if (resno <= 0 || resno > tupDesc->natts)
			{
				elog(DEBUG1, "Target expression out of range: %d", resno);
				RelationClose(relation);
				return false;
			}

			/* Updates involving primary key columns are not single-row. */
			if (bms_is_member(resno - attr_offset, primary_key_attrs))
			{
				RelationClose(relation);
				return false;
			}

			subpath_tlist = lappend(subpath_tlist, tle);
			update_attrs = bms_add_member(update_attrs, resno - attr_offset);

			/*
			 * If the expression does not contain any Vars it can be evaluated
			 * by the Result node. Constant and constant-like expressions
			 * go to the Result node's target list.
			 */
			List *vars = pull_vars_of_level((Node *) tle->expr, 0);
			if (vars == NIL)
				continue;
			list_free(vars);

			/*
			 * Expression with vars needs current row to be evaluated, check
			 * if it can be pushed down to the DocDB.
			 *
			 * We can not push down an expression for a column with not null
			 * constraint, since constraint checks happen before DocDB request
			 * is sent, and actual value is needed to evaluate the constraint.
			 *
			 * Updates involving non-C collation columns cannot do pushdown.
			 * If an indexed column id has a non-C collation and we have in an
			 * UPDATE statement set id = id || 'a'. After evaluating id || 'a',
			 * we need to write a collation-encoded string of the result back to
			 * column id. This requires computing a collation sort key of the
			 * text result and needs postgres collation info but that is not
			 * accessible in the tablet server. We can allow pushdown if we can
			 * detect that column id is not a key-column. In that case we just
			 * need to store the result itself with no collation-encoding.
			 *
			 * Naturally, expression can not be pushed down if there are
			 * elements not supported by DocDB, or expression pushdown is
			 * disabled.
			 *
			 * If expression is not pushable, we can not do single line update,
			 * but do not bail out until after we analyse indexes and make a
			 * list of secondary indexes unaffected by the update. We can skip
			 * update of those indexes regardless. Still allow to bail out
			 * if there are triggers. There is no easy way to tell what columns
			 * are affected by a trigger, so we should update all indexes.
			 */
			if (TupleDescAttr(tupDesc, resno - 1)->attnotnull ||
				YBIsCollationValidNonC(ybc_get_attcollation(tupDesc, resno)) ||
				!YbCanPushdownExpr(tle->expr, &colrefs))
			{
				has_unpushable_exprs = true;
			}

			pushdown_update_attrs = bms_add_member(pushdown_update_attrs,
												   resno - attr_offset);
		}
	}

	/*
	 * Cannot support before row triggers for single-row update/delete, as the
	 * old row will need to be passed to the trigger, requiring the scan.
	 */
	*no_row_trigger = !has_applicable_triggers(relation, path->operation, update_attrs);
	if (!*no_row_trigger)
	{
		RelationClose(relation);
		return false;
	}

	/*
	 * Cannot allow secondary indices for single-row update/delete, as we will
	 * need to retrieve the row to get the old secondary index values to
	 * update/delete from the index, requiring the scan.
	 */
	if (has_applicable_indices(relation, update_attrs, no_update_index_list))
	{
		RelationClose(relation);
		return false;
	}

	/*
	 * Now it is OK to bail out because of unpushable expressions.
	 * We have made a list, and can skip unaffected indexes even though
	 * the update is not single row.
	 */
	if (has_unpushable_exprs)
	{
		RelationClose(relation);
		return false;
	}

	/*
	 * Cannot allow check constraints for single-row update as we will need
	 * to ensure we read all columns they reference to check them correctly.
	 */
	if (path->operation == CMD_UPDATE &&
		tupDesc->constr &&
		tupDesc->constr->num_check > 0)
	{
		RelationClose(relation);
		return false;
	}

	/* Ensure the subpath is an index path. */
	if (!IsA(index_path, IndexPath))
	{
		RelationClose(relation);
		return false;
	}

	/* Verify no non-primary-key filters are specified. */
	foreach(values, index_path->indexinfo->indrestrictinfo)
	{
		RestrictInfo *rinfo = lfirst_node(RestrictInfo, values);

		if (!list_member_ptr(index_path->indexquals, rinfo))
		{
			RelationClose(relation);
			return false;
		}
	}

	/* Check that all WHERE clause conditions use equality operator. */
	List	   *qinfos = NIL;
	ListCell   *lc = NULL;
	qinfos = deconstruct_indexquals(index_path);
	foreach(lc, qinfos)
	{
		IndexQualInfo *qinfo = (IndexQualInfo *) lfirst(lc);
		RestrictInfo *rinfo = qinfo->rinfo;
		Expr	   *clause = rinfo->clause;
		Oid			clause_op;
		int			op_strategy;

		if (!IsA(clause, OpExpr))
		{
			RelationClose(relation);
			return false;
		}

		clause_op = qinfo->clause_op;
		if (!OidIsValid(clause_op))
		{
			RelationClose(relation);
			return false;
		}

		op_strategy = get_op_opfamily_strategy(clause_op, index_path->indexinfo->opfamily[qinfo->indexcol]);
		Assert(op_strategy != 0);  /* not a member of opfamily?? */
		/* Only pushdown equal operators. */
		if (op_strategy != BTEqualStrategyNumber)
		{
			RelationClose(relation);
			return false;
		}
	}

	/* Allocate indexquals array to order quals by main table not index attr nums. */
	indexquals = (TargetEntry **) palloc0(relInfo->max_attr * sizeof(TargetEntry *));

	/*
	 * Index qual can provide values to fill the primary key columns in the
	 * Result's tuple. If the WHERE clause has a condition of form `pkey = expr`
	 * we know that the value in the pkey column of the target row will be expr.
	 * We just need to wrap the expr by a TargetEntry node and put into Result's
	 * target list.
	 * We have already checked that all index quals are OpExpr expressions and
	 * fix_indexqual_references makes sure the expr is on the right hand side.
	 */
	foreach(values, fix_indexqual_references(subroot, index_path))
	{
		Expr *clause;
		Expr *expr;
		Var *var;
		TargetEntry *tle;

		clause = (Expr *) lfirst(values);
		expr = (Expr *) get_rightop(clause);
		var = castNode(Var, get_leftop(clause));

		/*
		 * If const expression has a different type than the column (var), wrap in a relabel
		 * expression with the proper type so it is coerced at execution time.
		 */
		if (IsA(expr, Const) && castNode(Const, expr)->consttype != var->vartype)
		{
			expr = (Expr *) makeRelabelType(expr,
											var->vartype,
											-1,
											get_typcollation(var->vartype),
											COERCE_IMPLICIT_CAST);
		}

		tle = makeNode(TargetEntry);
		tle->expr = expr;
		/*
		 * Get the attribute number in base relation (varoattno), not attribute number
		 * in index relation (varattno).
		 */
		tle->resno = var->varattnosyn;
		tle->resorigcol = 0;
		indexquals[tle->resno - 1] = tle;
		primary_key_attrs = bms_add_member(primary_key_attrs, tle->resno - attr_offset);
	}

	/*
	 * Verify all YB primary keys are specified in the WHERE clause.
	 */
	if (!YBCAllPrimaryKeysProvided(relation, primary_key_attrs))
	{
		RelationClose(relation);
		return false;
	}

	/*
	 * At this point all checks passed so construct the final target lists.
	 * This will use the following vars prepared above:
	 *  - indexquals array which has the targets for all primary key columns.
	 *  - subpath_tlist which has all SET clause targets (for UPDATEs only).
	 * It will set the following (return) args:
	 *  - result_tlist will have both the pkey and select targets and add
	 *    dummy/null targets for all unset attrs to match PG/YSQL expectation.
	 *  - modify_tlist for UPDATEs with pushed-down expression only, we put
	 *    the target expressions there to keep regular PG/YSQL execution from
	 *    trying to evaluate them (which would fail because they still have
	 *    scan variables).
	 * Note: Previous checks ensure all pkey columns are set and that there is
	 * no overlap between primary key targets and SET targets (if any).
	 */
	subpath_tlist_values = list_head(subpath_tlist);

	for (attr_num = 1; attr_num <= relInfo->max_attr; ++attr_num)
	{
		TargetEntry *subpath_tlist_tle = NULL;

		if (subpath_tlist_values)
			subpath_tlist_tle = lfirst_node(TargetEntry, subpath_tlist_values);

		if (indexquals[attr_num - 1] != NULL)
		{
			/* Use the primary-key indexquals value. */
			*result_tlist = lappend(*result_tlist, indexquals[attr_num - 1]);
		}
		else if (subpath_tlist_values && subpath_tlist_tle->resno == attr_num)
		{
			if (bms_is_member(subpath_tlist_tle->resno - attr_offset,
							  pushdown_update_attrs))
			{
				/*
				 * If the expr needs pushdown bypass query-layer evaluation.
				 * We set a dummy tle in the result tlist since it needs to
				 * contain values for all rel columns (see below).
				 * However, we substitute the correct expression during
				 * execution (in ybcModifyTable.c).
				 */
				TargetEntry* tle = make_dummy_tle(attr_num, /* is_null = */ false);
				*result_tlist = lappend(*result_tlist, tle);
				*modify_tlist = lappend(*modify_tlist, subpath_tlist_tle);
			}
			else
			{
				/* Use the SET value from the projection target list. */
				*result_tlist = lappend(*result_tlist, subpath_tlist_tle);
			}

			subpath_tlist_values = lnext(subpath_tlist_values);
		}
		else
		{
			/*
			 * It is necessary to include the unspecified columns in the final Result target
			 * list as it is expected to contain all rel columns, even those that are not
			 * directly used in the statement, however we substitute in NULL const values so
			 * all expressions are still valid single row write expressions.
			 */
			TargetEntry* tle = make_dummy_tle(attr_num, /* is_null = */ true);
			*result_tlist = lappend(*result_tlist, tle);
		}
	}

	/*
	 * The tuple produced by the Result node may already have all the columns
	 * needed to evaluate the returning expressions. It does, if referenced
	 * columns are the primary key columns, their values are extracted from
	 * the condition, or SET columns, if their values are evaluated by the
	 * Result (contrary to pushing expressions down). If the returning
	 * expressions refer any column updated with a result of pushed down
	 * expression or neither updated nor a part of the primary key, we need to
	 * fetch the values from DocDB.
	 * If DocDB tuple is fetched, it is replaces one produced by the Result,
	 * there is no merge. So we iterate over the referenced columns and add them
	 * all to the fetch list, which is discared, if we learn that we already
	 * have all of them.
	 */
	if (path->returningLists)
	{
		bool retrieve = false;
		List *references = NIL;
		/*
		 * Iterate over all variables referenced by the returning clause
		 * expressions.
		 */
		List *vars = pull_vars_of_level((Node *) path->returningLists, 0);
		foreach (lc, vars)
		{
			Var *var_expr = lfirst_node(Var, lc);
			AttrNumber attno = var_expr->varattno;
			YbExprParamDesc *reference;

			/* DocDB does not store system attributes */
			if (!AttrNumberIsForUserDefinedAttr(attno))
			{
				continue;
			}

			/*
			 * If expression for the attribute is pushed down we will need to
			 * fetch it. Also we need to fetch it if it is not provided by
			 * constant SET clause expression nor by a WHERE condition.
			 */
			if (bms_is_member(attno - attr_offset, pushdown_update_attrs) ||
				(!bms_is_member(attno - attr_offset, update_attrs) &&
				 !bms_is_member(attno - attr_offset, primary_key_attrs)))
			{
				retrieve = true;
			}

			/*
			 * Create column reference entry
			 */
			reference =  makeNode(YbExprParamDesc);
			reference->attno = attno;
			reference->typid = var_expr->vartype;
			reference->typmod = var_expr->vartypmod;
			reference->collid = var_expr->varcollid;
			references = lappend(references, reference);
		}

		/* Cleanup */
		list_free(vars);
		if (retrieve)
		{
			/*
			 * Found pushdown columns referenced from the returning clause,
			 * return collected references.
			 */
			*returning_cols = references;
		}
		else
		{
			/*
			 * No columns are referenced from the returning clause,
			 * discard the list.
			 */
			list_free_deep(references);
		}
	}

	/* Return column references collected before */
	*column_refs = colrefs;

	RelationClose(relation);
	return true;
#endif
}

/*
 * create_modifytable_plan
 *	  Create a ModifyTable plan for 'best_path'.
 *
 *	  Returns a Plan node.
 */
static ModifyTable *
create_modifytable_plan(PlannerInfo *root, ModifyTablePath *best_path)
{
	ModifyTable *plan;
	Path	   *subpath = best_path->subpath;
	Plan	   *subplan;
	List        *result_tlist = NIL;
	List        *modify_tlist = NIL;
	bool        no_row_trigger = false;
	List        *no_update_index_list = NIL;

	List	   *returning_cols = NIL;
	List	   *column_refs = NIL;

	/*
	 * If we are a single row UPDATE/DELETE in a YB relation, add Result subplan
	 * instead of IndexScan. It is necessary to avoid the scan since we will be
	 * running outside of a transaction and thus cannot rely on the results from a
	 * separately executed operation.
	 */
	if (yb_single_row_update_or_delete_path(root, best_path, &modify_tlist,
											&column_refs, &result_tlist,
											&returning_cols, &no_row_trigger,
											best_path->operation == CMD_UPDATE ?
												&no_update_index_list : NULL))
	{
		Assert(false);
		/* YB_TODO(neil@yugabyte). Need rewrite - Code path wouldn't get here.
		 * Still need to initialize for the compiler: -Wsometimes-uninitialized.
		 *
		 * subplan = (Plan *) make_result(result_tlist, NULL, NULL);
		 * copy_generic_path_info(subplan, linitial(best_path->subpaths));
		 */
		subplan = NULL;
	}
	else
	{
		/* Subplan must produce exactly the specified tlist */
		subplan = create_plan_recurse(root, subpath, CP_EXACT_TLIST);

		/* Transfer resname/resjunk labeling, too, to keep executor happy */
		apply_tlist_labeling(subplan->targetlist, root->processed_tlist);
	}

	plan = make_modifytable(root,
							subplan,
							best_path->operation,
							best_path->canSetTag,
							best_path->nominalRelation,
							best_path->rootRelation,
							best_path->partColsUpdated,
							best_path->resultRelations,
							best_path->updateColnosLists,
							best_path->withCheckOptionLists,
							best_path->returningLists,
							best_path->rowMarks,
							best_path->onconflict,
							best_path->mergeActionLists,
							best_path->epqParam);
	plan->ybPushdownTlist = modify_tlist;
	plan->ybReturningColumns = returning_cols;
	plan->ybColumnRefs = column_refs;
	plan->no_update_index_list = no_update_index_list;
	plan->no_row_trigger = no_row_trigger;

	copy_generic_path_info(&plan->plan, &best_path->path);

	return plan;
}

/*
 * create_limit_plan
 *
 *	  Create a Limit plan for 'best_path' and (recursively) plans
 *	  for its subpaths.
 */
static Limit *
create_limit_plan(PlannerInfo *root, LimitPath *best_path, int flags)
{
	Limit	   *plan;
	Plan	   *subplan;
	int			numUniqkeys = 0;
	AttrNumber *uniqColIdx = NULL;
	Oid		   *uniqOperators = NULL;
	Oid		   *uniqCollations = NULL;

	/* Limit doesn't project, so tlist requirements pass through */
	subplan = create_plan_recurse(root, best_path->subpath, flags);

	/* Extract information necessary for comparing rows for WITH TIES. */
	if (best_path->limitOption == LIMIT_OPTION_WITH_TIES)
	{
		Query	   *parse = root->parse;
		ListCell   *l;

		numUniqkeys = list_length(parse->sortClause);
		uniqColIdx = (AttrNumber *) palloc(numUniqkeys * sizeof(AttrNumber));
		uniqOperators = (Oid *) palloc(numUniqkeys * sizeof(Oid));
		uniqCollations = (Oid *) palloc(numUniqkeys * sizeof(Oid));

		numUniqkeys = 0;
		foreach(l, parse->sortClause)
		{
			SortGroupClause *sortcl = (SortGroupClause *) lfirst(l);
			TargetEntry *tle = get_sortgroupclause_tle(sortcl, parse->targetList);

			uniqColIdx[numUniqkeys] = tle->resno;
			uniqOperators[numUniqkeys] = sortcl->eqop;
			uniqCollations[numUniqkeys] = exprCollation((Node *) tle->expr);
			numUniqkeys++;
		}
	}

	plan = make_limit(subplan,
					  best_path->limitOffset,
					  best_path->limitCount,
					  best_path->limitOption,
					  numUniqkeys, uniqColIdx, uniqOperators, uniqCollations);

	copy_generic_path_info(&plan->plan, (Path *) best_path);

	return plan;
}


/*****************************************************************************
 *
 *	BASE-RELATION SCAN METHODS
 *
 *****************************************************************************/


/*
 * create_seqscan_plan
 *	 Returns a seqscan plan for the base relation scanned by 'best_path'
 *	 with restriction clauses 'scan_clauses' and targetlist 'tlist'.
 */
static SeqScan *
create_seqscan_plan(PlannerInfo *root, Path *best_path,
					List *tlist, List *scan_clauses)
{
	SeqScan    *scan_plan;
	Index		scan_relid = best_path->parent->relid;
	List	   *local_qual = NIL;
	List	   *remote_qual = NIL;
	List	   *colrefs = NIL;

	/* it should be a base rel... */
	Assert(scan_relid > 0);
	Assert(best_path->parent->rtekind == RTE_RELATION);

	/* Sort clauses into best execution order */
	scan_clauses = order_qual_clauses(root, scan_clauses);

	/* Reduce RestrictInfo list to bare expressions; ignore pseudoconstants */
	if (best_path->parent->is_yb_relation)
		extract_pushdown_clauses(scan_clauses, NULL, &local_qual,
								 &remote_qual, &colrefs, NULL, NULL);
	else
		local_qual = extract_actual_clauses(scan_clauses, false);

	/* Replace any outer-relation variables with nestloop params */
	if (best_path->param_info)
	{
		local_qual = (List *)
			replace_nestloop_params(root, (Node *) local_qual);
	}

	if (best_path->parent->is_yb_relation)
		scan_plan = (SeqScan *) make_yb_seqscan(tlist, local_qual, remote_qual,
												colrefs, scan_relid);
	else
		scan_plan = make_seqscan(tlist, local_qual, scan_relid);

	copy_generic_path_info(&scan_plan->scan.plan, best_path);

	return scan_plan;
}

/*
 * create_samplescan_plan
 *	 Returns a samplescan plan for the base relation scanned by 'best_path'
 *	 with restriction clauses 'scan_clauses' and targetlist 'tlist'.
 */
static SampleScan *
create_samplescan_plan(PlannerInfo *root, Path *best_path,
					   List *tlist, List *scan_clauses)
{
	SampleScan *scan_plan;
	Index		scan_relid = best_path->parent->relid;
	RangeTblEntry *rte;
	TableSampleClause *tsc;

	/* it should be a base rel with a tablesample clause... */
	Assert(scan_relid > 0);
	rte = planner_rt_fetch(scan_relid, root);
	Assert(rte->rtekind == RTE_RELATION);
	tsc = rte->tablesample;
	Assert(tsc != NULL);

	/* Sort clauses into best execution order */
	scan_clauses = order_qual_clauses(root, scan_clauses);

	/* Reduce RestrictInfo list to bare expressions; ignore pseudoconstants */
	scan_clauses = extract_actual_clauses(scan_clauses, false);

	/* Replace any outer-relation variables with nestloop params */
	if (best_path->param_info)
	{
		scan_clauses = (List *)
			replace_nestloop_params(root, (Node *) scan_clauses);
		tsc = (TableSampleClause *)
			replace_nestloop_params(root, (Node *) tsc);
	}

	scan_plan = make_samplescan(tlist,
								scan_clauses,
								scan_relid,
								tsc);

	copy_generic_path_info(&scan_plan->scan.plan, best_path);

	return scan_plan;
}

static inline bool
YbIsHashCodeFunc(FuncExpr *func)
{
	return func && func->funcid == YB_HASH_CODE_OID;
}

/*
 * This function changes attribute numbers for each yb_hash_code function
 * argument. Initially arguments use attribute numbers from relation.
 * After the change attribute numbers will be taken from index which is used
 * for the yb_hash_code pushdown.
 */
static bool
YbFixHashCodeFuncArgs(FuncExpr *hash_code_func, const IndexOptInfo *index)
{
	Assert(YbIsHashCodeFunc(hash_code_func));
	ListCell *l;
	int indexcol = 0;
	foreach(l, hash_code_func->args)
	{
		Node *arg_node = (Node *)lfirst(l);
		Var *arg_var = (Var *)(IsA(arg_node, Var) ? arg_node : NULL);
		if (!arg_var ||
		    indexcol >= index->nkeycolumns ||
		    index->rel->relid != arg_var->varno ||
		    index->indexkeys[indexcol] != arg_var->varattno ||
		    index->opcintype[indexcol] != arg_var->vartype)
				return false;
		/*
		 * Note: In spite of the fact that YSQL will use secodary index for handling
		 * the yb_hash_code pushdown the arg_var->varno field should not be changed
		 * to INDEX_VAR as postgres does for its native functional indexes.
		 * Because from the postgres's point of view neither the yb_hash_code
		 * function itself not its arguments will not be converted into index
		 * columns.
		 */
		arg_var->varattno = indexcol + 1;
		++indexcol;
	}
	return true;
}

static bool
YbFixHashCodeFuncArgsWalker(Node *node, IndexOptInfo *index)
{
	FuncExpr *func = (FuncExpr *)(IsA(node, FuncExpr) ? node : NULL);

	if (YbIsHashCodeFunc(func) && !YbFixHashCodeFuncArgs(func, index))
		elog(ERROR, "bad call of yb_hash_code");

	return expression_tree_walker(
		node, &YbFixHashCodeFuncArgsWalker, index);
}

static bool
YbHasHashCodeFuncWalker(Node *node, bool *hash_code_func_found)
{
	if (*hash_code_func_found)
		return true;

	FuncExpr *func = (FuncExpr *)(IsA(node, FuncExpr) ? node : NULL);

	if (YbIsHashCodeFunc(func))
	{
		*hash_code_func_found = true;
		return true;
	}

	return expression_tree_walker(
		node, &YbHasHashCodeFuncWalker, hash_code_func_found);
}

/*
 * In case indexquals has at least one yb_hash_code qual function makes
 * a copy of indexquals and alters yb_hash_code function args attrributes.
 * In other cases functions returns NULL.
 */
static List*
YbBuildIndexqualForRecheck(List *indexquals, IndexOptInfo* indexinfo)
{
	bool has_hash_code_func = false;
	expression_tree_walker(
		(Node *)indexquals, &YbHasHashCodeFuncWalker, &has_hash_code_func);
	if (has_hash_code_func)
	{
		List *result = copyObject(indexquals);
		expression_tree_walker(
			(Node *)result, &YbFixHashCodeFuncArgsWalker, indexinfo);
		return result;
	}
	return NULL;
}

/*
 * create_indexscan_plan
 *	  Returns an indexscan plan for the base relation scanned by 'best_path'
 *	  with restriction clauses 'scan_clauses' and targetlist 'tlist'.
 *
 * We use this for both plain IndexScans and IndexOnlyScans, because the
 * qual preprocessing work is the same for both.  Note that the caller tells
 * us which to build --- we don't look at best_path->path.pathtype, because
 * create_bitmap_subplan needs to be able to override the prior decision.
 */
static Scan *
create_indexscan_plan(PlannerInfo *root,
					  IndexPath *best_path,
					  List *tlist,
					  List *scan_clauses,
					  bool indexonly)
{
	Scan	   *scan_plan;
	List	   *indexclauses = best_path->indexclauses;
	List	   *indexorderbys = best_path->indexorderbys;
	Index		baserelid = best_path->path.parent->relid;
	IndexOptInfo *indexinfo = best_path->indexinfo;
	Oid			indexoid = indexinfo->indexoid;
	List	   *qpqual;
	List	   *stripped_indexquals;
	List	   *fixed_indexquals;
	List	   *fixed_indexorderbys;
	List	   *indexorderbyops = NIL;
	ListCell   *l;

	/* Yugabyte variables */
	List	   *local_qual = NIL;
	List	   *rel_remote_qual = NIL;
	List	   *rel_colrefs = NIL;
	List	   *idx_remote_qual = NIL;
	List	   *idx_colrefs = NIL;

	/* it should be a base rel... */
	Assert(baserelid > 0);
	Assert(best_path->path.parent->rtekind == RTE_RELATION);

	/*
<<<<<<< HEAD
	 * Extract the index qual expressions (stripped of RestrictInfos) from the
	 * IndexClauses list, and prepare a copy with index Vars substituted for
	 * table Vars.  (This step also does replace_nestloop_params on the
	 * fixed_indexquals.)
=======
	 * Build "stripped" indexquals structure (no RestrictInfos) to pass to
	 * executor as indexqualorig
	 */
	stripped_indexquals =
		!bms_is_empty(root->yb_cur_batched_relids) && IsYugaByteEnabled()
		? yb_get_actual_batched_clauses(root,
										indexquals,
										best_path)
		: get_actual_clauses(indexquals);

	/*
	 * The executor needs a copy with the indexkey on the left of each clause
	 * and with index Vars substituted for table ones.
>>>>>>> f5f84e2f
	 */
	fix_indexqual_references(root, best_path,
							 &stripped_indexquals,
							 &fixed_indexquals);

	/*
	 * Likewise fix up index attr references in the ORDER BY expressions.
	 */
	fixed_indexorderbys = fix_indexorderby_references(root, best_path);

	/*
	 * The qpqual list must contain all restrictions not automatically handled
	 * by the index, other than pseudoconstant clauses which will be handled
	 * by a separate gating plan node.  All the predicates in the indexquals
	 * will be checked (either by the index itself, or by nodeIndexscan.c),
	 * but if there are any "special" operators involved then they must be
	 * included in qpqual.  The upshot is that qpqual must contain
	 * scan_clauses minus whatever appears in indexquals.
	 *
	 * is_redundant_with_indexclauses() detects cases where a scan clause is
	 * present in the indexclauses list or is generated from the same
	 * EquivalenceClass as some indexclause, and is therefore redundant with
	 * it, though not equal.  (The latter happens when indxpath.c prefers a
	 * different derived equality than what generate_join_implied_equalities
	 * picked for a parameterized scan's ppi_clauses.)  Note that it will not
	 * match to lossy index clauses, which is critical because we have to
	 * include the original clause in qpqual in that case.
	 *
	 * In some situations (particularly with OR'd index conditions) we may
	 * have scan_clauses that are not equal to, but are logically implied by,
	 * the index quals; so we also try a predicate_implied_by() check to see
	 * if we can discard quals that way.  (predicate_implied_by assumes its
	 * first input contains only immutable functions, so we have to check
	 * that.)
	 *
	 * Note: if you change this bit of code you should also look at
	 * extract_nonindex_conditions() in costsize.c.
	 */
	qpqual = NIL;
	foreach(l, scan_clauses)
	{
		RestrictInfo *rinfo = lfirst_node(RestrictInfo, l);

		if (rinfo->pseudoconstant)
			continue;			/* we may drop pseudoconstants here */
		if (list_member_ptr(stripped_indexquals, rinfo->clause))
			continue;
		if (is_redundant_with_indexclauses(rinfo, indexclauses))
			continue;			/* dup or derived from same EquivalenceClass */
		if (!contain_mutable_functions((Node *) rinfo->clause) &&
			predicate_implied_by(list_make1(rinfo->clause), stripped_indexquals,
								 false))
			continue;			/* provably implied by indexquals */
		qpqual = lappend(qpqual, rinfo);
	}

	/* Sort clauses into best execution order */
	qpqual = order_qual_clauses(root, qpqual);

	/* Reduce RestrictInfo list to bare expressions; ignore pseudoconstants */
	if (best_path->path.parent->is_yb_relation)
	{
		/*
		 * If indexonly, all referenced columns are available from the index,
		 * there is no point to pass in indexinfo to check this.
		 * Other case when we should skip extracting index clauses is if the
		 * index is primary.
		 */
		bool need_idx_remote = !indexonly;
		/*
		 * For hypothetical index where primary index isn't involved, there is
		 * no Relation. Hence don't make change to need_idx_remote.
		 */
		if (need_idx_remote && !best_path->indexinfo->hypothetical)
		{
			Relation index;
			index = RelationIdGetRelation(best_path->indexinfo->indexoid);
			if (index->rd_index->indisprimary)
				need_idx_remote = false;
			RelationClose(index);
		}
		extract_pushdown_clauses(qpqual,
								 need_idx_remote ? best_path->indexinfo : NULL,
								 &local_qual, &rel_remote_qual, &rel_colrefs,
								 &idx_remote_qual, &idx_colrefs);
	}
	else
		local_qual = extract_actual_clauses(qpqual, false);

	/*
	 * We have to replace any outer-relation variables with nestloop params in
	 * the indexqualorig, qpqual, and indexorderbyorig expressions.  A bit
	 * annoying to have to do this separately from the processing in
	 * fix_indexqual_references --- rethink this when generalizing the inner
	 * indexscan support.  But note we can't really do this earlier because
	 * it'd break the comparisons to predicates above ... (or would it?  Those
	 * wouldn't have outer refs)
	 */
	if (best_path->path.param_info)
	{
		stripped_indexquals = (List *)
			replace_nestloop_params(root, (Node *) stripped_indexquals);
		local_qual = (List *)
			replace_nestloop_params(root, (Node *) local_qual);
		indexorderbys = (List *)
			replace_nestloop_params(root, (Node *) indexorderbys);
	}

	/*
	 * If there are ORDER BY expressions, look up the sort operators for their
	 * result datatypes.
	 */
	if (indexorderbys)
	{
		ListCell   *pathkeyCell,
				   *exprCell;

		/*
		 * PathKey contains OID of the btree opfamily we're sorting by, but
		 * that's not quite enough because we need the expression's datatype
		 * to look up the sort operator in the operator family.
		 */
		Assert(list_length(best_path->path.pathkeys) == list_length(indexorderbys));
		forboth(pathkeyCell, best_path->path.pathkeys, exprCell, indexorderbys)
		{
			PathKey    *pathkey = (PathKey *) lfirst(pathkeyCell);
			Node	   *expr = (Node *) lfirst(exprCell);
			Oid			exprtype = exprType(expr);
			Oid			sortop;

			/* Get sort operator from opfamily */
			sortop = get_opfamily_member(pathkey->pk_opfamily,
										 exprtype,
										 exprtype,
										 pathkey->pk_strategy);
			if (!OidIsValid(sortop))
				elog(ERROR, "missing operator %d(%u,%u) in opfamily %u",
					 pathkey->pk_strategy, exprtype, exprtype, pathkey->pk_opfamily);
			indexorderbyops = lappend_oid(indexorderbyops, sortop);
		}
	}

	/*
	 * For an index-only scan, we must mark indextlist entries as resjunk if
	 * they are columns that the index AM can't return; this cues setrefs.c to
	 * not generate references to those columns.
	 */
	if (indexonly)
	{
		int			i = 0;

		foreach(l, indexinfo->indextlist)
		{
			TargetEntry *indextle = (TargetEntry *) lfirst(l);

			indextle->resjunk = !indexinfo->canreturn[i];
			i++;
		}
	}

	/* Finally ready to build the plan node */
	if (indexonly)
	{
		IndexOnlyScan* index_only_scan_plan = make_indexonlyscan(tlist,
												local_qual,
												rel_colrefs,
												rel_remote_qual,
												baserelid,
												indexoid,
												fixed_indexquals,
												stripped_indexquals,
												fixed_indexorderbys,
												indexinfo->indextlist,
												best_path->indexscandir);
		index_only_scan_plan->yb_indexqual_for_recheck =
			YbBuildIndexqualForRecheck(fixed_indexquals, best_path->indexinfo);

		scan_plan = (Scan *) index_only_scan_plan;
	}
	else
		scan_plan = (Scan *) make_indexscan(tlist,
											local_qual,
											rel_colrefs,
											rel_remote_qual,
											idx_colrefs,
											idx_remote_qual,
											baserelid,
											indexoid,
											fixed_indexquals,
											stripped_indexquals,
											fixed_indexorderbys,
											indexorderbys,
											indexorderbyops,
											best_path->indexinfo->indextlist,
											best_path->indexscandir);

	copy_generic_path_info(&scan_plan->plan, &best_path->path);

	return scan_plan;
}

/*
 * create_bitmap_scan_plan
 *	  Returns a bitmap scan plan for the base relation scanned by 'best_path'
 *	  with restriction clauses 'scan_clauses' and targetlist 'tlist'.
 */
static BitmapHeapScan *
create_bitmap_scan_plan(PlannerInfo *root,
						BitmapHeapPath *best_path,
						List *tlist,
						List *scan_clauses)
{
	Index		baserelid = best_path->path.parent->relid;
	Plan	   *bitmapqualplan;
	List	   *bitmapqualorig;
	List	   *indexquals;
	List	   *indexECs;
	List	   *qpqual;
	ListCell   *l;
	BitmapHeapScan *scan_plan;

	/* it should be a base rel... */
	Assert(baserelid > 0);
	Assert(best_path->path.parent->rtekind == RTE_RELATION);

	/* Process the bitmapqual tree into a Plan tree and qual lists */
	bitmapqualplan = create_bitmap_subplan(root, best_path->bitmapqual,
										   &bitmapqualorig, &indexquals,
										   &indexECs);

	if (best_path->path.parallel_aware)
		bitmap_subplan_mark_shared(bitmapqualplan);

	/*
	 * The qpqual list must contain all restrictions not automatically handled
	 * by the index, other than pseudoconstant clauses which will be handled
	 * by a separate gating plan node.  All the predicates in the indexquals
	 * will be checked (either by the index itself, or by
	 * nodeBitmapHeapscan.c), but if there are any "special" operators
	 * involved then they must be added to qpqual.  The upshot is that qpqual
	 * must contain scan_clauses minus whatever appears in indexquals.
	 *
	 * This loop is similar to the comparable code in create_indexscan_plan(),
	 * but with some differences because it has to compare the scan clauses to
	 * stripped (no RestrictInfos) indexquals.  See comments there for more
	 * info.
	 *
	 * In normal cases simple equal() checks will be enough to spot duplicate
	 * clauses, so we try that first.  We next see if the scan clause is
	 * redundant with any top-level indexqual by virtue of being generated
	 * from the same EC.  After that, try predicate_implied_by().
	 *
	 * Unlike create_indexscan_plan(), the predicate_implied_by() test here is
	 * useful for getting rid of qpquals that are implied by index predicates,
	 * because the predicate conditions are included in the "indexquals"
	 * returned by create_bitmap_subplan().  Bitmap scans have to do it that
	 * way because predicate conditions need to be rechecked if the scan
	 * becomes lossy, so they have to be included in bitmapqualorig.
	 */
	qpqual = NIL;
	foreach(l, scan_clauses)
	{
		RestrictInfo *rinfo = lfirst_node(RestrictInfo, l);
		Node	   *clause = (Node *) rinfo->clause;

		if (rinfo->pseudoconstant)
			continue;			/* we may drop pseudoconstants here */
		if (list_member(indexquals, clause))
			continue;			/* simple duplicate */
		if (rinfo->parent_ec && list_member_ptr(indexECs, rinfo->parent_ec))
			continue;			/* derived from same EquivalenceClass */
		if (!contain_mutable_functions(clause) &&
			predicate_implied_by(list_make1(clause), indexquals, false))
			continue;			/* provably implied by indexquals */
		qpqual = lappend(qpqual, rinfo);
	}

	/* Sort clauses into best execution order */
	qpqual = order_qual_clauses(root, qpqual);

	/* Reduce RestrictInfo list to bare expressions; ignore pseudoconstants */
	qpqual = extract_actual_clauses(qpqual, false);

	/*
	 * When dealing with special operators, we will at this point have
	 * duplicate clauses in qpqual and bitmapqualorig.  We may as well drop
	 * 'em from bitmapqualorig, since there's no point in making the tests
	 * twice.
	 */
	bitmapqualorig = list_difference_ptr(bitmapqualorig, qpqual);

	/*
	 * We have to replace any outer-relation variables with nestloop params in
	 * the qpqual and bitmapqualorig expressions.  (This was already done for
	 * expressions attached to plan nodes in the bitmapqualplan tree.)
	 */
	if (best_path->path.param_info)
	{
		qpqual = (List *)
			replace_nestloop_params(root, (Node *) qpqual);
		bitmapqualorig = (List *)
			replace_nestloop_params(root, (Node *) bitmapqualorig);
	}

	/* Finally ready to build the plan node */
	scan_plan = make_bitmap_heapscan(tlist,
									 qpqual,
									 bitmapqualplan,
									 bitmapqualorig,
									 baserelid);

	copy_generic_path_info(&scan_plan->scan.plan, &best_path->path);

	return scan_plan;
}

/*
 * Given a bitmapqual tree, generate the Plan tree that implements it
 *
 * As byproducts, we also return in *qual and *indexqual the qual lists
 * (in implicit-AND form, without RestrictInfos) describing the original index
 * conditions and the generated indexqual conditions.  (These are the same in
 * simple cases, but when special index operators are involved, the former
 * list includes the special conditions while the latter includes the actual
 * indexable conditions derived from them.)  Both lists include partial-index
 * predicates, because we have to recheck predicates as well as index
 * conditions if the bitmap scan becomes lossy.
 *
 * In addition, we return a list of EquivalenceClass pointers for all the
 * top-level indexquals that were possibly-redundantly derived from ECs.
 * This allows removal of scan_clauses that are redundant with such quals.
 * (We do not attempt to detect such redundancies for quals that are within
 * OR subtrees.  This could be done in a less hacky way if we returned the
 * indexquals in RestrictInfo form, but that would be slower and still pretty
 * messy, since we'd have to build new RestrictInfos in many cases.)
 */
static Plan *
create_bitmap_subplan(PlannerInfo *root, Path *bitmapqual,
					  List **qual, List **indexqual, List **indexECs)
{
	Plan	   *plan;

	if (IsA(bitmapqual, BitmapAndPath))
	{
		BitmapAndPath *apath = (BitmapAndPath *) bitmapqual;
		List	   *subplans = NIL;
		List	   *subquals = NIL;
		List	   *subindexquals = NIL;
		List	   *subindexECs = NIL;
		ListCell   *l;

		/*
		 * There may well be redundant quals among the subplans, since a
		 * top-level WHERE qual might have gotten used to form several
		 * different index quals.  We don't try exceedingly hard to eliminate
		 * redundancies, but we do eliminate obvious duplicates by using
		 * list_concat_unique.
		 */
		foreach(l, apath->bitmapquals)
		{
			Plan	   *subplan;
			List	   *subqual;
			List	   *subindexqual;
			List	   *subindexEC;

			subplan = create_bitmap_subplan(root, (Path *) lfirst(l),
											&subqual, &subindexqual,
											&subindexEC);
			subplans = lappend(subplans, subplan);
			subquals = list_concat_unique(subquals, subqual);
			subindexquals = list_concat_unique(subindexquals, subindexqual);
			/* Duplicates in indexECs aren't worth getting rid of */
			subindexECs = list_concat(subindexECs, subindexEC);
		}
		plan = (Plan *) make_bitmap_and(subplans);
		plan->startup_cost = apath->path.startup_cost;
		plan->total_cost = apath->path.total_cost;
		plan->plan_rows =
			clamp_row_est(apath->bitmapselectivity * apath->path.parent->tuples);
		plan->plan_width = 0;	/* meaningless */
		plan->parallel_aware = false;
		plan->parallel_safe = apath->path.parallel_safe;
		*qual = subquals;
		*indexqual = subindexquals;
		*indexECs = subindexECs;
	}
	else if (IsA(bitmapqual, BitmapOrPath))
	{
		BitmapOrPath *opath = (BitmapOrPath *) bitmapqual;
		List	   *subplans = NIL;
		List	   *subquals = NIL;
		List	   *subindexquals = NIL;
		bool		const_true_subqual = false;
		bool		const_true_subindexqual = false;
		ListCell   *l;

		/*
		 * Here, we only detect qual-free subplans.  A qual-free subplan would
		 * cause us to generate "... OR true ..."  which we may as well reduce
		 * to just "true".  We do not try to eliminate redundant subclauses
		 * because (a) it's not as likely as in the AND case, and (b) we might
		 * well be working with hundreds or even thousands of OR conditions,
		 * perhaps from a long IN list.  The performance of list_append_unique
		 * would be unacceptable.
		 */
		foreach(l, opath->bitmapquals)
		{
			Plan	   *subplan;
			List	   *subqual;
			List	   *subindexqual;
			List	   *subindexEC;

			subplan = create_bitmap_subplan(root, (Path *) lfirst(l),
											&subqual, &subindexqual,
											&subindexEC);
			subplans = lappend(subplans, subplan);
			if (subqual == NIL)
				const_true_subqual = true;
			else if (!const_true_subqual)
				subquals = lappend(subquals,
								   make_ands_explicit(subqual));
			if (subindexqual == NIL)
				const_true_subindexqual = true;
			else if (!const_true_subindexqual)
				subindexquals = lappend(subindexquals,
										make_ands_explicit(subindexqual));
		}

		/*
		 * In the presence of ScalarArrayOpExpr quals, we might have built
		 * BitmapOrPaths with just one subpath; don't add an OR step.
		 */
		if (list_length(subplans) == 1)
		{
			plan = (Plan *) linitial(subplans);
		}
		else
		{
			plan = (Plan *) make_bitmap_or(subplans);
			plan->startup_cost = opath->path.startup_cost;
			plan->total_cost = opath->path.total_cost;
			plan->plan_rows =
				clamp_row_est(opath->bitmapselectivity * opath->path.parent->tuples);
			plan->plan_width = 0;	/* meaningless */
			plan->parallel_aware = false;
			plan->parallel_safe = opath->path.parallel_safe;
		}

		/*
		 * If there were constant-TRUE subquals, the OR reduces to constant
		 * TRUE.  Also, avoid generating one-element ORs, which could happen
		 * due to redundancy elimination or ScalarArrayOpExpr quals.
		 */
		if (const_true_subqual)
			*qual = NIL;
		else if (list_length(subquals) <= 1)
			*qual = subquals;
		else
			*qual = list_make1(make_orclause(subquals));
		if (const_true_subindexqual)
			*indexqual = NIL;
		else if (list_length(subindexquals) <= 1)
			*indexqual = subindexquals;
		else
			*indexqual = list_make1(make_orclause(subindexquals));
		*indexECs = NIL;
	}
	else if (IsA(bitmapqual, IndexPath))
	{
		IndexPath  *ipath = (IndexPath *) bitmapqual;
		IndexScan  *iscan;
		List	   *subquals;
		List	   *subindexquals;
		List	   *subindexECs;
		ListCell   *l;

		/* Use the regular indexscan plan build machinery... */
		iscan = castNode(IndexScan,
						 create_indexscan_plan(root, ipath,
											   NIL, NIL, false));
		/* then convert to a bitmap indexscan */
		plan = (Plan *) make_bitmap_indexscan(iscan->scan.scanrelid,
											  iscan->indexid,
											  iscan->indexqual,
											  iscan->indexqualorig);
		/* and set its cost/width fields appropriately */
		plan->startup_cost = 0.0;
		plan->total_cost = ipath->indextotalcost;
		plan->plan_rows =
			clamp_row_est(ipath->indexselectivity * ipath->path.parent->tuples);
		plan->plan_width = 0;	/* meaningless */
		plan->parallel_aware = false;
		plan->parallel_safe = ipath->path.parallel_safe;
		/* Extract original index clauses, actual index quals, relevant ECs */
		subquals = NIL;
		subindexquals = NIL;
		subindexECs = NIL;
		foreach(l, ipath->indexclauses)
		{
			IndexClause *iclause = (IndexClause *) lfirst(l);
			RestrictInfo *rinfo = iclause->rinfo;

			Assert(!rinfo->pseudoconstant);
			subquals = lappend(subquals, rinfo->clause);
			subindexquals = list_concat(subindexquals,
										get_actual_clauses(iclause->indexquals));
			if (rinfo->parent_ec)
				subindexECs = lappend(subindexECs, rinfo->parent_ec);
		}
		/* We can add any index predicate conditions, too */
		foreach(l, ipath->indexinfo->indpred)
		{
			Expr	   *pred = (Expr *) lfirst(l);

			/*
			 * We know that the index predicate must have been implied by the
			 * query condition as a whole, but it may or may not be implied by
			 * the conditions that got pushed into the bitmapqual.  Avoid
			 * generating redundant conditions.
			 */
			if (!predicate_implied_by(list_make1(pred), subquals, false))
			{
				subquals = lappend(subquals, pred);
				subindexquals = lappend(subindexquals, pred);
			}
		}
		*qual = subquals;
		*indexqual = subindexquals;
		*indexECs = subindexECs;
	}
	else
	{
		elog(ERROR, "unrecognized node type: %d", nodeTag(bitmapqual));
		plan = NULL;			/* keep compiler quiet */
	}

	return plan;
}

/*
 * create_tidscan_plan
 *	 Returns a tidscan plan for the base relation scanned by 'best_path'
 *	 with restriction clauses 'scan_clauses' and targetlist 'tlist'.
 */
static TidScan *
create_tidscan_plan(PlannerInfo *root, TidPath *best_path,
					List *tlist, List *scan_clauses)
{
	TidScan    *scan_plan;
	Index		scan_relid = best_path->path.parent->relid;
	List	   *tidquals = best_path->tidquals;

	/* it should be a base rel... */
	Assert(scan_relid > 0);
	Assert(best_path->path.parent->rtekind == RTE_RELATION);

	/*
	 * The qpqual list must contain all restrictions not enforced by the
	 * tidquals list.  Since tidquals has OR semantics, we have to be careful
	 * about matching it up to scan_clauses.  It's convenient to handle the
	 * single-tidqual case separately from the multiple-tidqual case.  In the
	 * single-tidqual case, we look through the scan_clauses while they are
	 * still in RestrictInfo form, and drop any that are redundant with the
	 * tidqual.
	 *
	 * In normal cases simple pointer equality checks will be enough to spot
	 * duplicate RestrictInfos, so we try that first.
	 *
	 * Another common case is that a scan_clauses entry is generated from the
	 * same EquivalenceClass as some tidqual, and is therefore redundant with
	 * it, though not equal.
	 *
	 * Unlike indexpaths, we don't bother with predicate_implied_by(); the
	 * number of cases where it could win are pretty small.
	 */
	if (list_length(tidquals) == 1)
	{
		List	   *qpqual = NIL;
		ListCell   *l;

		foreach(l, scan_clauses)
		{
			RestrictInfo *rinfo = lfirst_node(RestrictInfo, l);

			if (rinfo->pseudoconstant)
				continue;		/* we may drop pseudoconstants here */
			if (list_member_ptr(tidquals, rinfo))
				continue;		/* simple duplicate */
			if (is_redundant_derived_clause(rinfo, tidquals))
				continue;		/* derived from same EquivalenceClass */
			qpqual = lappend(qpqual, rinfo);
		}
		scan_clauses = qpqual;
	}

	/* Sort clauses into best execution order */
	scan_clauses = order_qual_clauses(root, scan_clauses);

	/* Reduce RestrictInfo lists to bare expressions; ignore pseudoconstants */
	tidquals = extract_actual_clauses(tidquals, false);
	scan_clauses = extract_actual_clauses(scan_clauses, false);

	/*
	 * If we have multiple tidquals, it's more convenient to remove duplicate
	 * scan_clauses after stripping the RestrictInfos.  In this situation,
	 * because the tidquals represent OR sub-clauses, they could not have come
	 * from EquivalenceClasses so we don't have to worry about matching up
	 * non-identical clauses.  On the other hand, because tidpath.c will have
	 * extracted those sub-clauses from some OR clause and built its own list,
	 * we will certainly not have pointer equality to any scan clause.  So
	 * convert the tidquals list to an explicit OR clause and see if we can
	 * match it via equal() to any scan clause.
	 */
	if (list_length(tidquals) > 1)
		scan_clauses = list_difference(scan_clauses,
									   list_make1(make_orclause(tidquals)));

	/* Replace any outer-relation variables with nestloop params */
	if (best_path->path.param_info)
	{
		tidquals = (List *)
			replace_nestloop_params(root, (Node *) tidquals);
		scan_clauses = (List *)
			replace_nestloop_params(root, (Node *) scan_clauses);
	}

	scan_plan = make_tidscan(tlist,
							 scan_clauses,
							 scan_relid,
							 tidquals);

	copy_generic_path_info(&scan_plan->scan.plan, &best_path->path);

	return scan_plan;
}

/*
 * create_tidrangescan_plan
 *	 Returns a tidrangescan plan for the base relation scanned by 'best_path'
 *	 with restriction clauses 'scan_clauses' and targetlist 'tlist'.
 */
static TidRangeScan *
create_tidrangescan_plan(PlannerInfo *root, TidRangePath *best_path,
						 List *tlist, List *scan_clauses)
{
	TidRangeScan *scan_plan;
	Index		scan_relid = best_path->path.parent->relid;
	List	   *tidrangequals = best_path->tidrangequals;

	/* it should be a base rel... */
	Assert(scan_relid > 0);
	Assert(best_path->path.parent->rtekind == RTE_RELATION);

	/*
	 * The qpqual list must contain all restrictions not enforced by the
	 * tidrangequals list.  tidrangequals has AND semantics, so we can simply
	 * remove any qual that appears in it.
	 */
	{
		List	   *qpqual = NIL;
		ListCell   *l;

		foreach(l, scan_clauses)
		{
			RestrictInfo *rinfo = lfirst_node(RestrictInfo, l);

			if (rinfo->pseudoconstant)
				continue;		/* we may drop pseudoconstants here */
			if (list_member_ptr(tidrangequals, rinfo))
				continue;		/* simple duplicate */
			qpqual = lappend(qpqual, rinfo);
		}
		scan_clauses = qpqual;
	}

	/* Sort clauses into best execution order */
	scan_clauses = order_qual_clauses(root, scan_clauses);

	/* Reduce RestrictInfo lists to bare expressions; ignore pseudoconstants */
	tidrangequals = extract_actual_clauses(tidrangequals, false);
	scan_clauses = extract_actual_clauses(scan_clauses, false);

	/* Replace any outer-relation variables with nestloop params */
	if (best_path->path.param_info)
	{
		tidrangequals = (List *)
			replace_nestloop_params(root, (Node *) tidrangequals);
		scan_clauses = (List *)
			replace_nestloop_params(root, (Node *) scan_clauses);
	}

	scan_plan = make_tidrangescan(tlist,
								  scan_clauses,
								  scan_relid,
								  tidrangequals);

	copy_generic_path_info(&scan_plan->scan.plan, &best_path->path);

	return scan_plan;
}

/*
 * create_subqueryscan_plan
 *	 Returns a subqueryscan plan for the base relation scanned by 'best_path'
 *	 with restriction clauses 'scan_clauses' and targetlist 'tlist'.
 */
static SubqueryScan *
create_subqueryscan_plan(PlannerInfo *root, SubqueryScanPath *best_path,
						 List *tlist, List *scan_clauses)
{
	SubqueryScan *scan_plan;
	RelOptInfo *rel = best_path->path.parent;
	Index		scan_relid = rel->relid;
	Plan	   *subplan;

	/* it should be a subquery base rel... */
	Assert(scan_relid > 0);
	Assert(rel->rtekind == RTE_SUBQUERY);

	/*
	 * Recursively create Plan from Path for subquery.  Since we are entering
	 * a different planner context (subroot), recurse to create_plan not
	 * create_plan_recurse.
	 */
	subplan = create_plan(rel->subroot, best_path->subpath);

	/* Sort clauses into best execution order */
	scan_clauses = order_qual_clauses(root, scan_clauses);

	/* Reduce RestrictInfo list to bare expressions; ignore pseudoconstants */
	scan_clauses = extract_actual_clauses(scan_clauses, false);

	/* Replace any outer-relation variables with nestloop params */
	if (best_path->path.param_info)
	{
		scan_clauses = (List *)
			replace_nestloop_params(root, (Node *) scan_clauses);
		process_subquery_nestloop_params(root,
										 rel->subplan_params);
	}

	scan_plan = make_subqueryscan(tlist,
								  scan_clauses,
								  scan_relid,
								  subplan);

	copy_generic_path_info(&scan_plan->scan.plan, &best_path->path);

	return scan_plan;
}

/*
 * create_functionscan_plan
 *	 Returns a functionscan plan for the base relation scanned by 'best_path'
 *	 with restriction clauses 'scan_clauses' and targetlist 'tlist'.
 */
static FunctionScan *
create_functionscan_plan(PlannerInfo *root, Path *best_path,
						 List *tlist, List *scan_clauses)
{
	FunctionScan *scan_plan;
	Index		scan_relid = best_path->parent->relid;
	RangeTblEntry *rte;
	List	   *functions;

	/* it should be a function base rel... */
	Assert(scan_relid > 0);
	rte = planner_rt_fetch(scan_relid, root);
	Assert(rte->rtekind == RTE_FUNCTION);
	functions = rte->functions;

	/* Sort clauses into best execution order */
	scan_clauses = order_qual_clauses(root, scan_clauses);

	/* Reduce RestrictInfo list to bare expressions; ignore pseudoconstants */
	scan_clauses = extract_actual_clauses(scan_clauses, false);

	/* Replace any outer-relation variables with nestloop params */
	if (best_path->param_info)
	{
		scan_clauses = (List *)
			replace_nestloop_params(root, (Node *) scan_clauses);
		/* The function expressions could contain nestloop params, too */
		functions = (List *) replace_nestloop_params(root, (Node *) functions);
	}

	scan_plan = make_functionscan(tlist, scan_clauses, scan_relid,
								  functions, rte->funcordinality);

	copy_generic_path_info(&scan_plan->scan.plan, best_path);

	return scan_plan;
}

/*
 * create_tablefuncscan_plan
 *	 Returns a tablefuncscan plan for the base relation scanned by 'best_path'
 *	 with restriction clauses 'scan_clauses' and targetlist 'tlist'.
 */
static TableFuncScan *
create_tablefuncscan_plan(PlannerInfo *root, Path *best_path,
						  List *tlist, List *scan_clauses)
{
	TableFuncScan *scan_plan;
	Index		scan_relid = best_path->parent->relid;
	RangeTblEntry *rte;
	TableFunc  *tablefunc;

	/* it should be a function base rel... */
	Assert(scan_relid > 0);
	rte = planner_rt_fetch(scan_relid, root);
	Assert(rte->rtekind == RTE_TABLEFUNC);
	tablefunc = rte->tablefunc;

	/* Sort clauses into best execution order */
	scan_clauses = order_qual_clauses(root, scan_clauses);

	/* Reduce RestrictInfo list to bare expressions; ignore pseudoconstants */
	scan_clauses = extract_actual_clauses(scan_clauses, false);

	/* Replace any outer-relation variables with nestloop params */
	if (best_path->param_info)
	{
		scan_clauses = (List *)
			replace_nestloop_params(root, (Node *) scan_clauses);
		/* The function expressions could contain nestloop params, too */
		tablefunc = (TableFunc *) replace_nestloop_params(root, (Node *) tablefunc);
	}

	scan_plan = make_tablefuncscan(tlist, scan_clauses, scan_relid,
								   tablefunc);

	copy_generic_path_info(&scan_plan->scan.plan, best_path);

	return scan_plan;
}

/*
 * create_valuesscan_plan
 *	 Returns a valuesscan plan for the base relation scanned by 'best_path'
 *	 with restriction clauses 'scan_clauses' and targetlist 'tlist'.
 */
static ValuesScan *
create_valuesscan_plan(PlannerInfo *root, Path *best_path,
					   List *tlist, List *scan_clauses)
{
	ValuesScan *scan_plan;
	Index		scan_relid = best_path->parent->relid;
	RangeTblEntry *rte;
	List	   *values_lists;

	/* it should be a values base rel... */
	Assert(scan_relid > 0);
	rte = planner_rt_fetch(scan_relid, root);
	Assert(rte->rtekind == RTE_VALUES);
	values_lists = rte->values_lists;

	/* Sort clauses into best execution order */
	scan_clauses = order_qual_clauses(root, scan_clauses);

	/* Reduce RestrictInfo list to bare expressions; ignore pseudoconstants */
	scan_clauses = extract_actual_clauses(scan_clauses, false);

	/* Replace any outer-relation variables with nestloop params */
	if (best_path->param_info)
	{
		scan_clauses = (List *)
			replace_nestloop_params(root, (Node *) scan_clauses);
		/* The values lists could contain nestloop params, too */
		values_lists = (List *)
			replace_nestloop_params(root, (Node *) values_lists);
	}

	scan_plan = make_valuesscan(tlist, scan_clauses, scan_relid,
								values_lists);

	copy_generic_path_info(&scan_plan->scan.plan, best_path);

	return scan_plan;
}

/*
 * create_ctescan_plan
 *	 Returns a ctescan plan for the base relation scanned by 'best_path'
 *	 with restriction clauses 'scan_clauses' and targetlist 'tlist'.
 */
static CteScan *
create_ctescan_plan(PlannerInfo *root, Path *best_path,
					List *tlist, List *scan_clauses)
{
	CteScan    *scan_plan;
	Index		scan_relid = best_path->parent->relid;
	RangeTblEntry *rte;
	SubPlan    *ctesplan = NULL;
	int			plan_id;
	int			cte_param_id;
	PlannerInfo *cteroot;
	Index		levelsup;
	int			ndx;
	ListCell   *lc;

	Assert(scan_relid > 0);
	rte = planner_rt_fetch(scan_relid, root);
	Assert(rte->rtekind == RTE_CTE);
	Assert(!rte->self_reference);

	/*
	 * Find the referenced CTE, and locate the SubPlan previously made for it.
	 */
	levelsup = rte->ctelevelsup;
	cteroot = root;
	while (levelsup-- > 0)
	{
		cteroot = cteroot->parent_root;
		if (!cteroot)			/* shouldn't happen */
			elog(ERROR, "bad levelsup for CTE \"%s\"", rte->ctename);
	}

	/*
	 * Note: cte_plan_ids can be shorter than cteList, if we are still working
	 * on planning the CTEs (ie, this is a side-reference from another CTE).
	 * So we mustn't use forboth here.
	 */
	ndx = 0;
	foreach(lc, cteroot->parse->cteList)
	{
		CommonTableExpr *cte = (CommonTableExpr *) lfirst(lc);

		if (strcmp(cte->ctename, rte->ctename) == 0)
			break;
		ndx++;
	}
	if (lc == NULL)				/* shouldn't happen */
		elog(ERROR, "could not find CTE \"%s\"", rte->ctename);
	if (ndx >= list_length(cteroot->cte_plan_ids))
		elog(ERROR, "could not find plan for CTE \"%s\"", rte->ctename);
	plan_id = list_nth_int(cteroot->cte_plan_ids, ndx);
	if (plan_id <= 0)
		elog(ERROR, "no plan was made for CTE \"%s\"", rte->ctename);
	foreach(lc, cteroot->init_plans)
	{
		ctesplan = (SubPlan *) lfirst(lc);
		if (ctesplan->plan_id == plan_id)
			break;
	}
	if (lc == NULL)				/* shouldn't happen */
		elog(ERROR, "could not find plan for CTE \"%s\"", rte->ctename);

	/*
	 * We need the CTE param ID, which is the sole member of the SubPlan's
	 * setParam list.
	 */
	cte_param_id = linitial_int(ctesplan->setParam);

	/* Sort clauses into best execution order */
	scan_clauses = order_qual_clauses(root, scan_clauses);

	/* Reduce RestrictInfo list to bare expressions; ignore pseudoconstants */
	scan_clauses = extract_actual_clauses(scan_clauses, false);

	/* Replace any outer-relation variables with nestloop params */
	if (best_path->param_info)
	{
		scan_clauses = (List *)
			replace_nestloop_params(root, (Node *) scan_clauses);
	}

	scan_plan = make_ctescan(tlist, scan_clauses, scan_relid,
							 plan_id, cte_param_id);

	copy_generic_path_info(&scan_plan->scan.plan, best_path);

	return scan_plan;
}

/*
 * create_namedtuplestorescan_plan
 *	 Returns a tuplestorescan plan for the base relation scanned by
 *	'best_path' with restriction clauses 'scan_clauses' and targetlist
 *	'tlist'.
 */
static NamedTuplestoreScan *
create_namedtuplestorescan_plan(PlannerInfo *root, Path *best_path,
								List *tlist, List *scan_clauses)
{
	NamedTuplestoreScan *scan_plan;
	Index		scan_relid = best_path->parent->relid;
	RangeTblEntry *rte;

	Assert(scan_relid > 0);
	rte = planner_rt_fetch(scan_relid, root);
	Assert(rte->rtekind == RTE_NAMEDTUPLESTORE);

	/* Sort clauses into best execution order */
	scan_clauses = order_qual_clauses(root, scan_clauses);

	/* Reduce RestrictInfo list to bare expressions; ignore pseudoconstants */
	scan_clauses = extract_actual_clauses(scan_clauses, false);

	/* Replace any outer-relation variables with nestloop params */
	if (best_path->param_info)
	{
		scan_clauses = (List *)
			replace_nestloop_params(root, (Node *) scan_clauses);
	}

	scan_plan = make_namedtuplestorescan(tlist, scan_clauses, scan_relid,
										 rte->enrname);

	copy_generic_path_info(&scan_plan->scan.plan, best_path);

	return scan_plan;
}

/*
 * create_resultscan_plan
 *	 Returns a Result plan for the RTE_RESULT base relation scanned by
 *	'best_path' with restriction clauses 'scan_clauses' and targetlist
 *	'tlist'.
 */
static Result *
create_resultscan_plan(PlannerInfo *root, Path *best_path,
					   List *tlist, List *scan_clauses)
{
	Result	   *scan_plan;
	Index		scan_relid = best_path->parent->relid;
	RangeTblEntry *rte PG_USED_FOR_ASSERTS_ONLY;

	Assert(scan_relid > 0);
	rte = planner_rt_fetch(scan_relid, root);
	Assert(rte->rtekind == RTE_RESULT);

	/* Sort clauses into best execution order */
	scan_clauses = order_qual_clauses(root, scan_clauses);

	/* Reduce RestrictInfo list to bare expressions; ignore pseudoconstants */
	scan_clauses = extract_actual_clauses(scan_clauses, false);

	/* Replace any outer-relation variables with nestloop params */
	if (best_path->param_info)
	{
		scan_clauses = (List *)
			replace_nestloop_params(root, (Node *) scan_clauses);
	}

	scan_plan = make_result(tlist, (Node *) scan_clauses, NULL);

	copy_generic_path_info(&scan_plan->plan, best_path);

	return scan_plan;
}

/*
 * create_worktablescan_plan
 *	 Returns a worktablescan plan for the base relation scanned by 'best_path'
 *	 with restriction clauses 'scan_clauses' and targetlist 'tlist'.
 */
static WorkTableScan *
create_worktablescan_plan(PlannerInfo *root, Path *best_path,
						  List *tlist, List *scan_clauses)
{
	WorkTableScan *scan_plan;
	Index		scan_relid = best_path->parent->relid;
	RangeTblEntry *rte;
	Index		levelsup;
	PlannerInfo *cteroot;

	Assert(scan_relid > 0);
	rte = planner_rt_fetch(scan_relid, root);
	Assert(rte->rtekind == RTE_CTE);
	Assert(rte->self_reference);

	/*
	 * We need to find the worktable param ID, which is in the plan level
	 * that's processing the recursive UNION, which is one level *below* where
	 * the CTE comes from.
	 */
	levelsup = rte->ctelevelsup;
	if (levelsup == 0)			/* shouldn't happen */
		elog(ERROR, "bad levelsup for CTE \"%s\"", rte->ctename);
	levelsup--;
	cteroot = root;
	while (levelsup-- > 0)
	{
		cteroot = cteroot->parent_root;
		if (!cteroot)			/* shouldn't happen */
			elog(ERROR, "bad levelsup for CTE \"%s\"", rte->ctename);
	}
	if (cteroot->wt_param_id < 0)	/* shouldn't happen */
		elog(ERROR, "could not find param ID for CTE \"%s\"", rte->ctename);

	/* Sort clauses into best execution order */
	scan_clauses = order_qual_clauses(root, scan_clauses);

	/* Reduce RestrictInfo list to bare expressions; ignore pseudoconstants */
	scan_clauses = extract_actual_clauses(scan_clauses, false);

	/* Replace any outer-relation variables with nestloop params */
	if (best_path->param_info)
	{
		scan_clauses = (List *)
			replace_nestloop_params(root, (Node *) scan_clauses);
	}

	scan_plan = make_worktablescan(tlist, scan_clauses, scan_relid,
								   cteroot->wt_param_id);

	copy_generic_path_info(&scan_plan->scan.plan, best_path);

	return scan_plan;
}

/*
 * create_foreignscan_plan
 *	 Returns a foreignscan plan for the relation scanned by 'best_path'
 *	 with restriction clauses 'scan_clauses' and targetlist 'tlist'.
 */
static ForeignScan *
create_foreignscan_plan(PlannerInfo *root, ForeignPath *best_path,
						List *tlist, List *scan_clauses)
{
	ForeignScan *scan_plan;
	RelOptInfo *rel = best_path->path.parent;
	Index		scan_relid = rel->relid;
	Oid			rel_oid = InvalidOid;
	Plan	   *outer_plan = NULL;

	Assert(rel->fdwroutine != NULL);

	/* transform the child path if any */
	if (best_path->fdw_outerpath)
		outer_plan = create_plan_recurse(root, best_path->fdw_outerpath,
										 CP_EXACT_TLIST);

	/*
	 * If we're scanning a base relation, fetch its OID.  (Irrelevant if
	 * scanning a join relation.)
	 */
	if (scan_relid > 0)
	{
		RangeTblEntry *rte;

		Assert(rel->rtekind == RTE_RELATION);
		rte = planner_rt_fetch(scan_relid, root);
		Assert(rte->rtekind == RTE_RELATION);
		rel_oid = rte->relid;
	}

	/*
	 * Sort clauses into best execution order.  We do this first since the FDW
	 * might have more info than we do and wish to adjust the ordering.
	 */
	scan_clauses = order_qual_clauses(root, scan_clauses);

	/*
	 * Let the FDW perform its processing on the restriction clauses and
	 * generate the plan node.  Note that the FDW might remove restriction
	 * clauses that it intends to execute remotely, or even add more (if it
	 * has selected some join clauses for remote use but also wants them
	 * rechecked locally).
	 */
	scan_plan = rel->fdwroutine->GetForeignPlan(root, rel, rel_oid,
												best_path,
												tlist, scan_clauses,
												outer_plan);

	/* Copy cost data from Path to Plan; no need to make FDW do this */
	copy_generic_path_info(&scan_plan->scan.plan, &best_path->path);

	/* Copy foreign server OID; likewise, no need to make FDW do this */
	scan_plan->fs_server = rel->serverid;

	/*
	 * Likewise, copy the relids that are represented by this foreign scan. An
	 * upper rel doesn't have relids set, but it covers all the base relations
	 * participating in the underlying scan, so use root's all_baserels.
	 */
	if (rel->reloptkind == RELOPT_UPPER_REL)
		scan_plan->fs_relids = root->all_baserels;
	else
		scan_plan->fs_relids = best_path->path.parent->relids;

	/*
	 * If this is a foreign join, and to make it valid to push down we had to
	 * assume that the current user is the same as some user explicitly named
	 * in the query, mark the finished plan as depending on the current user.
	 */
	if (rel->useridiscurrent)
		root->glob->dependsOnRole = true;

	/*
	 * Replace any outer-relation variables with nestloop params in the qual,
	 * fdw_exprs and fdw_recheck_quals expressions.  We do this last so that
	 * the FDW doesn't have to be involved.  (Note that parts of fdw_exprs or
	 * fdw_recheck_quals could have come from join clauses, so doing this
	 * beforehand on the scan_clauses wouldn't work.)  We assume
	 * fdw_scan_tlist contains no such variables.
	 */
	if (best_path->path.param_info)
	{
		scan_plan->scan.plan.qual = (List *)
			replace_nestloop_params(root, (Node *) scan_plan->scan.plan.qual);
		scan_plan->fdw_exprs = (List *)
			replace_nestloop_params(root, (Node *) scan_plan->fdw_exprs);
		scan_plan->fdw_recheck_quals = (List *)
			replace_nestloop_params(root,
									(Node *) scan_plan->fdw_recheck_quals);
	}

	/*
	 * If rel is a base relation, detect whether any system columns are
	 * requested from the rel.  (If rel is a join relation, rel->relid will be
	 * 0, but there can be no Var with relid 0 in the rel's targetlist or the
	 * restriction clauses, so we skip this in that case.  Note that any such
	 * columns in base relations that were joined are assumed to be contained
	 * in fdw_scan_tlist.)	This is a bit of a kluge and might go away
	 * someday, so we intentionally leave it out of the API presented to FDWs.
	 */
	scan_plan->fsSystemCol = false;
	if (scan_relid > 0)
	{
		Bitmapset  *attrs_used = NULL;
		ListCell   *lc;
		int			i;

		/*
		 * First, examine all the attributes needed for joins or final output.
		 * Note: we must look at rel's targetlist, not the attr_needed data,
		 * because attr_needed isn't computed for inheritance child rels.
		 */
		pull_varattnos_min_attr((Node *) rel->reltarget->exprs, scan_relid, &attrs_used, rel->min_attr);

		/* Add all the attributes used by restriction clauses. */
		foreach(lc, rel->baserestrictinfo)
		{
			RestrictInfo *rinfo = (RestrictInfo *) lfirst(lc);

			pull_varattnos_min_attr((Node *) rinfo->clause, scan_relid, &attrs_used, rel->min_attr);
		}

		/* Now, are any system columns requested from rel? */
		for (i = rel->min_attr; i < 0; i++)
		{
			if (bms_is_member(i - rel->min_attr + 1, attrs_used))
			{
				scan_plan->fsSystemCol = true;
				break;
			}
		}

		bms_free(attrs_used);
	}

	return scan_plan;
}

/*
 * create_customscan_plan
 *
 * Transform a CustomPath into a Plan.
 */
static CustomScan *
create_customscan_plan(PlannerInfo *root, CustomPath *best_path,
					   List *tlist, List *scan_clauses)
{
	CustomScan *cplan;
	RelOptInfo *rel = best_path->path.parent;
	List	   *custom_plans = NIL;
	ListCell   *lc;

	/* Recursively transform child paths. */
	foreach(lc, best_path->custom_paths)
	{
		Plan	   *plan = create_plan_recurse(root, (Path *) lfirst(lc),
											   CP_EXACT_TLIST);

		custom_plans = lappend(custom_plans, plan);
	}

	/*
	 * Sort clauses into the best execution order, although custom-scan
	 * provider can reorder them again.
	 */
	scan_clauses = order_qual_clauses(root, scan_clauses);

	/*
	 * Invoke custom plan provider to create the Plan node represented by the
	 * CustomPath.
	 */
	cplan = castNode(CustomScan,
					 best_path->methods->PlanCustomPath(root,
														rel,
														best_path,
														tlist,
														scan_clauses,
														custom_plans));

	/*
	 * Copy cost data from Path to Plan; no need to make custom-plan providers
	 * do this
	 */
	copy_generic_path_info(&cplan->scan.plan, &best_path->path);

	/* Likewise, copy the relids that are represented by this custom scan */
	cplan->custom_relids = best_path->path.parent->relids;

	/*
	 * Replace any outer-relation variables with nestloop params in the qual
	 * and custom_exprs expressions.  We do this last so that the custom-plan
	 * provider doesn't have to be involved.  (Note that parts of custom_exprs
	 * could have come from join clauses, so doing this beforehand on the
	 * scan_clauses wouldn't work.)  We assume custom_scan_tlist contains no
	 * such variables.
	 */
	if (best_path->path.param_info)
	{
		cplan->scan.plan.qual = (List *)
			replace_nestloop_params(root, (Node *) cplan->scan.plan.qual);
		cplan->custom_exprs = (List *)
			replace_nestloop_params(root, (Node *) cplan->custom_exprs);
	}

	return cplan;
}


/*****************************************************************************
 *
 *	JOIN METHODS
 *
 *****************************************************************************/

<<<<<<< HEAD
static Relids
get_batched_relids(NestPath *nest)
{
	ParamPathInfo *innerppi = nest->jpath.innerjoinpath->param_info;
	ParamPathInfo *outerppi = nest->jpath.outerjoinpath->param_info;

	Relids outer_unbatched = outerppi
		? outerppi->yb_ppi_req_outer_unbatched : NULL;
	Relids inner_batched = innerppi ? innerppi->yb_ppi_req_outer_batched : NULL;

	return bms_difference(inner_batched, outer_unbatched);
}

static inline bool
is_nestloop_batched(NestPath *nest)
{
	Relids batched_relids = get_batched_relids(nest);
	return bms_overlap(nest->jpath.outerjoinpath->parent->relids,
					   batched_relids);
}

=======
>>>>>>> f5f84e2f
static NestLoop *
create_nestloop_plan(PlannerInfo *root,
					 NestPath *best_path)
{
	NestLoop   *join_plan;
	Plan	   *outer_plan;
	Plan	   *inner_plan;
	List	   *tlist = build_path_tlist(root, &best_path->jpath.path);
	List	   *joinrestrictclauses = best_path->jpath.joinrestrictinfo;
	List	   *joinclauses;
	List	   *otherclauses;
	Relids		outerrelids;
	List	   *nestParams;
	Relids		saveOuterRels = root->curOuterRels;

	bool yb_is_batched;
	size_t yb_num_hashClauseInfos;
	YbBNLHashClauseInfo *yb_hashClauseInfos;

	/* NestLoop can project, so no need to be picky about child tlists */
	outer_plan = create_plan_recurse(root, best_path->jpath.outerjoinpath, 0);

	/* For a nestloop, include outer relids in curOuterRels for inner side */
	root->curOuterRels = bms_union(root->curOuterRels,
								   best_path->jpath.outerjoinpath->parent->relids);

	Relids prev_yb_cur_batched_relids = root->yb_cur_batched_relids;

	Relids batched_relids = yb_get_batched_relids(best_path);

<<<<<<< HEAD
	root->yb_curbatchedrelids = bms_union(root->yb_curbatchedrelids,
										  batched_relids);

	bool is_batched = is_nestloop_batched(best_path);

	inner_plan = create_plan_recurse(root, best_path->jpath.innerjoinpath, 0);
=======
	root->yb_cur_batched_relids = bms_union(root->yb_cur_batched_relids,
										    batched_relids);
>>>>>>> f5f84e2f

	yb_is_batched = yb_is_nestloop_batched(best_path);

	outerrelids = best_path->outerjoinpath->parent->relids;

	/* Sort join qual clauses into best execution order */
	joinrestrictclauses = order_qual_clauses(root, joinrestrictclauses);

	/* Get the join qual clauses (in plain expression form) */
	/* Any pseudoconstant clauses are ignored here */
	if (IS_OUTER_JOIN(best_path->jpath.jointype))
	{
		extract_actual_join_clauses(joinrestrictclauses,
									best_path->jpath.path.parent->relids,
									&joinclauses, &otherclauses);
	}
	else
	{
		/* We can treat all clauses alike for an inner join */
		joinclauses = extract_actual_clauses(joinrestrictclauses, false);
		otherclauses = NIL;
	}

<<<<<<< HEAD
	/* Replace any outer-relation variables with nestloop params */
	if (best_path->jpath.path.param_info)
	{
		joinclauses = (List *)
			replace_nestloop_params(root, (Node *) joinclauses);
		otherclauses = (List *)
			replace_nestloop_params(root, (Node *) otherclauses);
	}

	/*
	 * Identify any nestloop parameters that should be supplied by this join
	 * node, and remove them from root->curOuterParams.
	 */
	outerrelids = best_path->jpath.outerjoinpath->parent->relids;
	nestParams = identify_current_nestloop_params(root, outerrelids);

	Relids batched_outerrellids = bms_intersect(outerrelids,
												batched_relids);

	Relids inner_relids = best_path->jpath.innerjoinpath->parent->relids;
=======
	if (yb_is_batched)
	{
		/* Add the available batched outer rels. */
		root->yb_availBatchedRelids =
			lcons(outerrelids, root->yb_availBatchedRelids);

		/* Collect all the equality operators of the batched join conditions. */
		/*
		 * This needs to happen before the inner plan is created as the inner
		 * plan creation could "zip" up the batched clauses and convert all
		 * the equality operators to RECORD_EQ.
		 */
		ListCell *l;
		yb_hashClauseInfos =
			palloc0(joinrestrictclauses->length * sizeof(YbBNLHashClauseInfo));
		
		/* YB: This length is later adjusted in setrefs.c. */
		yb_num_hashClauseInfos = joinrestrictclauses->length;
>>>>>>> f5f84e2f

		Relids batched_outerrelids =
			bms_difference(outerrelids,
						   yb_get_unbatched_relids(best_path));

		Relids inner_relids = best_path->innerjoinpath->parent->relids;

		YbBNLHashClauseInfo *current_hinfo = yb_hashClauseInfos;
		foreach(l, joinrestrictclauses)
		{
			Oid hashOpno = InvalidOid;
			RestrictInfo *rinfo = (RestrictInfo *) lfirst(l);	
			if (!list_member_ptr(joinclauses, rinfo->clause))
			{
				yb_num_hashClauseInfos--;
				continue;
			}

			if (rinfo->can_join &&
				OidIsValid(rinfo->hashjoinoperator) &&
				can_batch_rinfo(rinfo, batched_outerrelids, inner_relids))
			{
				/* if nlhash can process this */
				Assert(is_opclause(rinfo->clause));
				RestrictInfo *batched_rinfo =
					get_batched_restrictinfo(rinfo,batched_outerrelids,
											 inner_relids);

				hashOpno = ((OpExpr *) batched_rinfo->clause)->opno;
			}

			current_hinfo->hashOp = hashOpno;
			current_hinfo++;
		}
	}


	inner_plan = create_plan_recurse(root, best_path->innerjoinpath, 0);

	bms_free(root->yb_cur_batched_relids);
	root->yb_cur_batched_relids = prev_yb_cur_batched_relids;

	/* restore availBatchedRelids */
	if (yb_is_batched)
	{
		Assert(bms_equal((Relids) linitial(root->yb_availBatchedRelids),
			   outerrelids));
		root->yb_availBatchedRelids =
			list_delete_first(root->yb_availBatchedRelids);
	}

	/* Restore curOuterRels */
	bms_free(root->curOuterRels);
	root->curOuterRels = saveOuterRels;

	/* Replace any outer-relation variables with nestloop params */
	if (best_path->path.param_info)
	{
		joinclauses = (List *)
			replace_nestloop_params(root, (Node *) joinclauses);
		otherclauses = (List *)
			replace_nestloop_params(root, (Node *) otherclauses);
	}

	/*
	 * Identify any nestloop parameters that should be supplied by this join
	 * node, and remove them from root->curOuterParams.
	 */
	nestParams = identify_current_nestloop_params(root, outerrelids);
	if (yb_is_batched)
	{
		join_plan =
			(NestLoop *) make_YbBatchedNestLoop(tlist,
												joinclauses,
												otherclauses,
												nestParams,
												outer_plan,
												inner_plan,
<<<<<<< HEAD
												best_path->jpath.jointype,
												best_path->jpath.inner_unique,
												hashOps);
=======
												best_path->jointype,
												best_path->inner_unique,
												yb_num_hashClauseInfos,
												yb_hashClauseInfos);
>>>>>>> f5f84e2f
	}
	else
	{
		join_plan = make_nestloop(tlist,
								  joinclauses,
								  otherclauses,
								  nestParams,
								  outer_plan,
								  inner_plan,
								  best_path->jpath.jointype,
								  best_path->jpath.inner_unique);
	}

	copy_generic_path_info(&join_plan->join.plan, &best_path->jpath.path);

	return join_plan;
}

static MergeJoin *
create_mergejoin_plan(PlannerInfo *root,
					  MergePath *best_path)
{
	MergeJoin  *join_plan;
	Plan	   *outer_plan;
	Plan	   *inner_plan;
	List	   *tlist = build_path_tlist(root, &best_path->jpath.path);
	List	   *joinclauses;
	List	   *otherclauses;
	List	   *mergeclauses;
	List	   *outerpathkeys;
	List	   *innerpathkeys;
	int			nClauses;
	Oid		   *mergefamilies;
	Oid		   *mergecollations;
	int		   *mergestrategies;
	bool	   *mergenullsfirst;
	PathKey    *opathkey;
	EquivalenceClass *opeclass;
	int			i;
	ListCell   *lc;
	ListCell   *lop;
	ListCell   *lip;
	Path	   *outer_path = best_path->jpath.outerjoinpath;
	Path	   *inner_path = best_path->jpath.innerjoinpath;

	/*
	 * MergeJoin can project, so we don't have to demand exact tlists from the
	 * inputs.  However, if we're intending to sort an input's result, it's
	 * best to request a small tlist so we aren't sorting more data than
	 * necessary.
	 */
	outer_plan = create_plan_recurse(root, best_path->jpath.outerjoinpath,
									 (best_path->outersortkeys != NIL) ? CP_SMALL_TLIST : 0);

	inner_plan = create_plan_recurse(root, best_path->jpath.innerjoinpath,
									 (best_path->innersortkeys != NIL) ? CP_SMALL_TLIST : 0);

	/* Sort join qual clauses into best execution order */
	/* NB: do NOT reorder the mergeclauses */
	joinclauses = order_qual_clauses(root, best_path->jpath.joinrestrictinfo);

	/* Get the join qual clauses (in plain expression form) */
	/* Any pseudoconstant clauses are ignored here */
	if (IS_OUTER_JOIN(best_path->jpath.jointype))
	{
		extract_actual_join_clauses(joinclauses,
									best_path->jpath.path.parent->relids,
									&joinclauses, &otherclauses);
	}
	else
	{
		/* We can treat all clauses alike for an inner join */
		joinclauses = extract_actual_clauses(joinclauses, false);
		otherclauses = NIL;
	}

	/*
	 * Remove the mergeclauses from the list of join qual clauses, leaving the
	 * list of quals that must be checked as qpquals.
	 */
	mergeclauses = get_actual_clauses(best_path->path_mergeclauses);
	joinclauses = list_difference(joinclauses, mergeclauses);

	/*
	 * Replace any outer-relation variables with nestloop params.  There
	 * should not be any in the mergeclauses.
	 */
	if (best_path->jpath.path.param_info)
	{
		joinclauses = (List *)
			replace_nestloop_params(root, (Node *) joinclauses);
		otherclauses = (List *)
			replace_nestloop_params(root, (Node *) otherclauses);
	}

	/*
	 * Rearrange mergeclauses, if needed, so that the outer variable is always
	 * on the left; mark the mergeclause restrictinfos with correct
	 * outer_is_left status.
	 */
	mergeclauses = get_switched_clauses(best_path->path_mergeclauses,
										best_path->jpath.outerjoinpath->parent->relids);

	/*
	 * Create explicit sort nodes for the outer and inner paths if necessary.
	 */
	if (best_path->outersortkeys)
	{
		Relids		outer_relids = outer_path->parent->relids;
		Sort	   *sort = make_sort_from_pathkeys(outer_plan,
												   best_path->outersortkeys,
												   outer_relids);

		label_sort_with_costsize(root, sort, -1.0);
		outer_plan = (Plan *) sort;
		outerpathkeys = best_path->outersortkeys;
	}
	else
		outerpathkeys = best_path->jpath.outerjoinpath->pathkeys;

	if (best_path->innersortkeys)
	{
		Relids		inner_relids = inner_path->parent->relids;
		Sort	   *sort = make_sort_from_pathkeys(inner_plan,
												   best_path->innersortkeys,
												   inner_relids);

		label_sort_with_costsize(root, sort, -1.0);
		inner_plan = (Plan *) sort;
		innerpathkeys = best_path->innersortkeys;
	}
	else
		innerpathkeys = best_path->jpath.innerjoinpath->pathkeys;

	/*
	 * If specified, add a materialize node to shield the inner plan from the
	 * need to handle mark/restore.
	 */
	if (best_path->materialize_inner)
	{
		Plan	   *matplan = (Plan *) make_material(inner_plan);

		/*
		 * We assume the materialize will not spill to disk, and therefore
		 * charge just cpu_operator_cost per tuple.  (Keep this estimate in
		 * sync with final_cost_mergejoin.)
		 */
		copy_plan_costsize(matplan, inner_plan);
		matplan->total_cost += cpu_operator_cost * matplan->plan_rows;

		inner_plan = matplan;
	}

	/*
	 * Compute the opfamily/collation/strategy/nullsfirst arrays needed by the
	 * executor.  The information is in the pathkeys for the two inputs, but
	 * we need to be careful about the possibility of mergeclauses sharing a
	 * pathkey, as well as the possibility that the inner pathkeys are not in
	 * an order matching the mergeclauses.
	 */
	nClauses = list_length(mergeclauses);
	Assert(nClauses == list_length(best_path->path_mergeclauses));
	mergefamilies = (Oid *) palloc(nClauses * sizeof(Oid));
	mergecollations = (Oid *) palloc(nClauses * sizeof(Oid));
	mergestrategies = (int *) palloc(nClauses * sizeof(int));
	mergenullsfirst = (bool *) palloc(nClauses * sizeof(bool));

	opathkey = NULL;
	opeclass = NULL;
	lop = list_head(outerpathkeys);
	lip = list_head(innerpathkeys);
	i = 0;
	foreach(lc, best_path->path_mergeclauses)
	{
		RestrictInfo *rinfo = lfirst_node(RestrictInfo, lc);
		EquivalenceClass *oeclass;
		EquivalenceClass *ieclass;
		PathKey    *ipathkey = NULL;
		EquivalenceClass *ipeclass = NULL;
		bool		first_inner_match = false;

		/* fetch outer/inner eclass from mergeclause */
		if (rinfo->outer_is_left)
		{
			oeclass = rinfo->left_ec;
			ieclass = rinfo->right_ec;
		}
		else
		{
			oeclass = rinfo->right_ec;
			ieclass = rinfo->left_ec;
		}
		Assert(oeclass != NULL);
		Assert(ieclass != NULL);

		/*
		 * We must identify the pathkey elements associated with this clause
		 * by matching the eclasses (which should give a unique match, since
		 * the pathkey lists should be canonical).  In typical cases the merge
		 * clauses are one-to-one with the pathkeys, but when dealing with
		 * partially redundant query conditions, things are more complicated.
		 *
		 * lop and lip reference the first as-yet-unmatched pathkey elements.
		 * If they're NULL then all pathkey elements have been matched.
		 *
		 * The ordering of the outer pathkeys should match the mergeclauses,
		 * by construction (see find_mergeclauses_for_outer_pathkeys()). There
		 * could be more than one mergeclause for the same outer pathkey, but
		 * no pathkey may be entirely skipped over.
		 */
		if (oeclass != opeclass)	/* multiple matches are not interesting */
		{
			/* doesn't match the current opathkey, so must match the next */
			if (lop == NULL)
				elog(ERROR, "outer pathkeys do not match mergeclauses");
			opathkey = (PathKey *) lfirst(lop);
			opeclass = opathkey->pk_eclass;
			lop = lnext(outerpathkeys, lop);
			if (oeclass != opeclass)
				elog(ERROR, "outer pathkeys do not match mergeclauses");
		}

		/*
		 * The inner pathkeys likewise should not have skipped-over keys, but
		 * it's possible for a mergeclause to reference some earlier inner
		 * pathkey if we had redundant pathkeys.  For example we might have
		 * mergeclauses like "o.a = i.x AND o.b = i.y AND o.c = i.x".  The
		 * implied inner ordering is then "ORDER BY x, y, x", but the pathkey
		 * mechanism drops the second sort by x as redundant, and this code
		 * must cope.
		 *
		 * It's also possible for the implied inner-rel ordering to be like
		 * "ORDER BY x, y, x DESC".  We still drop the second instance of x as
		 * redundant; but this means that the sort ordering of a redundant
		 * inner pathkey should not be considered significant.  So we must
		 * detect whether this is the first clause matching an inner pathkey.
		 */
		if (lip)
		{
			ipathkey = (PathKey *) lfirst(lip);
			ipeclass = ipathkey->pk_eclass;
			if (ieclass == ipeclass)
			{
				/* successful first match to this inner pathkey */
				lip = lnext(innerpathkeys, lip);
				first_inner_match = true;
			}
		}
		if (!first_inner_match)
		{
			/* redundant clause ... must match something before lip */
			ListCell   *l2;

			foreach(l2, innerpathkeys)
			{
				if (l2 == lip)
					break;
				ipathkey = (PathKey *) lfirst(l2);
				ipeclass = ipathkey->pk_eclass;
				if (ieclass == ipeclass)
					break;
			}
			if (ieclass != ipeclass)
				elog(ERROR, "inner pathkeys do not match mergeclauses");
		}

		/*
		 * The pathkeys should always match each other as to opfamily and
		 * collation (which affect equality), but if we're considering a
		 * redundant inner pathkey, its sort ordering might not match.  In
		 * such cases we may ignore the inner pathkey's sort ordering and use
		 * the outer's.  (In effect, we're lying to the executor about the
		 * sort direction of this inner column, but it does not matter since
		 * the run-time row comparisons would only reach this column when
		 * there's equality for the earlier column containing the same eclass.
		 * There could be only one value in this column for the range of inner
		 * rows having a given value in the earlier column, so it does not
		 * matter which way we imagine this column to be ordered.)  But a
		 * non-redundant inner pathkey had better match outer's ordering too.
		 */
		if (opathkey->pk_opfamily != ipathkey->pk_opfamily ||
			opathkey->pk_eclass->ec_collation != ipathkey->pk_eclass->ec_collation)
			elog(ERROR, "left and right pathkeys do not match in mergejoin");
		if (first_inner_match &&
			(opathkey->pk_strategy != ipathkey->pk_strategy ||
			 opathkey->pk_nulls_first != ipathkey->pk_nulls_first))
			elog(ERROR, "left and right pathkeys do not match in mergejoin");

		/* OK, save info for executor */
		mergefamilies[i] = opathkey->pk_opfamily;
		mergecollations[i] = opathkey->pk_eclass->ec_collation;
		mergestrategies[i] = opathkey->pk_strategy;
		mergenullsfirst[i] = opathkey->pk_nulls_first;
		i++;
	}

	/*
	 * Note: it is not an error if we have additional pathkey elements (i.e.,
	 * lop or lip isn't NULL here).  The input paths might be better-sorted
	 * than we need for the current mergejoin.
	 */

	/*
	 * Now we can build the mergejoin node.
	 */
	join_plan = make_mergejoin(tlist,
							   joinclauses,
							   otherclauses,
							   mergeclauses,
							   mergefamilies,
							   mergecollations,
							   mergestrategies,
							   mergenullsfirst,
							   outer_plan,
							   inner_plan,
							   best_path->jpath.jointype,
							   best_path->jpath.inner_unique,
							   best_path->skip_mark_restore);

	/* Costs of sort and material steps are included in path cost already */
	copy_generic_path_info(&join_plan->join.plan, &best_path->jpath.path);

	return join_plan;
}

static HashJoin *
create_hashjoin_plan(PlannerInfo *root,
					 HashPath *best_path)
{
	HashJoin   *join_plan;
	Hash	   *hash_plan;
	Plan	   *outer_plan;
	Plan	   *inner_plan;
	List	   *tlist = build_path_tlist(root, &best_path->jpath.path);
	List	   *joinclauses;
	List	   *otherclauses;
	List	   *hashclauses;
	List	   *hashoperators = NIL;
	List	   *hashcollations = NIL;
	List	   *inner_hashkeys = NIL;
	List	   *outer_hashkeys = NIL;
	Oid			skewTable = InvalidOid;
	AttrNumber	skewColumn = InvalidAttrNumber;
	bool		skewInherit = false;
	ListCell   *lc;

	/*
	 * HashJoin can project, so we don't have to demand exact tlists from the
	 * inputs.  However, it's best to request a small tlist from the inner
	 * side, so that we aren't storing more data than necessary.  Likewise, if
	 * we anticipate batching, request a small tlist from the outer side so
	 * that we don't put extra data in the outer batch files.
	 */
	outer_plan = create_plan_recurse(root, best_path->jpath.outerjoinpath,
									 (best_path->num_batches > 1) ? CP_SMALL_TLIST : 0);

	inner_plan = create_plan_recurse(root, best_path->jpath.innerjoinpath,
									 CP_SMALL_TLIST);

	/* Sort join qual clauses into best execution order */
	joinclauses = order_qual_clauses(root, best_path->jpath.joinrestrictinfo);
	/* There's no point in sorting the hash clauses ... */

	/* Get the join qual clauses (in plain expression form) */
	/* Any pseudoconstant clauses are ignored here */
	if (IS_OUTER_JOIN(best_path->jpath.jointype))
	{
		extract_actual_join_clauses(joinclauses,
									best_path->jpath.path.parent->relids,
									&joinclauses, &otherclauses);
	}
	else
	{
		/* We can treat all clauses alike for an inner join */
		joinclauses = extract_actual_clauses(joinclauses, false);
		otherclauses = NIL;
	}

	/*
	 * Remove the hashclauses from the list of join qual clauses, leaving the
	 * list of quals that must be checked as qpquals.
	 */
	hashclauses = get_actual_clauses(best_path->path_hashclauses);
	joinclauses = list_difference(joinclauses, hashclauses);

	/*
	 * Replace any outer-relation variables with nestloop params.  There
	 * should not be any in the hashclauses.
	 */
	if (best_path->jpath.path.param_info)
	{
		joinclauses = (List *)
			replace_nestloop_params(root, (Node *) joinclauses);
		otherclauses = (List *)
			replace_nestloop_params(root, (Node *) otherclauses);
	}

	/*
	 * Rearrange hashclauses, if needed, so that the outer variable is always
	 * on the left.
	 */
	hashclauses = get_switched_clauses(best_path->path_hashclauses,
									   best_path->jpath.outerjoinpath->parent->relids);

	/*
	 * If there is a single join clause and we can identify the outer variable
	 * as a simple column reference, supply its identity for possible use in
	 * skew optimization.  (Note: in principle we could do skew optimization
	 * with multiple join clauses, but we'd have to be able to determine the
	 * most common combinations of outer values, which we don't currently have
	 * enough stats for.)
	 */
	if (list_length(hashclauses) == 1)
	{
		OpExpr	   *clause = (OpExpr *) linitial(hashclauses);
		Node	   *node;

		Assert(is_opclause(clause));
		node = (Node *) linitial(clause->args);
		if (IsA(node, RelabelType))
			node = (Node *) ((RelabelType *) node)->arg;
		if (IsA(node, Var))
		{
			Var		   *var = (Var *) node;
			RangeTblEntry *rte;

			rte = root->simple_rte_array[var->varno];
			if (rte->rtekind == RTE_RELATION)
			{
				skewTable = rte->relid;
				skewColumn = var->varattno;
				skewInherit = rte->inh;
			}
		}
	}

	/*
	 * Collect hash related information. The hashed expressions are
	 * deconstructed into outer/inner expressions, so they can be computed
	 * separately (inner expressions are used to build the hashtable via Hash,
	 * outer expressions to perform lookups of tuples from HashJoin's outer
	 * plan in the hashtable). Also collect operator information necessary to
	 * build the hashtable.
	 */
	foreach(lc, hashclauses)
	{
		OpExpr	   *hclause = lfirst_node(OpExpr, lc);

		hashoperators = lappend_oid(hashoperators, hclause->opno);
		hashcollations = lappend_oid(hashcollations, hclause->inputcollid);
		outer_hashkeys = lappend(outer_hashkeys, linitial(hclause->args));
		inner_hashkeys = lappend(inner_hashkeys, lsecond(hclause->args));
	}

	/*
	 * Build the hash node and hash join node.
	 */
	hash_plan = make_hash(inner_plan,
						  inner_hashkeys,
						  skewTable,
						  skewColumn,
						  skewInherit);

	/*
	 * Set Hash node's startup & total costs equal to total cost of input
	 * plan; this only affects EXPLAIN display not decisions.
	 */
	copy_plan_costsize(&hash_plan->plan, inner_plan);
	hash_plan->plan.startup_cost = hash_plan->plan.total_cost;

	/*
	 * If parallel-aware, the executor will also need an estimate of the total
	 * number of rows expected from all participants so that it can size the
	 * shared hash table.
	 */
	if (best_path->jpath.path.parallel_aware)
	{
		hash_plan->plan.parallel_aware = true;
		hash_plan->rows_total = best_path->inner_rows_total;
	}

	join_plan = make_hashjoin(tlist,
							  joinclauses,
							  otherclauses,
							  hashclauses,
							  hashoperators,
							  hashcollations,
							  outer_hashkeys,
							  outer_plan,
							  (Plan *) hash_plan,
							  best_path->jpath.jointype,
							  best_path->jpath.inner_unique);

	copy_generic_path_info(&join_plan->join.plan, &best_path->jpath.path);

	return join_plan;
}


/*****************************************************************************
 *
 *	SUPPORTING ROUTINES
 *
 *****************************************************************************/

/*
 * replace_nestloop_params
 *	  Replace outer-relation Vars and PlaceHolderVars in the given expression
 *	  with nestloop Params
 *
 * All Vars and PlaceHolderVars belonging to the relation(s) identified by
 * root->curOuterRels are replaced by Params, and entries are added to
 * root->curOuterParams if not already present.
 */
static Node *
replace_nestloop_params(PlannerInfo *root, Node *expr)
{
	/* No setup needed for tree walk, so away we go */
	return replace_nestloop_params_mutator(expr, root);
}

static Node *
replace_nestloop_params_mutator(Node *node, PlannerInfo *root)
{
	if (node == NULL)
		return NULL;
	if (IsA(node, Var))
	{
		Var		   *var = (Var *) node;

		/* Upper-level Vars should be long gone at this point */
		Assert(var->varlevelsup == 0);
		/* If not to be replaced, we can just return the Var unmodified */
		if (IS_SPECIAL_VARNO(var->varno) ||
			!bms_is_member(var->varno, root->curOuterRels))
			return node;
		/* Replace the Var with a nestloop Param */
		return (Node *) replace_nestloop_param_var(root, var);
	}
	if (IsA(node, YbBatchedExpr))
	{
		YbBatchedExpr	*bexpr = (YbBatchedExpr *) node;
		List *batched_elems = NIL;
		/*
		 * Populate batched_elems with each batched instance of
		 * bexpr->orig_expr's contents.
		 */
		for (size_t i = 0; i < yb_bnl_batch_size; i++)
		{
			root->yb_cur_batch_no = i;
			Node *elem = replace_nestloop_params_mutator(
				(Node *) copyObject(bexpr->orig_expr), root);
			batched_elems = lappend(batched_elems, elem);
		}
		root->yb_cur_batch_no = -1;
		return (Node *) batched_elems;
	}
	if (IsA(node, PlaceHolderVar))
	{
		PlaceHolderVar *phv = (PlaceHolderVar *) node;

		/* Upper-level PlaceHolderVars should be long gone at this point */
		Assert(phv->phlevelsup == 0);

		/*
		 * Check whether we need to replace the PHV.  We use bms_overlap as a
		 * cheap/quick test to see if the PHV might be evaluated in the outer
		 * rels, and then grab its PlaceHolderInfo to tell for sure.
		 */
		if (!bms_overlap(phv->phrels, root->curOuterRels) ||
			!bms_is_subset(find_placeholder_info(root, phv, false)->ph_eval_at,
						   root->curOuterRels))
		{
			/*
			 * We can't replace the whole PHV, but we might still need to
			 * replace Vars or PHVs within its expression, in case it ends up
			 * actually getting evaluated here.  (It might get evaluated in
			 * this plan node, or some child node; in the latter case we don't
			 * really need to process the expression here, but we haven't got
			 * enough info to tell if that's the case.)  Flat-copy the PHV
			 * node and then recurse on its expression.
			 *
			 * Note that after doing this, we might have different
			 * representations of the contents of the same PHV in different
			 * parts of the plan tree.  This is OK because equal() will just
			 * match on phid/phlevelsup, so setrefs.c will still recognize an
			 * upper-level reference to a lower-level copy of the same PHV.
			 */
			PlaceHolderVar *newphv = makeNode(PlaceHolderVar);

			memcpy(newphv, phv, sizeof(PlaceHolderVar));
			newphv->phexpr = (Expr *)
				replace_nestloop_params_mutator((Node *) phv->phexpr,
												root);
			return (Node *) newphv;
		}
		/* Replace the PlaceHolderVar with a nestloop Param */
		return (Node *) replace_nestloop_param_placeholdervar(root, phv);
	}
	if (IsA(node, OpExpr))
	{
		OpExpr *opexpr = (OpExpr*) node;
		if(list_length(opexpr->args) >= 2 &&
		   IsA(lsecond(opexpr->args), YbBatchedExpr))
		{
			ScalarArrayOpExpr *saop = makeNode(ScalarArrayOpExpr);
			saop->opno = opexpr->opno;
			saop->opfuncid = opexpr->opfuncid;
			saop->useOr = true;
			saop->inputcollid = opexpr->inputcollid;

			saop->args = NIL;

			Oid scalar_type = InvalidOid;
			Oid collid = InvalidOid;

			Expr *inner_expr = (Expr*) linitial(opexpr->args);
			saop->args = lappend(saop->args, inner_expr);

			if(IsA(inner_expr, RowExpr))
			{
				RowExpr *rowexpr = (RowExpr *) inner_expr;
				scalar_type = rowexpr->row_typeid;
			}
			else
			{
				Assert(IsA(inner_expr, Var) || IsA(inner_expr, RelabelType));
				scalar_type = exprType((Node*) inner_expr);
				collid = exprCollation((Node*)inner_expr);
			}

			ArrayExpr *arrexpr = makeNode(ArrayExpr);
			Oid array_type;
			if (OidIsValid(scalar_type) && scalar_type != RECORDOID)
				array_type = get_array_type(scalar_type);
			else
				array_type = InvalidOid;

			arrexpr->array_typeid = array_type;
			arrexpr->element_typeid = scalar_type;
			arrexpr->multidims = false;
			arrexpr->array_collid = collid;
			arrexpr->location = -1;
			arrexpr->elements =
				(List*) replace_nestloop_params(root, lsecond(opexpr->args));
			saop->args = lappend(saop->args, arrexpr);
			return (Node*) saop;
		}
	}
	return expression_tree_mutator(node,
								   replace_nestloop_params_mutator,
								   (void *) root);
}

/*
 * fix_indexqual_references
 *	  Adjust indexqual clauses to the form the executor's indexqual
 *	  machinery needs.
 *
 * We have three tasks here:
 *	* Select the actual qual clauses out of the input IndexClause list,
 *	  and remove RestrictInfo nodes from the qual clauses.
 *	* Replace any outer-relation Var or PHV nodes with nestloop Params.
 *	  (XXX eventually, that responsibility should go elsewhere?)
 *	* Index keys must be represented by Var nodes with varattno set to the
 *	  index's attribute number, not the attribute number in the original rel.
 *
 * *stripped_indexquals_p receives a list of the actual qual clauses.
 *
 * *fixed_indexquals_p receives a list of the adjusted quals.  This is a copy
 * that shares no substructure with the original; this is needed in case there
 * are subplans in it (we need two separate copies of the subplan tree, or
 * things will go awry).
 */
static void
fix_indexqual_references(PlannerInfo *root, IndexPath *index_path,
						 List **stripped_indexquals_p, List **fixed_indexquals_p)
{
	IndexOptInfo *index = index_path->indexinfo;
	List	   *stripped_indexquals;
	List	   *fixed_indexquals;
	ListCell   *lc;

	stripped_indexquals = fixed_indexquals = NIL;

<<<<<<< HEAD
	/* YB_TODO(Tanuj@yugabyte)
	 * - Need to insert YB processing for stripped_indexquals here.
	 * - Not able to merge the following code.
	 *
	 * Build "stripped" indexquals structure (no RestrictInfos) to pass to
	 * executor as indexqualorig
	 *
	stripped_indexquals =
		!bms_is_empty(root->yb_curbatchedrelids)
		? get_actual_batched_clauses(root->yb_curbatchedrelids,
									 indexquals,
									 best_path)
		: get_actual_clauses(indexquals);
	 */

	foreach(lc, index_path->indexclauses)
=======
	List *batched_rinfos = NIL;

	forboth(lcc, index_path->indexquals, lci, index_path->indexqualcols)
>>>>>>> f5f84e2f
	{
		IndexClause *iclause = lfirst_node(IndexClause, lc);
		int			indexcol = iclause->indexcol;
		ListCell   *lc2;

		/* YB_TODO(Tanuj@yugabyte)
		 * This following code needs reimplementation to match Postgres's new code.

		RestrictInfo *rinfo = lfirst_node(RestrictInfo, lcc);
		RestrictInfo *tmp_batched =
			get_batched_restrictinfo(rinfo,
									 root->yb_cur_batched_relids,
									 index_path->indexinfo->rel->relids);
		if (tmp_batched)
		{
			if (list_member_ptr(batched_rinfos, tmp_batched))
				continue;
			rinfo = tmp_batched;
			batched_rinfos = lappend(batched_rinfos, tmp_batched);
		}
		*/

		foreach(lc2, iclause->indexquals)
		{
			RestrictInfo *rinfo = lfirst_node(RestrictInfo, lc2);
			Node	   *clause = (Node *) rinfo->clause;

			stripped_indexquals = lappend(stripped_indexquals, clause);
			clause = fix_indexqual_clause(root, index, indexcol,
										  clause, iclause->indexcols);
			fixed_indexquals = lappend(fixed_indexquals, clause);
		}
<<<<<<< HEAD
=======
		else if (IsA(clause, RowCompareExpr))
		{
			RowCompareExpr *rc = (RowCompareExpr *) clause;
			Expr	   *newrc;
			List	   *indexcolnos;
			bool		var_on_left;
			ListCell   *lca,
					   *lcai;

			/*
			 * Re-discover which index columns are used in the rowcompare.
			 */
			newrc = adjust_rowcompare_for_index(rc,
												index,
												indexcol,
												&indexcolnos,
												&var_on_left);

			/*
			 * Trouble if adjust_rowcompare_for_index thought the
			 * RowCompareExpr didn't match the index as-is; the clause should
			 * have gone through that routine already.
			 */
			if (newrc != (Expr *) rc)
				elog(ERROR, "inconsistent results from adjust_rowcompare_for_index");

			/*
			 * Check to see if the indexkey is on the right; if so, commute
			 * the clause.
			 */
			if (!var_on_left)
				CommuteRowCompareExpr(rc);

			/*
			 * Now replace the indexkey expressions with index Vars.
			 */
			Assert(list_length(rc->largs) == list_length(indexcolnos));
			forboth(lca, rc->largs, lcai, indexcolnos)
			{
				lfirst(lca) = fix_indexqual_operand(lfirst(lca),
													index,
													lfirst_int(lcai));
			}
		}
		else if (IsA(clause, ScalarArrayOpExpr) &&
				 IsA(linitial(((ScalarArrayOpExpr*) clause)->args), RowExpr))
		{
			ScalarArrayOpExpr *saop = (ScalarArrayOpExpr *) clause;

			RowExpr *leftrow = linitial(saop->args);

			ListCell *lc;
			foreach(lc, leftrow->args)
			{
				Node *operand = lfirst(lc);
				for(int i = 0; i < index->nkeycolumns; i++)
				{
					if(match_index_to_operand(operand, i, index))
					{
						lfirst(lc) = fix_indexqual_operand(operand, index, i);
					}
				}
			}
		}
		else if (IsA(clause, ScalarArrayOpExpr))
		{
			ScalarArrayOpExpr *saop = (ScalarArrayOpExpr *) clause;

			/* Never need to commute... */

			/* Replace the indexkey expression with an index Var. */
			linitial(saop->args) = fix_indexqual_operand(linitial(saop->args),
														 index,
														 indexcol);
		}
		else if (IsA(clause, NullTest))
		{
			NullTest   *nt = (NullTest *) clause;

			/* Replace the indexkey expression with an index Var. */
			nt->arg = (Expr *) fix_indexqual_operand((Node *) nt->arg,
													 index,
													 indexcol);
		}
		else
			elog(ERROR, "unsupported indexqual type: %d",
				 (int) nodeTag(clause));

		fixed_indexquals = lappend(fixed_indexquals, clause);
>>>>>>> f5f84e2f
	}

	*stripped_indexquals_p = stripped_indexquals;
	*fixed_indexquals_p = fixed_indexquals;
}

/*
 * fix_indexorderby_references
 *	  Adjust indexorderby clauses to the form the executor's index
 *	  machinery needs.
 *
 * This is a simplified version of fix_indexqual_references.  The input is
 * bare clauses and a separate indexcol list, instead of IndexClauses.
 */
static List *
fix_indexorderby_references(PlannerInfo *root, IndexPath *index_path)
{
	IndexOptInfo *index = index_path->indexinfo;
	List	   *fixed_indexorderbys;
	ListCell   *lcc,
			   *lci;

	fixed_indexorderbys = NIL;

	forboth(lcc, index_path->indexorderbys, lci, index_path->indexorderbycols)
	{
		Node	   *clause = (Node *) lfirst(lcc);
		int			indexcol = lfirst_int(lci);

		clause = fix_indexqual_clause(root, index, indexcol, clause, NIL);
		fixed_indexorderbys = lappend(fixed_indexorderbys, clause);
	}

	return fixed_indexorderbys;
}

/*
 * fix_indexqual_clause
 *	  Convert a single indexqual clause to the form needed by the executor.
 *
 * We replace nestloop params here, and replace the index key variables
 * or expressions by index Var nodes.
 */
static Node *
fix_indexqual_clause(PlannerInfo *root, IndexOptInfo *index, int indexcol,
					 Node *clause, List *indexcolnos)
{
	/*
	 * Replace any outer-relation variables with nestloop params.
	 *
	 * This also makes a copy of the clause, so it's safe to modify it
	 * in-place below.
	 */
	clause = replace_nestloop_params(root, clause);

	if (IsA(clause, OpExpr))
	{
		OpExpr	   *op = (OpExpr *) clause;

		/* Replace the indexkey expression with an index Var. */
		linitial(op->args) = fix_indexqual_operand(linitial(op->args),
												   index,
												   indexcol);
	}
	else if (IsA(clause, RowCompareExpr))
	{
		RowCompareExpr *rc = (RowCompareExpr *) clause;
		ListCell   *lca,
				   *lcai;

		/* Replace the indexkey expressions with index Vars. */
		Assert(list_length(rc->largs) == list_length(indexcolnos));
		forboth(lca, rc->largs, lcai, indexcolnos)
		{
			lfirst(lca) = fix_indexqual_operand(lfirst(lca),
												index,
												lfirst_int(lcai));
		}
	}
	else if (IsA(clause, ScalarArrayOpExpr))
	{
		ScalarArrayOpExpr *saop = (ScalarArrayOpExpr *) clause;

		/* Replace the indexkey expression with an index Var. */
		linitial(saop->args) = fix_indexqual_operand(linitial(saop->args),
													 index,
													 indexcol);
	}
	else if (IsA(clause, NullTest))
	{
		NullTest   *nt = (NullTest *) clause;

		/* Replace the indexkey expression with an index Var. */
		nt->arg = (Expr *) fix_indexqual_operand((Node *) nt->arg,
												 index,
												 indexcol);
	}
	else
		elog(ERROR, "unsupported indexqual type: %d",
			 (int) nodeTag(clause));

	return clause;
}

/*
 * fix_indexqual_operand
 *	  Convert an indexqual expression to a Var referencing the index column.
 *
 * We represent index keys by Var nodes having varno == INDEX_VAR and varattno
 * equal to the index's attribute number (index column position).
 *
 * Most of the code here is just for sanity cross-checking that the given
 * expression actually matches the index column it's claimed to.
 */
static Node *
fix_indexqual_operand(Node *node, IndexOptInfo *index, int indexcol)
{
	Var		   *result;
	int			pos;
	ListCell   *indexpr_item;

	/*
	 * Remove any binary-compatible relabeling of the indexkey
	 */
	if (IsA(node, RelabelType))
		node = (Node *) ((RelabelType *) node)->arg;

	Assert(indexcol >= 0 && indexcol < index->ncolumns);

	if (index->indexkeys[indexcol] != 0)
	{
		/* It's a simple index column */
		if (IsA(node, FuncExpr))
		{
			Assert(((FuncExpr *)(node))->funcid == YB_HASH_CODE_OID);
			return node;
		}
		if (IsA(node, Var) &&
			((Var *) node)->varno == index->rel->relid &&
			((Var *) node)->varattno == index->indexkeys[indexcol])
		{
			result = (Var *) copyObject(node);
			result->varno = INDEX_VAR;
			result->varattno = indexcol + 1;
			return (Node *) result;
		}
		else
			elog(ERROR, "index key does not match expected index column");
	}

	/* It's an index expression, so find and cross-check the expression */
	indexpr_item = list_head(index->indexprs);
	for (pos = 0; pos < index->ncolumns; pos++)
	{
		if (index->indexkeys[pos] == 0)
		{
			if (indexpr_item == NULL)
				elog(ERROR, "too few entries in indexprs list");
			if (pos == indexcol)
			{
				Node	   *indexkey;

				indexkey = (Node *) lfirst(indexpr_item);
				if (indexkey && IsA(indexkey, RelabelType))
					indexkey = (Node *) ((RelabelType *) indexkey)->arg;
				if (equal(node, indexkey))
				{
					result = makeVar(INDEX_VAR, indexcol + 1,
									 exprType(lfirst(indexpr_item)), -1,
									 exprCollation(lfirst(indexpr_item)),
									 0);
					return (Node *) result;
				}
				else
					elog(ERROR, "index key does not match expected index column");
			}
			indexpr_item = lnext(index->indexprs, indexpr_item);
		}
	}

	/* Oops... */
	elog(ERROR, "index key does not match expected index column");
	return NULL;				/* keep compiler quiet */
}

/*
 * get_switched_clauses
 *	  Given a list of merge or hash joinclauses (as RestrictInfo nodes),
 *	  extract the bare clauses, and rearrange the elements within the
 *	  clauses, if needed, so the outer join variable is on the left and
 *	  the inner is on the right.  The original clause data structure is not
 *	  touched; a modified list is returned.  We do, however, set the transient
 *	  outer_is_left field in each RestrictInfo to show which side was which.
 */
static List *
get_switched_clauses(List *clauses, Relids outerrelids)
{
	List	   *t_list = NIL;
	ListCell   *l;

	foreach(l, clauses)
	{
		RestrictInfo *restrictinfo = (RestrictInfo *) lfirst(l);
		OpExpr	   *clause = (OpExpr *) restrictinfo->clause;

		Assert(is_opclause(clause));
		if (bms_is_subset(restrictinfo->right_relids, outerrelids))
		{
			/*
			 * Duplicate just enough of the structure to allow commuting the
			 * clause without changing the original list.  Could use
			 * copyObject, but a complete deep copy is overkill.
			 */
			OpExpr	   *temp = makeNode(OpExpr);

			temp->opno = clause->opno;
			temp->opfuncid = InvalidOid;
			temp->opresulttype = clause->opresulttype;
			temp->opretset = clause->opretset;
			temp->opcollid = clause->opcollid;
			temp->inputcollid = clause->inputcollid;
			temp->args = list_copy(clause->args);
			temp->location = clause->location;
			/* Commute it --- note this modifies the temp node in-place. */
			CommuteOpExpr(temp);
			t_list = lappend(t_list, temp);
			restrictinfo->outer_is_left = false;
		}
		else
		{
			Assert(bms_is_subset(restrictinfo->left_relids, outerrelids));
			t_list = lappend(t_list, clause);
			restrictinfo->outer_is_left = true;
		}
	}
	return t_list;
}

/*
 * order_qual_clauses
 *		Given a list of qual clauses that will all be evaluated at the same
 *		plan node, sort the list into the order we want to check the quals
 *		in at runtime.
 *
 * When security barrier quals are used in the query, we may have quals with
 * different security levels in the list.  Quals of lower security_level
 * must go before quals of higher security_level, except that we can grant
 * exceptions to move up quals that are leakproof.  When security level
 * doesn't force the decision, we prefer to order clauses by estimated
 * execution cost, cheapest first.
 *
 * Ideally the order should be driven by a combination of execution cost and
 * selectivity, but it's not immediately clear how to account for both,
 * and given the uncertainty of the estimates the reliability of the decisions
 * would be doubtful anyway.  So we just order by security level then
 * estimated per-tuple cost, being careful not to change the order when
 * (as is often the case) the estimates are identical.
 *
 * Although this will work on either bare clauses or RestrictInfos, it's
 * much faster to apply it to RestrictInfos, since it can re-use cost
 * information that is cached in RestrictInfos.  XXX in the bare-clause
 * case, we are also not able to apply security considerations.  That is
 * all right for the moment, because the bare-clause case doesn't occur
 * anywhere that barrier quals could be present, but it would be better to
 * get rid of it.
 *
 * Note: some callers pass lists that contain entries that will later be
 * removed; this is the easiest way to let this routine see RestrictInfos
 * instead of bare clauses.  This is another reason why trying to consider
 * selectivity in the ordering would likely do the wrong thing.
 */
static List *
order_qual_clauses(PlannerInfo *root, List *clauses)
{
	typedef struct
	{
		Node	   *clause;
		Cost		cost;
		Index		security_level;
	} QualItem;
	int			nitems = list_length(clauses);
	QualItem   *items;
	ListCell   *lc;
	int			i;
	List	   *result;

	/* No need to work hard for 0 or 1 clause */
	if (nitems <= 1)
		return clauses;

	/*
	 * Collect the items and costs into an array.  This is to avoid repeated
	 * cost_qual_eval work if the inputs aren't RestrictInfos.
	 */
	items = (QualItem *) palloc(nitems * sizeof(QualItem));
	i = 0;
	foreach(lc, clauses)
	{
		Node	   *clause = (Node *) lfirst(lc);
		QualCost	qcost;

		cost_qual_eval_node(&qcost, clause, root);
		items[i].clause = clause;
		items[i].cost = qcost.per_tuple;
		if (IsA(clause, RestrictInfo))
		{
			RestrictInfo *rinfo = (RestrictInfo *) clause;

			/*
			 * If a clause is leakproof, it doesn't have to be constrained by
			 * its nominal security level.  If it's also reasonably cheap
			 * (here defined as 10X cpu_operator_cost), pretend it has
			 * security_level 0, which will allow it to go in front of
			 * more-expensive quals of lower security levels.  Of course, that
			 * will also force it to go in front of cheaper quals of its own
			 * security level, which is not so great, but we can alleviate
			 * that risk by applying the cost limit cutoff.
			 */
			if (rinfo->leakproof && items[i].cost < 10 * cpu_operator_cost)
				items[i].security_level = 0;
			else
				items[i].security_level = rinfo->security_level;
		}
		else
			items[i].security_level = 0;
		i++;
	}

	/*
	 * Sort.  We don't use qsort() because it's not guaranteed stable for
	 * equal keys.  The expected number of entries is small enough that a
	 * simple insertion sort should be good enough.
	 */
	for (i = 1; i < nitems; i++)
	{
		QualItem	newitem = items[i];
		int			j;

		/* insert newitem into the already-sorted subarray */
		for (j = i; j > 0; j--)
		{
			QualItem   *olditem = &items[j - 1];

			if (newitem.security_level > olditem->security_level ||
				(newitem.security_level == olditem->security_level &&
				 newitem.cost >= olditem->cost))
				break;
			items[j] = *olditem;
		}
		items[j] = newitem;
	}

	/* Convert back to a list */
	result = NIL;
	for (i = 0; i < nitems; i++)
		result = lappend(result, items[i].clause);

	return result;
}

/*
 * Copy cost and size info from a Path node to the Plan node created from it.
 * The executor usually won't use this info, but it's needed by EXPLAIN.
 * Also copy the parallel-related flags, which the executor *will* use.
 */
static void
copy_generic_path_info(Plan *dest, Path *src)
{
	dest->startup_cost = src->startup_cost;
	dest->total_cost = src->total_cost;
	dest->plan_rows = src->rows;
	dest->plan_width = src->pathtarget->width;
	dest->parallel_aware = src->parallel_aware;
	dest->parallel_safe = src->parallel_safe;
}

/*
 * Copy cost and size info from a lower plan node to an inserted node.
 * (Most callers alter the info after copying it.)
 */
static void
copy_plan_costsize(Plan *dest, Plan *src)
{
	dest->startup_cost = src->startup_cost;
	dest->total_cost = src->total_cost;
	dest->plan_rows = src->plan_rows;
	dest->plan_width = src->plan_width;
	/* Assume the inserted node is not parallel-aware. */
	dest->parallel_aware = false;
	/* Assume the inserted node is parallel-safe, if child plan is. */
	dest->parallel_safe = src->parallel_safe;
}

/*
 * Some places in this file build Sort nodes that don't have a directly
 * corresponding Path node.  The cost of the sort is, or should have been,
 * included in the cost of the Path node we're working from, but since it's
 * not split out, we have to re-figure it using cost_sort().  This is just
 * to label the Sort node nicely for EXPLAIN.
 *
 * limit_tuples is as for cost_sort (in particular, pass -1 if no limit)
 */
static void
label_sort_with_costsize(PlannerInfo *root, Sort *plan, double limit_tuples)
{
	Plan	   *lefttree = plan->plan.lefttree;
	Path		sort_path;		/* dummy for result of cost_sort */

	/*
	 * This function shouldn't have to deal with IncrementalSort plans because
	 * they are only created from corresponding Path nodes.
	 */
	Assert(IsA(plan, Sort));

	cost_sort(&sort_path, root, NIL,
			  lefttree->total_cost,
			  lefttree->plan_rows,
			  lefttree->plan_width,
			  0.0,
			  work_mem,
			  limit_tuples);
	plan->plan.startup_cost = sort_path.startup_cost;
	plan->plan.total_cost = sort_path.total_cost;
	plan->plan.plan_rows = lefttree->plan_rows;
	plan->plan.plan_width = lefttree->plan_width;
	plan->plan.parallel_aware = false;
	plan->plan.parallel_safe = lefttree->parallel_safe;
}

/*
 * bitmap_subplan_mark_shared
 *	 Set isshared flag in bitmap subplan so that it will be created in
 *	 shared memory.
 */
static void
bitmap_subplan_mark_shared(Plan *plan)
{
	if (IsA(plan, BitmapAnd))
		bitmap_subplan_mark_shared(linitial(((BitmapAnd *) plan)->bitmapplans));
	else if (IsA(plan, BitmapOr))
	{
		((BitmapOr *) plan)->isshared = true;
		bitmap_subplan_mark_shared(linitial(((BitmapOr *) plan)->bitmapplans));
	}
	else if (IsA(plan, BitmapIndexScan))
		((BitmapIndexScan *) plan)->isshared = true;
	else
		elog(ERROR, "unrecognized node type: %d", nodeTag(plan));
}

/*
 * is_index_only_refs
 *		Check if all column references from the list are available from the
 *		index described by the indexinfo.
 */
static bool
is_index_only_refs(List *expr_refs, IndexOptInfo *indexinfo)
{
	ListCell *lc;
	foreach (lc, expr_refs)
	{
		bool found = false;
		YbExprParamDesc *colref = castNode(YbExprParamDesc, lfirst(lc));
		for (int i = 0; i < indexinfo->ncolumns; i++)
		{
			if (colref->attno == indexinfo->indexkeys[i])
			{
				/*
				 * If index key can not return, it does not have actual value
				 * to evaluate the expression.
				 */
				if (indexinfo->canreturn[i])
				{
					found = true;
					break;
				}
				else
					return false;
			}
		}
		if (!found)
			return false;
	}
	return true;
}

/*
 * extract_pushdown_clauses
 *	  Extract actual clauses from RestrictInfo list and distribute them
 * 	  between three groups:
 *	  - local_qual - conditions not eligible for pushdown. They are evaluated
 *	  on the Postgres side on the rows fetched from DocDB;
 *	  - rel_remote_qual - conditions to pushdown with the request to the main
 *	  scanned relation. In the case of sequential scan or index only scan
 *	  the DocDB table or DocDB index respectively is the main (and only)
 *	  scanned relation, so the function returns only two groups;
 *	  - idx_remote_qual - conditions to pushdown with the request to the
 *	  secondary (index) relation. Used with the index scan on a secondary
 *	  index, and caller must provide IndexOptInfo record for the index.
 *	  - rel_colrefs, idx_colrefs are columns referenced by respective
 *	  rel_remote_qual or idx_remote_qual.
 *	  The output parameters local_qual, rel_remote_qual, rel_colrefs must
 *	  point to valid lists. The output parameters idx_remote_qual and
 *	  idx_colrefs may be NULL if the indexinfo is NULL.
 */
static void
extract_pushdown_clauses(List *restrictinfo_list,
						 IndexOptInfo *indexinfo,
						 List **local_qual,
						 List **rel_remote_qual,
						 List **rel_colrefs,
						 List **idx_remote_qual,
						 List **idx_colrefs)
{
	ListCell *lc;
	foreach(lc, restrictinfo_list)
	{
		RestrictInfo *ri = lfirst_node(RestrictInfo, lc);
		/* ignore pseudoconstants */
		if (ri->pseudoconstant)
			continue;

		if (ri->yb_pushable)
		{
			List *expr_refs = NIL;
			bool pushable PG_USED_FOR_ASSERTS_ONLY;

			/*
			 * Find column references. It has already been determined that
			 * the expression is pushable.
			 */
			pushable = YbCanPushdownExpr(ri->clause, &expr_refs);
			Assert(pushable);

			/*
			 * If there are both main and secondary (index) relations,
			 * determine one to pushdown the condition. It is more efficient
			 * to apply filter earlier, so prefer index, if it has all the
			 * necessary columns.
			 */
			if (indexinfo == NULL ||
				!is_index_only_refs(expr_refs, indexinfo))
			{
				*rel_colrefs = list_concat(*rel_colrefs, expr_refs);
				*rel_remote_qual = lappend(*rel_remote_qual, ri->clause);
			}
			else
			{
				*idx_colrefs = list_concat(*idx_colrefs, expr_refs);
				*idx_remote_qual = lappend(*idx_remote_qual, ri->clause);
			}
		}
		else
		{
			*local_qual = lappend(*local_qual, ri->clause);
		}
	}
}

/*****************************************************************************
 *
 *	PLAN NODE BUILDING ROUTINES
 *
 * In general, these functions are not passed the original Path and therefore
 * leave it to the caller to fill in the cost/width fields from the Path,
 * typically by calling copy_generic_path_info().  This convention is
 * somewhat historical, but it does support a few places above where we build
 * a plan node without having an exactly corresponding Path node.  Under no
 * circumstances should one of these functions do its own cost calculations,
 * as that would be redundant with calculations done while building Paths.
 *
 *****************************************************************************/

static SeqScan *
make_seqscan(List *qptlist,
			 List *qpqual,
			 Index scanrelid)
{
	SeqScan    *node = makeNode(SeqScan);
	Plan	   *plan = &node->scan.plan;

	plan->targetlist = qptlist;
	plan->qual = qpqual;
	plan->lefttree = NULL;
	plan->righttree = NULL;
	node->scan.scanrelid = scanrelid;

	return node;
}

static YbSeqScan *
make_yb_seqscan(List *qptlist,
				List *local_qual,
				List *remote_qual,
				List *colrefs,
				Index scanrelid)
{
	YbSeqScan  *node = makeNode(YbSeqScan);
	Plan	   *plan = &node->scan.plan;
	PushdownExprs *remote = &node->remote;

	plan->targetlist = qptlist;
	plan->qual = local_qual;
	plan->lefttree = NULL;
	plan->righttree = NULL;
	remote->qual = remote_qual;
	remote->colrefs = colrefs;
	node->scan.scanrelid = scanrelid;

	return node;
}

static SampleScan *
make_samplescan(List *qptlist,
				List *qpqual,
				Index scanrelid,
				TableSampleClause *tsc)
{
	SampleScan *node = makeNode(SampleScan);
	Plan	   *plan = &node->scan.plan;

	plan->targetlist = qptlist;
	plan->qual = qpqual;
	plan->lefttree = NULL;
	plan->righttree = NULL;
	node->scan.scanrelid = scanrelid;
	node->tablesample = tsc;

	return node;
}

static IndexScan *
make_indexscan(List *qptlist,
			   List *qpqual,
			   List *rel_colrefs,
			   List *rel_remote_qual,
			   List *idx_colrefs,
			   List *idx_remote_qual,
			   Index scanrelid,
			   Oid indexid,
			   List *indexqual,
			   List *indexqualorig,
			   List *indexorderby,
			   List *indexorderbyorig,
			   List *indexorderbyops,
			   List *indextlist,
			   ScanDirection indexscandir)
{
	IndexScan  *node = makeNode(IndexScan);
	Plan	   *plan = &node->scan.plan;

	plan->targetlist = qptlist;
	plan->qual = qpqual;
	plan->lefttree = NULL;
	plan->righttree = NULL;
	node->scan.scanrelid = scanrelid;
	node->indexid = indexid;
	node->indexqual = indexqual;
	node->indexqualorig = indexqualorig;
	node->indexorderby = indexorderby;
	node->indexorderbyorig = indexorderbyorig;
	node->indexorderbyops = indexorderbyops;
	node->indextlist = indextlist;
	node->indexorderdir = indexscandir;
	node->rel_remote.colrefs = rel_colrefs;
	node->rel_remote.qual = rel_remote_qual;
	node->index_remote.colrefs = idx_colrefs;
	node->index_remote.qual = idx_remote_qual;

	return node;
}

static IndexOnlyScan *
make_indexonlyscan(List *qptlist,
				   List *qpqual,
				   List *colrefs,
				   List *remote_qual,
				   Index scanrelid,
				   Oid indexid,
				   List *indexqual,
				   List *recheckqual,
				   List *indexorderby,
				   List *indextlist,
				   ScanDirection indexscandir)
{
	IndexOnlyScan *node = makeNode(IndexOnlyScan);
	Plan	   *plan = &node->scan.plan;

	plan->targetlist = qptlist;
	plan->qual = qpqual;
	plan->lefttree = NULL;
	plan->righttree = NULL;
	node->scan.scanrelid = scanrelid;
	node->indexid = indexid;
	node->indexqual = indexqual;
	node->recheckqual = recheckqual;
	node->indexorderby = indexorderby;
	node->indextlist = indextlist;
	node->indexorderdir = indexscandir;
	node->remote.colrefs = colrefs;
	node->remote.qual = remote_qual;

	return node;
}

static BitmapIndexScan *
make_bitmap_indexscan(Index scanrelid,
					  Oid indexid,
					  List *indexqual,
					  List *indexqualorig)
{
	BitmapIndexScan *node = makeNode(BitmapIndexScan);
	Plan	   *plan = &node->scan.plan;

	plan->targetlist = NIL;		/* not used */
	plan->qual = NIL;			/* not used */
	plan->lefttree = NULL;
	plan->righttree = NULL;
	node->scan.scanrelid = scanrelid;
	node->indexid = indexid;
	node->indexqual = indexqual;
	node->indexqualorig = indexqualorig;

	return node;
}

static BitmapHeapScan *
make_bitmap_heapscan(List *qptlist,
					 List *qpqual,
					 Plan *lefttree,
					 List *bitmapqualorig,
					 Index scanrelid)
{
	BitmapHeapScan *node = makeNode(BitmapHeapScan);
	Plan	   *plan = &node->scan.plan;

	plan->targetlist = qptlist;
	plan->qual = qpqual;
	plan->lefttree = lefttree;
	plan->righttree = NULL;
	node->scan.scanrelid = scanrelid;
	node->bitmapqualorig = bitmapqualorig;

	return node;
}

static TidScan *
make_tidscan(List *qptlist,
			 List *qpqual,
			 Index scanrelid,
			 List *tidquals)
{
	TidScan    *node = makeNode(TidScan);
	Plan	   *plan = &node->scan.plan;

	plan->targetlist = qptlist;
	plan->qual = qpqual;
	plan->lefttree = NULL;
	plan->righttree = NULL;
	node->scan.scanrelid = scanrelid;
	node->tidquals = tidquals;

	return node;
}

static TidRangeScan *
make_tidrangescan(List *qptlist,
				  List *qpqual,
				  Index scanrelid,
				  List *tidrangequals)
{
	TidRangeScan *node = makeNode(TidRangeScan);
	Plan	   *plan = &node->scan.plan;

	plan->targetlist = qptlist;
	plan->qual = qpqual;
	plan->lefttree = NULL;
	plan->righttree = NULL;
	node->scan.scanrelid = scanrelid;
	node->tidrangequals = tidrangequals;

	return node;
}

static SubqueryScan *
make_subqueryscan(List *qptlist,
				  List *qpqual,
				  Index scanrelid,
				  Plan *subplan)
{
	SubqueryScan *node = makeNode(SubqueryScan);
	Plan	   *plan = &node->scan.plan;

	plan->targetlist = qptlist;
	plan->qual = qpqual;
	plan->lefttree = NULL;
	plan->righttree = NULL;
	node->scan.scanrelid = scanrelid;
	node->subplan = subplan;
	node->scanstatus = SUBQUERY_SCAN_UNKNOWN;

	return node;
}

static FunctionScan *
make_functionscan(List *qptlist,
				  List *qpqual,
				  Index scanrelid,
				  List *functions,
				  bool funcordinality)
{
	FunctionScan *node = makeNode(FunctionScan);
	Plan	   *plan = &node->scan.plan;

	plan->targetlist = qptlist;
	plan->qual = qpqual;
	plan->lefttree = NULL;
	plan->righttree = NULL;
	node->scan.scanrelid = scanrelid;
	node->functions = functions;
	node->funcordinality = funcordinality;

	return node;
}

static TableFuncScan *
make_tablefuncscan(List *qptlist,
				   List *qpqual,
				   Index scanrelid,
				   TableFunc *tablefunc)
{
	TableFuncScan *node = makeNode(TableFuncScan);
	Plan	   *plan = &node->scan.plan;

	plan->targetlist = qptlist;
	plan->qual = qpqual;
	plan->lefttree = NULL;
	plan->righttree = NULL;
	node->scan.scanrelid = scanrelid;
	node->tablefunc = tablefunc;

	return node;
}

static ValuesScan *
make_valuesscan(List *qptlist,
				List *qpqual,
				Index scanrelid,
				List *values_lists)
{
	ValuesScan *node = makeNode(ValuesScan);
	Plan	   *plan = &node->scan.plan;

	plan->targetlist = qptlist;
	plan->qual = qpqual;
	plan->lefttree = NULL;
	plan->righttree = NULL;
	node->scan.scanrelid = scanrelid;
	node->values_lists = values_lists;

	return node;
}

static CteScan *
make_ctescan(List *qptlist,
			 List *qpqual,
			 Index scanrelid,
			 int ctePlanId,
			 int cteParam)
{
	CteScan    *node = makeNode(CteScan);
	Plan	   *plan = &node->scan.plan;

	plan->targetlist = qptlist;
	plan->qual = qpqual;
	plan->lefttree = NULL;
	plan->righttree = NULL;
	node->scan.scanrelid = scanrelid;
	node->ctePlanId = ctePlanId;
	node->cteParam = cteParam;

	return node;
}

static NamedTuplestoreScan *
make_namedtuplestorescan(List *qptlist,
						 List *qpqual,
						 Index scanrelid,
						 char *enrname)
{
	NamedTuplestoreScan *node = makeNode(NamedTuplestoreScan);
	Plan	   *plan = &node->scan.plan;

	/* cost should be inserted by caller */
	plan->targetlist = qptlist;
	plan->qual = qpqual;
	plan->lefttree = NULL;
	plan->righttree = NULL;
	node->scan.scanrelid = scanrelid;
	node->enrname = enrname;

	return node;
}

static WorkTableScan *
make_worktablescan(List *qptlist,
				   List *qpqual,
				   Index scanrelid,
				   int wtParam)
{
	WorkTableScan *node = makeNode(WorkTableScan);
	Plan	   *plan = &node->scan.plan;

	plan->targetlist = qptlist;
	plan->qual = qpqual;
	plan->lefttree = NULL;
	plan->righttree = NULL;
	node->scan.scanrelid = scanrelid;
	node->wtParam = wtParam;

	return node;
}

ForeignScan *
make_foreignscan(List *qptlist,
				 List *qpqual,
				 Index scanrelid,
				 List *fdw_exprs,
				 List *fdw_private,
				 List *fdw_scan_tlist,
				 List *fdw_recheck_quals,
				 Plan *outer_plan)
{
	ForeignScan *node = makeNode(ForeignScan);
	Plan	   *plan = &node->scan.plan;

	/* cost will be filled in by create_foreignscan_plan */
	plan->targetlist = qptlist;
	plan->qual = qpqual;
	plan->lefttree = outer_plan;
	plan->righttree = NULL;
	node->scan.scanrelid = scanrelid;

	/* these may be overridden by the FDW's PlanDirectModify callback. */
	node->operation = CMD_SELECT;
	node->resultRelation = 0;

	/* fs_server will be filled in by create_foreignscan_plan */
	node->fs_server = InvalidOid;
	node->fdw_exprs = fdw_exprs;
	node->fdw_private = fdw_private;
	node->fdw_scan_tlist = fdw_scan_tlist;
	node->fdw_recheck_quals = fdw_recheck_quals;
	/* fs_relids will be filled in by create_foreignscan_plan */
	node->fs_relids = NULL;
	/* fsSystemCol will be filled in by create_foreignscan_plan */
	node->fsSystemCol = false;

	return node;
}

static RecursiveUnion *
make_recursive_union(List *tlist,
					 Plan *lefttree,
					 Plan *righttree,
					 int wtParam,
					 List *distinctList,
					 long numGroups)
{
	RecursiveUnion *node = makeNode(RecursiveUnion);
	Plan	   *plan = &node->plan;
	int			numCols = list_length(distinctList);

	plan->targetlist = tlist;
	plan->qual = NIL;
	plan->lefttree = lefttree;
	plan->righttree = righttree;
	node->wtParam = wtParam;

	/*
	 * convert SortGroupClause list into arrays of attr indexes and equality
	 * operators, as wanted by executor
	 */
	node->numCols = numCols;
	if (numCols > 0)
	{
		int			keyno = 0;
		AttrNumber *dupColIdx;
		Oid		   *dupOperators;
		Oid		   *dupCollations;
		ListCell   *slitem;

		dupColIdx = (AttrNumber *) palloc(sizeof(AttrNumber) * numCols);
		dupOperators = (Oid *) palloc(sizeof(Oid) * numCols);
		dupCollations = (Oid *) palloc(sizeof(Oid) * numCols);

		foreach(slitem, distinctList)
		{
			SortGroupClause *sortcl = (SortGroupClause *) lfirst(slitem);
			TargetEntry *tle = get_sortgroupclause_tle(sortcl,
													   plan->targetlist);

			dupColIdx[keyno] = tle->resno;
			dupOperators[keyno] = sortcl->eqop;
			dupCollations[keyno] = exprCollation((Node *) tle->expr);
			Assert(OidIsValid(dupOperators[keyno]));
			keyno++;
		}
		node->dupColIdx = dupColIdx;
		node->dupOperators = dupOperators;
		node->dupCollations = dupCollations;
	}
	node->numGroups = numGroups;

	return node;
}

static BitmapAnd *
make_bitmap_and(List *bitmapplans)
{
	BitmapAnd  *node = makeNode(BitmapAnd);
	Plan	   *plan = &node->plan;

	plan->targetlist = NIL;
	plan->qual = NIL;
	plan->lefttree = NULL;
	plan->righttree = NULL;
	node->bitmapplans = bitmapplans;

	return node;
}

static BitmapOr *
make_bitmap_or(List *bitmapplans)
{
	BitmapOr   *node = makeNode(BitmapOr);
	Plan	   *plan = &node->plan;

	plan->targetlist = NIL;
	plan->qual = NIL;
	plan->lefttree = NULL;
	plan->righttree = NULL;
	node->bitmapplans = bitmapplans;

	return node;
}

static NestLoop *
make_nestloop(List *tlist,
			  List *joinclauses,
			  List *otherclauses,
			  List *nestParams,
			  Plan *lefttree,
			  Plan *righttree,
			  JoinType jointype,
			  bool inner_unique)
{
	NestLoop   *node = makeNode(NestLoop);
	Plan	   *plan = &node->join.plan;

	plan->targetlist = tlist;
	plan->qual = otherclauses;
	plan->lefttree = lefttree;
	plan->righttree = righttree;
	node->join.jointype = jointype;
	node->join.inner_unique = inner_unique;
	node->join.joinqual = joinclauses;
	node->nestParams = nestParams;

	return node;
}

static YbBatchedNestLoop *
make_YbBatchedNestLoop(List *tlist,
					   List *joinclauses,
					   List *otherclauses,
					   List *nestParams,
					   Plan *lefttree,
					   Plan *righttree,
					   JoinType jointype,
					   bool inner_unique,
					   size_t num_hashClauseInfos,
					   YbBNLHashClauseInfo *hashClauseInfos)
{
	YbBatchedNestLoop   *node = makeNode(YbBatchedNestLoop);
	Plan	   *plan = &node->nl.join.plan;

	plan->targetlist = tlist;
	plan->qual = otherclauses;
	plan->lefttree = lefttree;
	plan->righttree = righttree;
	node->nl.join.jointype = jointype;
	node->nl.join.inner_unique = inner_unique;
	node->nl.join.joinqual = joinclauses;
	node->nl.nestParams = nestParams;
	node->num_hashClauseInfos = num_hashClauseInfos;
	node->hashClauseInfos = hashClauseInfos;

	return node;
}

static HashJoin *
make_hashjoin(List *tlist,
			  List *joinclauses,
			  List *otherclauses,
			  List *hashclauses,
			  List *hashoperators,
			  List *hashcollations,
			  List *hashkeys,
			  Plan *lefttree,
			  Plan *righttree,
			  JoinType jointype,
			  bool inner_unique)
{
	HashJoin   *node = makeNode(HashJoin);
	Plan	   *plan = &node->join.plan;

	plan->targetlist = tlist;
	plan->qual = otherclauses;
	plan->lefttree = lefttree;
	plan->righttree = righttree;
	node->hashclauses = hashclauses;
	node->hashoperators = hashoperators;
	node->hashcollations = hashcollations;
	node->hashkeys = hashkeys;
	node->join.jointype = jointype;
	node->join.inner_unique = inner_unique;
	node->join.joinqual = joinclauses;

	return node;
}

static Hash *
make_hash(Plan *lefttree,
		  List *hashkeys,
		  Oid skewTable,
		  AttrNumber skewColumn,
		  bool skewInherit)
{
	Hash	   *node = makeNode(Hash);
	Plan	   *plan = &node->plan;

	plan->targetlist = lefttree->targetlist;
	plan->qual = NIL;
	plan->lefttree = lefttree;
	plan->righttree = NULL;

	node->hashkeys = hashkeys;
	node->skewTable = skewTable;
	node->skewColumn = skewColumn;
	node->skewInherit = skewInherit;

	return node;
}

static MergeJoin *
make_mergejoin(List *tlist,
			   List *joinclauses,
			   List *otherclauses,
			   List *mergeclauses,
			   Oid *mergefamilies,
			   Oid *mergecollations,
			   int *mergestrategies,
			   bool *mergenullsfirst,
			   Plan *lefttree,
			   Plan *righttree,
			   JoinType jointype,
			   bool inner_unique,
			   bool skip_mark_restore)
{
	MergeJoin  *node = makeNode(MergeJoin);
	Plan	   *plan = &node->join.plan;

	plan->targetlist = tlist;
	plan->qual = otherclauses;
	plan->lefttree = lefttree;
	plan->righttree = righttree;
	node->skip_mark_restore = skip_mark_restore;
	node->mergeclauses = mergeclauses;
	node->mergeFamilies = mergefamilies;
	node->mergeCollations = mergecollations;
	node->mergeStrategies = mergestrategies;
	node->mergeNullsFirst = mergenullsfirst;
	node->join.jointype = jointype;
	node->join.inner_unique = inner_unique;
	node->join.joinqual = joinclauses;

	return node;
}

/*
 * make_sort --- basic routine to build a Sort plan node
 *
 * Caller must have built the sortColIdx, sortOperators, collations, and
 * nullsFirst arrays already.
 */
static Sort *
make_sort(Plan *lefttree, int numCols,
		  AttrNumber *sortColIdx, Oid *sortOperators,
		  Oid *collations, bool *nullsFirst)
{
	Sort	   *node;
	Plan	   *plan;

	node = makeNode(Sort);

	plan = &node->plan;
	plan->targetlist = lefttree->targetlist;
	plan->qual = NIL;
	plan->lefttree = lefttree;
	plan->righttree = NULL;
	node->numCols = numCols;
	node->sortColIdx = sortColIdx;
	node->sortOperators = sortOperators;
	node->collations = collations;
	node->nullsFirst = nullsFirst;

	return node;
}

/*
 * make_incrementalsort --- basic routine to build an IncrementalSort plan node
 *
 * Caller must have built the sortColIdx, sortOperators, collations, and
 * nullsFirst arrays already.
 */
static IncrementalSort *
make_incrementalsort(Plan *lefttree, int numCols, int nPresortedCols,
					 AttrNumber *sortColIdx, Oid *sortOperators,
					 Oid *collations, bool *nullsFirst)
{
	IncrementalSort *node;
	Plan	   *plan;

	node = makeNode(IncrementalSort);

	plan = &node->sort.plan;
	plan->targetlist = lefttree->targetlist;
	plan->qual = NIL;
	plan->lefttree = lefttree;
	plan->righttree = NULL;
	node->nPresortedCols = nPresortedCols;
	node->sort.numCols = numCols;
	node->sort.sortColIdx = sortColIdx;
	node->sort.sortOperators = sortOperators;
	node->sort.collations = collations;
	node->sort.nullsFirst = nullsFirst;

	return node;
}

/*
 * prepare_sort_from_pathkeys
 *	  Prepare to sort according to given pathkeys
 *
 * This is used to set up for Sort, MergeAppend, and Gather Merge nodes.  It
 * calculates the executor's representation of the sort key information, and
 * adjusts the plan targetlist if needed to add resjunk sort columns.
 *
 * Input parameters:
 *	  'lefttree' is the plan node which yields input tuples
 *	  'pathkeys' is the list of pathkeys by which the result is to be sorted
 *	  'relids' identifies the child relation being sorted, if any
 *	  'reqColIdx' is NULL or an array of required sort key column numbers
 *	  'adjust_tlist_in_place' is true if lefttree must be modified in-place
 *
 * We must convert the pathkey information into arrays of sort key column
 * numbers, sort operator OIDs, collation OIDs, and nulls-first flags,
 * which is the representation the executor wants.  These are returned into
 * the output parameters *p_numsortkeys etc.
 *
 * When looking for matches to an EquivalenceClass's members, we will only
 * consider child EC members if they belong to given 'relids'.  This protects
 * against possible incorrect matches to child expressions that contain no
 * Vars.
 *
 * If reqColIdx isn't NULL then it contains sort key column numbers that
 * we should match.  This is used when making child plans for a MergeAppend;
 * it's an error if we can't match the columns.
 *
 * If the pathkeys include expressions that aren't simple Vars, we will
 * usually need to add resjunk items to the input plan's targetlist to
 * compute these expressions, since a Sort or MergeAppend node itself won't
 * do any such calculations.  If the input plan type isn't one that can do
 * projections, this means adding a Result node just to do the projection.
 * However, the caller can pass adjust_tlist_in_place = true to force the
 * lefttree tlist to be modified in-place regardless of whether the node type
 * can project --- we use this for fixing the tlist of MergeAppend itself.
 *
 * Returns the node which is to be the input to the Sort (either lefttree,
 * or a Result stacked atop lefttree).
 */
static Plan *
prepare_sort_from_pathkeys(Plan *lefttree, List *pathkeys,
						   Relids relids,
						   const AttrNumber *reqColIdx,
						   bool adjust_tlist_in_place,
						   int *p_numsortkeys,
						   AttrNumber **p_sortColIdx,
						   Oid **p_sortOperators,
						   Oid **p_collations,
						   bool **p_nullsFirst)
{
	List	   *tlist = lefttree->targetlist;
	ListCell   *i;
	int			numsortkeys;
	AttrNumber *sortColIdx;
	Oid		   *sortOperators;
	Oid		   *collations;
	bool	   *nullsFirst;

	/*
	 * We will need at most list_length(pathkeys) sort columns; possibly less
	 */
	numsortkeys = list_length(pathkeys);
	sortColIdx = (AttrNumber *) palloc(numsortkeys * sizeof(AttrNumber));
	sortOperators = (Oid *) palloc(numsortkeys * sizeof(Oid));
	collations = (Oid *) palloc(numsortkeys * sizeof(Oid));
	nullsFirst = (bool *) palloc(numsortkeys * sizeof(bool));

	numsortkeys = 0;

	foreach(i, pathkeys)
	{
		PathKey    *pathkey = (PathKey *) lfirst(i);
		EquivalenceClass *ec = pathkey->pk_eclass;
		EquivalenceMember *em;
		TargetEntry *tle = NULL;
		Oid			pk_datatype = InvalidOid;
		Oid			sortop;
		ListCell   *j;

		if (ec->ec_has_volatile)
		{
			/*
			 * If the pathkey's EquivalenceClass is volatile, then it must
			 * have come from an ORDER BY clause, and we have to match it to
			 * that same targetlist entry.
			 */
			if (ec->ec_sortref == 0)	/* can't happen */
				elog(ERROR, "volatile EquivalenceClass has no sortref");
			tle = get_sortgroupref_tle(ec->ec_sortref, tlist);
			Assert(tle);
			Assert(list_length(ec->ec_members) == 1);
			pk_datatype = ((EquivalenceMember *) linitial(ec->ec_members))->em_datatype;
		}
		else if (reqColIdx != NULL)
		{
			/*
			 * If we are given a sort column number to match, only consider
			 * the single TLE at that position.  It's possible that there is
			 * no such TLE, in which case fall through and generate a resjunk
			 * targetentry (we assume this must have happened in the parent
			 * plan as well).  If there is a TLE but it doesn't match the
			 * pathkey's EC, we do the same, which is probably the wrong thing
			 * but we'll leave it to caller to complain about the mismatch.
			 */
			tle = get_tle_by_resno(tlist, reqColIdx[numsortkeys]);
			if (tle)
			{
				em = find_ec_member_matching_expr(ec, tle->expr, relids);
				if (em)
				{
					/* found expr at right place in tlist */
					pk_datatype = em->em_datatype;
				}
				else
					tle = NULL;
			}
		}
		else
		{
			/*
			 * Otherwise, we can sort by any non-constant expression listed in
			 * the pathkey's EquivalenceClass.  For now, we take the first
			 * tlist item found in the EC. If there's no match, we'll generate
			 * a resjunk entry using the first EC member that is an expression
			 * in the input's vars.  (The non-const restriction only matters
			 * if the EC is below_outer_join; but if it isn't, it won't
			 * contain consts anyway, else we'd have discarded the pathkey as
			 * redundant.)
			 *
			 * XXX if we have a choice, is there any way of figuring out which
			 * might be cheapest to execute?  (For example, int4lt is likely
			 * much cheaper to execute than numericlt, but both might appear
			 * in the same equivalence class...)  Not clear that we ever will
			 * have an interesting choice in practice, so it may not matter.
			 */
			foreach(j, tlist)
			{
				tle = (TargetEntry *) lfirst(j);
				em = find_ec_member_matching_expr(ec, tle->expr, relids);
				if (em)
				{
					/* found expr already in tlist */
					pk_datatype = em->em_datatype;
					break;
				}
				tle = NULL;
			}
		}

		if (!tle)
		{
			/*
			 * No matching tlist item; look for a computable expression.
			 */
			em = find_computable_ec_member(NULL, ec, tlist, relids, false);
			if (!em)
				elog(ERROR, "could not find pathkey item to sort");
			pk_datatype = em->em_datatype;

			/*
			 * Do we need to insert a Result node?
			 */
			if (!adjust_tlist_in_place &&
				!is_projection_capable_plan(lefttree))
			{
				/* copy needed so we don't modify input's tlist below */
				tlist = copyObject(tlist);
				lefttree = inject_projection_plan(lefttree, tlist,
												  lefttree->parallel_safe);
			}

			/* Don't bother testing is_projection_capable_plan again */
			adjust_tlist_in_place = true;

			/*
			 * Add resjunk entry to input's tlist
			 */
			tle = makeTargetEntry(copyObject(em->em_expr),
								  list_length(tlist) + 1,
								  NULL,
								  true);
			tlist = lappend(tlist, tle);
			lefttree->targetlist = tlist;	/* just in case NIL before */
		}

		/*
		 * Look up the correct sort operator from the PathKey's slightly
		 * abstracted representation.
		 */
		sortop = get_opfamily_member(pathkey->pk_opfamily,
									 pk_datatype,
									 pk_datatype,
									 pathkey->pk_strategy);
		if (!OidIsValid(sortop))	/* should not happen */
			elog(ERROR, "missing operator %d(%u,%u) in opfamily %u",
				 pathkey->pk_strategy, pk_datatype, pk_datatype,
				 pathkey->pk_opfamily);

		/* Add the column to the sort arrays */
		sortColIdx[numsortkeys] = tle->resno;
		sortOperators[numsortkeys] = sortop;
		collations[numsortkeys] = ec->ec_collation;
		nullsFirst[numsortkeys] = pathkey->pk_nulls_first;
		numsortkeys++;
	}

	/* Return results */
	*p_numsortkeys = numsortkeys;
	*p_sortColIdx = sortColIdx;
	*p_sortOperators = sortOperators;
	*p_collations = collations;
	*p_nullsFirst = nullsFirst;

	return lefttree;
}

/*
 * make_sort_from_pathkeys
 *	  Create sort plan to sort according to given pathkeys
 *
 *	  'lefttree' is the node which yields input tuples
 *	  'pathkeys' is the list of pathkeys by which the result is to be sorted
 *	  'relids' is the set of relations required by prepare_sort_from_pathkeys()
 */
static Sort *
make_sort_from_pathkeys(Plan *lefttree, List *pathkeys, Relids relids)
{
	int			numsortkeys;
	AttrNumber *sortColIdx;
	Oid		   *sortOperators;
	Oid		   *collations;
	bool	   *nullsFirst;

	/* Compute sort column info, and adjust lefttree as needed */
	lefttree = prepare_sort_from_pathkeys(lefttree, pathkeys,
										  relids,
										  NULL,
										  false,
										  &numsortkeys,
										  &sortColIdx,
										  &sortOperators,
										  &collations,
										  &nullsFirst);

	/* Now build the Sort node */
	return make_sort(lefttree, numsortkeys,
					 sortColIdx, sortOperators,
					 collations, nullsFirst);
}

/*
 * make_incrementalsort_from_pathkeys
 *	  Create sort plan to sort according to given pathkeys
 *
 *	  'lefttree' is the node which yields input tuples
 *	  'pathkeys' is the list of pathkeys by which the result is to be sorted
 *	  'relids' is the set of relations required by prepare_sort_from_pathkeys()
 *	  'nPresortedCols' is the number of presorted columns in input tuples
 */
static IncrementalSort *
make_incrementalsort_from_pathkeys(Plan *lefttree, List *pathkeys,
								   Relids relids, int nPresortedCols)
{
	int			numsortkeys;
	AttrNumber *sortColIdx;
	Oid		   *sortOperators;
	Oid		   *collations;
	bool	   *nullsFirst;

	/* Compute sort column info, and adjust lefttree as needed */
	lefttree = prepare_sort_from_pathkeys(lefttree, pathkeys,
										  relids,
										  NULL,
										  false,
										  &numsortkeys,
										  &sortColIdx,
										  &sortOperators,
										  &collations,
										  &nullsFirst);

	/* Now build the Sort node */
	return make_incrementalsort(lefttree, numsortkeys, nPresortedCols,
								sortColIdx, sortOperators,
								collations, nullsFirst);
}

/*
 * make_sort_from_sortclauses
 *	  Create sort plan to sort according to given sortclauses
 *
 *	  'sortcls' is a list of SortGroupClauses
 *	  'lefttree' is the node which yields input tuples
 */
Sort *
make_sort_from_sortclauses(List *sortcls, Plan *lefttree)
{
	List	   *sub_tlist = lefttree->targetlist;
	ListCell   *l;
	int			numsortkeys;
	AttrNumber *sortColIdx;
	Oid		   *sortOperators;
	Oid		   *collations;
	bool	   *nullsFirst;

	/* Convert list-ish representation to arrays wanted by executor */
	numsortkeys = list_length(sortcls);
	sortColIdx = (AttrNumber *) palloc(numsortkeys * sizeof(AttrNumber));
	sortOperators = (Oid *) palloc(numsortkeys * sizeof(Oid));
	collations = (Oid *) palloc(numsortkeys * sizeof(Oid));
	nullsFirst = (bool *) palloc(numsortkeys * sizeof(bool));

	numsortkeys = 0;
	foreach(l, sortcls)
	{
		SortGroupClause *sortcl = (SortGroupClause *) lfirst(l);
		TargetEntry *tle = get_sortgroupclause_tle(sortcl, sub_tlist);

		sortColIdx[numsortkeys] = tle->resno;
		sortOperators[numsortkeys] = sortcl->sortop;
		collations[numsortkeys] = exprCollation((Node *) tle->expr);
		nullsFirst[numsortkeys] = sortcl->nulls_first;
		numsortkeys++;
	}

	return make_sort(lefttree, numsortkeys,
					 sortColIdx, sortOperators,
					 collations, nullsFirst);
}

/*
 * make_sort_from_groupcols
 *	  Create sort plan to sort based on grouping columns
 *
 * 'groupcls' is the list of SortGroupClauses
 * 'grpColIdx' gives the column numbers to use
 *
 * This might look like it could be merged with make_sort_from_sortclauses,
 * but presently we *must* use the grpColIdx[] array to locate sort columns,
 * because the child plan's tlist is not marked with ressortgroupref info
 * appropriate to the grouping node.  So, only the sort ordering info
 * is used from the SortGroupClause entries.
 */
static Sort *
make_sort_from_groupcols(List *groupcls,
						 AttrNumber *grpColIdx,
						 Plan *lefttree)
{
	List	   *sub_tlist = lefttree->targetlist;
	ListCell   *l;
	int			numsortkeys;
	AttrNumber *sortColIdx;
	Oid		   *sortOperators;
	Oid		   *collations;
	bool	   *nullsFirst;

	/* Convert list-ish representation to arrays wanted by executor */
	numsortkeys = list_length(groupcls);
	sortColIdx = (AttrNumber *) palloc(numsortkeys * sizeof(AttrNumber));
	sortOperators = (Oid *) palloc(numsortkeys * sizeof(Oid));
	collations = (Oid *) palloc(numsortkeys * sizeof(Oid));
	nullsFirst = (bool *) palloc(numsortkeys * sizeof(bool));

	numsortkeys = 0;
	foreach(l, groupcls)
	{
		SortGroupClause *grpcl = (SortGroupClause *) lfirst(l);
		TargetEntry *tle = get_tle_by_resno(sub_tlist, grpColIdx[numsortkeys]);

		if (!tle)
			elog(ERROR, "could not retrieve tle for sort-from-groupcols");

		sortColIdx[numsortkeys] = tle->resno;
		sortOperators[numsortkeys] = grpcl->sortop;
		collations[numsortkeys] = exprCollation((Node *) tle->expr);
		nullsFirst[numsortkeys] = grpcl->nulls_first;
		numsortkeys++;
	}

	return make_sort(lefttree, numsortkeys,
					 sortColIdx, sortOperators,
					 collations, nullsFirst);
}

static Material *
make_material(Plan *lefttree)
{
	Material   *node = makeNode(Material);
	Plan	   *plan = &node->plan;

	plan->targetlist = lefttree->targetlist;
	plan->qual = NIL;
	plan->lefttree = lefttree;
	plan->righttree = NULL;

	return node;
}

/*
 * materialize_finished_plan: stick a Material node atop a completed plan
 *
 * There are a couple of places where we want to attach a Material node
 * after completion of create_plan(), without any MaterialPath path.
 * Those places should probably be refactored someday to do this on the
 * Path representation, but it's not worth the trouble yet.
 */
Plan *
materialize_finished_plan(Plan *subplan)
{
	Plan	   *matplan;
	Path		matpath;		/* dummy for result of cost_material */

	matplan = (Plan *) make_material(subplan);

	/*
	 * XXX horrid kluge: if there are any initPlans attached to the subplan,
	 * move them up to the Material node, which is now effectively the top
	 * plan node in its query level.  This prevents failure in
	 * SS_finalize_plan(), which see for comments.  We don't bother adjusting
	 * the subplan's cost estimate for this.
	 */
	matplan->initPlan = subplan->initPlan;
	subplan->initPlan = NIL;

	/* Set cost data */
	cost_material(&matpath,
				  subplan->startup_cost,
				  subplan->total_cost,
				  subplan->plan_rows,
				  subplan->plan_width);
	matplan->startup_cost = matpath.startup_cost;
	matplan->total_cost = matpath.total_cost;
	matplan->plan_rows = subplan->plan_rows;
	matplan->plan_width = subplan->plan_width;
	matplan->parallel_aware = false;
	matplan->parallel_safe = subplan->parallel_safe;

	return matplan;
}

static Memoize *
make_memoize(Plan *lefttree, Oid *hashoperators, Oid *collations,
			 List *param_exprs, bool singlerow, bool binary_mode,
			 uint32 est_entries, Bitmapset *keyparamids)
{
	Memoize    *node = makeNode(Memoize);
	Plan	   *plan = &node->plan;

	plan->targetlist = lefttree->targetlist;
	plan->qual = NIL;
	plan->lefttree = lefttree;
	plan->righttree = NULL;

	node->numKeys = list_length(param_exprs);
	node->hashOperators = hashoperators;
	node->collations = collations;
	node->param_exprs = param_exprs;
	node->singlerow = singlerow;
	node->binary_mode = binary_mode;
	node->est_entries = est_entries;
	node->keyparamids = keyparamids;

	return node;
}

Agg *
make_agg(List *tlist, List *qual,
		 AggStrategy aggstrategy, AggSplit aggsplit,
		 int numGroupCols, AttrNumber *grpColIdx, Oid *grpOperators, Oid *grpCollations,
		 List *groupingSets, List *chain, double dNumGroups,
		 Size transitionSpace, Plan *lefttree)
{
	Agg		   *node = makeNode(Agg);
	Plan	   *plan = &node->plan;
	long		numGroups;

	/* Reduce to long, but 'ware overflow! */
	numGroups = clamp_cardinality_to_long(dNumGroups);

	node->aggstrategy = aggstrategy;
	node->aggsplit = aggsplit;
	node->numCols = numGroupCols;
	node->grpColIdx = grpColIdx;
	node->grpOperators = grpOperators;
	node->grpCollations = grpCollations;
	node->numGroups = numGroups;
	node->transitionSpace = transitionSpace;
	node->aggParams = NULL;		/* SS_finalize_plan() will fill this */
	node->groupingSets = groupingSets;
	node->chain = chain;

	plan->qual = qual;
	plan->targetlist = tlist;
	plan->lefttree = lefttree;
	plan->righttree = NULL;

	return node;
}

static WindowAgg *
make_windowagg(List *tlist, Index winref,
			   int partNumCols, AttrNumber *partColIdx, Oid *partOperators, Oid *partCollations,
			   int ordNumCols, AttrNumber *ordColIdx, Oid *ordOperators, Oid *ordCollations,
			   int frameOptions, Node *startOffset, Node *endOffset,
			   Oid startInRangeFunc, Oid endInRangeFunc,
			   Oid inRangeColl, bool inRangeAsc, bool inRangeNullsFirst,
			   List *runCondition, List *qual, bool topWindow, Plan *lefttree)
{
	WindowAgg  *node = makeNode(WindowAgg);
	Plan	   *plan = &node->plan;

	node->winref = winref;
	node->partNumCols = partNumCols;
	node->partColIdx = partColIdx;
	node->partOperators = partOperators;
	node->partCollations = partCollations;
	node->ordNumCols = ordNumCols;
	node->ordColIdx = ordColIdx;
	node->ordOperators = ordOperators;
	node->ordCollations = ordCollations;
	node->frameOptions = frameOptions;
	node->startOffset = startOffset;
	node->endOffset = endOffset;
	node->runCondition = runCondition;
	/* a duplicate of the above for EXPLAIN */
	node->runConditionOrig = runCondition;
	node->startInRangeFunc = startInRangeFunc;
	node->endInRangeFunc = endInRangeFunc;
	node->inRangeColl = inRangeColl;
	node->inRangeAsc = inRangeAsc;
	node->inRangeNullsFirst = inRangeNullsFirst;
	node->topWindow = topWindow;

	plan->targetlist = tlist;
	plan->lefttree = lefttree;
	plan->righttree = NULL;
	plan->qual = qual;

	return node;
}

static Group *
make_group(List *tlist,
		   List *qual,
		   int numGroupCols,
		   AttrNumber *grpColIdx,
		   Oid *grpOperators,
		   Oid *grpCollations,
		   Plan *lefttree)
{
	Group	   *node = makeNode(Group);
	Plan	   *plan = &node->plan;

	node->numCols = numGroupCols;
	node->grpColIdx = grpColIdx;
	node->grpOperators = grpOperators;
	node->grpCollations = grpCollations;

	plan->qual = qual;
	plan->targetlist = tlist;
	plan->lefttree = lefttree;
	plan->righttree = NULL;

	return node;
}

/*
 * distinctList is a list of SortGroupClauses, identifying the targetlist items
 * that should be considered by the Unique filter.  The input path must
 * already be sorted accordingly.
 */
static Unique *
make_unique_from_sortclauses(Plan *lefttree, List *distinctList)
{
	Unique	   *node = makeNode(Unique);
	Plan	   *plan = &node->plan;
	int			numCols = list_length(distinctList);
	int			keyno = 0;
	AttrNumber *uniqColIdx;
	Oid		   *uniqOperators;
	Oid		   *uniqCollations;
	ListCell   *slitem;

	plan->targetlist = lefttree->targetlist;
	plan->qual = NIL;
	plan->lefttree = lefttree;
	plan->righttree = NULL;

	/*
	 * convert SortGroupClause list into arrays of attr indexes and equality
	 * operators, as wanted by executor
	 */
	Assert(numCols > 0);
	uniqColIdx = (AttrNumber *) palloc(sizeof(AttrNumber) * numCols);
	uniqOperators = (Oid *) palloc(sizeof(Oid) * numCols);
	uniqCollations = (Oid *) palloc(sizeof(Oid) * numCols);

	foreach(slitem, distinctList)
	{
		SortGroupClause *sortcl = (SortGroupClause *) lfirst(slitem);
		TargetEntry *tle = get_sortgroupclause_tle(sortcl, plan->targetlist);

		uniqColIdx[keyno] = tle->resno;
		uniqOperators[keyno] = sortcl->eqop;
		uniqCollations[keyno] = exprCollation((Node *) tle->expr);
		Assert(OidIsValid(uniqOperators[keyno]));
		keyno++;
	}

	node->numCols = numCols;
	node->uniqColIdx = uniqColIdx;
	node->uniqOperators = uniqOperators;
	node->uniqCollations = uniqCollations;

	return node;
}

/*
 * as above, but use pathkeys to identify the sort columns and semantics
 */
static Unique *
make_unique_from_pathkeys(Plan *lefttree, List *pathkeys, int numCols)
{
	Unique	   *node = makeNode(Unique);
	Plan	   *plan = &node->plan;
	int			keyno = 0;
	AttrNumber *uniqColIdx;
	Oid		   *uniqOperators;
	Oid		   *uniqCollations;
	ListCell   *lc;

	plan->targetlist = lefttree->targetlist;
	plan->qual = NIL;
	plan->lefttree = lefttree;
	plan->righttree = NULL;

	/*
	 * Convert pathkeys list into arrays of attr indexes and equality
	 * operators, as wanted by executor.  This has a lot in common with
	 * prepare_sort_from_pathkeys ... maybe unify sometime?
	 */
	Assert(numCols >= 0 && numCols <= list_length(pathkeys));
	uniqColIdx = (AttrNumber *) palloc(sizeof(AttrNumber) * numCols);
	uniqOperators = (Oid *) palloc(sizeof(Oid) * numCols);
	uniqCollations = (Oid *) palloc(sizeof(Oid) * numCols);

	foreach(lc, pathkeys)
	{
		PathKey    *pathkey = (PathKey *) lfirst(lc);
		EquivalenceClass *ec = pathkey->pk_eclass;
		EquivalenceMember *em;
		TargetEntry *tle = NULL;
		Oid			pk_datatype = InvalidOid;
		Oid			eqop;
		ListCell   *j;

		/* Ignore pathkeys beyond the specified number of columns */
		if (keyno >= numCols)
			break;

		if (ec->ec_has_volatile)
		{
			/*
			 * If the pathkey's EquivalenceClass is volatile, then it must
			 * have come from an ORDER BY clause, and we have to match it to
			 * that same targetlist entry.
			 */
			if (ec->ec_sortref == 0)	/* can't happen */
				elog(ERROR, "volatile EquivalenceClass has no sortref");
			tle = get_sortgroupref_tle(ec->ec_sortref, plan->targetlist);
			Assert(tle);
			Assert(list_length(ec->ec_members) == 1);
			pk_datatype = ((EquivalenceMember *) linitial(ec->ec_members))->em_datatype;
		}
		else
		{
			/*
			 * Otherwise, we can use any non-constant expression listed in the
			 * pathkey's EquivalenceClass.  For now, we take the first tlist
			 * item found in the EC.
			 */
			foreach(j, plan->targetlist)
			{
				tle = (TargetEntry *) lfirst(j);
				em = find_ec_member_matching_expr(ec, tle->expr, NULL);
				if (em)
				{
					/* found expr already in tlist */
					pk_datatype = em->em_datatype;
					break;
				}
				tle = NULL;
			}
		}

		if (!tle)
			elog(ERROR, "could not find pathkey item to sort");

		/*
		 * Look up the correct equality operator from the PathKey's slightly
		 * abstracted representation.
		 */
		eqop = get_opfamily_member(pathkey->pk_opfamily,
								   pk_datatype,
								   pk_datatype,
								   BTEqualStrategyNumber);
		if (!OidIsValid(eqop))	/* should not happen */
			elog(ERROR, "missing operator %d(%u,%u) in opfamily %u",
				 BTEqualStrategyNumber, pk_datatype, pk_datatype,
				 pathkey->pk_opfamily);

		uniqColIdx[keyno] = tle->resno;
		uniqOperators[keyno] = eqop;
		uniqCollations[keyno] = ec->ec_collation;

		keyno++;
	}

	node->numCols = numCols;
	node->uniqColIdx = uniqColIdx;
	node->uniqOperators = uniqOperators;
	node->uniqCollations = uniqCollations;

	return node;
}

static Gather *
make_gather(List *qptlist,
			List *qpqual,
			int nworkers,
			int rescan_param,
			bool single_copy,
			Plan *subplan)
{
	Gather	   *node = makeNode(Gather);
	Plan	   *plan = &node->plan;

	plan->targetlist = qptlist;
	plan->qual = qpqual;
	plan->lefttree = subplan;
	plan->righttree = NULL;
	node->num_workers = nworkers;
	node->rescan_param = rescan_param;
	node->single_copy = single_copy;
	node->invisible = false;
	node->initParam = NULL;

	return node;
}

/*
 * distinctList is a list of SortGroupClauses, identifying the targetlist
 * items that should be considered by the SetOp filter.  The input path must
 * already be sorted accordingly.
 */
static SetOp *
make_setop(SetOpCmd cmd, SetOpStrategy strategy, Plan *lefttree,
		   List *distinctList, AttrNumber flagColIdx, int firstFlag,
		   long numGroups)
{
	SetOp	   *node = makeNode(SetOp);
	Plan	   *plan = &node->plan;
	int			numCols = list_length(distinctList);
	int			keyno = 0;
	AttrNumber *dupColIdx;
	Oid		   *dupOperators;
	Oid		   *dupCollations;
	ListCell   *slitem;

	plan->targetlist = lefttree->targetlist;
	plan->qual = NIL;
	plan->lefttree = lefttree;
	plan->righttree = NULL;

	/*
	 * convert SortGroupClause list into arrays of attr indexes and equality
	 * operators, as wanted by executor
	 */
	dupColIdx = (AttrNumber *) palloc(sizeof(AttrNumber) * numCols);
	dupOperators = (Oid *) palloc(sizeof(Oid) * numCols);
	dupCollations = (Oid *) palloc(sizeof(Oid) * numCols);

	foreach(slitem, distinctList)
	{
		SortGroupClause *sortcl = (SortGroupClause *) lfirst(slitem);
		TargetEntry *tle = get_sortgroupclause_tle(sortcl, plan->targetlist);

		dupColIdx[keyno] = tle->resno;
		dupOperators[keyno] = sortcl->eqop;
		dupCollations[keyno] = exprCollation((Node *) tle->expr);
		Assert(OidIsValid(dupOperators[keyno]));
		keyno++;
	}

	node->cmd = cmd;
	node->strategy = strategy;
	node->numCols = numCols;
	node->dupColIdx = dupColIdx;
	node->dupOperators = dupOperators;
	node->dupCollations = dupCollations;
	node->flagColIdx = flagColIdx;
	node->firstFlag = firstFlag;
	node->numGroups = numGroups;

	return node;
}

/*
 * make_lockrows
 *	  Build a LockRows plan node
 */
static LockRows *
make_lockrows(Plan *lefttree, List *rowMarks, int epqParam)
{
	LockRows   *node = makeNode(LockRows);
	Plan	   *plan = &node->plan;

	plan->targetlist = lefttree->targetlist;
	plan->qual = NIL;
	plan->lefttree = lefttree;
	plan->righttree = NULL;

	node->rowMarks = rowMarks;
	node->epqParam = epqParam;

	return node;
}

/*
 * make_limit
 *	  Build a Limit plan node
 */
Limit *
make_limit(Plan *lefttree, Node *limitOffset, Node *limitCount,
		   LimitOption limitOption, int uniqNumCols, AttrNumber *uniqColIdx,
		   Oid *uniqOperators, Oid *uniqCollations)
{
	Limit	   *node = makeNode(Limit);
	Plan	   *plan = &node->plan;

	plan->targetlist = lefttree->targetlist;
	plan->qual = NIL;
	plan->lefttree = lefttree;
	plan->righttree = NULL;

	node->limitOffset = limitOffset;
	node->limitCount = limitCount;
	node->limitOption = limitOption;
	node->uniqNumCols = uniqNumCols;
	node->uniqColIdx = uniqColIdx;
	node->uniqOperators = uniqOperators;
	node->uniqCollations = uniqCollations;

	return node;
}

/*
 * make_result
 *	  Build a Result plan node
 */
static Result *
make_result(List *tlist,
			Node *resconstantqual,
			Plan *subplan)
{
	Result	   *node = makeNode(Result);
	Plan	   *plan = &node->plan;

	plan->targetlist = tlist;
	plan->qual = NIL;
	plan->lefttree = subplan;
	plan->righttree = NULL;
	node->resconstantqual = resconstantqual;

	return node;
}

/*
 * make_project_set
 *	  Build a ProjectSet plan node
 */
static ProjectSet *
make_project_set(List *tlist,
				 Plan *subplan)
{
	ProjectSet *node = makeNode(ProjectSet);
	Plan	   *plan = &node->plan;

	plan->targetlist = tlist;
	plan->qual = NIL;
	plan->lefttree = subplan;
	plan->righttree = NULL;

	return node;
}

/*
 * make_modifytable
 *	  Build a ModifyTable plan node
 */
static ModifyTable *
make_modifytable(PlannerInfo *root, Plan *subplan,
				 CmdType operation, bool canSetTag,
				 Index nominalRelation, Index rootRelation,
				 bool partColsUpdated,
				 List *resultRelations,
				 List *updateColnosLists,
				 List *withCheckOptionLists, List *returningLists,
				 List *rowMarks, OnConflictExpr *onconflict,
				 List *mergeActionLists, int epqParam)
{
	ModifyTable *node = makeNode(ModifyTable);
	List	   *fdw_private_list;
	Bitmapset  *direct_modify_plans;
	ListCell   *lc;
	int			i;

	Assert(operation == CMD_MERGE ||
		   (operation == CMD_UPDATE ?
			list_length(resultRelations) == list_length(updateColnosLists) :
			updateColnosLists == NIL));
	Assert(withCheckOptionLists == NIL ||
		   list_length(resultRelations) == list_length(withCheckOptionLists));
	Assert(returningLists == NIL ||
		   list_length(resultRelations) == list_length(returningLists));

	node->plan.lefttree = subplan;
	node->plan.righttree = NULL;
	node->plan.qual = NIL;
	/* setrefs.c will fill in the targetlist, if needed */
	node->plan.targetlist = NIL;

	node->operation = operation;
	node->canSetTag = canSetTag;
	node->nominalRelation = nominalRelation;
	node->rootRelation = rootRelation;
	node->partColsUpdated = partColsUpdated;
	node->resultRelations = resultRelations;
	if (!onconflict)
	{
		node->onConflictAction = ONCONFLICT_NONE;
		node->onConflictSet = NIL;
		node->onConflictCols = NIL;
		node->onConflictWhere = NULL;
		node->arbiterIndexes = NIL;
		node->exclRelRTI = 0;
		node->exclRelTlist = NIL;
	}
	else
	{
		node->onConflictAction = onconflict->action;

		/*
		 * Here we convert the ON CONFLICT UPDATE tlist, if any, to the
		 * executor's convention of having consecutive resno's.  The actual
		 * target column numbers are saved in node->onConflictCols.  (This
		 * could be done earlier, but there seems no need to.)
		 */
		node->onConflictSet = onconflict->onConflictSet;
		node->onConflictCols =
			extract_update_targetlist_colnos(node->onConflictSet);
		node->onConflictWhere = onconflict->onConflictWhere;

		/*
		 * If a set of unique index inference elements was provided (an
		 * INSERT...ON CONFLICT "inference specification"), then infer
		 * appropriate unique indexes (or throw an error if none are
		 * available).
		 */
		node->arbiterIndexes = infer_arbiter_indexes(root);

		node->exclRelRTI = onconflict->exclRelIndex;
		node->exclRelTlist = onconflict->exclRelTlist;
	}
	node->updateColnosLists = updateColnosLists;
	node->withCheckOptionLists = withCheckOptionLists;
	node->returningLists = returningLists;
	node->rowMarks = rowMarks;
	node->mergeActionLists = mergeActionLists;
	node->epqParam = epqParam;

	/*
	 * For each result relation that is a foreign table, allow the FDW to
	 * construct private plan data, and accumulate it all into a list.
	 */
	fdw_private_list = NIL;
	direct_modify_plans = NULL;
	i = 0;
	foreach(lc, resultRelations)
	{
		Index		rti = lfirst_int(lc);
		FdwRoutine *fdwroutine;
		List	   *fdw_private;
		bool		direct_modify;

		/*
		 * If possible, we want to get the FdwRoutine from our RelOptInfo for
		 * the table.  But sometimes we don't have a RelOptInfo and must get
		 * it the hard way.  (In INSERT, the target relation is not scanned,
		 * so it's not a baserel; and there are also corner cases for
		 * updatable views where the target rel isn't a baserel.)
		 */
		if (rti < root->simple_rel_array_size &&
			root->simple_rel_array[rti] != NULL)
		{
			RelOptInfo *resultRel = root->simple_rel_array[rti];

			fdwroutine = resultRel->fdwroutine;

			/*
			 * MERGE is not currently supported for foreign tables and we
			 * already checked when the table mentioned in the query is
			 * foreign; but we can still get here if a partitioned table has a
			 * foreign table as partition.  Disallow that now, to avoid an
			 * uglier error message later.
			 */
			if (operation == CMD_MERGE && fdwroutine != NULL)
			{
				RangeTblEntry *rte = root->simple_rte_array[rti];

				ereport(ERROR,
						errcode(ERRCODE_FEATURE_NOT_SUPPORTED),
						errmsg("cannot execute MERGE on relation \"%s\"",
							   get_rel_name(rte->relid)),
						errdetail_relkind_not_supported(rte->relkind));
			}

		}
		else
		{
			RangeTblEntry *rte = planner_rt_fetch(rti, root);

			Assert(rte->rtekind == RTE_RELATION);
			Assert(operation != CMD_MERGE);
			if (rte->relkind == RELKIND_FOREIGN_TABLE)
				fdwroutine = GetFdwRoutineByRelId(rte->relid);
			else
				fdwroutine = NULL;
		}

		/*
		 * Try to modify the foreign table directly if (1) the FDW provides
		 * callback functions needed for that and (2) there are no local
		 * structures that need to be run for each modified row: row-level
		 * triggers on the foreign table, stored generated columns, WITH CHECK
		 * OPTIONs from parent views.
		 */
		direct_modify = false;
		if (fdwroutine != NULL &&
			fdwroutine->PlanDirectModify != NULL &&
			fdwroutine->BeginDirectModify != NULL &&
			fdwroutine->IterateDirectModify != NULL &&
			fdwroutine->EndDirectModify != NULL &&
			withCheckOptionLists == NIL &&
			!has_row_triggers(root, rti, operation) &&
			!has_stored_generated_columns(root, rti))
			direct_modify = fdwroutine->PlanDirectModify(root, node, rti, i);
		if (direct_modify)
			direct_modify_plans = bms_add_member(direct_modify_plans, i);

		if (!direct_modify &&
			fdwroutine != NULL &&
			fdwroutine->PlanForeignModify != NULL)
			fdw_private = fdwroutine->PlanForeignModify(root, node, rti, i);
		else
			fdw_private = NIL;
		fdw_private_list = lappend(fdw_private_list, fdw_private);
		i++;
	}
	node->fdwPrivLists = fdw_private_list;
	node->fdwDirectModifyPlans = direct_modify_plans;

	/* These are set separately only if needed. */
	node->ybPushdownTlist = NIL;
	node->ybReturningColumns = NIL;
	node->no_update_index_list = NIL;
	node->no_row_trigger = false;
	return node;
}

/*
 * is_projection_capable_path
 *		Check whether a given Path node is able to do projection.
 */
bool
is_projection_capable_path(Path *path)
{
	/* Most plan types can project, so just list the ones that can't */
	switch (path->pathtype)
	{
		case T_Hash:
		case T_Material:
		case T_Memoize:
		case T_Sort:
		case T_IncrementalSort:
		case T_Unique:
		case T_SetOp:
		case T_LockRows:
		case T_Limit:
		case T_ModifyTable:
		case T_MergeAppend:
		case T_RecursiveUnion:
			return false;
		case T_CustomScan:
			if (castNode(CustomPath, path)->flags & CUSTOMPATH_SUPPORT_PROJECTION)
				return true;
			return false;
		case T_Append:

			/*
			 * Append can't project, but if an AppendPath is being used to
			 * represent a dummy path, what will actually be generated is a
			 * Result which can project.
			 */
			return IS_DUMMY_APPEND(path);
		case T_ProjectSet:

			/*
			 * Although ProjectSet certainly projects, say "no" because we
			 * don't want the planner to randomly replace its tlist with
			 * something else; the SRFs have to stay at top level.  This might
			 * get relaxed later.
			 */
			return false;
		default:
			break;
	}
	return true;
}

/*
 * is_projection_capable_plan
 *		Check whether a given Plan node is able to do projection.
 */
bool
is_projection_capable_plan(Plan *plan)
{
	/* Most plan types can project, so just list the ones that can't */
	switch (nodeTag(plan))
	{
		case T_Hash:
		case T_Material:
		case T_Memoize:
		case T_Sort:
		case T_Unique:
		case T_SetOp:
		case T_LockRows:
		case T_Limit:
		case T_ModifyTable:
		case T_Append:
		case T_MergeAppend:
		case T_RecursiveUnion:
			return false;
		case T_CustomScan:
			if (((CustomScan *) plan)->flags & CUSTOMPATH_SUPPORT_PROJECTION)
				return true;
			return false;
		case T_ProjectSet:

			/*
			 * Although ProjectSet certainly projects, say "no" because we
			 * don't want the planner to randomly replace its tlist with
			 * something else; the SRFs have to stay at top level.  This might
			 * get relaxed later.
			 */
			return false;
		default:
			break;
	}
	return true;
}<|MERGE_RESOLUTION|>--- conflicted
+++ resolved
@@ -3927,27 +3927,21 @@
 	Assert(baserelid > 0);
 	Assert(best_path->path.parent->rtekind == RTE_RELATION);
 
-	/*
-<<<<<<< HEAD
-	 * Extract the index qual expressions (stripped of RestrictInfos) from the
-	 * IndexClauses list, and prepare a copy with index Vars substituted for
-	 * table Vars.  (This step also does replace_nestloop_params on the
-	 * fixed_indexquals.)
-=======
-	 * Build "stripped" indexquals structure (no RestrictInfos) to pass to
-	 * executor as indexqualorig
-	 */
+#ifdef YB_TODO
+	/* YB_TODO(neil) Move this code to fix_indexqual_references */
 	stripped_indexquals =
 		!bms_is_empty(root->yb_cur_batched_relids) && IsYugaByteEnabled()
 		? yb_get_actual_batched_clauses(root,
 										indexquals,
 										best_path)
 		: get_actual_clauses(indexquals);
-
-	/*
-	 * The executor needs a copy with the indexkey on the left of each clause
-	 * and with index Vars substituted for table ones.
->>>>>>> f5f84e2f
+#endif
+
+	/*
+	 * Extract the index qual expressions (stripped of RestrictInfos) from the
+	 * IndexClauses list, and prepare a copy with index Vars substituted for
+	 * table Vars.  (This step also does replace_nestloop_params on the
+	 * fixed_indexquals.)
 	 */
 	fix_indexqual_references(root, best_path,
 							 &stripped_indexquals,
@@ -5279,8 +5273,8 @@
  *	JOIN METHODS
  *
  *****************************************************************************/
-
-<<<<<<< HEAD
+#ifdef YB_TODO
+/* Check this code. It is deleted in Yugabyte master */
 static Relids
 get_batched_relids(NestPath *nest)
 {
@@ -5301,9 +5295,8 @@
 	return bms_overlap(nest->jpath.outerjoinpath->parent->relids,
 					   batched_relids);
 }
-
-=======
->>>>>>> f5f84e2f
+#endif
+
 static NestLoop *
 create_nestloop_plan(PlannerInfo *root,
 					 NestPath *best_path)
@@ -5334,21 +5327,12 @@
 
 	Relids batched_relids = yb_get_batched_relids(best_path);
 
-<<<<<<< HEAD
-	root->yb_curbatchedrelids = bms_union(root->yb_curbatchedrelids,
-										  batched_relids);
-
-	bool is_batched = is_nestloop_batched(best_path);
-
-	inner_plan = create_plan_recurse(root, best_path->jpath.innerjoinpath, 0);
-=======
 	root->yb_cur_batched_relids = bms_union(root->yb_cur_batched_relids,
 										    batched_relids);
->>>>>>> f5f84e2f
 
 	yb_is_batched = yb_is_nestloop_batched(best_path);
 
-	outerrelids = best_path->outerjoinpath->parent->relids;
+	outerrelids = best_path->jpath.outerjoinpath->parent->relids;
 
 	/* Sort join qual clauses into best execution order */
 	joinrestrictclauses = order_qual_clauses(root, joinrestrictclauses);
@@ -5368,28 +5352,6 @@
 		otherclauses = NIL;
 	}
 
-<<<<<<< HEAD
-	/* Replace any outer-relation variables with nestloop params */
-	if (best_path->jpath.path.param_info)
-	{
-		joinclauses = (List *)
-			replace_nestloop_params(root, (Node *) joinclauses);
-		otherclauses = (List *)
-			replace_nestloop_params(root, (Node *) otherclauses);
-	}
-
-	/*
-	 * Identify any nestloop parameters that should be supplied by this join
-	 * node, and remove them from root->curOuterParams.
-	 */
-	outerrelids = best_path->jpath.outerjoinpath->parent->relids;
-	nestParams = identify_current_nestloop_params(root, outerrelids);
-
-	Relids batched_outerrellids = bms_intersect(outerrelids,
-												batched_relids);
-
-	Relids inner_relids = best_path->jpath.innerjoinpath->parent->relids;
-=======
 	if (yb_is_batched)
 	{
 		/* Add the available batched outer rels. */
@@ -5408,7 +5370,6 @@
 		
 		/* YB: This length is later adjusted in setrefs.c. */
 		yb_num_hashClauseInfos = joinrestrictclauses->length;
->>>>>>> f5f84e2f
 
 		Relids batched_outerrelids =
 			bms_difference(outerrelids,
@@ -5465,7 +5426,7 @@
 	root->curOuterRels = saveOuterRels;
 
 	/* Replace any outer-relation variables with nestloop params */
-	if (best_path->path.param_info)
+	if (best_path->jpath.path.param_info)
 	{
 		joinclauses = (List *)
 			replace_nestloop_params(root, (Node *) joinclauses);
@@ -5473,11 +5434,11 @@
 			replace_nestloop_params(root, (Node *) otherclauses);
 	}
 
+	nestParams = identify_current_nestloop_params(root, outerrelids);
 	/*
 	 * Identify any nestloop parameters that should be supplied by this join
 	 * node, and remove them from root->curOuterParams.
 	 */
-	nestParams = identify_current_nestloop_params(root, outerrelids);
 	if (yb_is_batched)
 	{
 		join_plan =
@@ -5487,16 +5448,10 @@
 												nestParams,
 												outer_plan,
 												inner_plan,
-<<<<<<< HEAD
 												best_path->jpath.jointype,
 												best_path->jpath.inner_unique,
-												hashOps);
-=======
-												best_path->jointype,
-												best_path->inner_unique,
 												yb_num_hashClauseInfos,
 												yb_hashClauseInfos);
->>>>>>> f5f84e2f
 	}
 	else
 	{
@@ -6176,53 +6131,33 @@
 						 List **stripped_indexquals_p, List **fixed_indexquals_p)
 {
 	IndexOptInfo *index = index_path->indexinfo;
-	List	   *stripped_indexquals;
 	List	   *fixed_indexquals;
-	ListCell   *lc;
-
-	stripped_indexquals = fixed_indexquals = NIL;
-
-<<<<<<< HEAD
+	ListCell   *lcc;
+	ListCell   *lci;
+	List *batched_rinfos = NIL;
+
+	fixed_indexquals = NIL;
+
 	/* YB_TODO(Tanuj@yugabyte)
-	 * - Need to insert YB processing for stripped_indexquals here.
-	 * - Not able to merge the following code.
-	 *
-	 * Build "stripped" indexquals structure (no RestrictInfos) to pass to
-	 * executor as indexqualorig
-	 *
-	stripped_indexquals =
-		!bms_is_empty(root->yb_curbatchedrelids)
-		? get_actual_batched_clauses(root->yb_curbatchedrelids,
-									 indexquals,
-									 best_path)
-		: get_actual_clauses(indexquals);
-	 */
-
+	 * - Need to track Tanuj's work on this function and rework. His code needs reimplementation to
+	 *   match Postgres's new code.
+	 * - I removed his work for now.
+	 */
 	foreach(lc, index_path->indexclauses)
-=======
-	List *batched_rinfos = NIL;
-
-	forboth(lcc, index_path->indexquals, lci, index_path->indexqualcols)
->>>>>>> f5f84e2f
 	{
 		IndexClause *iclause = lfirst_node(IndexClause, lc);
 		int			indexcol = iclause->indexcol;
 		ListCell   *lc2;
 
-		/* YB_TODO(Tanuj@yugabyte)
-		 * This following code needs reimplementation to match Postgres's new code.
 
 		RestrictInfo *rinfo = lfirst_node(RestrictInfo, lcc);
 		RestrictInfo *tmp_batched =
 			get_batched_restrictinfo(rinfo,
-									 root->yb_cur_batched_relids,
+									 root->yb_curbatchedrelids,
 									 index_path->indexinfo->rel->relids);
 		if (tmp_batched)
 		{
-			if (list_member_ptr(batched_rinfos, tmp_batched))
-				continue;
 			rinfo = tmp_batched;
-			batched_rinfos = lappend(batched_rinfos, tmp_batched);
 		}
 		*/
 
@@ -6236,98 +6171,6 @@
 										  clause, iclause->indexcols);
 			fixed_indexquals = lappend(fixed_indexquals, clause);
 		}
-<<<<<<< HEAD
-=======
-		else if (IsA(clause, RowCompareExpr))
-		{
-			RowCompareExpr *rc = (RowCompareExpr *) clause;
-			Expr	   *newrc;
-			List	   *indexcolnos;
-			bool		var_on_left;
-			ListCell   *lca,
-					   *lcai;
-
-			/*
-			 * Re-discover which index columns are used in the rowcompare.
-			 */
-			newrc = adjust_rowcompare_for_index(rc,
-												index,
-												indexcol,
-												&indexcolnos,
-												&var_on_left);
-
-			/*
-			 * Trouble if adjust_rowcompare_for_index thought the
-			 * RowCompareExpr didn't match the index as-is; the clause should
-			 * have gone through that routine already.
-			 */
-			if (newrc != (Expr *) rc)
-				elog(ERROR, "inconsistent results from adjust_rowcompare_for_index");
-
-			/*
-			 * Check to see if the indexkey is on the right; if so, commute
-			 * the clause.
-			 */
-			if (!var_on_left)
-				CommuteRowCompareExpr(rc);
-
-			/*
-			 * Now replace the indexkey expressions with index Vars.
-			 */
-			Assert(list_length(rc->largs) == list_length(indexcolnos));
-			forboth(lca, rc->largs, lcai, indexcolnos)
-			{
-				lfirst(lca) = fix_indexqual_operand(lfirst(lca),
-													index,
-													lfirst_int(lcai));
-			}
-		}
-		else if (IsA(clause, ScalarArrayOpExpr) &&
-				 IsA(linitial(((ScalarArrayOpExpr*) clause)->args), RowExpr))
-		{
-			ScalarArrayOpExpr *saop = (ScalarArrayOpExpr *) clause;
-
-			RowExpr *leftrow = linitial(saop->args);
-
-			ListCell *lc;
-			foreach(lc, leftrow->args)
-			{
-				Node *operand = lfirst(lc);
-				for(int i = 0; i < index->nkeycolumns; i++)
-				{
-					if(match_index_to_operand(operand, i, index))
-					{
-						lfirst(lc) = fix_indexqual_operand(operand, index, i);
-					}
-				}
-			}
-		}
-		else if (IsA(clause, ScalarArrayOpExpr))
-		{
-			ScalarArrayOpExpr *saop = (ScalarArrayOpExpr *) clause;
-
-			/* Never need to commute... */
-
-			/* Replace the indexkey expression with an index Var. */
-			linitial(saop->args) = fix_indexqual_operand(linitial(saop->args),
-														 index,
-														 indexcol);
-		}
-		else if (IsA(clause, NullTest))
-		{
-			NullTest   *nt = (NullTest *) clause;
-
-			/* Replace the indexkey expression with an index Var. */
-			nt->arg = (Expr *) fix_indexqual_operand((Node *) nt->arg,
-													 index,
-													 indexcol);
-		}
-		else
-			elog(ERROR, "unsupported indexqual type: %d",
-				 (int) nodeTag(clause));
-
-		fixed_indexquals = lappend(fixed_indexquals, clause);
->>>>>>> f5f84e2f
 	}
 
 	*stripped_indexquals_p = stripped_indexquals;
