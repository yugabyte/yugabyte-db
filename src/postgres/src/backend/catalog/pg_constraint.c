/*-------------------------------------------------------------------------
 *
 * pg_constraint.c
 *	  routines to support manipulation of the pg_constraint relation
 *
 * Portions Copyright (c) 1996-2022, PostgreSQL Global Development Group
 * Portions Copyright (c) 1994, Regents of the University of California
 *
 *
 * IDENTIFICATION
 *	  src/backend/catalog/pg_constraint.c
 *
 *-------------------------------------------------------------------------
 */
#include "postgres.h"

#include "access/genam.h"
#include "access/htup_details.h"
#include "access/sysattr.h"
#include "access/table.h"
#include "access/xact.h"
#include "catalog/catalog.h"
#include "catalog/dependency.h"
#include "catalog/indexing.h"
#include "catalog/objectaccess.h"
#include "catalog/pg_constraint.h"
#include "catalog/pg_operator.h"
#include "catalog/pg_type.h"
#include "commands/defrem.h"
#include "commands/tablecmds.h"
#include "utils/array.h"
#include "utils/builtins.h"
#include "utils/fmgroids.h"
#include "utils/lsyscache.h"
#include "utils/rel.h"
#include "utils/syscache.h"

#include "pg_yb_utils.h"
#include "utils/catcache.h"


/*
 * CreateConstraintEntry
 *	Create a constraint table entry.
 *
 * Subsidiary records (such as triggers or indexes to implement the
 * constraint) are *not* created here.  But we do make dependency links
 * from the constraint to the things it depends on.
 *
 * The new constraint's OID is returned.
 */
Oid
CreateConstraintEntry(const char *constraintName,
					  Oid constraintNamespace,
					  char constraintType,
					  bool isDeferrable,
					  bool isDeferred,
					  bool isValidated,
					  Oid parentConstrId,
					  Oid relId,
					  const int16 *constraintKey,
					  int constraintNKeys,
					  int constraintNTotalKeys,
					  Oid domainId,
					  Oid indexRelId,
					  Oid foreignRelId,
					  const int16 *foreignKey,
					  const Oid *pfEqOp,
					  const Oid *ppEqOp,
					  const Oid *ffEqOp,
					  int foreignNKeys,
					  char foreignUpdateType,
					  char foreignDeleteType,
					  const int16 *fkDeleteSetCols,
					  int numFkDeleteSetCols,
					  char foreignMatchType,
					  const Oid *exclOp,
					  Node *conExpr,
					  const char *conBin,
					  bool conIsLocal,
					  int conInhCount,
					  bool conNoInherit,
					  bool is_internal)
{
	Relation	conDesc;
	Oid			conOid;
	HeapTuple	tup;
	bool		nulls[Natts_pg_constraint];
	Datum		values[Natts_pg_constraint];
	ArrayType  *conkeyArray;
	ArrayType  *confkeyArray;
	ArrayType  *conpfeqopArray;
	ArrayType  *conppeqopArray;
	ArrayType  *conffeqopArray;
	ArrayType  *conexclopArray;
	ArrayType  *confdelsetcolsArray;
	NameData	cname;
	int			i;
	ObjectAddress conobject;
	ObjectAddresses *addrs_auto;
	ObjectAddresses *addrs_normal;

	conDesc = table_open(ConstraintRelationId, RowExclusiveLock);

	Assert(constraintName);
	namestrcpy(&cname, constraintName);

	/*
	 * Convert C arrays into Postgres arrays.
	 */
	if (constraintNKeys > 0)
	{
		Datum	   *conkey;

		conkey = (Datum *) palloc(constraintNKeys * sizeof(Datum));
		for (i = 0; i < constraintNKeys; i++)
			conkey[i] = Int16GetDatum(constraintKey[i]);
		conkeyArray = construct_array(conkey, constraintNKeys,
									  INT2OID, 2, true, TYPALIGN_SHORT);
	}
	else
		conkeyArray = NULL;

	if (foreignNKeys > 0)
	{
		Datum	   *fkdatums;

		fkdatums = (Datum *) palloc(foreignNKeys * sizeof(Datum));
		for (i = 0; i < foreignNKeys; i++)
			fkdatums[i] = Int16GetDatum(foreignKey[i]);
		confkeyArray = construct_array(fkdatums, foreignNKeys,
									   INT2OID, 2, true, TYPALIGN_SHORT);
		for (i = 0; i < foreignNKeys; i++)
			fkdatums[i] = ObjectIdGetDatum(pfEqOp[i]);
		conpfeqopArray = construct_array(fkdatums, foreignNKeys,
										 OIDOID, sizeof(Oid), true, TYPALIGN_INT);
		for (i = 0; i < foreignNKeys; i++)
			fkdatums[i] = ObjectIdGetDatum(ppEqOp[i]);
		conppeqopArray = construct_array(fkdatums, foreignNKeys,
										 OIDOID, sizeof(Oid), true, TYPALIGN_INT);
		for (i = 0; i < foreignNKeys; i++)
			fkdatums[i] = ObjectIdGetDatum(ffEqOp[i]);
		conffeqopArray = construct_array(fkdatums, foreignNKeys,
										 OIDOID, sizeof(Oid), true, TYPALIGN_INT);

		if (numFkDeleteSetCols > 0)
		{
			for (i = 0; i < numFkDeleteSetCols; i++)
				fkdatums[i] = Int16GetDatum(fkDeleteSetCols[i]);
			confdelsetcolsArray = construct_array(fkdatums, numFkDeleteSetCols,
												  INT2OID, 2, true, TYPALIGN_SHORT);
		}
		else
			confdelsetcolsArray = NULL;
	}
	else
	{
		confkeyArray = NULL;
		conpfeqopArray = NULL;
		conppeqopArray = NULL;
		conffeqopArray = NULL;
		confdelsetcolsArray = NULL;
	}

	if (exclOp != NULL)
	{
		Datum	   *opdatums;

		opdatums = (Datum *) palloc(constraintNKeys * sizeof(Datum));
		for (i = 0; i < constraintNKeys; i++)
			opdatums[i] = ObjectIdGetDatum(exclOp[i]);
		conexclopArray = construct_array(opdatums, constraintNKeys,
										 OIDOID, sizeof(Oid), true, TYPALIGN_INT);
	}
	else
		conexclopArray = NULL;

	/* initialize nulls and values */
	for (i = 0; i < Natts_pg_constraint; i++)
	{
		nulls[i] = false;
		values[i] = (Datum) NULL;
	}

	conOid = GetNewOidWithIndex(conDesc, ConstraintOidIndexId,
								Anum_pg_constraint_oid);
	values[Anum_pg_constraint_oid - 1] = ObjectIdGetDatum(conOid);
	values[Anum_pg_constraint_conname - 1] = NameGetDatum(&cname);
	values[Anum_pg_constraint_connamespace - 1] = ObjectIdGetDatum(constraintNamespace);
	values[Anum_pg_constraint_contype - 1] = CharGetDatum(constraintType);
	values[Anum_pg_constraint_condeferrable - 1] = BoolGetDatum(isDeferrable);
	values[Anum_pg_constraint_condeferred - 1] = BoolGetDatum(isDeferred);
	values[Anum_pg_constraint_convalidated - 1] = BoolGetDatum(isValidated);
	values[Anum_pg_constraint_conrelid - 1] = ObjectIdGetDatum(relId);
	values[Anum_pg_constraint_contypid - 1] = ObjectIdGetDatum(domainId);
	values[Anum_pg_constraint_conindid - 1] = ObjectIdGetDatum(indexRelId);
	values[Anum_pg_constraint_conparentid - 1] = ObjectIdGetDatum(parentConstrId);
	values[Anum_pg_constraint_confrelid - 1] = ObjectIdGetDatum(foreignRelId);
	values[Anum_pg_constraint_confupdtype - 1] = CharGetDatum(foreignUpdateType);
	values[Anum_pg_constraint_confdeltype - 1] = CharGetDatum(foreignDeleteType);
	values[Anum_pg_constraint_confmatchtype - 1] = CharGetDatum(foreignMatchType);
	values[Anum_pg_constraint_conislocal - 1] = BoolGetDatum(conIsLocal);
	values[Anum_pg_constraint_coninhcount - 1] = Int32GetDatum(conInhCount);
	values[Anum_pg_constraint_connoinherit - 1] = BoolGetDatum(conNoInherit);

	if (conkeyArray)
		values[Anum_pg_constraint_conkey - 1] = PointerGetDatum(conkeyArray);
	else
		nulls[Anum_pg_constraint_conkey - 1] = true;

	if (confkeyArray)
		values[Anum_pg_constraint_confkey - 1] = PointerGetDatum(confkeyArray);
	else
		nulls[Anum_pg_constraint_confkey - 1] = true;

	if (conpfeqopArray)
		values[Anum_pg_constraint_conpfeqop - 1] = PointerGetDatum(conpfeqopArray);
	else
		nulls[Anum_pg_constraint_conpfeqop - 1] = true;

	if (conppeqopArray)
		values[Anum_pg_constraint_conppeqop - 1] = PointerGetDatum(conppeqopArray);
	else
		nulls[Anum_pg_constraint_conppeqop - 1] = true;

	if (conffeqopArray)
		values[Anum_pg_constraint_conffeqop - 1] = PointerGetDatum(conffeqopArray);
	else
		nulls[Anum_pg_constraint_conffeqop - 1] = true;

	if (confdelsetcolsArray)
		values[Anum_pg_constraint_confdelsetcols - 1] = PointerGetDatum(confdelsetcolsArray);
	else
		nulls[Anum_pg_constraint_confdelsetcols - 1] = true;

	if (conexclopArray)
		values[Anum_pg_constraint_conexclop - 1] = PointerGetDatum(conexclopArray);
	else
		nulls[Anum_pg_constraint_conexclop - 1] = true;

	if (conBin)
		values[Anum_pg_constraint_conbin - 1] = CStringGetTextDatum(conBin);
	else
		nulls[Anum_pg_constraint_conbin - 1] = true;

	tup = heap_form_tuple(RelationGetDescr(conDesc), values, nulls);

	CatalogTupleInsert(conDesc, tup);

	ObjectAddressSet(conobject, ConstraintRelationId, conOid);

	table_close(conDesc, RowExclusiveLock);

	/* Handle set of auto dependencies */
	addrs_auto = new_object_addresses();

	if (OidIsValid(relId))
	{
		/*
		 * Register auto dependency from constraint to owning relation, or to
		 * specific column(s) if any are mentioned.
		 */
		ObjectAddress relobject;

		if (constraintNTotalKeys > 0)
		{
			for (i = 0; i < constraintNTotalKeys; i++)
			{
				ObjectAddressSubSet(relobject, RelationRelationId, relId,
									constraintKey[i]);
				add_exact_object_address(&relobject, addrs_auto);
			}
		}
		else
		{
			ObjectAddressSet(relobject, RelationRelationId, relId);
			add_exact_object_address(&relobject, addrs_auto);
		}
	}

	if (OidIsValid(domainId))
	{
		/*
		 * Register auto dependency from constraint to owning domain
		 */
		ObjectAddress domobject;

		ObjectAddressSet(domobject, TypeRelationId, domainId);
		add_exact_object_address(&domobject, addrs_auto);
	}

	record_object_address_dependencies(&conobject, addrs_auto,
									   DEPENDENCY_AUTO);
	free_object_addresses(addrs_auto);

	/* Handle set of normal dependencies */
	addrs_normal = new_object_addresses();

	if (OidIsValid(foreignRelId))
	{
		/*
		 * Register normal dependency from constraint to foreign relation, or
		 * to specific column(s) if any are mentioned.
		 */
		ObjectAddress relobject;

		if (foreignNKeys > 0)
		{
			for (i = 0; i < foreignNKeys; i++)
			{
				ObjectAddressSubSet(relobject, RelationRelationId,
									foreignRelId, foreignKey[i]);
				add_exact_object_address(&relobject, addrs_normal);
			}
		}
		else
		{
			ObjectAddressSet(relobject, RelationRelationId, foreignRelId);
			add_exact_object_address(&relobject, addrs_normal);
		}
	}

	if (OidIsValid(indexRelId) && constraintType == CONSTRAINT_FOREIGN)
	{
		/*
		 * Register normal dependency on the unique index that supports a
		 * foreign-key constraint.  (Note: for indexes associated with unique
		 * or primary-key constraints, the dependency runs the other way, and
		 * is not made here.)
		 */
		ObjectAddress relobject;

		ObjectAddressSet(relobject, RelationRelationId, indexRelId);
		add_exact_object_address(&relobject, addrs_normal);
	}

	if (foreignNKeys > 0)
	{
		/*
		 * Register normal dependencies on the equality operators that support
		 * a foreign-key constraint.  If the PK and FK types are the same then
		 * all three operators for a column are the same; otherwise they are
		 * different.
		 */
		ObjectAddress oprobject;

		oprobject.classId = OperatorRelationId;
		oprobject.objectSubId = 0;

		for (i = 0; i < foreignNKeys; i++)
		{
			oprobject.objectId = pfEqOp[i];
			add_exact_object_address(&oprobject, addrs_normal);
			if (ppEqOp[i] != pfEqOp[i])
			{
				oprobject.objectId = ppEqOp[i];
				add_exact_object_address(&oprobject, addrs_normal);
			}
			if (ffEqOp[i] != pfEqOp[i])
			{
				oprobject.objectId = ffEqOp[i];
				add_exact_object_address(&oprobject, addrs_normal);
			}
		}
	}

	record_object_address_dependencies(&conobject, addrs_normal,
									   DEPENDENCY_NORMAL);
	free_object_addresses(addrs_normal);

	/*
	 * We don't bother to register dependencies on the exclusion operators of
	 * an exclusion constraint.  We assume they are members of the opclass
	 * supporting the index, so there's an indirect dependency via that. (This
	 * would be pretty dicey for cross-type operators, but exclusion operators
	 * can never be cross-type.)
	 */

	if (conExpr != NULL)
	{
		/*
		 * Register dependencies from constraint to objects mentioned in CHECK
		 * expression.
		 */
		recordDependencyOnSingleRelExpr(&conobject, conExpr, relId,
										DEPENDENCY_NORMAL,
										DEPENDENCY_NORMAL, false);
	}

	/* Post creation hook for new constraint */
	InvokeObjectPostCreateHookArg(ConstraintRelationId, conOid, 0,
								  is_internal);

	return conOid;
}

/*
 * Test whether given name is currently used as a constraint name
 * for the given object (relation or domain).
 *
 * This is used to decide whether to accept a user-specified constraint name.
 * It is deliberately not the same test as ChooseConstraintName uses to decide
 * whether an auto-generated name is OK: here, we will allow it unless there
 * is an identical constraint name in use *on the same object*.
 *
 * NB: Caller should hold exclusive lock on the given object, else
 * this test can be fooled by concurrent additions.
 */
bool
ConstraintNameIsUsed(ConstraintCategory conCat, Oid objId,
					 const char *conname)
{
	bool		found;
	Relation	conDesc;
	SysScanDesc conscan;
	ScanKeyData skey[3];

	conDesc = table_open(ConstraintRelationId, AccessShareLock);

	ScanKeyInit(&skey[0],
				Anum_pg_constraint_conrelid,
				BTEqualStrategyNumber, F_OIDEQ,
				ObjectIdGetDatum((conCat == CONSTRAINT_RELATION)
								 ? objId : InvalidOid));
	ScanKeyInit(&skey[1],
				Anum_pg_constraint_contypid,
				BTEqualStrategyNumber, F_OIDEQ,
				ObjectIdGetDatum((conCat == CONSTRAINT_DOMAIN)
								 ? objId : InvalidOid));
	ScanKeyInit(&skey[2],
				Anum_pg_constraint_conname,
				BTEqualStrategyNumber, F_NAMEEQ,
				CStringGetDatum(conname));

	conscan = systable_beginscan(conDesc, ConstraintRelidTypidNameIndexId,
								 true, NULL, 3, skey);

	/* There can be at most one matching row */
	found = (HeapTupleIsValid(systable_getnext(conscan)));

	systable_endscan(conscan);
	table_close(conDesc, AccessShareLock);

	return found;
}

/*
 * Does any constraint of the given name exist in the given namespace?
 *
 * This is used for code that wants to match ChooseConstraintName's rule
 * that we should avoid autogenerating duplicate constraint names within a
 * namespace.
 */
bool
ConstraintNameExists(const char *conname, Oid namespaceid)
{
	bool		found;
	Relation	conDesc;
	SysScanDesc conscan;
	ScanKeyData skey[2];

	conDesc = table_open(ConstraintRelationId, AccessShareLock);

	ScanKeyInit(&skey[0],
				Anum_pg_constraint_conname,
				BTEqualStrategyNumber, F_NAMEEQ,
				CStringGetDatum(conname));

	ScanKeyInit(&skey[1],
				Anum_pg_constraint_connamespace,
				BTEqualStrategyNumber, F_OIDEQ,
				ObjectIdGetDatum(namespaceid));

	conscan = systable_beginscan(conDesc, ConstraintNameNspIndexId, true,
								 NULL, 2, skey);

	found = (HeapTupleIsValid(systable_getnext(conscan)));

	systable_endscan(conscan);
	table_close(conDesc, AccessShareLock);

	return found;
}

/*
 * Select a nonconflicting name for a new constraint.
 *
 * The objective here is to choose a name that is unique within the
 * specified namespace.  Postgres does not require this, but the SQL
 * spec does, and some apps depend on it.  Therefore we avoid choosing
 * default names that so conflict.
 *
 * name1, name2, and label are used the same way as for makeObjectName(),
 * except that the label can't be NULL; digits will be appended to the label
 * if needed to create a name that is unique within the specified namespace.
 *
 * 'others' can be a list of string names already chosen within the current
 * command (but not yet reflected into the catalogs); we will not choose
 * a duplicate of one of these either.
 *
 * Note: it is theoretically possible to get a collision anyway, if someone
 * else chooses the same name concurrently.  This is fairly unlikely to be
 * a problem in practice, especially if one is holding an exclusive lock on
 * the relation identified by name1.
 *
 * Returns a palloc'd string.
 */
char *
ChooseConstraintName(const char *name1, const char *name2,
					 const char *label, Oid namespaceid,
					 List *others)
{
	int			pass = 0;
	char	   *conname = NULL;
	char		modlabel[NAMEDATALEN];
	Relation	conDesc;
	SysScanDesc conscan;
	ScanKeyData skey[2];
	bool		found;
	ListCell   *l;

	conDesc = table_open(ConstraintRelationId, AccessShareLock);

	/* try the unmodified label first */
	strlcpy(modlabel, label, sizeof(modlabel));

	for (;;)
	{
		conname = makeObjectName(name1, name2, modlabel);

		found = false;

		foreach(l, others)
		{
			if (strcmp((char *) lfirst(l), conname) == 0)
			{
				found = true;
				break;
			}
		}

		if (!found)
		{
			ScanKeyInit(&skey[0],
						Anum_pg_constraint_conname,
						BTEqualStrategyNumber, F_NAMEEQ,
						CStringGetDatum(conname));

			ScanKeyInit(&skey[1],
						Anum_pg_constraint_connamespace,
						BTEqualStrategyNumber, F_OIDEQ,
						ObjectIdGetDatum(namespaceid));

			conscan = systable_beginscan(conDesc, ConstraintNameNspIndexId, true,
										 NULL, 2, skey);

			found = (HeapTupleIsValid(systable_getnext(conscan)));

			systable_endscan(conscan);
		}

		if (!found)
			break;

		/* found a conflict, so try a new name component */
		pfree(conname);
		snprintf(modlabel, sizeof(modlabel), "%s%d", label, ++pass);
	}

	table_close(conDesc, AccessShareLock);

	return conname;
}

/*
 * Delete a single constraint record.
 */
void
RemoveConstraintById(Oid conId)
{
	Relation	conDesc;
	HeapTuple	tup;
	Form_pg_constraint con;

	conDesc = table_open(ConstraintRelationId, RowExclusiveLock);

	tup = SearchSysCache1(CONSTROID, ObjectIdGetDatum(conId));
	if (!HeapTupleIsValid(tup)) /* should not happen */
		elog(ERROR, "cache lookup failed for constraint %u", conId);
	con = (Form_pg_constraint) GETSTRUCT(tup);

	/*
	 * Special processing depending on what the constraint is for.
	 */
	if (OidIsValid(con->conrelid))
	{
		Relation	rel;

		/*
		 * If the constraint is for a relation, open and exclusive-lock the
		 * relation it's for.
		 */
		rel = table_open(con->conrelid, AccessExclusiveLock);

		/*
		 * We need to update the relchecks count if it is a check constraint
		 * being dropped.  This update will force backends to rebuild relcache
		 * entries when we commit.
		 */
		if (con->contype == CONSTRAINT_CHECK)
		{
			Relation	pgrel;
			HeapTuple	relTup;
			Form_pg_class classForm;

			pgrel = table_open(RelationRelationId, RowExclusiveLock);
			relTup = SearchSysCacheCopy1(RELOID,
										 ObjectIdGetDatum(con->conrelid));
			if (!HeapTupleIsValid(relTup))
				elog(ERROR, "cache lookup failed for relation %u",
					 con->conrelid);
			classForm = (Form_pg_class) GETSTRUCT(relTup);

			if (classForm->relchecks == 0)	/* should not happen */
				elog(ERROR, "relation \"%s\" has relchecks = 0",
					 RelationGetRelationName(rel));
			classForm->relchecks--;

			CatalogTupleUpdate(pgrel, &relTup->t_self, relTup);

			heap_freetuple(relTup);

			table_close(pgrel, RowExclusiveLock);
		}

		/* Keep lock on constraint's rel until end of xact */
		table_close(rel, NoLock);
	}
	else if (OidIsValid(con->contypid))
	{
		/*
		 * XXX for now, do nothing special when dropping a domain constraint
		 *
		 * Probably there should be some form of locking on the domain type,
		 * but we have no such concept at the moment.
		 */
	}
	else
		elog(ERROR, "constraint %u is not of a known type", conId);

	/* Fry the constraint itself */
	CatalogTupleDelete(conDesc, tup);

	/* Clean up */
	ReleaseSysCache(tup);
	table_close(conDesc, RowExclusiveLock);
}

/*
 * RenameConstraintById
 *		Rename a constraint.
 *
 * Note: this isn't intended to be a user-exposed function; it doesn't check
 * permissions etc.  Currently this is only invoked when renaming an index
 * that is associated with a constraint, but it's made a little more general
 * than that with the expectation of someday having ALTER TABLE RENAME
 * CONSTRAINT.
 */
void
RenameConstraintById(Oid conId, const char *newname)
{
	Relation	conDesc;
	HeapTuple	tuple;
	Form_pg_constraint con;

	conDesc = table_open(ConstraintRelationId, RowExclusiveLock);

	tuple = SearchSysCacheCopy1(CONSTROID, ObjectIdGetDatum(conId));
	if (!HeapTupleIsValid(tuple))
		elog(ERROR, "cache lookup failed for constraint %u", conId);
	con = (Form_pg_constraint) GETSTRUCT(tuple);

	/*
	 * For user-friendliness, check whether the name is already in use.
	 */
	if (OidIsValid(con->conrelid) &&
		ConstraintNameIsUsed(CONSTRAINT_RELATION,
							 con->conrelid,
							 newname))
		ereport(ERROR,
				(errcode(ERRCODE_DUPLICATE_OBJECT),
				 errmsg("constraint \"%s\" for relation \"%s\" already exists",
						newname, get_rel_name(con->conrelid))));
	if (OidIsValid(con->contypid) &&
		ConstraintNameIsUsed(CONSTRAINT_DOMAIN,
							 con->contypid,
							 newname))
		ereport(ERROR,
				(errcode(ERRCODE_DUPLICATE_OBJECT),
				 errmsg("constraint \"%s\" for domain %s already exists",
						newname, format_type_be(con->contypid))));

	/* OK, do the rename --- tuple is a copy, so OK to scribble on it */
	namestrcpy(&(con->conname), newname);

	CatalogTupleUpdate(conDesc, &tuple->t_self, tuple);

	InvokeObjectPostAlterHook(ConstraintRelationId, conId, 0);

	heap_freetuple(tuple);
	table_close(conDesc, RowExclusiveLock);
}

/*
 * AlterConstraintNamespaces
 *		Find any constraints belonging to the specified object,
 *		and move them to the specified new namespace.
 *
 * isType indicates whether the owning object is a type or a relation.
 */
void
AlterConstraintNamespaces(Oid ownerId, Oid oldNspId,
						  Oid newNspId, bool isType, ObjectAddresses *objsMoved)
{
	Relation	conRel;
	ScanKeyData key[2];
	SysScanDesc scan;
	HeapTuple	tup;

	conRel = table_open(ConstraintRelationId, RowExclusiveLock);

	ScanKeyInit(&key[0],
				Anum_pg_constraint_conrelid,
				BTEqualStrategyNumber, F_OIDEQ,
				ObjectIdGetDatum(isType ? InvalidOid : ownerId));
	ScanKeyInit(&key[1],
				Anum_pg_constraint_contypid,
				BTEqualStrategyNumber, F_OIDEQ,
				ObjectIdGetDatum(isType ? ownerId : InvalidOid));

	scan = systable_beginscan(conRel, ConstraintRelidTypidNameIndexId, true,
							  NULL, 2, key);

	while (HeapTupleIsValid((tup = systable_getnext(scan))))
	{
		Form_pg_constraint conform = (Form_pg_constraint) GETSTRUCT(tup);
		ObjectAddress thisobj;

		ObjectAddressSet(thisobj, ConstraintRelationId, conform->oid);

		if (object_address_present(&thisobj, objsMoved))
			continue;

		/* Don't update if the object is already part of the namespace */
		if (conform->connamespace == oldNspId && oldNspId != newNspId)
		{
			tup = heap_copytuple(tup);
			conform = (Form_pg_constraint) GETSTRUCT(tup);

			conform->connamespace = newNspId;

			CatalogTupleUpdate(conRel, &tup->t_self, tup);

			/*
			 * Note: currently, the constraint will not have its own
			 * dependency on the namespace, so we don't need to do
			 * changeDependencyFor().
			 */
		}

		InvokeObjectPostAlterHook(ConstraintRelationId, thisobj.objectId, 0);

		add_exact_object_address(&thisobj, objsMoved);
	}

	systable_endscan(scan);

	table_close(conRel, RowExclusiveLock);
}

/*
 * ConstraintSetParentConstraint
 *		Set a partition's constraint as child of its parent constraint,
 *		or remove the linkage if parentConstrId is InvalidOid.
 *
 * This updates the constraint's pg_constraint row to show it as inherited, and
 * adds PARTITION dependencies to prevent the constraint from being deleted
 * on its own.  Alternatively, reverse that.
 */
void
ConstraintSetParentConstraint(Oid childConstrId,
							  Oid parentConstrId,
							  Oid childTableId)
{
	Relation	constrRel;
	Form_pg_constraint constrForm;
	HeapTuple	tuple,
				newtup;
	ObjectAddress depender;
	ObjectAddress referenced;

	constrRel = table_open(ConstraintRelationId, RowExclusiveLock);
	tuple = SearchSysCache1(CONSTROID, ObjectIdGetDatum(childConstrId));
	if (!HeapTupleIsValid(tuple))
		elog(ERROR, "cache lookup failed for constraint %u", childConstrId);
	newtup = heap_copytuple(tuple);
	constrForm = (Form_pg_constraint) GETSTRUCT(newtup);
	if (OidIsValid(parentConstrId))
	{
		/* don't allow setting parent for a constraint that already has one */
		Assert(constrForm->coninhcount == 0);
		if (constrForm->conparentid != InvalidOid)
			elog(ERROR, "constraint %u already has a parent constraint",
				 childConstrId);

		constrForm->conislocal = false;
		constrForm->coninhcount++;
		constrForm->conparentid = parentConstrId;

		CatalogTupleUpdate(constrRel, &tuple->t_self, newtup);

		ObjectAddressSet(depender, ConstraintRelationId, childConstrId);

		ObjectAddressSet(referenced, ConstraintRelationId, parentConstrId);
		recordDependencyOn(&depender, &referenced, DEPENDENCY_PARTITION_PRI);

		ObjectAddressSet(referenced, RelationRelationId, childTableId);
		recordDependencyOn(&depender, &referenced, DEPENDENCY_PARTITION_SEC);
	}
	else
	{
		constrForm->coninhcount--;
		constrForm->conislocal = true;
		constrForm->conparentid = InvalidOid;

		/* Make sure there's no further inheritance. */
		Assert(constrForm->coninhcount == 0);

		CatalogTupleUpdate(constrRel, &tuple->t_self, newtup);

		deleteDependencyRecordsForClass(ConstraintRelationId, childConstrId,
										ConstraintRelationId,
										DEPENDENCY_PARTITION_PRI);
		deleteDependencyRecordsForClass(ConstraintRelationId, childConstrId,
										RelationRelationId,
										DEPENDENCY_PARTITION_SEC);
	}

	ReleaseSysCache(tuple);
	table_close(constrRel, RowExclusiveLock);
}


/*
 * get_relation_constraint_oid
 *		Find a constraint on the specified relation with the specified name.
 *		Returns constraint's OID.
 */
Oid
get_relation_constraint_oid(Oid relid, const char *conname, bool missing_ok)
{
	Relation	pg_constraint;
	HeapTuple	tuple;
	SysScanDesc scan;
	ScanKeyData skey[3];
	Oid			conOid = InvalidOid;

	pg_constraint = table_open(ConstraintRelationId, AccessShareLock);

	ScanKeyInit(&skey[0],
				Anum_pg_constraint_conrelid,
				BTEqualStrategyNumber, F_OIDEQ,
				ObjectIdGetDatum(relid));
	ScanKeyInit(&skey[1],
				Anum_pg_constraint_contypid,
				BTEqualStrategyNumber, F_OIDEQ,
				ObjectIdGetDatum(InvalidOid));
	ScanKeyInit(&skey[2],
				Anum_pg_constraint_conname,
				BTEqualStrategyNumber, F_NAMEEQ,
				CStringGetDatum(conname));

	scan = systable_beginscan(pg_constraint, ConstraintRelidTypidNameIndexId, true,
							  NULL, 3, skey);

	/* There can be at most one matching row */
	if (HeapTupleIsValid(tuple = systable_getnext(scan)))
		conOid = ((Form_pg_constraint) GETSTRUCT(tuple))->oid;

	systable_endscan(scan);

	/* If no such constraint exists, complain */
	if (!OidIsValid(conOid) && !missing_ok)
		ereport(ERROR,
				(errcode(ERRCODE_UNDEFINED_OBJECT),
				 errmsg("constraint \"%s\" for table \"%s\" does not exist",
						conname, get_rel_name(relid))));

	table_close(pg_constraint, AccessShareLock);

	return conOid;
}

/*
 * get_relation_constraint_attnos
 *		Find a constraint on the specified relation with the specified name
 *		and return the constrained columns.
 *
 * Returns a Bitmapset of the column attnos of the constrained columns, with
 * attnos being offset by FirstLowInvalidHeapAttributeNumber so that system
 * columns can be represented.
 *
 * *constraintOid is set to the OID of the constraint, or InvalidOid on
 * failure.
 */
Bitmapset *
get_relation_constraint_attnos(Relation rel, const char *conname,
							   bool missing_ok, Oid *constraintOid)
{
	Bitmapset  *conattnos = NULL;
	Relation	pg_constraint;
	HeapTuple	tuple;
	SysScanDesc scan;
	ScanKeyData skey[3];
	Oid relid = RelationGetRelid(rel);

	/* Set *constraintOid, to avoid complaints about uninitialized vars */
	*constraintOid = InvalidOid;

	pg_constraint = table_open(ConstraintRelationId, AccessShareLock);

	ScanKeyInit(&skey[0],
				Anum_pg_constraint_conrelid,
				BTEqualStrategyNumber, F_OIDEQ,
				ObjectIdGetDatum(relid));
	ScanKeyInit(&skey[1],
				Anum_pg_constraint_contypid,
				BTEqualStrategyNumber, F_OIDEQ,
				ObjectIdGetDatum(InvalidOid));
	ScanKeyInit(&skey[2],
				Anum_pg_constraint_conname,
				BTEqualStrategyNumber, F_NAMEEQ,
				CStringGetDatum(conname));

	scan = systable_beginscan(pg_constraint, ConstraintRelidTypidNameIndexId, true,
							  NULL, 3, skey);

	/* There can be at most one matching row */
	if (HeapTupleIsValid(tuple = systable_getnext(scan)))
	{
		Datum		adatum;
		bool		isNull;

		*constraintOid = ((Form_pg_constraint) GETSTRUCT(tuple))->oid;

		/* Extract the conkey array, ie, attnums of constrained columns */
		adatum = heap_getattr(tuple, Anum_pg_constraint_conkey,
							  RelationGetDescr(pg_constraint), &isNull);
		if (!isNull)
		{
			ArrayType  *arr;
			int			numcols;
			int16	   *attnums;
			int			i;

			arr = DatumGetArrayTypeP(adatum);	/* ensure not toasted */
			numcols = ARR_DIMS(arr)[0];
			if (ARR_NDIM(arr) != 1 ||
				numcols < 0 ||
				ARR_HASNULL(arr) ||
				ARR_ELEMTYPE(arr) != INT2OID)
				elog(ERROR, "conkey is not a 1-D smallint array");
			attnums = (int16 *) ARR_DATA_PTR(arr);

			/* Construct the result value */
			for (i = 0; i < numcols; i++)
			{
				conattnos = bms_add_member(conattnos,
										   attnums[i] - YBGetFirstLowInvalidAttributeNumber(rel));
			}
		}
	}

	systable_endscan(scan);

	/* If no such constraint exists, complain */
	if (!OidIsValid(*constraintOid) && !missing_ok)
		ereport(ERROR,
				(errcode(ERRCODE_UNDEFINED_OBJECT),
				 errmsg("constraint \"%s\" for table \"%s\" does not exist",
						conname, get_rel_name(relid))));

	table_close(pg_constraint, AccessShareLock);

	return conattnos;
}

/*
 * Return the OID of the constraint enforced by the given index in the
 * given relation; or InvalidOid if no such index is catalogued.
 *
 * Much like get_constraint_index, this function is concerned only with the
 * one constraint that "owns" the given index.  Therefore, constraints of
 * types other than unique, primary-key, and exclusion are ignored.
 */
Oid
get_relation_idx_constraint_oid(Oid relationId, Oid indexId)
{
	Relation	pg_constraint;
	SysScanDesc scan;
	ScanKeyData key;
	HeapTuple	tuple;
	Oid			constraintId = InvalidOid;

	pg_constraint = table_open(ConstraintRelationId, AccessShareLock);

	ScanKeyInit(&key,
				Anum_pg_constraint_conrelid,
				BTEqualStrategyNumber,
				F_OIDEQ,
				ObjectIdGetDatum(relationId));
	scan = systable_beginscan(pg_constraint, ConstraintRelidTypidNameIndexId,
							  true, NULL, 1, &key);
	while ((tuple = systable_getnext(scan)) != NULL)
	{
		Form_pg_constraint constrForm;

		constrForm = (Form_pg_constraint) GETSTRUCT(tuple);

		/* See above */
		if (constrForm->contype != CONSTRAINT_PRIMARY &&
			constrForm->contype != CONSTRAINT_UNIQUE &&
			constrForm->contype != CONSTRAINT_EXCLUSION)
			continue;

		if (constrForm->conindid == indexId)
		{
			constraintId = constrForm->oid;
			break;
		}
	}
	systable_endscan(scan);

	table_close(pg_constraint, AccessShareLock);
	return constraintId;
}

/*
 * get_domain_constraint_oid
 *		Find a constraint on the specified domain with the specified name.
 *		Returns constraint's OID.
 */
Oid
get_domain_constraint_oid(Oid typid, const char *conname, bool missing_ok)
{
	Relation	pg_constraint;
	HeapTuple	tuple;
	SysScanDesc scan;
	ScanKeyData skey[3];
	Oid			conOid = InvalidOid;

	pg_constraint = table_open(ConstraintRelationId, AccessShareLock);

	ScanKeyInit(&skey[0],
				Anum_pg_constraint_conrelid,
				BTEqualStrategyNumber, F_OIDEQ,
				ObjectIdGetDatum(InvalidOid));
	ScanKeyInit(&skey[1],
				Anum_pg_constraint_contypid,
				BTEqualStrategyNumber, F_OIDEQ,
				ObjectIdGetDatum(typid));
	ScanKeyInit(&skey[2],
				Anum_pg_constraint_conname,
				BTEqualStrategyNumber, F_NAMEEQ,
				CStringGetDatum(conname));

	scan = systable_beginscan(pg_constraint, ConstraintRelidTypidNameIndexId, true,
							  NULL, 3, skey);

	/* There can be at most one matching row */
	if (HeapTupleIsValid(tuple = systable_getnext(scan)))
		conOid = ((Form_pg_constraint) GETSTRUCT(tuple))->oid;

	systable_endscan(scan);

	/* If no such constraint exists, complain */
	if (!OidIsValid(conOid) && !missing_ok)
		ereport(ERROR,
				(errcode(ERRCODE_UNDEFINED_OBJECT),
				 errmsg("constraint \"%s\" for domain %s does not exist",
						conname, format_type_be(typid))));

	table_close(pg_constraint, AccessShareLock);

	return conOid;
}

/*
 * get_primary_key_attnos
 *		Identify the columns in a relation's primary key, if any.
 *
 * Returns a Bitmapset of the column attnos of the primary key's columns,
 * with attnos being offset by FirstLowInvalidHeapAttributeNumber so that
 * system columns can be represented.
 *
 * If there is no primary key, return NULL.  We also return NULL if the pkey
 * constraint is deferrable and deferrableOk is false.
 *
 * *constraintOid is set to the OID of the pkey constraint, or InvalidOid
 * on failure.
 */
Bitmapset *
get_primary_key_attnos(Oid relid, bool deferrableOk, Oid *constraintOid)
{
	Bitmapset  *pkattnos = NULL;
	Relation	pg_constraint;
	HeapTuple	tuple;
	SysScanDesc scan;
	ScanKeyData skey[1];
	YbCatCListIterator iterator;

	/* Set *constraintOid, to avoid complaints about uninitialized vars */
	*constraintOid = InvalidOid;

<<<<<<< HEAD
	/* Scan pg_constraint for constraints of the target rel */
	pg_constraint = table_open(ConstraintRelationId, AccessShareLock);

	ScanKeyInit(&skey[0],
				Anum_pg_constraint_conrelid,
				BTEqualStrategyNumber, F_OIDEQ,
				ObjectIdGetDatum(relid));

	scan = systable_beginscan(pg_constraint, ConstraintRelidTypidNameIndexId, true,
							  NULL, 1, skey);
=======
	/* 
	 * YB change: Search the catcache here to avoid having to go to master. 
	 * This will trigger a master RPC if this is the first time we're looking
	 * up the primary key for this relation.
	 */
	if (IsYugaByteEnabled()) {
		iterator = YbCatCListIteratorBegin(SearchSysCacheList1(YBCONSTRAINTRELIDTYPIDNAME, relid));
	} else {
	 	pg_constraint = heap_open(ConstraintRelationId, AccessShareLock);
		ScanKeyInit(&skey[0],
			Anum_pg_constraint_conrelid,
			BTEqualStrategyNumber, F_OIDEQ,
			ObjectIdGetDatum(relid));

		scan = systable_beginscan(pg_constraint, ConstraintRelidTypidNameIndexId, true,
							  	  NULL, 1, skey);
	}
>>>>>>> d55f7689

	while (HeapTupleIsValid(tuple = IsYugaByteEnabled() ? YbCatCListIteratorGetNext(&iterator) : systable_getnext(scan)))
	{
		Form_pg_constraint con = (Form_pg_constraint) GETSTRUCT(tuple);
		Datum		adatum;
		bool		isNull;
		ArrayType  *arr;
		int16	   *attnums;
		int			numkeys;
		int			i;

		/* Skip constraints that are not PRIMARY KEYs */
		if (con->contype != CONSTRAINT_PRIMARY)
			continue;

		/*
		 * If the primary key is deferrable, but we've been instructed to
		 * ignore deferrable constraints, then we might as well give up
		 * searching, since there can only be a single primary key on a table.
		 */
		if (con->condeferrable && !deferrableOk)
			break;

		/* Extract the conkey array, ie, attnums of PK's columns */
		adatum = IsYugaByteEnabled() 
			? SysCacheGetAttr(CONSTROID, tuple, Anum_pg_constraint_conkey, &isNull) 
			: heap_getattr(tuple, Anum_pg_constraint_conkey, RelationGetDescr(pg_constraint), &isNull);
		if (isNull)
			elog(ERROR, "null conkey for constraint %u",
				 ((Form_pg_constraint) GETSTRUCT(tuple))->oid);
		arr = DatumGetArrayTypeP(adatum);	/* ensure not toasted */
		numkeys = ARR_DIMS(arr)[0];
		if (ARR_NDIM(arr) != 1 ||
			numkeys < 0 ||
			ARR_HASNULL(arr) ||
			ARR_ELEMTYPE(arr) != INT2OID)
			elog(ERROR, "conkey is not a 1-D smallint array");
		attnums = (int16 *) ARR_DATA_PTR(arr);

		/* Construct the result value */
		for (i = 0; i < numkeys; i++)
		{
			pkattnos = bms_add_member(pkattnos,
									  attnums[i] - FirstLowInvalidHeapAttributeNumber);
		}
		*constraintOid = ((Form_pg_constraint) GETSTRUCT(tuple))->oid;

		/* No need to search further */
		break;
	}

<<<<<<< HEAD
	systable_endscan(scan);

	table_close(pg_constraint, AccessShareLock);

=======
	if (IsYugaByteEnabled())
		YbCatCListIteratorFree(&iterator);
	else {
		systable_endscan(scan);
		heap_close(pg_constraint, AccessShareLock);
	}
>>>>>>> d55f7689
	return pkattnos;
}

/*
 * Extract data from the pg_constraint tuple of a foreign-key constraint.
 *
 * All arguments save the first are output arguments.  All output arguments
 * other than numfks, conkey and confkey can be passed as NULL if caller
 * doesn't need them.
 */
void
DeconstructFkConstraintRow(HeapTuple tuple, int *numfks,
						   AttrNumber *conkey, AttrNumber *confkey,
						   Oid *pf_eq_oprs, Oid *pp_eq_oprs, Oid *ff_eq_oprs,
						   int *num_fk_del_set_cols, AttrNumber *fk_del_set_cols)
{
	Oid			constrId;
	Datum		adatum;
	bool		isNull;
	ArrayType  *arr;
	int			numkeys;

	constrId = ((Form_pg_constraint) GETSTRUCT(tuple))->oid;

	/*
	 * We expect the arrays to be 1-D arrays of the right types; verify that.
	 * We don't need to use deconstruct_array() since the array data is just
	 * going to look like a C array of values.
	 */
	adatum = SysCacheGetAttr(CONSTROID, tuple,
							 Anum_pg_constraint_conkey, &isNull);
	if (isNull)
		elog(ERROR, "null conkey for constraint %u", constrId);
	arr = DatumGetArrayTypeP(adatum);	/* ensure not toasted */
	if (ARR_NDIM(arr) != 1 ||
		ARR_HASNULL(arr) ||
		ARR_ELEMTYPE(arr) != INT2OID)
		elog(ERROR, "conkey is not a 1-D smallint array");
	numkeys = ARR_DIMS(arr)[0];
	if (numkeys <= 0 || numkeys > INDEX_MAX_KEYS)
		elog(ERROR, "foreign key constraint cannot have %d columns", numkeys);
	memcpy(conkey, ARR_DATA_PTR(arr), numkeys * sizeof(int16));
	if ((Pointer) arr != DatumGetPointer(adatum))
		pfree(arr);				/* free de-toasted copy, if any */

	adatum = SysCacheGetAttr(CONSTROID, tuple,
							 Anum_pg_constraint_confkey, &isNull);
	if (isNull)
		elog(ERROR, "null confkey for constraint %u", constrId);
	arr = DatumGetArrayTypeP(adatum);	/* ensure not toasted */
	if (ARR_NDIM(arr) != 1 ||
		ARR_DIMS(arr)[0] != numkeys ||
		ARR_HASNULL(arr) ||
		ARR_ELEMTYPE(arr) != INT2OID)
		elog(ERROR, "confkey is not a 1-D smallint array");
	memcpy(confkey, ARR_DATA_PTR(arr), numkeys * sizeof(int16));
	if ((Pointer) arr != DatumGetPointer(adatum))
		pfree(arr);				/* free de-toasted copy, if any */

	if (pf_eq_oprs)
	{
		adatum = SysCacheGetAttr(CONSTROID, tuple,
								 Anum_pg_constraint_conpfeqop, &isNull);
		if (isNull)
			elog(ERROR, "null conpfeqop for constraint %u", constrId);
		arr = DatumGetArrayTypeP(adatum);	/* ensure not toasted */
		/* see TryReuseForeignKey if you change the test below */
		if (ARR_NDIM(arr) != 1 ||
			ARR_DIMS(arr)[0] != numkeys ||
			ARR_HASNULL(arr) ||
			ARR_ELEMTYPE(arr) != OIDOID)
			elog(ERROR, "conpfeqop is not a 1-D Oid array");
		memcpy(pf_eq_oprs, ARR_DATA_PTR(arr), numkeys * sizeof(Oid));
		if ((Pointer) arr != DatumGetPointer(adatum))
			pfree(arr);			/* free de-toasted copy, if any */
	}

	if (pp_eq_oprs)
	{
		adatum = SysCacheGetAttr(CONSTROID, tuple,
								 Anum_pg_constraint_conppeqop, &isNull);
		if (isNull)
			elog(ERROR, "null conppeqop for constraint %u", constrId);
		arr = DatumGetArrayTypeP(adatum);	/* ensure not toasted */
		if (ARR_NDIM(arr) != 1 ||
			ARR_DIMS(arr)[0] != numkeys ||
			ARR_HASNULL(arr) ||
			ARR_ELEMTYPE(arr) != OIDOID)
			elog(ERROR, "conppeqop is not a 1-D Oid array");
		memcpy(pp_eq_oprs, ARR_DATA_PTR(arr), numkeys * sizeof(Oid));
		if ((Pointer) arr != DatumGetPointer(adatum))
			pfree(arr);			/* free de-toasted copy, if any */
	}

	if (ff_eq_oprs)
	{
		adatum = SysCacheGetAttr(CONSTROID, tuple,
								 Anum_pg_constraint_conffeqop, &isNull);
		if (isNull)
			elog(ERROR, "null conffeqop for constraint %u", constrId);
		arr = DatumGetArrayTypeP(adatum);	/* ensure not toasted */
		if (ARR_NDIM(arr) != 1 ||
			ARR_DIMS(arr)[0] != numkeys ||
			ARR_HASNULL(arr) ||
			ARR_ELEMTYPE(arr) != OIDOID)
			elog(ERROR, "conffeqop is not a 1-D Oid array");
		memcpy(ff_eq_oprs, ARR_DATA_PTR(arr), numkeys * sizeof(Oid));
		if ((Pointer) arr != DatumGetPointer(adatum))
			pfree(arr);			/* free de-toasted copy, if any */
	}

	if (fk_del_set_cols)
	{
		adatum = SysCacheGetAttr(CONSTROID, tuple,
								 Anum_pg_constraint_confdelsetcols, &isNull);
		if (isNull)
		{
			*num_fk_del_set_cols = 0;
		}
		else
		{
			int			num_delete_cols;

			arr = DatumGetArrayTypeP(adatum);	/* ensure not toasted */
			if (ARR_NDIM(arr) != 1 ||
				ARR_HASNULL(arr) ||
				ARR_ELEMTYPE(arr) != INT2OID)
				elog(ERROR, "confdelsetcols is not a 1-D smallint array");
			num_delete_cols = ARR_DIMS(arr)[0];
			memcpy(fk_del_set_cols, ARR_DATA_PTR(arr), num_delete_cols * sizeof(int16));
			if ((Pointer) arr != DatumGetPointer(adatum))
				pfree(arr);		/* free de-toasted copy, if any */

			*num_fk_del_set_cols = num_delete_cols;
		}
	}

	*numfks = numkeys;
}

/*
 * Determine whether a relation can be proven functionally dependent on
 * a set of grouping columns.  If so, return true and add the pg_constraint
 * OIDs of the constraints needed for the proof to the *constraintDeps list.
 *
 * grouping_columns is a list of grouping expressions, in which columns of
 * the rel of interest are Vars with the indicated varno/varlevelsup.
 *
 * Currently we only check to see if the rel has a primary key that is a
 * subset of the grouping_columns.  We could also use plain unique constraints
 * if all their columns are known not null, but there's a problem: we need
 * to be able to represent the not-null-ness as part of the constraints added
 * to *constraintDeps.  FIXME whenever not-null constraints get represented
 * in pg_constraint.
 */
bool
check_functional_grouping(Oid relid,
						  Index varno, Index varlevelsup,
						  List *grouping_columns,
						  List **constraintDeps)
{
	Bitmapset  *pkattnos;
	Bitmapset  *groupbyattnos;
	Oid			constraintOid;
	ListCell   *gl;

	/* If the rel has no PK, then we can't prove functional dependency */
	pkattnos = get_primary_key_attnos(relid, false, &constraintOid);
	if (pkattnos == NULL)
		return false;

	/* Identify all the rel's columns that appear in grouping_columns */
	groupbyattnos = NULL;
	foreach(gl, grouping_columns)
	{
		Var		   *gvar = (Var *) lfirst(gl);

		if (IsA(gvar, Var) &&
			gvar->varno == varno &&
			gvar->varlevelsup == varlevelsup)
			groupbyattnos = bms_add_member(groupbyattnos,
										   gvar->varattno - FirstLowInvalidHeapAttributeNumber);
	}

	if (bms_is_subset(pkattnos, groupbyattnos))
	{
		/* The PK is a subset of grouping_columns, so we win */
		*constraintDeps = lappend_oid(*constraintDeps, constraintOid);
		return true;
	}

	return false;
}<|MERGE_RESOLUTION|>--- conflicted
+++ resolved
@@ -1122,18 +1122,6 @@
 	/* Set *constraintOid, to avoid complaints about uninitialized vars */
 	*constraintOid = InvalidOid;
 
-<<<<<<< HEAD
-	/* Scan pg_constraint for constraints of the target rel */
-	pg_constraint = table_open(ConstraintRelationId, AccessShareLock);
-
-	ScanKeyInit(&skey[0],
-				Anum_pg_constraint_conrelid,
-				BTEqualStrategyNumber, F_OIDEQ,
-				ObjectIdGetDatum(relid));
-
-	scan = systable_beginscan(pg_constraint, ConstraintRelidTypidNameIndexId, true,
-							  NULL, 1, skey);
-=======
 	/* 
 	 * YB change: Search the catcache here to avoid having to go to master. 
 	 * This will trigger a master RPC if this is the first time we're looking
@@ -1142,16 +1130,17 @@
 	if (IsYugaByteEnabled()) {
 		iterator = YbCatCListIteratorBegin(SearchSysCacheList1(YBCONSTRAINTRELIDTYPIDNAME, relid));
 	} else {
-	 	pg_constraint = heap_open(ConstraintRelationId, AccessShareLock);
+		/* Scan pg_constraint for constraints of the target rel */
+		pg_constraint = table_open(ConstraintRelationId, AccessShareLock);
+
 		ScanKeyInit(&skey[0],
-			Anum_pg_constraint_conrelid,
-			BTEqualStrategyNumber, F_OIDEQ,
-			ObjectIdGetDatum(relid));
+					Anum_pg_constraint_conrelid,
+					BTEqualStrategyNumber, F_OIDEQ,
+					ObjectIdGetDatum(relid));
 
 		scan = systable_beginscan(pg_constraint, ConstraintRelidTypidNameIndexId, true,
-							  	  NULL, 1, skey);
-	}
->>>>>>> d55f7689
+								  NULL, 1, skey);
+	}
 
 	while (HeapTupleIsValid(tuple = IsYugaByteEnabled() ? YbCatCListIteratorGetNext(&iterator) : systable_getnext(scan)))
 	{
@@ -1203,19 +1192,14 @@
 		break;
 	}
 
-<<<<<<< HEAD
-	systable_endscan(scan);
-
-	table_close(pg_constraint, AccessShareLock);
-
-=======
 	if (IsYugaByteEnabled())
 		YbCatCListIteratorFree(&iterator);
 	else {
 		systable_endscan(scan);
-		heap_close(pg_constraint, AccessShareLock);
-	}
->>>>>>> d55f7689
+
+		table_close(pg_constraint, AccessShareLock);
+	}
+
 	return pkattnos;
 }
 
