/*-------------------------------------------------------------------------
 *
 * catalog.c
 *		routines concerned with catalog naming conventions and other
 *		bits of hard-wired knowledge
 *
 *
 * Portions Copyright (c) 1996-2022, PostgreSQL Global Development Group
 * Portions Copyright (c) 1994, Regents of the University of California
 *
 *
 * IDENTIFICATION
 *	  src/backend/catalog/catalog.c
 *
 *-------------------------------------------------------------------------
 */

#include "postgres.h"

#include <fcntl.h>
#include <unistd.h>

#include "access/genam.h"
#include "access/htup_details.h"
#include "access/sysattr.h"
#include "access/table.h"
#include "access/transam.h"
#include "catalog/catalog.h"
#include "catalog/namespace.h"
#include "catalog/pg_auth_members.h"
#include "catalog/pg_authid.h"
#include "catalog/pg_database.h"
#include "catalog/pg_db_role_setting.h"
#include "catalog/pg_largeobject.h"
#include "catalog/pg_namespace.h"
#include "catalog/pg_parameter_acl.h"
#include "catalog/pg_replication_origin.h"
#include "catalog/pg_shdepend.h"
#include "catalog/pg_shdescription.h"
#include "catalog/pg_shseclabel.h"
#include "catalog/pg_subscription.h"
#include "catalog/pg_tablespace.h"
#include "catalog/pg_type.h"
#include "miscadmin.h"
#include "storage/fd.h"
#include "utils/fmgroids.h"
#include "utils/fmgrprotos.h"
#include "utils/rel.h"
#include "utils/snapmgr.h"
#include "utils/syscache.h"

/* YB includes. */
#include "access/heapam.h"
#include "access/htup_details.h"
#include "catalog/pg_yb_tablegroup.h"
#include "catalog/pg_yb_catalog_version.h"
#include "catalog/pg_yb_profile.h"
#include "catalog/pg_yb_role_profile.h"
<<<<<<< HEAD
#include "commands/defrem.h"
=======
#include "utils/lsyscache.h"
>>>>>>> e32211cb
#include "utils/syscache.h"
#include "pg_yb_utils.h"

/*
 * Parameters to determine when to emit a log message in
 * GetNewOidWithIndex()
 */
#define GETNEWOID_LOG_THRESHOLD 1000000
#define GETNEWOID_LOG_MAX_INTERVAL 128000000

/*
 * IsSystemRelation
 *		True iff the relation is either a system catalog or a toast table.
 *		See IsCatalogRelation for the exact definition of a system catalog.
 *
 *		We treat toast tables of user relations as "system relations" for
 *		protection purposes, e.g. you can't change their schemas without
 *		special permissions.  Therefore, most uses of this function are
 *		checking whether allow_system_table_mods restrictions apply.
 *		For other purposes, consider whether you shouldn't be using
 *		IsCatalogRelation instead.
 *
 *		This function does not perform any catalog accesses.
 *		Some callers rely on that!
 */
bool
IsSystemRelation(Relation relation)
{
	return IsSystemClass(RelationGetRelid(relation), relation->rd_rel);
}

/*
 * IsSystemClass
 *		Like the above, but takes a Form_pg_class as argument.
 *		Used when we do not want to open the relation and have to
 *		search pg_class directly.
 */
bool
IsSystemClass(Oid relid, Form_pg_class reltuple)
{
	/* IsCatalogRelationOid is a bit faster, so test that first */
	return (IsCatalogRelationOid(relid) || IsToastClass(reltuple));
}

/*
 * IsCatalogRelation
 *		True iff the relation is a system catalog.
 *
 *		By a system catalog, we mean one that is created during the bootstrap
 *		phase of initdb.  That includes not just the catalogs per se, but
 *		also their indexes, and TOAST tables and indexes if any.
 *
 *		This function does not perform any catalog accesses.
 *		Some callers rely on that!
 */
bool
IsCatalogRelation(Relation relation)
{
	return IsCatalogRelationOid(RelationGetRelid(relation));
}

/*
 * IsCatalogRelationOid
 *		True iff the relation identified by this OID is a system catalog.
 *
 *		By a system catalog, we mean one that is created during the bootstrap
 *		phase of initdb.  That includes not just the catalogs per se, but
 *		also their indexes, and TOAST tables and indexes if any.
 *
 *		This function does not perform any catalog accesses.
 *		Some callers rely on that!
 */
bool
IsCatalogRelationOid(Oid relid)
{
	/*
	 * We consider a relation to be a system catalog if it has a pinned OID.
	 * This includes all the defined catalogs, their indexes, and their TOAST
	 * tables and indexes.
	 *
	 * This rule excludes the relations in information_schema, which are not
	 * integral to the system and can be treated the same as user relations.
	 * (Since it's valid to drop and recreate information_schema, any rule
	 * that did not act this way would be wrong.)
	 *
	 * This test is reliable since an OID wraparound will skip this range of
	 * OIDs; see GetNewObjectId().
	 */
	return (relid < (Oid) FirstUnpinnedObjectId);
}

/*
 * IsToastRelation
 *		True iff relation is a TOAST support relation (or index).
 *
 *		Does not perform any catalog accesses.
 */
bool
IsToastRelation(Relation relation)
{
	/*
	 * What we actually check is whether the relation belongs to a pg_toast
	 * namespace.  This should be equivalent because of restrictions that are
	 * enforced elsewhere against creating user relations in, or moving
	 * relations into/out of, a pg_toast namespace.  Notice also that this
	 * will not say "true" for toast tables belonging to other sessions' temp
	 * tables; we expect that other mechanisms will prevent access to those.
	 */
	return IsToastNamespace(RelationGetNamespace(relation));
}

/*
 * IsToastClass
 *		Like the above, but takes a Form_pg_class as argument.
 *		Used when we do not want to open the relation and have to
 *		search pg_class directly.
 */
bool
IsToastClass(Form_pg_class reltuple)
{
	Oid			relnamespace = reltuple->relnamespace;

	return IsToastNamespace(relnamespace);
}

/*
 * IsCatalogNamespace
 *		True iff namespace is pg_catalog.
 *
 *		Does not perform any catalog accesses.
 *
 * NOTE: the reason this isn't a macro is to avoid having to include
 * catalog/pg_namespace.h in a lot of places.
 */
bool
IsCatalogNamespace(Oid namespaceId)
{
	return namespaceId == PG_CATALOG_NAMESPACE;
}

/*
 * Same logic as with IsCatalogNamespace, to be used when OID isn't known.
 * NULL name results in InvalidOid.
 */
bool
YbIsCatalogNamespaceByName(const char *namespace_name)
{
	Oid namespace_oid;

	namespace_oid = namespace_name ?
		LookupExplicitNamespace(namespace_name, true) :
		InvalidOid;

	return IsCatalogNamespace(namespace_oid);
}

/*
 * IsToastNamespace
 *		True iff namespace is pg_toast or my temporary-toast-table namespace.
 *
 *		Does not perform any catalog accesses.
 *
 * Note: this will return false for temporary-toast-table namespaces belonging
 * to other backends.  Those are treated the same as other backends' regular
 * temp table namespaces, and access is prevented where appropriate.
 * If you need to check for those, you may be able to use isAnyTempNamespace,
 * but beware that that does involve a catalog access.
 */
bool
IsToastNamespace(Oid namespaceId)
{
	return (namespaceId == PG_TOAST_NAMESPACE) ||
		isTempToastNamespace(namespaceId);
}


/*
 * IsReservedName
 *		True iff name starts with the pg_ prefix.
 *
 *		For some classes of objects, the prefix pg_ is reserved for
 *		system objects only.  As of 8.0, this was only true for
 *		schema and tablespace names.  With 9.6, this is also true
 *		for roles.
 */
bool
IsReservedName(const char *name)
{
	/* ugly coding for speed */
	return (name[0] == 'p' &&
			name[1] == 'g' &&
			name[2] == '_');
}


/*
 * IsSharedRelation
 *		Given the OID of a relation, determine whether it's supposed to be
 *		shared across an entire database cluster.
 *
 * In older releases, this had to be hard-wired so that we could compute the
 * locktag for a relation and lock it before examining its catalog entry.
 * Since we now have MVCC catalog access, the race conditions that made that
 * a hard requirement are gone, so we could look at relaxing this restriction.
 * However, if we scanned the pg_class entry to find relisshared, and only
 * then locked the relation, pg_class could get updated in the meantime,
 * forcing us to scan the relation again, which would definitely be complex
 * and might have undesirable performance consequences.  Fortunately, the set
 * of shared relations is fairly static, so a hand-maintained list of their
 * OIDs isn't completely impractical.
 */
bool
IsSharedRelation(Oid relationId)
{
	/* These are the shared catalogs (look for BKI_SHARED_RELATION) */
	if (relationId == AuthIdRelationId ||
		relationId == AuthMemRelationId ||
		relationId == DatabaseRelationId ||
		relationId == DbRoleSettingRelationId ||
		relationId == ParameterAclRelationId ||
		relationId == ReplicationOriginRelationId ||
		relationId == SharedDependRelationId ||
		relationId == SharedDescriptionRelationId ||
		relationId == SharedSecLabelRelationId ||
		relationId == SubscriptionRelationId ||
		relationId == TableSpaceRelationId ||
		relationId == YBCatalogVersionRelationId ||
		relationId == YbProfileRelationId ||
		relationId == YbRoleProfileRelationId)
		return true;
	/* These are their indexes */
	if (relationId == AuthIdOidIndexId ||
		relationId == AuthIdRolnameIndexId ||
		relationId == AuthMemMemRoleIndexId ||
		relationId == AuthMemRoleMemIndexId ||
		relationId == DatabaseNameIndexId ||
		relationId == DatabaseOidIndexId ||
		relationId == DbRoleSettingDatidRolidIndexId ||
		relationId == ParameterAclOidIndexId ||
		relationId == ParameterAclParnameIndexId ||
		relationId == ReplicationOriginIdentIndex ||
		relationId == ReplicationOriginNameIndex ||
		relationId == SharedDependDependerIndexId ||
		relationId == SharedDependReferenceIndexId ||
		relationId == SharedDescriptionObjIndexId ||
		relationId == SharedSecLabelObjectIndexId ||
		relationId == SubscriptionNameIndexId ||
		relationId == SubscriptionObjectIndexId ||
		relationId == TablespaceNameIndexId ||
		relationId == TablespaceOidIndexId ||
		relationId == YBCatalogVersionDbOidIndexId ||
		relationId == YbProfileOidIndexId ||
		relationId == YbProfileRolnameIndexId ||
		relationId == YbRoleProfileOidIndexId)
		return true;
	/* These are their toast tables and toast indexes */
	if (relationId == PgAuthidToastTable ||
		relationId == PgAuthidToastIndex ||
		relationId == PgDatabaseToastTable ||
		relationId == PgDatabaseToastIndex ||
		relationId == PgDbRoleSettingToastTable ||
		relationId == PgDbRoleSettingToastIndex ||
		relationId == PgParameterAclToastTable ||
		relationId == PgParameterAclToastIndex ||
		relationId == PgReplicationOriginToastTable ||
		relationId == PgReplicationOriginToastIndex ||
		relationId == PgShdescriptionToastTable ||
		relationId == PgShdescriptionToastIndex ||
		relationId == PgShseclabelToastTable ||
		relationId == PgShseclabelToastIndex ||
		relationId == PgSubscriptionToastTable ||
		relationId == PgSubscriptionToastIndex ||
		relationId == PgTablespaceToastTable ||
		relationId == PgTablespaceToastIndex)
		return true;
	/* In test mode, there might be shared relations other than predefined ones. */
	if (yb_test_system_catalogs_creation)
	{
		/* To avoid cycle */
		if (relationId == RelationRelationId)
			return false;

		Relation  pg_class = table_open(RelationRelationId, AccessShareLock);
		HeapTuple tuple    = SearchSysCacheCopy1(RELOID, ObjectIdGetDatum(relationId));

		bool result = HeapTupleIsValid(tuple)
			? ((Form_pg_class) GETSTRUCT(tuple))->relisshared
			: false;

		if (HeapTupleIsValid(tuple))
			heap_freetuple(tuple);

		table_close(pg_class, AccessShareLock);

		return result;
	}

	return false;
}

/*
 * IsPinnedObject
 *		Given the class + OID identity of a database object, report whether
 *		it is "pinned", that is not droppable because the system requires it.
 *
 * We used to represent this explicitly in pg_depend, but that proved to be
 * an undesirable amount of overhead, so now we rely on an OID range test.
 */
bool
IsPinnedObject(Oid classId, Oid objectId)
{
	/*
	 * Objects with OIDs above FirstUnpinnedObjectId are never pinned.  Since
	 * the OID generator skips this range when wrapping around, this check
	 * guarantees that user-defined objects are never considered pinned.
	 */
	if (objectId >= FirstUnpinnedObjectId)
		return false;

	/*
	 * Large objects are never pinned.  We need this special case because
	 * their OIDs can be user-assigned.
	 */
	if (classId == LargeObjectRelationId)
		return false;

	/*
	 * There are a few objects defined in the catalog .dat files that, as a
	 * matter of policy, we prefer not to treat as pinned.  We used to handle
	 * that by excluding them from pg_depend, but it's just as easy to
	 * hard-wire their OIDs here.  (If the user does indeed drop and recreate
	 * them, they'll have new but certainly-unpinned OIDs, so no problem.)
	 *
	 * Checking both classId and objectId is overkill, since OIDs below
	 * FirstGenbkiObjectId should be globally unique, but do it anyway for
	 * robustness.
	 */

	/* the public namespace is not pinned */
	if (classId == NamespaceRelationId &&
		objectId == PG_PUBLIC_NAMESPACE)
		return false;

	/*
	 * Databases are never pinned.  It might seem that it'd be prudent to pin
	 * at least template0; but we do this intentionally so that template0 and
	 * template1 can be rebuilt from each other, thus letting them serve as
	 * mutual backups (as long as you've not modified template1, anyway).
	 */
	if (classId == DatabaseRelationId)
		return false;

	/*
	 * All other initdb-created objects are pinned.  This is overkill (the
	 * system doesn't really depend on having every last weird datatype, for
	 * instance) but generating only the minimum required set of dependencies
	 * seems hard, and enforcing an accurate list would be much more expensive
	 * than the simple range test used here.
	 */
	return true;
}

/*
 * GetBackendOidFromRelPersistence
 *		Returns backend oid for the given type of relation persistence.
 */
Oid
GetBackendOidFromRelPersistence(char relpersistence)
{
	switch (relpersistence)
	{
		case RELPERSISTENCE_TEMP:
			return BackendIdForTempRelations();
		case RELPERSISTENCE_UNLOGGED:
		case RELPERSISTENCE_PERMANENT:
			return InvalidBackendId;
		default:
			elog(ERROR, "invalid relpersistence: %c", relpersistence);
			return InvalidOid;	/* placate compiler */
	}
}

/*
 * DoesRelFileExist
 *		True iff there is an existing file of the same name for this relation.
 */
bool
DoesRelFileExist(const RelFileNodeBackend *rnode)
{
	bool 	collides;
	char 	*rpath = relpath(*rnode, MAIN_FORKNUM);
	int 	fd = BasicOpenFile(rpath, O_RDONLY | PG_BINARY);

	if (fd >= 0)
	{
		/* definite collision */
		close(fd);
		collides = true;
	}
	else
	{
		/*
		 * Here we have a little bit of a dilemma: if errno is something
		 * other than ENOENT, should we declare a collision and loop? In
		 * particular one might think this advisable for, say, EPERM.
		 * However there really shouldn't be any unreadable files in a
		 * tablespace directory, and if the EPERM is actually complaining
		 * that we can't read the directory itself, we'd be in an infinite
		 * loop.  In practice it seems best to go ahead regardless of the
		 * errno.  If there is a colliding file we will get an smgr
		 * failure when we attempt to create the new relation file.
		 */
		collides = false;
	}

	pfree(rpath);
	return collides;
}

/*
 * DoesOidExistInRelation
 *		True iff the oid already exists in the relation.
 *		Used typically with relation = pg_class, to check if a new oid is
 *		already in use.
 */
bool
DoesOidExistInRelation(Oid oid,
					   Relation relation,
					   Oid indexId,
					   AttrNumber oidcolumn)
{
	SysScanDesc scan;
	ScanKeyData key;
	bool		collides;

	ScanKeyInit(&key,
				oidcolumn,
				BTEqualStrategyNumber, F_OIDEQ,
				ObjectIdGetDatum(oid));

	/* see notes above about using SnapshotAny */
	scan = systable_beginscan(relation, indexId, true, SnapshotAny, 1, &key);

	collides = HeapTupleIsValid(systable_getnext(scan));

	systable_endscan(scan);

	return collides;
}

/*
 * GetNewOidWithIndex
 *		Generate a new OID that is unique within the system relation.
 *
 * Since the OID is not immediately inserted into the table, there is a
 * race condition here; but a problem could occur only if someone else
 * managed to cycle through 2^32 OIDs and generate the same OID before we
 * finish inserting our row.  This seems unlikely to be a problem.  Note
 * that if we had to *commit* the row to end the race condition, the risk
 * would be rather higher; therefore we use SnapshotAny in the test, so that
 * we will see uncommitted rows.  (We used to use SnapshotDirty, but that has
 * the disadvantage that it ignores recently-deleted rows, creating a risk
 * of transient conflicts for as long as our own MVCC snapshots think a
 * recently-deleted row is live.  The risk is far higher when selecting TOAST
 * OIDs, because SnapshotToast considers dead rows as active indefinitely.)
 *
 * Note that we are effectively assuming that the table has a relatively small
 * number of entries (much less than 2^32) and there aren't very long runs of
 * consecutive existing OIDs.  This is a mostly reasonable assumption for
 * system catalogs.
 *
 * Caller must have a suitable lock on the relation.
 */
Oid
GetNewOidWithIndex(Relation relation, Oid indexId, AttrNumber oidcolumn)
{
	Oid			newOid;
	uint64		retries = 0;
	uint64		retries_before_log = GETNEWOID_LOG_THRESHOLD;

	/* Only system relations are supported */
	Assert(IsSystemRelation(relation));

	/* In bootstrap mode, we don't have any indexes to use */
	if (IsBootstrapProcessingMode())
		return GetNewObjectId();

	/*
	 * We should never be asked to generate a new pg_type OID during
	 * pg_upgrade; doing so would risk collisions with the OIDs it wants to
	 * assign.  Hitting this assert means there's some path where we failed to
	 * ensure that a type OID is determined by commands in the dump script.
	 */
	Assert(!IsBinaryUpgrade || yb_binary_restore || RelationGetRelid(relation) != TypeRelationId);

	if (IsYugaByteEnabled())
	{
		if (relation->rd_rel->relisshared)
			YbDatabaseIdForNewObjectId = Template1DbOid;
		else
			YbDatabaseIdForNewObjectId = MyDatabaseId;
	}

	/* Generate new OIDs until we find one not in the table */
	do
	{
		CHECK_FOR_INTERRUPTS();

		newOid = GetNewObjectId();

		/*
		 * Log that we iterate more than GETNEWOID_LOG_THRESHOLD but have not
		 * yet found OID unused in the relation. Then repeat logging with
		 * exponentially increasing intervals until we iterate more than
		 * GETNEWOID_LOG_MAX_INTERVAL. Finally repeat logging every
		 * GETNEWOID_LOG_MAX_INTERVAL unless an unused OID is found. This
		 * logic is necessary not to fill up the server log with the similar
		 * messages.
		 */
		if (retries >= retries_before_log)
		{
			ereport(LOG,
					(errmsg("still searching for an unused OID in relation \"%s\"",
							RelationGetRelationName(relation)),
					 errdetail_plural("OID candidates have been checked %llu time, but no unused OID has been found yet.",
									  "OID candidates have been checked %llu times, but no unused OID has been found yet.",
									  retries,
									  (unsigned long long) retries)));

			/*
			 * Double the number of retries to do before logging next until it
			 * reaches GETNEWOID_LOG_MAX_INTERVAL.
			 */
			if (retries_before_log * 2 <= GETNEWOID_LOG_MAX_INTERVAL)
				retries_before_log *= 2;
			else
				retries_before_log += GETNEWOID_LOG_MAX_INTERVAL;
		}

		retries++;
	} while (DoesOidExistInRelation(newOid, relation, indexId, oidcolumn));

	return newOid;
}

/*
 * GetNewRelFileNode
 *		Generate a new relfilenode number that is unique within the
 *		database of the given tablespace.
 *
 * If the relfilenode will also be used as the relation's OID, pass the
 * opened pg_class catalog, and this routine will guarantee that the result
 * is also an unused OID within pg_class.  If the result is to be used only
 * as a relfilenode for an existing relation, pass NULL for pg_class.
 *
 * As with GetNewOidWithIndex(), there is some theoretical risk of a race
 * condition, but it doesn't seem worth worrying about.
 *
 * Note: we don't support using this in bootstrap mode.  All relations
 * created by bootstrap have preassigned OIDs, so there's no need.
 */
Oid
GetNewRelFileNode(Oid reltablespace, Relation pg_class, char relpersistence)
{
	RelFileNodeBackend rnode;

	/*
	 * If we ever get here during pg_upgrade, there's something wrong; all
	 * relfilenode assignments during a binary-upgrade run should be
	 * determined by commands in the dump script.
	 */
	Assert(!IsBinaryUpgrade || yb_binary_restore);

	/* This logic should match RelationInitPhysicalAddr */
	rnode.node.spcNode = reltablespace ? reltablespace : MyDatabaseTableSpace;
	rnode.node.dbNode = (rnode.node.spcNode == GLOBALTABLESPACE_OID) ? InvalidOid : MyDatabaseId;

	/*
	 * The relpath will vary based on the backend ID, so we must initialize
	 * that properly here to make sure that any collisions based on filename
	 * are properly detected.
	 */
	rnode.backend = GetBackendOidFromRelPersistence(relpersistence);;

	/*
	 * All the shared relations have relfilenode value as 0, which suggests
	 * that relfilenode is only used for non-shared relations. That's why
	 * MyDatabaseId should be used for new relfilenode OID allocation.
	 */
	if (IsYugaByteEnabled())
	{
		Assert(!pg_class || !pg_class->rd_rel->relisshared);
		YbDatabaseIdForNewObjectId = MyDatabaseId;
	}

	do
	{
		CHECK_FOR_INTERRUPTS();

		/* Generate the OID */
		if (pg_class)
			rnode.node.relNode = GetNewOidWithIndex(pg_class, ClassOidIndexId,
													Anum_pg_class_oid);
		else
			rnode.node.relNode = GetNewObjectId();

		/* Check for existing file of same name */
	} while (DoesRelFileExist(&rnode));

	return rnode.node.relNode;
}

/*
 * SQL callable interface for GetNewOidWithIndex().  Outside of initdb's
 * direct insertions into catalog tables, and recovering from corruption, this
 * should rarely be needed.
 *
 * Function is intentionally not documented in the user facing docs.
 */
Datum
pg_nextoid(PG_FUNCTION_ARGS)
{
	Oid			reloid = PG_GETARG_OID(0);
	Name		attname = PG_GETARG_NAME(1);
	Oid			idxoid = PG_GETARG_OID(2);
	Relation	rel;
	Relation	idx;
	HeapTuple	atttuple;
	Form_pg_attribute attform;
	AttrNumber	attno;
	Oid			newoid;

	/*
	 * As this function is not intended to be used during normal running, and
	 * only supports system catalogs (which require superuser permissions to
	 * modify), just checking for superuser ought to not obstruct valid
	 * usecases.
	 */
	if (!superuser())
		ereport(ERROR,
				(errcode(ERRCODE_INSUFFICIENT_PRIVILEGE),
				 errmsg("must be superuser to call %s()",
						"pg_nextoid")));

	rel = table_open(reloid, RowExclusiveLock);
	idx = index_open(idxoid, RowExclusiveLock);

	if (!IsSystemRelation(rel))
		ereport(ERROR,
				(errcode(ERRCODE_INVALID_PARAMETER_VALUE),
				 errmsg("pg_nextoid() can only be used on system catalogs")));

	if (idx->rd_index->indrelid != RelationGetRelid(rel))
		ereport(ERROR,
				(errcode(ERRCODE_INVALID_PARAMETER_VALUE),
				 errmsg("index \"%s\" does not belong to table \"%s\"",
						RelationGetRelationName(idx),
						RelationGetRelationName(rel))));

	atttuple = SearchSysCacheAttName(reloid, NameStr(*attname));
	if (!HeapTupleIsValid(atttuple))
		ereport(ERROR,
				(errcode(ERRCODE_UNDEFINED_COLUMN),
				 errmsg("column \"%s\" of relation \"%s\" does not exist",
						NameStr(*attname), RelationGetRelationName(rel))));

	attform = ((Form_pg_attribute) GETSTRUCT(atttuple));
	attno = attform->attnum;

	if (attform->atttypid != OIDOID)
		ereport(ERROR,
				(errcode(ERRCODE_INVALID_PARAMETER_VALUE),
				 errmsg("column \"%s\" is not of type oid",
						NameStr(*attname))));

	if (IndexRelationGetNumberOfKeyAttributes(idx) != 1 ||
		idx->rd_index->indkey.values[0] != attno)
		ereport(ERROR,
				(errcode(ERRCODE_INVALID_PARAMETER_VALUE),
				 errmsg("index \"%s\" is not the index for column \"%s\"",
						RelationGetRelationName(idx),
						NameStr(*attname))));

	newoid = GetNewOidWithIndex(rel, idxoid, attno);

	ReleaseSysCache(atttuple);
	table_close(rel, RowExclusiveLock);
	index_close(idx, RowExclusiveLock);

	PG_RETURN_OID(newoid);
}

/*
 * SQL callable interface for StopGeneratingPinnedObjectIds().
 *
 * This is only to be used by initdb, so it's intentionally not documented in
 * the user facing docs.
 */
Datum
pg_stop_making_pinned_objects(PG_FUNCTION_ARGS)
{
	/*
	 * Belt-and-suspenders check, since StopGeneratingPinnedObjectIds will
	 * fail anyway in non-single-user mode.
	 */
	if (!superuser())
		ereport(ERROR,
				(errcode(ERRCODE_INSUFFICIENT_PRIVILEGE),
				 errmsg("must be superuser to call %s()",
						"pg_stop_making_pinned_objects")));

	StopGeneratingPinnedObjectIds();

	PG_RETURN_VOID();
}

/*
 * IsTableOidUnused
 *		Returns true iff the given table oid is not used by any other table
 *		within the database of the given tablespace.
 *
 * First checks pg_class to see if the oid is in use (similar to
 * GetNewOidWithIndex), and then checks if there are any existing relfiles that
 * have the same oid (similar to GetNewRelFileNode).
 *
 * Similar to GetNewOidWithIndex and GetNewRelFileNode, there is a theoretical
 * race condition, but since we don't worry about it there, it should be fine
 * here as well.
 */
bool
IsTableOidUnused(Oid table_oid,
				 Oid reltablespace,
				 Relation pg_class,
				 char relpersistence)
{
	RelFileNodeBackend rnode;
	Oid				   oidIndex;
	bool			   collides;

	/* First check for if the oid is used in pg_class. */

	/* TODO(Alex): The relcache will cache the identity of the OID index for us */
	oidIndex = ClassOidIndexId;

	if (!OidIsValid(oidIndex))
	{
		elog(WARNING, "Could not find oid index of pg_class.");
	}

	collides = DoesOidExistInRelation(table_oid,
									  pg_class,
									  oidIndex,
									  Anum_pg_class_oid);

	if (!collides)
	{
		/*
		 * Check if there are existing relfiles with the oid.
		 * YB Note: It looks like we only run into collisions here for
		 * 			temporary tables.
		 */

		/*
		 * The relpath will vary based on the backend ID, so we must initialize
		 * that properly here to make sure that any collisions based on filename
		 * are properly detected.
		 */
		rnode.backend = GetBackendOidFromRelPersistence(relpersistence);

		/* This logic should match RelationInitPhysicalAddr */
		rnode.node.spcNode = reltablespace ? reltablespace
										   : MyDatabaseTableSpace;
		rnode.node.dbNode = (rnode.node.spcNode == GLOBALTABLESPACE_OID)
								? InvalidOid
								: MyDatabaseId;

		rnode.node.relNode = table_oid;

		/* Check for existing file of same name */
		collides = DoesRelFileExist(&rnode);
	}

	return !collides;
}

/*
 * GetTableOidFromRelOptions
 *		Scans through relOptions for any 'table_oid' options, and ensures
 *		that oid is available. Returns that oid, or InvalidOid if unspecified.
 */
Oid
GetTableOidFromRelOptions(List *relOptions,
						  Oid reltablespace,
						  char relpersistence)
{
	ListCell   *opt_cell;
	Oid			table_oid;
	bool		is_oid_free;

	foreach(opt_cell, relOptions)
	{
		DefElem *def = (DefElem *) lfirst(opt_cell);
		if (strcmp(def->defname, "table_oid") == 0)
		{
			const char* hintmsg;
			if (!parse_oid(defGetString(def), &table_oid, &hintmsg))
				ereport(ERROR,
						(errcode(ERRCODE_INVALID_PARAMETER_VALUE),
						 errmsg("invalid value for OID option \"table_oid\""),
						 hintmsg ? errhint("%s", _(hintmsg)) : 0));
			if (OidIsValid(table_oid))
			{
				Relation pg_class_desc =
					table_open(RelationRelationId, RowExclusiveLock);
				is_oid_free = IsTableOidUnused(table_oid,
											   reltablespace,
											   pg_class_desc,
											   relpersistence);
				table_close(pg_class_desc, RowExclusiveLock);

				if (is_oid_free)
					return table_oid;
				else
					ereport(ERROR,
							(errcode(ERRCODE_DUPLICATE_OBJECT),
							 errmsg("table OID %u is in use", table_oid)));

				/* Only process the first table_oid. */
				break;
			}
		}
	}

	return InvalidOid;
}

/*
 * GetColocationIdFromRelOptions
 *		Scans through relOptions for any 'colocation_id' options.
 *		Returns that ID, or InvalidOid if unspecified.
 *
 * This is only used during table/index creation, as this reloption is not
 * persisted.
 */
Oid
YbGetColocationIdFromRelOptions(List *relOptions)
{
	ListCell   *opt_cell;
	Oid        colocation_id;

	foreach(opt_cell, relOptions)
	{
		DefElem *def = (DefElem *) lfirst(opt_cell);
		if (strcmp(def->defname, "colocation_id") == 0)
		{
			const char* hintmsg;
			if (!parse_oid(defGetString(def), &colocation_id, &hintmsg))
				ereport(ERROR,
						(errcode(ERRCODE_INVALID_PARAMETER_VALUE),
						 errmsg("invalid value for OID option \"colocation_id\""),
						 hintmsg ? errhint("%s", _(hintmsg)) : 0));
			if (OidIsValid(colocation_id))
				return colocation_id;
		}
	}

	return InvalidOid;
}

/*
 * GetRowTypeOidFromRelOptions
 *		Scans through relOptions for any 'row_type_oid' options, and ensures
 *		that oid is available. Returns that oid, or InvalidOid if unspecified.
 */
Oid
GetRowTypeOidFromRelOptions(List *relOptions)
{
	ListCell  *opt_cell;
	Oid       row_type_oid;
	Relation  pg_type_desc;
	HeapTuple tuple;

	foreach(opt_cell, relOptions)
	{
		DefElem *def = (DefElem *) lfirst(opt_cell);
		if (strcmp(def->defname, "row_type_oid") == 0)
		{
			const char* hintmsg;
			if (!parse_oid(defGetString(def), &row_type_oid, &hintmsg))
				ereport(ERROR,
						(errcode(ERRCODE_INVALID_PARAMETER_VALUE),
						 errmsg("invalid value for OID option \"row_type_oid\""),
						 hintmsg ? errhint("%s", _(hintmsg)) : 0));
			if (OidIsValid(row_type_oid))
			{
				pg_type_desc = table_open(TypeRelationId, AccessExclusiveLock);

				tuple = SearchSysCacheCopy1(TYPEOID, ObjectIdGetDatum(row_type_oid));
				if (HeapTupleIsValid(tuple))
					ereport(ERROR,
							(errcode(ERRCODE_DUPLICATE_OBJECT),
							 errmsg("type OID %u is in use", row_type_oid)));

				table_close(pg_type_desc, AccessExclusiveLock);

				return row_type_oid;
			}
		}
	}

	return InvalidOid;
}

bool
YbGetUseInitdbAclFromRelOptions(List *options)
{
	ListCell  *opt_cell;

	foreach(opt_cell, options)
	{
		// Don't care about multiple occurrences, this reloption is internal.
		DefElem *def = lfirst_node(DefElem, opt_cell);
		if (strcmp(def->defname, "use_initdb_acl") == 0)
			return defGetBoolean(def);
	}

	return InvalidOid;
}

/*
 * Is this relation stored into the YB system catalog tablet?
 */
bool
YbIsSysCatalogTabletRelation(Relation rel)
{
	Oid			namespaceId = RelationGetNamespace(rel);
	char	   *namespace_name = get_namespace_name_or_temp(namespaceId);

	return YbIsSysCatalogTabletRelationByIds(RelationGetRelid(rel),
											 namespaceId,
											 namespace_name);
}

/*
 * Same as above but potentially faster by avoiding get_namespace_name_or_temp
 * call in case the caller already has the namespace name.
 */
bool
YbIsSysCatalogTabletRelationByIds(Oid relationId, Oid namespaceId,
								  char *namespace_name)
{
	Assert(namespace_name);
	/* Re-evaluate this when toast relations are supported. */
	Assert(!IsToastNamespace(namespaceId));

	/*
	 * YB puts catalog relations and information_schema relations in the sys
	 * catalog tablet.  From commit 5c28dc4a654cc246d0da0807e18d07b81cfe45eb
	 * to the time of writing (2024-05-22), it is not possible to create user
	 * relations in pg_catalog because it hits an error if IsYsqlUpgrade is
	 * false, and if that is true, then relations are created as system
	 * relations.  Before that commit, it seems to segfault when attempting to
	 * create table in pg_catalog (at least when testing on v2.0.11.0).
	 */
	if (IsSystemNamespace(namespaceId) ||
		strcmp(namespace_name, "information_schema") == 0)
	{
		if (relationId >= FirstNormalObjectId)
		{
			/*
			 * At the time of writing (2024-05-22), it is possible for users
			 * (with the correct privileges) to create user relations in
			 * information_schema.  Since these are persisted in the sys
			 * catalog tablet and this function may be called with such tables,
			 * don't hard fail upon encountering such tables.
			 */
			Assert(strcmp(namespace_name, "information_schema") == 0);
			ereport(WARNING,
					(errmsg("unexpected user relation in system namespace"),
					 errdetail("Table with oid %u should not be in namespace"
							   " %s.",
							   relationId, namespace_name)));
		}
		return true;
	}
	return false;
}<|MERGE_RESOLUTION|>--- conflicted
+++ resolved
@@ -56,11 +56,8 @@
 #include "catalog/pg_yb_catalog_version.h"
 #include "catalog/pg_yb_profile.h"
 #include "catalog/pg_yb_role_profile.h"
-<<<<<<< HEAD
 #include "commands/defrem.h"
-=======
 #include "utils/lsyscache.h"
->>>>>>> e32211cb
 #include "utils/syscache.h"
 #include "pg_yb_utils.h"
 
@@ -1025,7 +1022,7 @@
 	 * relations.  Before that commit, it seems to segfault when attempting to
 	 * create table in pg_catalog (at least when testing on v2.0.11.0).
 	 */
-	if (IsSystemNamespace(namespaceId) ||
+	if (IsCatalogNamespace(namespaceId) ||
 		strcmp(namespace_name, "information_schema") == 0)
 	{
 		if (relationId >= FirstNormalObjectId)
