/*-------------------------------------------------------------------------
 *
 * pg_shdepend.c
 *	  routines to support manipulation of the pg_shdepend relation
 *
 * Portions Copyright (c) 1996-2022, PostgreSQL Global Development Group
 * Portions Copyright (c) 1994, Regents of the University of California
 *
 *
 * IDENTIFICATION
 *	  src/backend/catalog/pg_shdepend.c
 *
 *-------------------------------------------------------------------------
 */
#include "postgres.h"

#include "access/genam.h"
#include "access/htup_details.h"
#include "access/table.h"
#include "access/xact.h"
#include "catalog/catalog.h"
#include "catalog/dependency.h"
#include "catalog/indexing.h"
#include "catalog/pg_authid.h"
#include "catalog/pg_collation.h"
#include "catalog/pg_conversion.h"
#include "catalog/pg_database.h"
#include "catalog/pg_default_acl.h"
#include "catalog/pg_event_trigger.h"
#include "catalog/pg_extension.h"
#include "catalog/pg_foreign_data_wrapper.h"
#include "catalog/pg_foreign_server.h"
#include "catalog/pg_language.h"
#include "catalog/pg_largeobject.h"
#include "catalog/pg_largeobject_metadata.h"
#include "catalog/pg_namespace.h"
#include "catalog/pg_opclass.h"
#include "catalog/pg_operator.h"
#include "catalog/pg_opfamily.h"
#include "catalog/pg_proc.h"
#include "catalog/pg_shdepend.h"
#include "catalog/pg_statistic_ext.h"
#include "catalog/pg_subscription.h"
#include "catalog/pg_tablespace.h"
#include "catalog/pg_ts_config.h"
#include "catalog/pg_ts_dict.h"
#include "catalog/pg_type.h"
#include "catalog/pg_user_mapping.h"
#include "commands/alter.h"
#include "commands/collationcmds.h"
#include "commands/conversioncmds.h"
#include "commands/dbcommands.h"
#include "commands/defrem.h"
#include "commands/event_trigger.h"
#include "commands/extension.h"
#include "commands/policy.h"
#include "commands/proclang.h"
#include "commands/publicationcmds.h"
#include "commands/schemacmds.h"
#include "commands/subscriptioncmds.h"
#include "commands/tablecmds.h"
#include "commands/tablespace.h"
#include "commands/typecmds.h"

#include "miscadmin.h"
#include "storage/lmgr.h"
#include "utils/acl.h"
#include "utils/fmgroids.h"

/* Yugabyte includes */
#include "postgres_ext.h"
#include "utils/memutils.h"
#include "utils/syscache.h"

/* YB includes. */
#include "catalog/pg_yb_profile_d.h"
#include "catalog/pg_yb_role_profile_d.h"
#include "commands/yb_profile.h"
#include "pg_yb_utils.h"

typedef enum
{
	LOCAL_OBJECT,
	SHARED_OBJECT,
	REMOTE_OBJECT
} SharedDependencyObjectType;

typedef struct
{
	ObjectAddress object;
	char		deptype;
	SharedDependencyObjectType objtype;
} ShDependObjectInfo;

static void getOidListDiff(Oid *list1, int *nlist1, Oid *list2, int *nlist2);
static Oid	classIdGetDbId(Oid classId);
static void shdepChangeDep(Relation sdepRel,
						   Oid classid, Oid objid, int32 objsubid,
						   Oid refclassid, Oid refobjid,
						   SharedDependencyType deptype);
static void shdepAddDependency(Relation sdepRel,
							   Oid classId, Oid objectId, int32 objsubId,
							   Oid refclassId, Oid refobjId,
							   SharedDependencyType deptype);
static void shdepDropDependency(Relation sdepRel,
								Oid classId, Oid objectId, int32 objsubId,
								bool drop_subobjects,
								Oid refclassId, Oid refobjId,
								SharedDependencyType deptype);
static void storeObjectDescription(StringInfo descs,
								   SharedDependencyObjectType type,
								   ObjectAddress *object,
								   SharedDependencyType deptype,
								   int count);


/*
 * recordSharedDependencyOn
 *
 * Record a dependency between 2 objects via their respective ObjectAddresses.
 * The first argument is the dependent object, the second the one it
 * references (which must be a shared object).
 *
 * This locks the referenced object and makes sure it still exists.
 * Then it creates an entry in pg_shdepend.  The lock is kept until
 * the end of the transaction.
 *
 * Dependencies on pinned objects are not recorded.
 */
void
recordSharedDependencyOn(ObjectAddress *depender,
						 ObjectAddress *referenced,
						 SharedDependencyType deptype)
{
	Relation	sdepRel;

	/*
	 * Objects in pg_shdepend can't have SubIds.
	 */
	Assert(depender->objectSubId == 0);
	Assert(referenced->objectSubId == 0);

	/*
	 * During bootstrap, do nothing since pg_shdepend may not exist yet.
	 * initdb will fill in appropriate pg_shdepend entries after bootstrap.
	 */
	if (IsBootstrapProcessingMode())
		return;

	sdepRel = table_open(SharedDependRelationId, RowExclusiveLock);

	/* If the referenced object is pinned, do nothing. */
	if (!IsPinnedObject(referenced->classId, referenced->objectId))
	{
		shdepAddDependency(sdepRel, depender->classId, depender->objectId,
						   depender->objectSubId,
						   referenced->classId, referenced->objectId,
						   deptype);
	}

	table_close(sdepRel, RowExclusiveLock);
}

/*
 * recordDependencyOnOwner
 *
 * A convenient wrapper of recordSharedDependencyOn -- register the specified
 * user as owner of the given object.
 *
 * Note: it's the caller's responsibility to ensure that there isn't an owner
 * entry for the object already.
 */
void
recordDependencyOnOwner(Oid classId, Oid objectId, Oid owner)
{
	ObjectAddress myself,
				referenced;

	myself.classId = classId;
	myself.objectId = objectId;
	myself.objectSubId = 0;

	referenced.classId = AuthIdRelationId;
	referenced.objectId = owner;
	referenced.objectSubId = 0;

	recordSharedDependencyOn(&myself, &referenced, SHARED_DEPENDENCY_OWNER);
}

#ifdef YB_DEEPTHI
/* Postgres 13 has its own definition */
/*
 * recordDependencyOnTablespace
 *
 * A convenient wrapper of recordSharedDependencyOn -- mark that an object is
 * associated with a tablespace.
 *
 * Note: it's the caller's responsibility to ensure that there isn't a
 * tablespace entry for the object already.
 */
void
recordDependencyOnTablespace(Oid classId, Oid objectId, Oid tablespaceOid)
{
	if (tablespaceOid == InvalidOid)
	{
		/* Nothing to do */
		return;
	}
	ObjectAddress myself, referenced;

	myself.classId = classId;
	myself.objectId = objectId;
	myself.objectSubId = 0;

	referenced.classId = TableSpaceRelationId;
	referenced.objectId = tablespaceOid;
	referenced.objectSubId = 0;

	recordSharedDependencyOn(&myself, &referenced,
							 SHARED_DEPENDENCY_TABLESPACE);
}
#endif

/*
 * shdepChangeDep
 *
 * Update shared dependency records to account for an updated referenced
 * object.  This is an internal workhorse for operations such as changing
 * an object's owner.
 *
 * There must be no more than one existing entry for the given dependent
 * object and dependency type!	So in practice this can only be used for
 * updating SHARED_DEPENDENCY_OWNER and SHARED_DEPENDENCY_TABLESPACE
 * entries, which should have that property.
 *
 * If there is no previous entry, we assume it was referencing a PINned
 * object, so we create a new entry.  If the new referenced object is
 * PINned, we don't create an entry (and drop the old one, if any).
 * (For tablespaces, we don't record dependencies in certain cases, so
 * there are other possible reasons for entries to be missing.)
 *
 * sdepRel must be the pg_shdepend relation, already opened and suitably
 * locked.
 */
static void
shdepChangeDep(Relation sdepRel,
			   Oid classid, Oid objid, int32 objsubid,
			   Oid refclassid, Oid refobjid,
			   SharedDependencyType deptype)
{
	Oid			dbid = classIdGetDbId(classid);
	HeapTuple	oldtup = NULL;
	HeapTuple	scantup;
	ScanKeyData key[4];
	SysScanDesc scan;

	/*
	 * Make sure the new referenced object doesn't go away while we record the
	 * dependency.
	 */
	shdepLockAndCheckObject(refclassid, refobjid);

	/*
	 * Look for a previous entry
	 */
	ScanKeyInit(&key[0],
				Anum_pg_shdepend_dbid,
				BTEqualStrategyNumber, F_OIDEQ,
				ObjectIdGetDatum(dbid));
	ScanKeyInit(&key[1],
				Anum_pg_shdepend_classid,
				BTEqualStrategyNumber, F_OIDEQ,
				ObjectIdGetDatum(classid));
	ScanKeyInit(&key[2],
				Anum_pg_shdepend_objid,
				BTEqualStrategyNumber, F_OIDEQ,
				ObjectIdGetDatum(objid));
	ScanKeyInit(&key[3],
				Anum_pg_shdepend_objsubid,
				BTEqualStrategyNumber, F_INT4EQ,
				Int32GetDatum(objsubid));

	scan = systable_beginscan(sdepRel, SharedDependDependerIndexId, true,
							  NULL, 4, key);

	while ((scantup = systable_getnext(scan)) != NULL)
	{
		/* Ignore if not of the target dependency type */
		if (((Form_pg_shdepend) GETSTRUCT(scantup))->deptype != deptype)
			continue;
		/* Caller screwed up if multiple matches */
		if (oldtup)
			elog(ERROR,
				 "multiple pg_shdepend entries for object %u/%u/%d deptype %c",
				 classid, objid, objsubid, deptype);
		oldtup = heap_copytuple(scantup);
	}

	systable_endscan(scan);

	if (IsPinnedObject(refclassid, refobjid))
	{
		/* No new entry needed, so just delete existing entry if any */
		if (oldtup)
			CatalogTupleDelete(sdepRel, oldtup);
	}
	else if (oldtup)
	{
		/* Need to update existing entry */
		Form_pg_shdepend shForm = (Form_pg_shdepend) GETSTRUCT(oldtup);

		/* Since oldtup is a copy, we can just modify it in-memory */
		shForm->refclassid = refclassid;
		shForm->refobjid = refobjid;

		CatalogTupleUpdate(sdepRel, &oldtup->t_self, oldtup);
	}
	else
	{
		/* Need to insert new entry */
		Datum		values[Natts_pg_shdepend];
		bool		nulls[Natts_pg_shdepend];

		memset(nulls, false, sizeof(nulls));

		values[Anum_pg_shdepend_dbid - 1] = ObjectIdGetDatum(dbid);
		values[Anum_pg_shdepend_classid - 1] = ObjectIdGetDatum(classid);
		values[Anum_pg_shdepend_objid - 1] = ObjectIdGetDatum(objid);
		values[Anum_pg_shdepend_objsubid - 1] = Int32GetDatum(objsubid);

		values[Anum_pg_shdepend_refclassid - 1] = ObjectIdGetDatum(refclassid);
		values[Anum_pg_shdepend_refobjid - 1] = ObjectIdGetDatum(refobjid);
		values[Anum_pg_shdepend_deptype - 1] = CharGetDatum(deptype);

		/*
		 * we are reusing oldtup just to avoid declaring a new variable, but
		 * it's certainly a new tuple
		 */
		oldtup = heap_form_tuple(RelationGetDescr(sdepRel), values, nulls);
		CatalogTupleInsert(sdepRel, oldtup);
	}

	if (oldtup)
		heap_freetuple(oldtup);
}

/*
 * changeDependencyOnOwner
 *
 * Update the shared dependencies to account for the new owner.
 *
 * Note: we don't need an objsubid argument because only whole objects
 * have owners.
 */
void
changeDependencyOnOwner(Oid classId, Oid objectId, Oid newOwnerId)
{
	Relation	sdepRel;

	sdepRel = table_open(SharedDependRelationId, RowExclusiveLock);

	/* Adjust the SHARED_DEPENDENCY_OWNER entry */
	shdepChangeDep(sdepRel,
				   classId, objectId, 0,
				   AuthIdRelationId, newOwnerId,
				   SHARED_DEPENDENCY_OWNER);

	/*----------
	 * There should never be a SHARED_DEPENDENCY_ACL entry for the owner,
	 * so get rid of it if there is one.  This can happen if the new owner
	 * was previously granted some rights to the object.
	 *
	 * This step is analogous to aclnewowner's removal of duplicate entries
	 * in the ACL.  We have to do it to handle this scenario:
	 *		A grants some rights on an object to B
	 *		ALTER OWNER changes the object's owner to B
	 *		ALTER OWNER changes the object's owner to C
	 * The third step would remove all mention of B from the object's ACL,
	 * but we'd still have a SHARED_DEPENDENCY_ACL for B if we did not do
	 * things this way.
	 *
	 * The rule against having a SHARED_DEPENDENCY_ACL entry for the owner
	 * allows us to fix things up in just this one place, without having
	 * to make the various ALTER OWNER routines each know about it.
	 *----------
	 */
	shdepDropDependency(sdepRel, classId, objectId, 0, true,
						AuthIdRelationId, newOwnerId,
						SHARED_DEPENDENCY_ACL);

	table_close(sdepRel, RowExclusiveLock);
}

/*
 * recordDependencyOnTablespace
 *
 * A convenient wrapper of recordSharedDependencyOn -- register the specified
 * tablespace to the given object.
 *
 * Note: it's the caller's responsibility to ensure that there isn't a
 * tablespace entry for the object already.
 */
void
recordDependencyOnTablespace(Oid classId, Oid objectId, Oid tablespace)
{
	ObjectAddress myself,
				referenced;

	if (IsYugaByteEnabled())
	{
		/*
		 * When recording dependencies on tablespaces for relations, InvalidOid
		 * indicates the database's default tablespace and should never be
		 * passed as an argument tablespace to record a tablespace dependency.
		 * Instead, a dependency on the database's default tablespace is added on
		 * the creation of the database and exists for the lifetime of the database
		 * or until the database default tablespace is altered.
		 */
		if (tablespace == InvalidOid)
			ereport(ERROR,
					(errcode(ERRCODE_INVALID_PARAMETER_VALUE),
					 errmsg("Tablespace dependencies cannot be recorded on InvalidOid")));

		/*
		 * Since the pg_default and pg_global tablespaces cannot be dropped,
		 * it is safe to never record dependencies on these tablespaces.
		 */
		if (tablespace == DEFAULTTABLESPACE_OID || tablespace == GLOBALTABLESPACE_OID)
			return;
	}

	ObjectAddressSet(myself, classId, objectId);
	ObjectAddressSet(referenced, TableSpaceRelationId, tablespace);

	recordSharedDependencyOn(&myself, &referenced,
							 SHARED_DEPENDENCY_TABLESPACE);
}

/*
 * changeDependencyOnTablespace
 *
 * Update the shared dependencies to account for the new tablespace.
 *
 * Note: we don't need an objsubid argument because only whole objects
 * have tablespaces.
 */
void
changeDependencyOnTablespace(Oid classId, Oid objectId, Oid newTablespaceId)
{
	Relation	sdepRel;

	sdepRel = table_open(SharedDependRelationId, RowExclusiveLock);

	if (newTablespaceId != DEFAULTTABLESPACE_OID &&
		newTablespaceId != InvalidOid)
		shdepChangeDep(sdepRel,
					   classId, objectId, 0,
					   TableSpaceRelationId, newTablespaceId,
					   SHARED_DEPENDENCY_TABLESPACE);
	else
		shdepDropDependency(sdepRel,
							classId, objectId, 0, true,
							InvalidOid, InvalidOid,
							SHARED_DEPENDENCY_INVALID);

	table_close(sdepRel, RowExclusiveLock);
}

/*
 * getOidListDiff
 *		Helper for updateAclDependencies.
 *
 * Takes two Oid arrays and removes elements that are common to both arrays,
 * leaving just those that are in one input but not the other.
 * We assume both arrays have been sorted and de-duped.
 */
static void
getOidListDiff(Oid *list1, int *nlist1, Oid *list2, int *nlist2)
{
	int			in1,
				in2,
				out1,
				out2;

	in1 = in2 = out1 = out2 = 0;
	while (in1 < *nlist1 && in2 < *nlist2)
	{
		if (list1[in1] == list2[in2])
		{
			/* skip over duplicates */
			in1++;
			in2++;
		}
		else if (list1[in1] < list2[in2])
		{
			/* list1[in1] is not in list2 */
			list1[out1++] = list1[in1++];
		}
		else
		{
			/* list2[in2] is not in list1 */
			list2[out2++] = list2[in2++];
		}
	}

	/* any remaining list1 entries are not in list2 */
	while (in1 < *nlist1)
	{
		list1[out1++] = list1[in1++];
	}

	/* any remaining list2 entries are not in list1 */
	while (in2 < *nlist2)
	{
		list2[out2++] = list2[in2++];
	}

	*nlist1 = out1;
	*nlist2 = out2;
}

/*
 * updateAclDependencies
 *		Update the pg_shdepend info for an object's ACL during GRANT/REVOKE.
 *
 * classId, objectId, objsubId: identify the object whose ACL this is
 * ownerId: role owning the object
 * noldmembers, oldmembers: array of roleids appearing in old ACL
 * nnewmembers, newmembers: array of roleids appearing in new ACL
 *
 * We calculate the differences between the new and old lists of roles,
 * and then insert or delete from pg_shdepend as appropriate.
 *
 * Note that we can't just insert all referenced roles blindly during GRANT,
 * because we would end up with duplicate registered dependencies.  We could
 * check for existence of the tuples before inserting, but that seems to be
 * more expensive than what we are doing here.  Likewise we can't just delete
 * blindly during REVOKE, because the user may still have other privileges.
 * It is also possible that REVOKE actually adds dependencies, due to
 * instantiation of a formerly implicit default ACL (although at present,
 * all such dependencies should be for the owning role, which we ignore here).
 *
 * NOTE: Both input arrays must be sorted and de-duped.  (Typically they
 * are extracted from an ACL array by aclmembers(), which takes care of
 * both requirements.)	The arrays are pfreed before return.
 */
void
updateAclDependencies(Oid classId, Oid objectId, int32 objsubId,
					  Oid ownerId,
					  int noldmembers, Oid *oldmembers,
					  int nnewmembers, Oid *newmembers)
{
	Relation	sdepRel;
	int			i;

	/*
	 * Remove entries that are common to both lists; those represent existing
	 * dependencies we don't need to change.
	 *
	 * OK to overwrite the inputs since we'll pfree them anyway.
	 */
	getOidListDiff(oldmembers, &noldmembers, newmembers, &nnewmembers);

	if (noldmembers > 0 || nnewmembers > 0)
	{
		sdepRel = table_open(SharedDependRelationId, RowExclusiveLock);

		/* Add new dependencies that weren't already present */
		for (i = 0; i < nnewmembers; i++)
		{
			Oid			roleid = newmembers[i];

			/*
			 * Skip the owner: he has an OWNER shdep entry instead. (This is
			 * not just a space optimization; it makes ALTER OWNER easier. See
			 * notes in changeDependencyOnOwner.)
			 */
			if (roleid == ownerId)
				continue;

			/* Skip pinned roles; they don't need dependency entries */
			if (IsPinnedObject(AuthIdRelationId, roleid))
				continue;

			shdepAddDependency(sdepRel, classId, objectId, objsubId,
							   AuthIdRelationId, roleid,
							   SHARED_DEPENDENCY_ACL);
		}

		/* Drop no-longer-used old dependencies */
		for (i = 0; i < noldmembers; i++)
		{
			Oid			roleid = oldmembers[i];

			/* Skip the owner, same as above */
			if (roleid == ownerId)
				continue;

			/* Skip pinned roles */
			if (IsPinnedObject(AuthIdRelationId, roleid))
				continue;

			shdepDropDependency(sdepRel, classId, objectId, objsubId,
								false,	/* exact match on objsubId */
								AuthIdRelationId, roleid,
								SHARED_DEPENDENCY_ACL);
		}

		table_close(sdepRel, RowExclusiveLock);
	}

	if (oldmembers)
		pfree(oldmembers);
	if (newmembers)
		pfree(newmembers);
}

/*
 * A struct to keep track of dependencies found in other databases.
 */
typedef struct
{
	Oid			dbOid;
	int			count;
} remoteDep;

/*
 * qsort comparator for ShDependObjectInfo items
 */
static int
shared_dependency_comparator(const void *a, const void *b)
{
	const ShDependObjectInfo *obja = (const ShDependObjectInfo *) a;
	const ShDependObjectInfo *objb = (const ShDependObjectInfo *) b;

	/*
	 * Primary sort key is OID ascending.
	 */
	if (obja->object.objectId < objb->object.objectId)
		return -1;
	if (obja->object.objectId > objb->object.objectId)
		return 1;

	/*
	 * Next sort on catalog ID, in case identical OIDs appear in different
	 * catalogs.  Sort direction is pretty arbitrary here.
	 */
	if (obja->object.classId < objb->object.classId)
		return -1;
	if (obja->object.classId > objb->object.classId)
		return 1;

	/*
	 * Sort on object subId.
	 *
	 * We sort the subId as an unsigned int so that 0 (the whole object) will
	 * come first.
	 */
	if ((unsigned int) obja->object.objectSubId < (unsigned int) objb->object.objectSubId)
		return -1;
	if ((unsigned int) obja->object.objectSubId > (unsigned int) objb->object.objectSubId)
		return 1;

	/*
	 * Last, sort on deptype, in case the same object has multiple dependency
	 * types.  (Note that there's no need to consider objtype, as that's
	 * determined by the catalog OID.)
	 */
	if (obja->deptype < objb->deptype)
		return -1;
	if (obja->deptype > objb->deptype)
		return 1;

	return 0;
}

/*
 * checkSharedDependencies
 *
 * Check whether there are shared dependency entries for a given shared
 * object; return true if so.
 *
 * In addition, return a string containing a newline-separated list of object
 * descriptions that depend on the shared object, or NULL if none is found.
 * We actually return two such strings; the "detail" result is suitable for
 * returning to the client as an errdetail() string, and is limited in size.
 * The "detail_log" string is potentially much longer, and should be emitted
 * to the server log only.
 *
 * We can find three different kinds of dependencies: dependencies on objects
 * of the current database; dependencies on shared objects; and dependencies
 * on objects local to other databases.  We can (and do) provide descriptions
 * of the two former kinds of objects, but we can't do that for "remote"
 * objects, so we just provide a count of them.
 */
bool
checkSharedDependencies(Oid classId, Oid objectId,
						char **detail_msg, char **detail_log_msg)
{
	Relation	sdepRel;
	ScanKeyData key[2];
	SysScanDesc scan;
	HeapTuple	tup;
	int			numReportedDeps = 0;
	int			numNotReportedDeps = 0;
	int			numNotReportedDbs = 0;
	List	   *remDeps = NIL;
	ListCell   *cell;
	ObjectAddress object;
	ShDependObjectInfo *objects;
	int			numobjects;
	int			allocedobjects;
	StringInfoData descs;
	StringInfoData alldescs;

	/* This case can be dispatched quickly */
	if (IsPinnedObject(classId, objectId))
	{
		object.classId = classId;
		object.objectId = objectId;
		object.objectSubId = 0;
		ereport(ERROR,
				(errcode(ERRCODE_DEPENDENT_OBJECTS_STILL_EXIST),
				 errmsg("cannot drop %s because it is required by the database system",
						getObjectDescription(&object, false))));
	}

	/*
	 * We limit the number of dependencies reported to the client to
	 * MAX_REPORTED_DEPS, since client software may not deal well with
	 * enormous error strings.  The server log always gets a full report.
	 *
	 * For stability of regression test results, we sort local and shared
	 * objects by OID before reporting them.  We don't worry about the order
	 * in which other databases are reported, though.
	 */
#define MAX_REPORTED_DEPS 100

	allocedobjects = 128;		/* arbitrary initial array size */
	objects = (ShDependObjectInfo *)
		palloc(allocedobjects * sizeof(ShDependObjectInfo));
	numobjects = 0;
	initStringInfo(&descs);
	initStringInfo(&alldescs);

	sdepRel = table_open(SharedDependRelationId, AccessShareLock);

	ScanKeyInit(&key[0],
				Anum_pg_shdepend_refclassid,
				BTEqualStrategyNumber, F_OIDEQ,
				ObjectIdGetDatum(classId));
	ScanKeyInit(&key[1],
				Anum_pg_shdepend_refobjid,
				BTEqualStrategyNumber, F_OIDEQ,
				ObjectIdGetDatum(objectId));

	scan = systable_beginscan(sdepRel, SharedDependReferenceIndexId, true,
							  NULL, 2, key);

	while (HeapTupleIsValid(tup = systable_getnext(scan)))
	{
		Form_pg_shdepend sdepForm = (Form_pg_shdepend) GETSTRUCT(tup);

		object.classId = sdepForm->classid;
		object.objectId = sdepForm->objid;
		object.objectSubId = sdepForm->objsubid;

		/*
		 * If it's a dependency local to this database or it's a shared
		 * object, add it to the objects array.
		 *
		 * If it's a remote dependency, keep track of it so we can report the
		 * number of them later.
		 */
		if (sdepForm->dbid == MyDatabaseId ||
			sdepForm->dbid == InvalidOid)
		{
			if (numobjects >= allocedobjects)
			{
				allocedobjects *= 2;
				objects = (ShDependObjectInfo *)
					repalloc(objects,
							 allocedobjects * sizeof(ShDependObjectInfo));
			}
			objects[numobjects].object = object;
			objects[numobjects].deptype = sdepForm->deptype;
			objects[numobjects].objtype = (sdepForm->dbid == MyDatabaseId) ?
				LOCAL_OBJECT : SHARED_OBJECT;
			numobjects++;
		}
		else
		{
			/* It's not local nor shared, so it must be remote. */
			remoteDep  *dep;
			bool		stored = false;

			/*
			 * XXX this info is kept on a simple List.  Maybe it's not good
			 * for performance, but using a hash table seems needlessly
			 * complex.  The expected number of databases is not high anyway,
			 * I suppose.
			 */
			foreach(cell, remDeps)
			{
				dep = lfirst(cell);
				if (dep->dbOid == sdepForm->dbid)
				{
					dep->count++;
					stored = true;
					break;
				}
			}
			if (!stored)
			{
				dep = (remoteDep *) palloc(sizeof(remoteDep));
				dep->dbOid = sdepForm->dbid;
				dep->count = 1;
				remDeps = lappend(remDeps, dep);
			}
		}
	}

	systable_endscan(scan);

	table_close(sdepRel, AccessShareLock);

	/*
	 * Sort and report local and shared objects.
	 */
	if (numobjects > 1)
		qsort((void *) objects, numobjects,
			  sizeof(ShDependObjectInfo), shared_dependency_comparator);

	for (int i = 0; i < numobjects; i++)
	{
		if (numReportedDeps < MAX_REPORTED_DEPS)
		{
			numReportedDeps++;
			storeObjectDescription(&descs,
								   objects[i].objtype,
								   &objects[i].object,
								   objects[i].deptype,
								   0);
		}
		else
			numNotReportedDeps++;
		storeObjectDescription(&alldescs,
							   objects[i].objtype,
							   &objects[i].object,
							   objects[i].deptype,
							   0);
	}

	/*
	 * Summarize dependencies in remote databases.
	 */
	foreach(cell, remDeps)
	{
		remoteDep  *dep = lfirst(cell);

		object.classId = DatabaseRelationId;
		object.objectId = dep->dbOid;
		object.objectSubId = 0;

		if (numReportedDeps < MAX_REPORTED_DEPS)
		{
			numReportedDeps++;
			storeObjectDescription(&descs, REMOTE_OBJECT, &object,
								   SHARED_DEPENDENCY_INVALID, dep->count);
		}
		else
			numNotReportedDbs++;
		storeObjectDescription(&alldescs, REMOTE_OBJECT, &object,
							   SHARED_DEPENDENCY_INVALID, dep->count);
	}

	pfree(objects);
	list_free_deep(remDeps);

	if (descs.len == 0)
	{
		pfree(descs.data);
		pfree(alldescs.data);
		*detail_msg = *detail_log_msg = NULL;
		return false;
	}

	if (numNotReportedDeps > 0)
		appendStringInfo(&descs, ngettext("\nand %d other object "
										  "(see server log for list)",
										  "\nand %d other objects "
										  "(see server log for list)",
										  numNotReportedDeps),
						 numNotReportedDeps);
	if (numNotReportedDbs > 0)
		appendStringInfo(&descs, ngettext("\nand objects in %d other database "
										  "(see server log for list)",
										  "\nand objects in %d other databases "
										  "(see server log for list)",
										  numNotReportedDbs),
						 numNotReportedDbs);

	*detail_msg = descs.data;
	*detail_log_msg = alldescs.data;
	return true;
}


/*
 * copyTemplateDependencies
 *
 * Routine to create the initial shared dependencies of a new database.
 * We simply copy the dependencies from the template database.
 */
void
copyTemplateDependencies(Oid templateDbId, Oid newDbId)
{
	Relation	sdepRel;
	TupleDesc	sdepDesc;
	ScanKeyData key[1];
	SysScanDesc scan;
	HeapTuple	tup;
	CatalogIndexState indstate;
	TupleTableSlot **slot;
	int			max_slots,
				slot_init_count,
				slot_stored_count;

	sdepRel = table_open(SharedDependRelationId, RowExclusiveLock);
	sdepDesc = RelationGetDescr(sdepRel);

	/*
	 * Allocate the slots to use, but delay costly initialization until we
	 * know that they will be used.
	 */
	max_slots = MAX_CATALOG_MULTI_INSERT_BYTES / sizeof(FormData_pg_shdepend);
	slot = palloc(sizeof(TupleTableSlot *) * max_slots);

	indstate = CatalogOpenIndexes(sdepRel);

	/* Scan all entries with dbid = templateDbId */
	ScanKeyInit(&key[0],
				Anum_pg_shdepend_dbid,
				BTEqualStrategyNumber, F_OIDEQ,
				ObjectIdGetDatum(templateDbId));

	scan = systable_beginscan(sdepRel, SharedDependDependerIndexId, true,
							  NULL, 1, key);

	/* number of slots currently storing tuples */
	slot_stored_count = 0;
	/* number of slots currently initialized */
	slot_init_count = 0;

	/*
	 * Copy the entries of the original database, changing the database Id to
	 * that of the new database.  Note that because we are not copying rows
	 * with dbId == 0 (ie, rows describing dependent shared objects) we won't
	 * copy the ownership dependency of the template database itself; this is
	 * what we want.
	 */
	while (HeapTupleIsValid(tup = systable_getnext(scan)))
	{
		Form_pg_shdepend shdep;

		if (slot_init_count < max_slots)
		{
			slot[slot_stored_count] = MakeSingleTupleTableSlot(sdepDesc, &TTSOpsHeapTuple);
			slot_init_count++;
		}

		ExecClearTuple(slot[slot_stored_count]);

		memset(slot[slot_stored_count]->tts_isnull, false,
			   slot[slot_stored_count]->tts_tupleDescriptor->natts * sizeof(bool));

		shdep = (Form_pg_shdepend) GETSTRUCT(tup);

		slot[slot_stored_count]->tts_values[Anum_pg_shdepend_dbid - 1] = ObjectIdGetDatum(newDbId);
		slot[slot_stored_count]->tts_values[Anum_pg_shdepend_classid - 1] = shdep->classid;
		slot[slot_stored_count]->tts_values[Anum_pg_shdepend_objid - 1] = shdep->objid;
		slot[slot_stored_count]->tts_values[Anum_pg_shdepend_objsubid - 1] = shdep->objsubid;
		slot[slot_stored_count]->tts_values[Anum_pg_shdepend_refclassid - 1] = shdep->refclassid;
		slot[slot_stored_count]->tts_values[Anum_pg_shdepend_refobjid - 1] = shdep->refobjid;
		slot[slot_stored_count]->tts_values[Anum_pg_shdepend_deptype - 1] = shdep->deptype;

		ExecStoreVirtualTuple(slot[slot_stored_count]);
		slot_stored_count++;

		/* If slots are full, insert a batch of tuples */
		if (slot_stored_count == max_slots)
		{
			CatalogTuplesMultiInsertWithInfo(sdepRel, slot, slot_stored_count, indstate,
											 false /* yb_shared_insert */);
			slot_stored_count = 0;
		}
	}

	/* Insert any tuples left in the buffer */
	if (slot_stored_count > 0)
		CatalogTuplesMultiInsertWithInfo(sdepRel, slot, slot_stored_count, indstate,
										 false /* yb_shared_insert */);

	systable_endscan(scan);

	CatalogCloseIndexes(indstate);
	table_close(sdepRel, RowExclusiveLock);

	/* Drop only the number of slots used */
	for (int i = 0; i < slot_init_count; i++)
		ExecDropSingleTupleTableSlot(slot[i]);
	pfree(slot);
}

/*
 * dropDatabaseDependencies
 *
 * Delete pg_shdepend entries corresponding to a database that's being
 * dropped.
 */
void
dropDatabaseDependencies(Oid databaseId)
{
	Relation	sdepRel;
	ScanKeyData key[1];
	SysScanDesc scan;
	HeapTuple	tup;

	sdepRel = table_open(SharedDependRelationId, RowExclusiveLock);

	/*
	 * First, delete all the entries that have the database Oid in the dbid
	 * field.
	 */
	ScanKeyInit(&key[0],
				Anum_pg_shdepend_dbid,
				BTEqualStrategyNumber, F_OIDEQ,
				ObjectIdGetDatum(databaseId));
	/* We leave the other index fields unspecified */

	scan = systable_beginscan(sdepRel, SharedDependDependerIndexId, true,
							  NULL, 1, key);

	while (HeapTupleIsValid(tup = systable_getnext(scan)))
	{
		CatalogTupleDelete(sdepRel, tup);
	}

	systable_endscan(scan);

	/* Now delete all entries corresponding to the database itself */
	shdepDropDependency(sdepRel, DatabaseRelationId, databaseId, 0, true,
						InvalidOid, InvalidOid,
						SHARED_DEPENDENCY_INVALID);

	table_close(sdepRel, RowExclusiveLock);
}

/*
 * deleteSharedDependencyRecordsFor
 *
 * Delete all pg_shdepend entries corresponding to an object that's being
 * dropped or modified.  The object is assumed to be either a shared object
 * or local to the current database (the classId tells us which).
 *
 * If objectSubId is zero, we are deleting a whole object, so get rid of
 * pg_shdepend entries for subobjects as well.
 */
void
deleteSharedDependencyRecordsFor(Oid classId, Oid objectId, int32 objectSubId)
{
	Relation	sdepRel;

	sdepRel = table_open(SharedDependRelationId, RowExclusiveLock);

	shdepDropDependency(sdepRel, classId, objectId, objectSubId,
						(objectSubId == 0),
						InvalidOid, InvalidOid,
						SHARED_DEPENDENCY_INVALID);

	table_close(sdepRel, RowExclusiveLock);
}

/*
 * shdepAddDependency
 *		Internal workhorse for inserting into pg_shdepend
 *
 * sdepRel must be the pg_shdepend relation, already opened and suitably
 * locked.
 */
static void
shdepAddDependency(Relation sdepRel,
				   Oid classId, Oid objectId, int32 objsubId,
				   Oid refclassId, Oid refobjId,
				   SharedDependencyType deptype)
{
	HeapTuple	tup;
	Datum		values[Natts_pg_shdepend];
	bool		nulls[Natts_pg_shdepend];

	/*
	 * Make sure the object doesn't go away while we record the dependency on
	 * it.  DROP routines should lock the object exclusively before they check
	 * shared dependencies.
	 */
	shdepLockAndCheckObject(refclassId, refobjId);

	memset(nulls, false, sizeof(nulls));

	/*
	 * Form the new tuple and record the dependency.
	 */
	values[Anum_pg_shdepend_dbid - 1] = ObjectIdGetDatum(classIdGetDbId(classId));
	values[Anum_pg_shdepend_classid - 1] = ObjectIdGetDatum(classId);
	values[Anum_pg_shdepend_objid - 1] = ObjectIdGetDatum(objectId);
	values[Anum_pg_shdepend_objsubid - 1] = Int32GetDatum(objsubId);

	values[Anum_pg_shdepend_refclassid - 1] = ObjectIdGetDatum(refclassId);
	values[Anum_pg_shdepend_refobjid - 1] = ObjectIdGetDatum(refobjId);
	values[Anum_pg_shdepend_deptype - 1] = CharGetDatum(deptype);

	tup = heap_form_tuple(sdepRel->rd_att, values, nulls);

	CatalogTupleInsert(sdepRel, tup);

	/* clean up */
	heap_freetuple(tup);
}

/*
 * shdepDropDependency
 *		Internal workhorse for deleting entries from pg_shdepend.
 *
 * We drop entries having the following properties:
 *	dependent object is the one identified by classId/objectId/objsubId
 *	if refclassId isn't InvalidOid, it must match the entry's refclassid
 *	if refobjId isn't InvalidOid, it must match the entry's refobjid
 *	if deptype isn't SHARED_DEPENDENCY_INVALID, it must match entry's deptype
 *
 * If drop_subobjects is true, we ignore objsubId and consider all entries
 * matching classId/objectId.
 *
 * sdepRel must be the pg_shdepend relation, already opened and suitably
 * locked.
 */
static void
shdepDropDependency(Relation sdepRel,
					Oid classId, Oid objectId, int32 objsubId,
					bool drop_subobjects,
					Oid refclassId, Oid refobjId,
					SharedDependencyType deptype)
{
	ScanKeyData key[4];
	int			nkeys;
	SysScanDesc scan;
	HeapTuple	tup;

	/* Scan for entries matching the dependent object */
	ScanKeyInit(&key[0],
				Anum_pg_shdepend_dbid,
				BTEqualStrategyNumber, F_OIDEQ,
				ObjectIdGetDatum(classIdGetDbId(classId)));
	ScanKeyInit(&key[1],
				Anum_pg_shdepend_classid,
				BTEqualStrategyNumber, F_OIDEQ,
				ObjectIdGetDatum(classId));
	ScanKeyInit(&key[2],
				Anum_pg_shdepend_objid,
				BTEqualStrategyNumber, F_OIDEQ,
				ObjectIdGetDatum(objectId));
	if (drop_subobjects)
		nkeys = 3;
	else
	{
		ScanKeyInit(&key[3],
					Anum_pg_shdepend_objsubid,
					BTEqualStrategyNumber, F_INT4EQ,
					Int32GetDatum(objsubId));
		nkeys = 4;
	}

	scan = systable_beginscan(sdepRel, SharedDependDependerIndexId, true,
							  NULL, nkeys, key);

	while (HeapTupleIsValid(tup = systable_getnext(scan)))
	{
		Form_pg_shdepend shdepForm = (Form_pg_shdepend) GETSTRUCT(tup);

		/* Filter entries according to additional parameters */
		if (OidIsValid(refclassId) && shdepForm->refclassid != refclassId)
			continue;
		if (OidIsValid(refobjId) && shdepForm->refobjid != refobjId)
			continue;
		if (deptype != SHARED_DEPENDENCY_INVALID &&
			shdepForm->deptype != deptype)
			continue;

		/* OK, delete it */
		CatalogTupleDelete(sdepRel, tup);
	}

	systable_endscan(scan);
}

/*
 * classIdGetDbId
 *
 * Get the database Id that should be used in pg_shdepend, given the OID
 * of the catalog containing the object.  For shared objects, it's 0
 * (InvalidOid); for all other objects, it's the current database Id.
 */
static Oid
classIdGetDbId(Oid classId)
{
	Oid			dbId;

	if (IsSharedRelation(classId))
		dbId = InvalidOid;
	else
		dbId = MyDatabaseId;

	return dbId;
}

/*
 * shdepLockAndCheckObject
 *
 * Lock the object that we are about to record a dependency on.
 * After it's locked, verify that it hasn't been dropped while we
 * weren't looking.  If the object has been dropped, this function
 * does not return!
 */
void
shdepLockAndCheckObject(Oid classId, Oid objectId)
{
	/* AccessShareLock should be OK, since we are not modifying the object */
	LockSharedObject(classId, objectId, 0, AccessShareLock);

	switch (classId)
	{
		case AuthIdRelationId:
			if (!SearchSysCacheExists1(AUTHOID, ObjectIdGetDatum(objectId)))
				ereport(ERROR,
						(errcode(ERRCODE_UNDEFINED_OBJECT),
						 errmsg("role %u was concurrently dropped",
								objectId)));
			break;

		case TableSpaceRelationId:
			{
				/* For lack of a syscache on pg_tablespace, do this: */
				char	   *tablespace = get_tablespace_name(objectId);

				if (tablespace == NULL)
					ereport(ERROR,
							(errcode(ERRCODE_UNDEFINED_OBJECT),
							 errmsg("tablespace %u was concurrently dropped",
									objectId)));
				pfree(tablespace);
				break;
			}

		case DatabaseRelationId:
			{
				/* For lack of a syscache on pg_database, do this: */
				char	   *database = get_database_name(objectId);

				if (database == NULL)
					ereport(ERROR,
							(errcode(ERRCODE_UNDEFINED_OBJECT),
							 errmsg("database %u was concurrently dropped",
									objectId)));
				pfree(database);
				break;
			}

		case YbProfileRelationId:
			{
				/* For lack of a syscache on yb_pg_profile, do this: */
				char	   *profile = yb_get_profile_name(objectId);

				if (profile == NULL)
					ereport(ERROR,
							(errcode(ERRCODE_UNDEFINED_OBJECT),
							 errmsg("profile %u was concurrently dropped",
									objectId)));
				pfree(profile);
				break;
			}

		default:
			elog(ERROR, "unrecognized shared classId: %u", classId);
	}
}


/*
 * storeObjectDescription
 *		Append the description of a dependent object to "descs"
 *
 * While searching for dependencies of a shared object, we stash the
 * descriptions of dependent objects we find in a single string, which we
 * later pass to ereport() in the DETAIL field when somebody attempts to
 * drop a referenced shared object.
 *
 * When type is LOCAL_OBJECT or SHARED_OBJECT, we expect object to be the
 * dependent object, deptype is the dependency type, and count is not used.
 * When type is REMOTE_OBJECT, we expect object to be the database object,
 * and count to be nonzero; deptype is not used in this case.
 */
static void
storeObjectDescription(StringInfo descs,
					   SharedDependencyObjectType type,
					   ObjectAddress *object,
					   SharedDependencyType deptype,
					   int count)
{
	char	   *objdesc = getObjectDescription(object, false);

	/*
	 * An object being dropped concurrently doesn't need to be reported.
	 */
	if (objdesc == NULL)
		return;

	/* separate entries with a newline */
	if (descs->len != 0)
		appendStringInfoChar(descs, '\n');

	switch (type)
	{
		case LOCAL_OBJECT:
		case SHARED_OBJECT:
			if (deptype == SHARED_DEPENDENCY_OWNER)
				appendStringInfo(descs, _("owner of %s"), objdesc);
			else if (deptype == SHARED_DEPENDENCY_ACL)
				appendStringInfo(descs, _("privileges for %s"), objdesc);
			else if (deptype == SHARED_DEPENDENCY_POLICY)
				appendStringInfo(descs, _("target of %s"), objdesc);
			else if (deptype == SHARED_DEPENDENCY_TABLESPACE)
<<<<<<< HEAD
				appendStringInfo(descs, _("tablespace for %s"), objdesc);
=======
				appendStringInfo(descs, _("tablespace of %s"), objdesc);
			else if (deptype == SHARED_DEPENDENCY_PROFILE)
				appendStringInfo(descs, _("profile of %s"), objdesc);
>>>>>>> f5f84e2f
			else
				elog(ERROR, "unrecognized dependency type: %d",
					 (int) deptype);
			break;

		case REMOTE_OBJECT:
			/* translator: %s will always be "database %s" */
			appendStringInfo(descs, ngettext("%d object in %s",
											 "%d objects in %s",
											 count),
							 count, objdesc);
			break;

		default:
			elog(ERROR, "unrecognized object type: %d", type);
	}

	pfree(objdesc);
}

#ifdef NEIL
static bool
isSharedObjectPinned(Oid classId, Oid objectId, Relation sdepRel)
{
<<<<<<< HEAD
	if (YBIsPinnedObjectsCacheAvailable())
		return YBIsSharedObjectPinned(classId, objectId);
.............
=======
	if (IsYugaByteEnabled() && !YBCIsInitDbModeEnvVarSet())
		return YbIsObjectPinned(classId, objectId,
								true /* shared_dependency */);

	bool		result = false;
	ScanKeyData key[2];
	SysScanDesc scan;
	HeapTuple	tup;

	ScanKeyInit(&key[0],
				Anum_pg_shdepend_refclassid,
				BTEqualStrategyNumber, F_OIDEQ,
				ObjectIdGetDatum(classId));
	ScanKeyInit(&key[1],
				Anum_pg_shdepend_refobjid,
				BTEqualStrategyNumber, F_OIDEQ,
				ObjectIdGetDatum(objectId));

	scan = systable_beginscan(sdepRel, SharedDependReferenceIndexId, true,
							  NULL, 2, key);

	/*
	 * Since we won't generate additional pg_shdepend entries for pinned
	 * objects, there can be at most one entry referencing a pinned object.
	 * Hence, it's sufficient to look at the first returned tuple; we don't
	 * need to loop.
	 */
	tup = systable_getnext(scan);
	if (HeapTupleIsValid(tup))
	{
		Form_pg_shdepend shdepForm = (Form_pg_shdepend) GETSTRUCT(tup);

		if (shdepForm->deptype == SHARED_DEPENDENCY_PIN)
			result = true;
	}

	systable_endscan(scan);

	return result;
>>>>>>> f5f84e2f
}
#endif

/*
 * shdepDropOwned
 *
 * Drop the objects owned by any one of the given RoleIds.  If a role has
 * access to an object, the grant will be removed as well (but the object
 * will not, of course).
 *
 * We can revoke grants immediately while doing the scan, but drops are
 * saved up and done all at once with performMultipleDeletions.  This
 * is necessary so that we don't get failures from trying to delete
 * interdependent objects in the wrong order.
 */
void
shdepDropOwned(List *roleids, DropBehavior behavior)
{
	Relation	sdepRel;
	ListCell   *cell;
	ObjectAddresses *deleteobjs;

	deleteobjs = new_object_addresses();

	/*
	 * We don't need this strong a lock here, but we'll call routines that
	 * acquire RowExclusiveLock.  Better get that right now to avoid potential
	 * deadlock failures.
	 */
	sdepRel = table_open(SharedDependRelationId, RowExclusiveLock);

	/*
	 * For each role, find the dependent objects and drop them using the
	 * regular (non-shared) dependency management.
	 */
	foreach(cell, roleids)
	{
		Oid			roleid = lfirst_oid(cell);
		ScanKeyData key[2];
		SysScanDesc scan;
		HeapTuple	tuple;

		/* Doesn't work for pinned objects */
		if (IsPinnedObject(AuthIdRelationId, roleid))
		{
			ObjectAddress obj;

			obj.classId = AuthIdRelationId;
			obj.objectId = roleid;
			obj.objectSubId = 0;

			ereport(ERROR,
					(errcode(ERRCODE_DEPENDENT_OBJECTS_STILL_EXIST),
					 errmsg("cannot drop objects owned by %s because they are "
							"required by the database system",
							getObjectDescription(&obj, false))));
		}

		ScanKeyInit(&key[0],
					Anum_pg_shdepend_refclassid,
					BTEqualStrategyNumber, F_OIDEQ,
					ObjectIdGetDatum(AuthIdRelationId));
		ScanKeyInit(&key[1],
					Anum_pg_shdepend_refobjid,
					BTEqualStrategyNumber, F_OIDEQ,
					ObjectIdGetDatum(roleid));

		scan = systable_beginscan(sdepRel, SharedDependReferenceIndexId, true,
								  NULL, 2, key);

		while ((tuple = systable_getnext(scan)) != NULL)
		{
			Form_pg_shdepend sdepForm = (Form_pg_shdepend) GETSTRUCT(tuple);
			ObjectAddress obj;

			/*
			 * We only operate on shared objects and objects in the current
			 * database
			 */
			if (sdepForm->dbid != MyDatabaseId &&
				sdepForm->dbid != InvalidOid)
				continue;

			switch (sdepForm->deptype)
			{
					/* Shouldn't happen */
				case SHARED_DEPENDENCY_INVALID:
					elog(ERROR, "unexpected dependency type");
					break;
				case SHARED_DEPENDENCY_ACL:
					RemoveRoleFromObjectACL(roleid,
											sdepForm->classid,
											sdepForm->objid);
					break;
				case SHARED_DEPENDENCY_POLICY:

					/*
					 * Try to remove role from policy; if unable to, remove
					 * policy.
					 */
					if (!RemoveRoleFromObjectPolicy(roleid,
													sdepForm->classid,
													sdepForm->objid))
					{
						obj.classId = sdepForm->classid;
						obj.objectId = sdepForm->objid;
						obj.objectSubId = sdepForm->objsubid;

						/*
						 * Acquire lock on object, then verify this dependency
						 * is still relevant.  If not, the object might have
						 * been dropped or the policy modified.  Ignore the
						 * object in that case.
						 */
						AcquireDeletionLock(&obj, 0);
						if (!systable_recheck_tuple(scan, tuple))
						{
							ReleaseDeletionLock(&obj);
							break;
						}
						add_exact_object_address(&obj, deleteobjs);
					}
					break;
				case SHARED_DEPENDENCY_OWNER:
					/* If a local object, save it for deletion below */
					if (sdepForm->dbid == MyDatabaseId)
					{
						obj.classId = sdepForm->classid;
						obj.objectId = sdepForm->objid;
						obj.objectSubId = sdepForm->objsubid;
						/* as above */
						AcquireDeletionLock(&obj, 0);
						if (!systable_recheck_tuple(scan, tuple))
						{
							ReleaseDeletionLock(&obj);
							break;
						}
						add_exact_object_address(&obj, deleteobjs);
					}
					break;
				case SHARED_DEPENDENCY_PROFILE:
					/*
					 * If it is a profile object, do not delete. Profile
					 * associations can be removed by ALTER USER <u> NOPROFILE.
					 */
					break;
			}
		}

		systable_endscan(scan);
	}

	/*
	 * For stability of deletion-report ordering, sort the objects into
	 * approximate reverse creation order before deletion.  (This might also
	 * make the deletion go a bit faster, since there's less chance of having
	 * to rearrange the objects due to dependencies.)
	 */
	sort_object_addresses(deleteobjs);

	/* the dependency mechanism does the actual work */
	performMultipleDeletions(deleteobjs, behavior, 0);

	table_close(sdepRel, RowExclusiveLock);

	free_object_addresses(deleteobjs);
}

/*
 * shdepReassignOwned
 *
 * Change the owner of objects owned by any of the roles in roleids to
 * newrole.  Grants are not touched.
 */
void
shdepReassignOwned(List *roleids, Oid newrole)
{
	Relation	sdepRel;
	ListCell   *cell;

	/*
	 * We don't need this strong a lock here, but we'll call routines that
	 * acquire RowExclusiveLock.  Better get that right now to avoid potential
	 * deadlock problems.
	 */
	sdepRel = table_open(SharedDependRelationId, RowExclusiveLock);

	foreach(cell, roleids)
	{
		SysScanDesc scan;
		ScanKeyData key[2];
		HeapTuple	tuple;
		Oid			roleid = lfirst_oid(cell);

		/* Refuse to work on pinned roles */
		if (IsPinnedObject(AuthIdRelationId, roleid))
		{
			ObjectAddress obj;

			obj.classId = AuthIdRelationId;
			obj.objectId = roleid;
			obj.objectSubId = 0;

			ereport(ERROR,
					(errcode(ERRCODE_DEPENDENT_OBJECTS_STILL_EXIST),
					 errmsg("cannot reassign ownership of objects owned by %s because they are required by the database system",
							getObjectDescription(&obj, false))));

			/*
			 * There's no need to tell the whole truth, which is that we
			 * didn't track these dependencies at all ...
			 */
		}

		ScanKeyInit(&key[0],
					Anum_pg_shdepend_refclassid,
					BTEqualStrategyNumber, F_OIDEQ,
					ObjectIdGetDatum(AuthIdRelationId));
		ScanKeyInit(&key[1],
					Anum_pg_shdepend_refobjid,
					BTEqualStrategyNumber, F_OIDEQ,
					ObjectIdGetDatum(roleid));

		scan = systable_beginscan(sdepRel, SharedDependReferenceIndexId, true,
								  NULL, 2, key);

		while ((tuple = systable_getnext(scan)) != NULL)
		{
			Form_pg_shdepend sdepForm = (Form_pg_shdepend) GETSTRUCT(tuple);
			MemoryContext cxt,
						oldcxt;

			/*
			 * We only operate on shared objects and objects in the current
			 * database
			 */
			if (sdepForm->dbid != MyDatabaseId &&
				sdepForm->dbid != InvalidOid)
				continue;

			/* We leave non-owner dependencies alone */
			if (sdepForm->deptype != SHARED_DEPENDENCY_OWNER)
				continue;

			/*
			 * The various ALTER OWNER routines tend to leak memory in
			 * CurrentMemoryContext.  That's not a problem when they're only
			 * called once per command; but in this usage where we might be
			 * touching many objects, it can amount to a serious memory leak.
			 * Fix that by running each call in a short-lived context.
			 */
			cxt = AllocSetContextCreate(CurrentMemoryContext,
										"shdepReassignOwned",
										ALLOCSET_DEFAULT_SIZES);
			oldcxt = MemoryContextSwitchTo(cxt);

			/* Issue the appropriate ALTER OWNER call */
			switch (sdepForm->classid)
			{
				case TypeRelationId:
					AlterTypeOwner_oid(sdepForm->objid, newrole, true);
					break;

				case NamespaceRelationId:
					AlterSchemaOwner_oid(sdepForm->objid, newrole);
					break;

				case RelationRelationId:

					/*
					 * Pass recursing = true so that we don't fail on indexes,
					 * owned sequences, etc when we happen to visit them
					 * before their parent table.
					 */
					ATExecChangeOwner(sdepForm->objid, newrole, true, AccessExclusiveLock);
					break;

				case DefaultAclRelationId:

					/*
					 * Ignore default ACLs; they should be handled by DROP
					 * OWNED, not REASSIGN OWNED.
					 */
					break;

				case UserMappingRelationId:
					/* ditto */
					break;

				case ForeignServerRelationId:
					AlterForeignServerOwner_oid(sdepForm->objid, newrole);
					break;

				case ForeignDataWrapperRelationId:
					AlterForeignDataWrapperOwner_oid(sdepForm->objid, newrole);
					break;

				case EventTriggerRelationId:
					AlterEventTriggerOwner_oid(sdepForm->objid, newrole);
					break;

				case PublicationRelationId:
					AlterPublicationOwner_oid(sdepForm->objid, newrole);
					break;

				case SubscriptionRelationId:
					AlterSubscriptionOwner_oid(sdepForm->objid, newrole);
					break;

					/* Generic alter owner cases */
				case CollationRelationId:
				case ConversionRelationId:
				case OperatorRelationId:
				case ProcedureRelationId:
				case LanguageRelationId:
				case LargeObjectRelationId:
				case OperatorFamilyRelationId:
				case OperatorClassRelationId:
				case ExtensionRelationId:
				case StatisticExtRelationId:
				case TableSpaceRelationId:
				case DatabaseRelationId:
				case TSConfigRelationId:
				case TSDictionaryRelationId:
					{
						Oid			classId = sdepForm->classid;
						Relation	catalog;

						if (classId == LargeObjectRelationId)
							classId = LargeObjectMetadataRelationId;

						catalog = table_open(classId, RowExclusiveLock);

						AlterObjectOwner_internal(catalog, sdepForm->objid,
												  newrole);

						table_close(catalog, NoLock);
					}
					break;

				default:
					elog(ERROR, "unexpected classid %u", sdepForm->classid);
					break;
			}

			/* Clean up */
			MemoryContextSwitchTo(oldcxt);
			MemoryContextDelete(cxt);

			/* Make sure the next iteration will see my changes */
			CommandCounterIncrement();
		}

		systable_endscan(scan);
	}

<<<<<<< HEAD
	table_close(sdepRel, RowExclusiveLock);
=======
	heap_close(sdepRel, RowExclusiveLock);
}

/*
 * ybRecordDependencyOnProfile
 *
 * A convenient wrapper of recordSharedDependencyOn -- register the specified
 * profile to the given object.
 *
 * Note: it's the caller's responsibility to ensure that there isn't a profile
 * entry for the object already.
 */
void
ybRecordDependencyOnProfile(Oid classId, Oid objectId, Oid profile)
{
	ObjectAddress myself, referenced;

	ObjectAddressSet(myself, classId, objectId);
	ObjectAddressSet(referenced, YbProfileRelationId, profile);

	recordSharedDependencyOn(&myself, &referenced,
							 SHARED_DEPENDENCY_PROFILE);
}

/*
 * ybChangeDependencyOnProfile
 *
 * Update the shared dependencies to account for the new profile.
 *
 * Note: we don't need an objsubid argument because only whole objects
 * have tablespaces.
 */
void
ybChangeDependencyOnProfile(Oid roleId, Oid newProfileId)
{
	Relation	sdepRel;

	sdepRel = heap_open(SharedDependRelationId, RowExclusiveLock);

	if (newProfileId != InvalidOid)
		shdepChangeDep(sdepRel,
					   AuthIdRelationId, roleId, 0,
					   YbProfileRelationId, newProfileId,
					   SHARED_DEPENDENCY_PROFILE);
	else
		shdepDropDependency(sdepRel,
							AuthIdRelationId, roleId, 0, true,
							InvalidOid, InvalidOid,
							SHARED_DEPENDENCY_INVALID);

	heap_close(sdepRel, RowExclusiveLock);
}

/*
 * ybDropDependencyOnProfile
 *
 * Delete all pg_shdepend entries corresponding to a user -> profile mapping.
 */
void
ybDropDependencyOnProfile(Oid roleId)
{
	Relation	sdepRel;

	sdepRel = heap_open(SharedDependRelationId, RowExclusiveLock);

	shdepDropDependency(sdepRel, AuthIdRelationId, roleId, 0,
						true,
						YbProfileRelationId, InvalidOid,
						SHARED_DEPENDENCY_PROFILE);

	heap_close(sdepRel, RowExclusiveLock);
>>>>>>> f5f84e2f
}<|MERGE_RESOLUTION|>--- conflicted
+++ resolved
@@ -69,13 +69,11 @@
 
 /* Yugabyte includes */
 #include "postgres_ext.h"
-#include "utils/memutils.h"
-#include "utils/syscache.h"
-
-/* YB includes. */
 #include "catalog/pg_yb_profile_d.h"
 #include "catalog/pg_yb_role_profile_d.h"
 #include "commands/yb_profile.h"
+#include "utils/memutils.h"
+#include "utils/syscache.h"
 #include "pg_yb_utils.h"
 
 typedef enum
@@ -1338,13 +1336,9 @@
 			else if (deptype == SHARED_DEPENDENCY_POLICY)
 				appendStringInfo(descs, _("target of %s"), objdesc);
 			else if (deptype == SHARED_DEPENDENCY_TABLESPACE)
-<<<<<<< HEAD
 				appendStringInfo(descs, _("tablespace for %s"), objdesc);
-=======
-				appendStringInfo(descs, _("tablespace of %s"), objdesc);
 			else if (deptype == SHARED_DEPENDENCY_PROFILE)
 				appendStringInfo(descs, _("profile of %s"), objdesc);
->>>>>>> f5f84e2f
 			else
 				elog(ERROR, "unrecognized dependency type: %d",
 					 (int) deptype);
@@ -1365,15 +1359,15 @@
 	pfree(objdesc);
 }
 
-#ifdef NEIL
+#ifdef YB_TODO
+/* YB_TODO(neil) Check if this function is still needed */
 static bool
 isSharedObjectPinned(Oid classId, Oid objectId, Relation sdepRel)
 {
-<<<<<<< HEAD
+	/*
 	if (YBIsPinnedObjectsCacheAvailable())
 		return YBIsSharedObjectPinned(classId, objectId);
-.............
-=======
+	*/
 	if (IsYugaByteEnabled() && !YBCIsInitDbModeEnvVarSet())
 		return YbIsObjectPinned(classId, objectId,
 								true /* shared_dependency */);
@@ -1413,7 +1407,6 @@
 	systable_endscan(scan);
 
 	return result;
->>>>>>> f5f84e2f
 }
 #endif
 
@@ -1770,10 +1763,7 @@
 		systable_endscan(scan);
 	}
 
-<<<<<<< HEAD
 	table_close(sdepRel, RowExclusiveLock);
-=======
-	heap_close(sdepRel, RowExclusiveLock);
 }
 
 /*
@@ -1844,5 +1834,4 @@
 						SHARED_DEPENDENCY_PROFILE);
 
 	heap_close(sdepRel, RowExclusiveLock);
->>>>>>> f5f84e2f
 }