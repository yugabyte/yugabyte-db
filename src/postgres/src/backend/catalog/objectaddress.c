--- conflicted
+++ resolved
@@ -626,7 +626,6 @@
 		true
 	},
 	{
-<<<<<<< HEAD
 		"user mapping",
 		UserMappingRelationId,
 		UserMappingOidIndexId,
@@ -640,7 +639,8 @@
 		OBJECT_USER_MAPPING,
 		false
 	},
-=======
+	{
+		/* YB_TODO(neil) Need name for the new entry */
 		YbProfileRelationId,
 		YbProfileOidIndexId,
 		-1,
@@ -651,8 +651,7 @@
 		InvalidAttrNumber,
 		OBJECT_YBPROFILE,
 		true
-	}
->>>>>>> f5f84e2f
+	},
 };
 
 /*
@@ -2700,7 +2699,6 @@
 						 errhint("Must be superuser or a member of the"
 								 " yb_db_admin role to drop a profile.")));
 			break;
-
 		default:
 			elog(ERROR, "unrecognized object type: %d",
 				 (int) objtype);
