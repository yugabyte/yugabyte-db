--- conflicted
+++ resolved
@@ -26,7 +26,11 @@
 #include "utils/pg_lsn.h"
 #include "utils/resowner.h"
 
-<<<<<<< HEAD
+/* YB includes. */
+#include "commands/ybccmds.h"
+#include "pg_yb_utils.h"
+#include "utils/uuid.h"
+
 /*
  * Helper function for creating a new physical replication slot with
  * given arguments. Note that this function doesn't release the created
@@ -35,13 +39,6 @@
  * If restart_lsn is a valid value, we use it without WAL reservation
  * routine. So the caller must guarantee that WAL is available.
  */
-=======
-/* YB includes. */
-#include "commands/ybccmds.h"
-#include "pg_yb_utils.h"
-#include "utils/uuid.h"
-
->>>>>>> 769e2a5b
 static void
 create_physical_replication_slot(char *name, bool immediately_reserve,
 								 bool temporary, XLogRecPtr restart_lsn)
@@ -82,16 +79,11 @@
 	HeapTuple	tuple;
 	Datum		result;
 
-<<<<<<< HEAD
-=======
-	Assert(!MyReplicationSlot);
-
 	if (IsYugaByteEnabled())
 		ereport(ERROR,
 				(errcode(ERRCODE_FEATURE_NOT_SUPPORTED),
 				 errmsg("YSQL only supports logical replication slots")));
 
->>>>>>> 769e2a5b
 	if (get_call_result_type(fcinfo, NULL, &tupdesc) != TYPEFUNC_COMPOSITE)
 		elog(ERROR, "return type must be a row type");
 
@@ -138,8 +130,56 @@
 								XLogRecPtr restart_lsn,
 								bool find_startpoint)
 {
-<<<<<<< HEAD
-=======
+	LogicalDecodingContext *ctx = NULL;
+
+	Assert(!MyReplicationSlot);
+
+	/*
+	 * Acquire a logical decoding slot, this will check for conflicting names.
+	 * Initially create persistent slot as ephemeral - that allows us to
+	 * nicely handle errors during initialization because it'll get dropped if
+	 * this transaction fails. We'll make it persistent at the end. Temporary
+	 * slots can be created as temporary from beginning as they get dropped on
+	 * error as well.
+	 */
+	ReplicationSlotCreate(name, true,
+						  temporary ? RS_TEMPORARY : RS_EPHEMERAL, two_phase);
+
+	if (!IsYugaByteEnabled())
+	{
+		/*
+		 * Create logical decoding context to find start point or, if we don't
+		 * need it, to 1) bump slot's restart_lsn and xmin 2) check plugin sanity.
+		 *
+		 * Note: when !find_startpoint this is still important, because it's at
+		 * this point that the output plugin is validated.
+		 */
+		ctx = CreateInitDecodingContext(plugin, NIL,
+										false,	/* just catalogs is OK */
+										restart_lsn,
+										XL_ROUTINE(.page_read = read_local_xlog_page,
+												   .segment_open = wal_segment_open,
+												   .segment_close = wal_segment_close),
+										NULL, NULL, NULL);
+
+		/*
+		 * If caller needs us to determine the decoding start point, do so now.
+		 * This might take a while.
+		 */
+		if (find_startpoint)
+			DecodingContextFindStartpoint(ctx);
+
+		/* don't need the decoding context anymore */
+		FreeDecodingContext(ctx);
+	}
+}
+
+/*
+ * SQL function for creating a new logical replication slot.
+ */
+Datum
+pg_create_logical_replication_slot(PG_FUNCTION_ARGS)
+{
 	if (IsYugaByteEnabled() && !yb_enable_replication_commands)
 		ereport(ERROR,
 				(errcode(ERRCODE_INVALID_PARAMETER_VALUE),
@@ -150,14 +190,13 @@
 	Name		name = PG_GETARG_NAME(0);
 	Name		plugin = PG_GETARG_NAME(1);
 	bool		temporary = PG_GETARG_BOOL(2);
-
->>>>>>> 769e2a5b
-	LogicalDecodingContext *ctx = NULL;
-
-	Assert(!MyReplicationSlot);
-
-<<<<<<< HEAD
-=======
+	bool		two_phase = PG_GETARG_BOOL(3);
+	Datum		result;
+	TupleDesc	tupdesc;
+	HeapTuple	tuple;
+	Datum		values[2];
+	bool		nulls[2];
+
 	if (get_call_result_type(fcinfo, NULL, &tupdesc) != TYPEFUNC_COMPOSITE)
 		elog(ERROR, "return type must be a row type");
 
@@ -185,68 +224,6 @@
 					 errdetail("Only 'yboutput' plugin is supported")));
 	}
 
-	check_permissions();
-
-	CheckLogicalDecodingRequirements();
-
->>>>>>> 769e2a5b
-	/*
-	 * Acquire a logical decoding slot, this will check for conflicting names.
-	 * Initially create persistent slot as ephemeral - that allows us to
-	 * nicely handle errors during initialization because it'll get dropped if
-	 * this transaction fails. We'll make it persistent at the end. Temporary
-	 * slots can be created as temporary from beginning as they get dropped on
-	 * error as well.
-	 */
-	ReplicationSlotCreate(name, true,
-						  temporary ? RS_TEMPORARY : RS_EPHEMERAL, two_phase);
-
-<<<<<<< HEAD
-	/*
-	 * Create logical decoding context to find start point or, if we don't
-	 * need it, to 1) bump slot's restart_lsn and xmin 2) check plugin sanity.
-	 *
-	 * Note: when !find_startpoint this is still important, because it's at
-	 * this point that the output plugin is validated.
-	 */
-	ctx = CreateInitDecodingContext(plugin, NIL,
-									false,	/* just catalogs is OK */
-									restart_lsn,
-									XL_ROUTINE(.page_read = read_local_xlog_page,
-											   .segment_open = wal_segment_open,
-											   .segment_close = wal_segment_close),
-									NULL, NULL, NULL);
-
-	/*
-	 * If caller needs us to determine the decoding start point, do so now.
-	 * This might take a while.
-	 */
-	if (find_startpoint)
-		DecodingContextFindStartpoint(ctx);
-
-	/* don't need the decoding context anymore */
-	FreeDecodingContext(ctx);
-}
-
-/*
- * SQL function for creating a new logical replication slot.
- */
-Datum
-pg_create_logical_replication_slot(PG_FUNCTION_ARGS)
-{
-	Name		name = PG_GETARG_NAME(0);
-	Name		plugin = PG_GETARG_NAME(1);
-	bool		temporary = PG_GETARG_BOOL(2);
-	bool		two_phase = PG_GETARG_BOOL(3);
-	Datum		result;
-	TupleDesc	tupdesc;
-	HeapTuple	tuple;
-	Datum		values[2];
-	bool		nulls[2];
-
-	if (get_call_result_type(fcinfo, NULL, &tupdesc) != TYPEFUNC_COMPOSITE)
-		elog(ERROR, "return type must be a row type");
-
 	CheckSlotPermissions();
 
 	CheckLogicalDecodingRequirements();
@@ -258,37 +235,18 @@
 									InvalidXLogRecPtr,
 									true);
 
-	values[0] = NameGetDatum(&MyReplicationSlot->data.name);
-	values[1] = LSNGetDatum(MyReplicationSlot->data.confirmed_flush);
-
-=======
->>>>>>> 769e2a5b
 	memset(nulls, 0, sizeof(nulls));
 
 	if (IsYugaByteEnabled())
 	{
-		values[0] = CStringGetTextDatum(name->data);
+		values[0] = NameGetDatum(name);
 		/* Send lsn as NULL */
 		nulls[1] = true;
 	}
 	else
 	{
-		/*
-		 * Create logical decoding context, to build the initial snapshot.
-		 */
-		ctx = CreateInitDecodingContext(NameStr(*plugin), NIL,
-										false,	/* do not build snapshot */
-										logical_read_local_xlog_page, NULL, NULL,
-										NULL);
-
-		/* build initial snapshot, might take a while */
-		DecodingContextFindStartpoint(ctx);
-	
-		values[0] = CStringGetTextDatum(NameStr(MyReplicationSlot->data.name));
+		values[0] = NameGetDatum(&MyReplicationSlot->data.name);
 		values[1] = LSNGetDatum(MyReplicationSlot->data.confirmed_flush);
-
-		/* don't need the decoding context anymore */
-		FreeDecodingContext(ctx);
 	}
 
 	tuple = heap_form_tuple(tupdesc, values, nulls);
@@ -336,10 +294,7 @@
 Datum
 pg_get_replication_slots(PG_FUNCTION_ARGS)
 {
-<<<<<<< HEAD
 #define PG_GET_REPLICATION_SLOTS_COLS 14
-=======
-#define PG_GET_REPLICATION_SLOTS_COLS 11
 /* YB specific fields in pg_get_replication_slots */
 #define YB_PG_GET_REPLICATION_SLOTS_COLS 1
 
@@ -350,31 +305,12 @@
 				 errdetail("yb_enable_replication_commands is false or a "
 				 		   "system upgrade is in progress")));
 
->>>>>>> 769e2a5b
 	ReturnSetInfo *rsinfo = (ReturnSetInfo *) fcinfo->resultinfo;
 	XLogRecPtr	currlsn;
 	int			slotno;
 
-<<<<<<< HEAD
-=======
 	int			yb_totalslots;
 
-	/* check to see if caller supports us returning a tuplestore */
-	if (rsinfo == NULL || !IsA(rsinfo, ReturnSetInfo))
-		ereport(ERROR,
-				(errcode(ERRCODE_FEATURE_NOT_SUPPORTED),
-				 errmsg("set-valued function called in context that cannot accept a set")));
-	if (!(rsinfo->allowedModes & SFRM_Materialize))
-		ereport(ERROR,
-				(errcode(ERRCODE_FEATURE_NOT_SUPPORTED),
-				 errmsg("materialize mode required, but it is not " \
-						"allowed in this context")));
-
-	/* Build a tuple descriptor for our result type */
-	if (get_call_result_type(fcinfo, NULL, &tupdesc) != TYPEFUNC_COMPOSITE)
-		elog(ERROR, "return type must be a row type");
-
->>>>>>> 769e2a5b
 	/*
 	 * We don't require any special permission to see this function's data
 	 * because nothing should be sensitive. The most critical being the slot
@@ -404,35 +340,12 @@
 	for (slotno = 0; slotno < yb_totalslots; slotno++)
 	{
 		ReplicationSlot *slot = &ReplicationSlotCtl->replication_slots[slotno];
-<<<<<<< HEAD
 		ReplicationSlot slot_contents;
-		Datum		values[PG_GET_REPLICATION_SLOTS_COLS];
-		bool		nulls[PG_GET_REPLICATION_SLOTS_COLS];
-		WALAvailability walstate;
-		int			i;
-
-		if (!slot->in_use)
-			continue;
-
-		/* Copy slot contents while holding spinlock, then examine at leisure */
-		SpinLockAcquire(&slot->mutex);
-		slot_contents = *slot;
-		SpinLockRelease(&slot->mutex);
-=======
 		Datum		values[PG_GET_REPLICATION_SLOTS_COLS +
 						   YB_PG_GET_REPLICATION_SLOTS_COLS];
 		bool		nulls[PG_GET_REPLICATION_SLOTS_COLS +
 						  YB_PG_GET_REPLICATION_SLOTS_COLS];
-
-		ReplicationSlotPersistency persistency;
-		TransactionId xmin;
-		TransactionId catalog_xmin;
-		XLogRecPtr	restart_lsn;
-		XLogRecPtr	confirmed_flush_lsn;
-		pid_t		active_pid;
-		Oid			database;
-		NameData	slot_name;
-		NameData	plugin;
+		WALAvailability walstate;
 		int			i;
 
 		const char	*yb_stream_id;
@@ -442,40 +355,29 @@
 		{
 			YBCReplicationSlotDescriptor *slot = &yb_replication_slots[slotno];
 
-			database = slot->database_oid;
-			namestrcpy(&slot_name, slot->slot_name);
-			namestrcpy(&plugin, YB_OUTPUT_PLUGIN);
+			slot_contents.data.database = slot->database_oid;
+			namestrcpy(&slot_contents.data.name, slot->slot_name);
+			namestrcpy(&slot_contents.data.plugin, YB_OUTPUT_PLUGIN);
 			yb_stream_id = slot->stream_id;
 			yb_stream_active = slot->active;
 
 			/* Fill in the dummy values. */
-			xmin = InvalidXLogRecPtr;
-			catalog_xmin = InvalidXLogRecPtr;
-			restart_lsn = InvalidXLogRecPtr;
-			confirmed_flush_lsn = InvalidXLogRecPtr;
-			active_pid = 0;
-			persistency = RS_PERSISTENT;
+			slot_contents.data.xmin = InvalidXLogRecPtr;
+			slot_contents.data.catalog_xmin = InvalidXLogRecPtr;
+			slot_contents.data.restart_lsn = InvalidXLogRecPtr;
+			slot_contents.data.confirmed_flush = InvalidXLogRecPtr;
+			slot_contents.active_pid = 0;
+			slot_contents.data.persistency = RS_PERSISTENT;
+			slot_contents.data.invalidated_at = InvalidXLogRecPtr;
+			slot_contents.data.two_phase_at = InvalidXLogRecPtr;
 		}
 		else
 		{
-			if (!slot->in_use)
-				continue;
-
+			/* Copy slot contents while holding spinlock, then examine at leisure */
 			SpinLockAcquire(&slot->mutex);
-
-			xmin = slot->data.xmin;
-			catalog_xmin = slot->data.catalog_xmin;
-			database = slot->data.database;
-			restart_lsn = slot->data.restart_lsn;
-			confirmed_flush_lsn = slot->data.confirmed_flush;
-			namecpy(&slot_name, &slot->data.name);
-			namecpy(&plugin, &slot->data.plugin);
-			active_pid = slot->active_pid;
-			persistency = slot->data.persistency;
-
+			slot_contents = *slot;
 			SpinLockRelease(&slot->mutex);
 		}
->>>>>>> 769e2a5b
 
 		memset(values, 0, sizeof(values));
 		memset(nulls, 0, sizeof(nulls));
@@ -498,17 +400,12 @@
 		else
 			values[i++] = ObjectIdGetDatum(slot_contents.data.database);
 
-<<<<<<< HEAD
 		values[i++] = BoolGetDatum(slot_contents.data.persistency == RS_TEMPORARY);
-		values[i++] = BoolGetDatum(slot_contents.active_pid != 0);
-=======
-		values[i++] = BoolGetDatum(persistency == RS_TEMPORARY);
 
 		if (IsYugaByteEnabled())
 			values[i++] = BoolGetDatum(yb_stream_active);
 		else
-			values[i++] = BoolGetDatum(active_pid != 0);
->>>>>>> 769e2a5b
+			values[i++] = BoolGetDatum(slot_contents.active_pid != 0);
 
 		if (slot_contents.active_pid != 0)
 			values[i++] = Int32GetDatum(slot_contents.active_pid);
@@ -535,7 +432,6 @@
 		else
 			nulls[i++] = true;
 
-<<<<<<< HEAD
 		/*
 		 * If invalidated_at is valid and restart_lsn is invalid, we know for
 		 * certain that the slot has been invalidated.  Otherwise, test
@@ -628,16 +524,16 @@
 
 		Assert(i == PG_GET_REPLICATION_SLOTS_COLS);
 
+		if (IsYugaByteEnabled())
+			values[i++] = CStringGetTextDatum(yb_stream_id);
+		else
+			nulls[i++] = true;
+
+		Assert(i == (PG_GET_REPLICATION_SLOTS_COLS +
+					 YB_PG_GET_REPLICATION_SLOTS_COLS));
+
 		tuplestore_putvalues(rsinfo->setResult, rsinfo->setDesc,
 							 values, nulls);
-=======
-		if (IsYugaByteEnabled())
-			values[i++] = CStringGetTextDatum(yb_stream_id);
-		else
-			nulls[i++] = true;
-
-		tuplestore_putvalues(tupstore, tupdesc, values, nulls);
->>>>>>> 769e2a5b
 	}
 
 	LWLockRelease(ReplicationSlotControlLock);
