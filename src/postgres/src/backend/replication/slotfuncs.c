/*-------------------------------------------------------------------------
 *
 * slotfuncs.c
 *	   Support functions for replication slots
 *
 * Copyright (c) 2012-2022, PostgreSQL Global Development Group
 *
 * IDENTIFICATION
 *	  src/backend/replication/slotfuncs.c
 *
 *-------------------------------------------------------------------------
 */
#include "postgres.h"

#include "access/htup_details.h"
#include "access/xlog_internal.h"
#include "access/xlogrecovery.h"
#include "access/xlogutils.h"
#include "funcapi.h"
#include "miscadmin.h"
#include "replication/decode.h"
#include "replication/logical.h"
#include "replication/slot.h"
#include "utils/builtins.h"
#include "utils/inval.h"
#include "utils/pg_lsn.h"
#include "utils/resowner.h"

/* YB includes. */
#include "commands/ybccmds.h"
#include "pg_yb_utils.h"
#include "utils/uuid.h"

/*
 * Helper function for creating a new physical replication slot with
 * given arguments. Note that this function doesn't release the created
 * slot.
 *
 * If restart_lsn is a valid value, we use it without WAL reservation
 * routine. So the caller must guarantee that WAL is available.
 */
static void
create_physical_replication_slot(char *name, bool immediately_reserve,
								 bool temporary, XLogRecPtr restart_lsn)
{
	Assert(!MyReplicationSlot);

	/* acquire replication slot, this will check for conflicting names */
	ReplicationSlotCreate(name, false,
						  temporary ? RS_TEMPORARY : RS_PERSISTENT, false);

	if (immediately_reserve)
	{
		/* Reserve WAL as the user asked for it */
		if (XLogRecPtrIsInvalid(restart_lsn))
			ReplicationSlotReserveWal();
		else
			MyReplicationSlot->data.restart_lsn = restart_lsn;

		/* Write this slot to disk */
		ReplicationSlotMarkDirty();
		ReplicationSlotSave();
	}
}

/*
 * SQL function for creating a new physical (streaming replication)
 * replication slot.
 */
Datum
pg_create_physical_replication_slot(PG_FUNCTION_ARGS)
{
	Name		name = PG_GETARG_NAME(0);
	bool		immediately_reserve = PG_GETARG_BOOL(1);
	bool		temporary = PG_GETARG_BOOL(2);
	Datum		values[2];
	bool		nulls[2];
	TupleDesc	tupdesc;
	HeapTuple	tuple;
	Datum		result;

	if (IsYugaByteEnabled())
		ereport(ERROR,
				(errcode(ERRCODE_FEATURE_NOT_SUPPORTED),
				 errmsg("YSQL only supports logical replication slots")));

	if (get_call_result_type(fcinfo, NULL, &tupdesc) != TYPEFUNC_COMPOSITE)
		elog(ERROR, "return type must be a row type");

	CheckSlotPermissions();

	CheckSlotRequirements();

<<<<<<< HEAD
	create_physical_replication_slot(NameStr(*name),
									 immediately_reserve,
									 temporary,
									 InvalidXLogRecPtr);
=======
	/* acquire replication slot, this will check for conflicting names */
	ReplicationSlotCreate(NameStr(*name), false,
						  temporary ? RS_TEMPORARY : RS_PERSISTENT,
						  CRS_NOEXPORT_SNAPSHOT);
>>>>>>> 9e07d796

	values[0] = NameGetDatum(&MyReplicationSlot->data.name);
	nulls[0] = false;

	if (immediately_reserve)
	{
		values[1] = LSNGetDatum(MyReplicationSlot->data.restart_lsn);
		nulls[1] = false;
	}
	else
		nulls[1] = true;

	tuple = heap_form_tuple(tupdesc, values, nulls);
	result = HeapTupleGetDatum(tuple);

	ReplicationSlotRelease();

	PG_RETURN_DATUM(result);
}


/*
 * Helper function for creating a new logical replication slot with
 * given arguments. Note that this function doesn't release the created
 * slot.
 *
 * When find_startpoint is false, the slot's confirmed_flush is not set; it's
 * caller's responsibility to ensure it's set to something sensible.
 */
static void
create_logical_replication_slot(char *name, char *plugin,
								bool temporary, bool two_phase,
								XLogRecPtr restart_lsn,
								bool find_startpoint)
{
	LogicalDecodingContext *ctx = NULL;

	Assert(!MyReplicationSlot);

	/*
	 * Acquire a logical decoding slot, this will check for conflicting names.
	 * Initially create persistent slot as ephemeral - that allows us to
	 * nicely handle errors during initialization because it'll get dropped if
	 * this transaction fails. We'll make it persistent at the end. Temporary
	 * slots can be created as temporary from beginning as they get dropped on
	 * error as well.
	 */
	ReplicationSlotCreate(name, true,
						  temporary ? RS_TEMPORARY : RS_EPHEMERAL, two_phase);

	if (!IsYugaByteEnabled())
	{
		/*
		 * Create logical decoding context to find start point or, if we don't
		 * need it, to 1) bump slot's restart_lsn and xmin 2) check plugin sanity.
		 *
		 * Note: when !find_startpoint this is still important, because it's at
		 * this point that the output plugin is validated.
		 */
		ctx = CreateInitDecodingContext(plugin, NIL,
										false,	/* just catalogs is OK */
										restart_lsn,
										XL_ROUTINE(.page_read = read_local_xlog_page,
												   .segment_open = wal_segment_open,
												   .segment_close = wal_segment_close),
										NULL, NULL, NULL);

		/*
		 * If caller needs us to determine the decoding start point, do so now.
		 * This might take a while.
		 */
		if (find_startpoint)
			DecodingContextFindStartpoint(ctx);

		/* don't need the decoding context anymore */
		FreeDecodingContext(ctx);
	}
}

/*
 * SQL function for creating a new logical replication slot.
 */
Datum
pg_create_logical_replication_slot(PG_FUNCTION_ARGS)
{
	if (IsYugaByteEnabled() && !yb_enable_replication_commands)
		ereport(ERROR,
				(errcode(ERRCODE_INVALID_PARAMETER_VALUE),
				 errmsg("pg_create_logical_replication_slot is unavailable"),
				 errdetail("yb_enable_replication_commands is false or a "
						   "system upgrade is in progress")));

	Name		name = PG_GETARG_NAME(0);
	Name		plugin = PG_GETARG_NAME(1);
	bool		temporary = PG_GETARG_BOOL(2);
	bool		two_phase = PG_GETARG_BOOL(3);
	Datum		result;
	TupleDesc	tupdesc;
	HeapTuple	tuple;
	Datum		values[2];
	bool		nulls[2];

	if (get_call_result_type(fcinfo, NULL, &tupdesc) != TYPEFUNC_COMPOSITE)
		elog(ERROR, "return type must be a row type");

	if (IsYugaByteEnabled())
	{
		if (temporary)
			ereport(ERROR, 
					(errcode(ERRCODE_FEATURE_NOT_SUPPORTED),
					 errmsg("Temporary replication slot is not yet supported"),
					 errhint("See https://github.com/yugabyte/yugabyte-db/"
							 "issues/19263. React with thumbs up to raise its "
							 "priority")));
	
		/*
		 * Validate output plugin requirement early so that we can avoid the
		 * expensive call to yb-master.
		 *
		 * This is different from PG where the validation is done after creating
		 * the replication slot on disk which is cleaned up in case of errors.
		 */
		if (plugin == NULL || strcmp(NameStr(*plugin), YB_OUTPUT_PLUGIN) != 0)
			ereport(ERROR, 
					(errcode(ERRCODE_INVALID_PARAMETER_VALUE),
					 errmsg("invalid output plugin"),
					 errdetail("Only 'yboutput' plugin is supported")));
	}

	CheckSlotPermissions();

	CheckLogicalDecodingRequirements();

<<<<<<< HEAD
	create_logical_replication_slot(NameStr(*name),
									NameStr(*plugin),
									temporary,
									two_phase,
									InvalidXLogRecPtr,
									true);
=======
	/*
	 * Acquire a logical decoding slot, this will check for conflicting names.
	 * Initially create persistent slot as ephemeral - that allows us to
	 * nicely handle errors during initialization because it'll get dropped if
	 * this transaction fails. We'll make it persistent at the end. Temporary
	 * slots can be created as temporary from beginning as they get dropped on
	 * error as well.
	 *
	 * YB Note: We use CRS_NOEXPORT_SNAPSHOT here since it is the only supported
	 * mechanism via this function in PG. It is evident from the
	 * CreateInitDecodingContext call below where `need_full_snapshot` is passed
	 * as false indicating that no snapshot should be built.
	 */
	ReplicationSlotCreate(NameStr(*name), true,
						  temporary ? RS_TEMPORARY : RS_EPHEMERAL,
						  CRS_NOEXPORT_SNAPSHOT);
>>>>>>> 9e07d796

	memset(nulls, 0, sizeof(nulls));

	if (IsYugaByteEnabled())
	{
		values[0] = NameGetDatum(name);
		/* Send lsn as NULL */
		nulls[1] = true;
	}
	else
	{
		values[0] = NameGetDatum(&MyReplicationSlot->data.name);
		values[1] = LSNGetDatum(MyReplicationSlot->data.confirmed_flush);
	}

	tuple = heap_form_tuple(tupdesc, values, nulls);
	result = HeapTupleGetDatum(tuple);

	if (!IsYugaByteEnabled())
	{
		/* ok, slot is now fully created, mark it as persistent if needed */
		if (!temporary)
			ReplicationSlotPersist();
		ReplicationSlotRelease();
	}

	PG_RETURN_DATUM(result);
}


/*
 * SQL function for dropping a replication slot.
 */
Datum
pg_drop_replication_slot(PG_FUNCTION_ARGS)
{
	if (IsYugaByteEnabled() && !yb_enable_replication_commands)
		ereport(ERROR,
				(errcode(ERRCODE_INVALID_PARAMETER_VALUE),
				 errmsg("pg_drop_replication_slot is unavailable"),
				 errdetail("yb_enable_replication_commands is false or a "
				 		   "system upgrade is in progress")));

	Name		name = PG_GETARG_NAME(0);

	CheckSlotPermissions();

	CheckSlotRequirements();

	ReplicationSlotDrop(NameStr(*name), true);

	PG_RETURN_VOID();
}

/*
 * pg_get_replication_slots - SQL SRF showing active replication slots.
 */
Datum
pg_get_replication_slots(PG_FUNCTION_ARGS)
{
#define PG_GET_REPLICATION_SLOTS_COLS 14
/* YB specific fields in pg_get_replication_slots */
#define YB_PG_GET_REPLICATION_SLOTS_COLS 1

	if (IsYugaByteEnabled() && !yb_enable_replication_commands)
		ereport(ERROR,
				(errcode(ERRCODE_INVALID_PARAMETER_VALUE),
				 errmsg("pg_get_replication_slots is unavailable"),
				 errdetail("yb_enable_replication_commands is false or a "
				 		   "system upgrade is in progress")));

	ReturnSetInfo *rsinfo = (ReturnSetInfo *) fcinfo->resultinfo;
	XLogRecPtr	currlsn;
	int			slotno;

	int			yb_totalslots;

	/*
	 * We don't require any special permission to see this function's data
	 * because nothing should be sensitive. The most critical being the slot
	 * name, which shouldn't contain anything particularly sensitive.
	 */

	InitMaterializedSRF(fcinfo, 0);

	currlsn = GetXLogWriteRecPtr();

	YBCReplicationSlotDescriptor *yb_replication_slots = NULL;
	size_t yb_numreplicationslots = 0;

	/*
	 * Fetch the replication slots from yb-master.
	 *
	 * For YSQL, the source of truth is yb-master and the
	 * ReplicationSlotCtl->replication_slots array just acts as a cache.
	 */
	if (IsYugaByteEnabled())
		YBCListReplicationSlots(&yb_replication_slots, &yb_numreplicationslots);

	yb_totalslots = (IsYugaByteEnabled()) ? yb_numreplicationslots :
										 max_replication_slots;

	LWLockAcquire(ReplicationSlotControlLock, LW_SHARED);
	for (slotno = 0; slotno < yb_totalslots; slotno++)
	{
		ReplicationSlot *slot = &ReplicationSlotCtl->replication_slots[slotno];
		ReplicationSlot slot_contents;
		Datum		values[PG_GET_REPLICATION_SLOTS_COLS +
						   YB_PG_GET_REPLICATION_SLOTS_COLS];
		bool		nulls[PG_GET_REPLICATION_SLOTS_COLS +
						  YB_PG_GET_REPLICATION_SLOTS_COLS];
		WALAvailability walstate;
		int			i;

		const char	*yb_stream_id;
		bool		yb_stream_active;

		if (IsYugaByteEnabled())
		{
			YBCReplicationSlotDescriptor *slot = &yb_replication_slots[slotno];

			slot_contents.data.database = slot->database_oid;
			namestrcpy(&slot_contents.data.name, slot->slot_name);
			namestrcpy(&slot_contents.data.plugin, YB_OUTPUT_PLUGIN);
			yb_stream_id = slot->stream_id;
			yb_stream_active = slot->active;

			/* Fill in the dummy values. */
			slot_contents.data.xmin = InvalidXLogRecPtr;
			slot_contents.data.catalog_xmin = InvalidXLogRecPtr;
			slot_contents.data.restart_lsn = InvalidXLogRecPtr;
			slot_contents.data.confirmed_flush = InvalidXLogRecPtr;
			slot_contents.active_pid = 0;
			slot_contents.data.persistency = RS_PERSISTENT;
			slot_contents.data.invalidated_at = InvalidXLogRecPtr;
			slot_contents.data.two_phase_at = InvalidXLogRecPtr;
		}
		else
		{
			/* Copy slot contents while holding spinlock, then examine at leisure */
			SpinLockAcquire(&slot->mutex);
			slot_contents = *slot;
			SpinLockRelease(&slot->mutex);
		}

		memset(values, 0, sizeof(values));
		memset(nulls, 0, sizeof(nulls));

		i = 0;
		values[i++] = NameGetDatum(&slot_contents.data.name);

		if (slot_contents.data.database == InvalidOid)
			nulls[i++] = true;
		else
			values[i++] = NameGetDatum(&slot_contents.data.plugin);

		if (slot_contents.data.database == InvalidOid)
			values[i++] = CStringGetTextDatum("physical");
		else
			values[i++] = CStringGetTextDatum("logical");

		if (slot_contents.data.database == InvalidOid)
			nulls[i++] = true;
		else
			values[i++] = ObjectIdGetDatum(slot_contents.data.database);

		values[i++] = BoolGetDatum(slot_contents.data.persistency == RS_TEMPORARY);

		if (IsYugaByteEnabled())
			values[i++] = BoolGetDatum(yb_stream_active);
		else
			values[i++] = BoolGetDatum(slot_contents.active_pid != 0);

		if (slot_contents.active_pid != 0)
			values[i++] = Int32GetDatum(slot_contents.active_pid);
		else
			nulls[i++] = true;

		if (slot_contents.data.xmin != InvalidTransactionId)
			values[i++] = TransactionIdGetDatum(slot_contents.data.xmin);
		else
			nulls[i++] = true;

		if (slot_contents.data.catalog_xmin != InvalidTransactionId)
			values[i++] = TransactionIdGetDatum(slot_contents.data.catalog_xmin);
		else
			nulls[i++] = true;

		if (slot_contents.data.restart_lsn != InvalidXLogRecPtr)
			values[i++] = LSNGetDatum(slot_contents.data.restart_lsn);
		else
			nulls[i++] = true;

		if (slot_contents.data.confirmed_flush != InvalidXLogRecPtr)
			values[i++] = LSNGetDatum(slot_contents.data.confirmed_flush);
		else
			nulls[i++] = true;

		/*
		 * If invalidated_at is valid and restart_lsn is invalid, we know for
		 * certain that the slot has been invalidated.  Otherwise, test
		 * availability from restart_lsn.
		 */
		if (XLogRecPtrIsInvalid(slot_contents.data.restart_lsn) &&
			!XLogRecPtrIsInvalid(slot_contents.data.invalidated_at))
			walstate = WALAVAIL_REMOVED;
		else
			walstate = GetWALAvailability(slot_contents.data.restart_lsn);

		switch (walstate)
		{
			case WALAVAIL_INVALID_LSN:
				nulls[i++] = true;
				break;

			case WALAVAIL_RESERVED:
				values[i++] = CStringGetTextDatum("reserved");
				break;

			case WALAVAIL_EXTENDED:
				values[i++] = CStringGetTextDatum("extended");
				break;

			case WALAVAIL_UNRESERVED:
				values[i++] = CStringGetTextDatum("unreserved");
				break;

			case WALAVAIL_REMOVED:

				/*
				 * If we read the restart_lsn long enough ago, maybe that file
				 * has been removed by now.  However, the walsender could have
				 * moved forward enough that it jumped to another file after
				 * we looked.  If checkpointer signalled the process to
				 * termination, then it's definitely lost; but if a process is
				 * still alive, then "unreserved" seems more appropriate.
				 *
				 * If we do change it, save the state for safe_wal_size below.
				 */
				if (!XLogRecPtrIsInvalid(slot_contents.data.restart_lsn))
				{
					int			pid;

					SpinLockAcquire(&slot->mutex);
					pid = slot->active_pid;
					slot_contents.data.restart_lsn = slot->data.restart_lsn;
					SpinLockRelease(&slot->mutex);
					if (pid != 0)
					{
						values[i++] = CStringGetTextDatum("unreserved");
						walstate = WALAVAIL_UNRESERVED;
						break;
					}
				}
				values[i++] = CStringGetTextDatum("lost");
				break;
		}

		/*
		 * safe_wal_size is only computed for slots that have not been lost,
		 * and only if there's a configured maximum size.
		 */
		if (walstate == WALAVAIL_REMOVED || max_slot_wal_keep_size_mb < 0)
			nulls[i++] = true;
		else
		{
			XLogSegNo	targetSeg;
			uint64		slotKeepSegs;
			uint64		keepSegs;
			XLogSegNo	failSeg;
			XLogRecPtr	failLSN;

			XLByteToSeg(slot_contents.data.restart_lsn, targetSeg, wal_segment_size);

			/* determine how many segments can be kept by slots */
			slotKeepSegs = XLogMBVarToSegs(max_slot_wal_keep_size_mb, wal_segment_size);
			/* ditto for wal_keep_size */
			keepSegs = XLogMBVarToSegs(wal_keep_size_mb, wal_segment_size);

			/* if currpos reaches failLSN, we lose our segment */
			failSeg = targetSeg + Max(slotKeepSegs, keepSegs) + 1;
			XLogSegNoOffsetToRecPtr(failSeg, 0, wal_segment_size, failLSN);

			values[i++] = Int64GetDatum(failLSN - currlsn);
		}

		values[i++] = BoolGetDatum(slot_contents.data.two_phase);

		Assert(i == PG_GET_REPLICATION_SLOTS_COLS);

		if (IsYugaByteEnabled())
			values[i++] = CStringGetTextDatum(yb_stream_id);
		else
			nulls[i++] = true;

		Assert(i == (PG_GET_REPLICATION_SLOTS_COLS +
					 YB_PG_GET_REPLICATION_SLOTS_COLS));

		tuplestore_putvalues(rsinfo->setResult, rsinfo->setDesc,
							 values, nulls);
	}

	LWLockRelease(ReplicationSlotControlLock);

	return (Datum) 0;
}

/*
 * Helper function for advancing our physical replication slot forward.
 *
 * The LSN position to move to is compared simply to the slot's restart_lsn,
 * knowing that any position older than that would be removed by successive
 * checkpoints.
 */
static XLogRecPtr
pg_physical_replication_slot_advance(XLogRecPtr moveto)
{
	XLogRecPtr	startlsn = MyReplicationSlot->data.restart_lsn;
	XLogRecPtr	retlsn = startlsn;

	Assert(moveto != InvalidXLogRecPtr);

	if (startlsn < moveto)
	{
		SpinLockAcquire(&MyReplicationSlot->mutex);
		MyReplicationSlot->data.restart_lsn = moveto;
		SpinLockRelease(&MyReplicationSlot->mutex);
		retlsn = moveto;

		/*
		 * Dirty the slot so as it is written out at the next checkpoint. Note
		 * that the LSN position advanced may still be lost in the event of a
		 * crash, but this makes the data consistent after a clean shutdown.
		 */
		ReplicationSlotMarkDirty();
	}

	return retlsn;
}

/*
 * Helper function for advancing our logical replication slot forward.
 *
 * The slot's restart_lsn is used as start point for reading records, while
 * confirmed_flush is used as base point for the decoding context.
 *
 * We cannot just do LogicalConfirmReceivedLocation to update confirmed_flush,
 * because we need to digest WAL to advance restart_lsn allowing to recycle
 * WAL and removal of old catalog tuples.  As decoding is done in fast_forward
 * mode, no changes are generated anyway.
 */
static XLogRecPtr
pg_logical_replication_slot_advance(XLogRecPtr moveto)
{
	LogicalDecodingContext *ctx;
	ResourceOwner old_resowner = CurrentResourceOwner;
	XLogRecPtr	retlsn;

	Assert(moveto != InvalidXLogRecPtr);

	PG_TRY();
	{
		/*
		 * Create our decoding context in fast_forward mode, passing start_lsn
		 * as InvalidXLogRecPtr, so that we start processing from my slot's
		 * confirmed_flush.
		 */
		ctx = CreateDecodingContext(InvalidXLogRecPtr,
									NIL,
									true,	/* fast_forward */
									XL_ROUTINE(.page_read = read_local_xlog_page,
											   .segment_open = wal_segment_open,
											   .segment_close = wal_segment_close),
									NULL, NULL, NULL);

		/*
		 * Start reading at the slot's restart_lsn, which we know to point to
		 * a valid record.
		 */
		XLogBeginRead(ctx->reader, MyReplicationSlot->data.restart_lsn);

		/* invalidate non-timetravel entries */
		InvalidateSystemCaches();

		/* Decode at least one record, until we run out of records */
		while (ctx->reader->EndRecPtr < moveto)
		{
			char	   *errm = NULL;
			XLogRecord *record;

			/*
			 * Read records.  No changes are generated in fast_forward mode,
			 * but snapbuilder/slot statuses are updated properly.
			 */
			record = XLogReadRecord(ctx->reader, &errm);
			if (errm)
				elog(ERROR, "could not find record while advancing replication slot: %s",
					 errm);

			/*
			 * Process the record.  Storage-level changes are ignored in
			 * fast_forward mode, but other modules (such as snapbuilder)
			 * might still have critical updates to do.
			 */
			if (record)
				LogicalDecodingProcessRecord(ctx, ctx->reader);

			/* Stop once the requested target has been reached */
			if (moveto <= ctx->reader->EndRecPtr)
				break;

			CHECK_FOR_INTERRUPTS();
		}

		/*
		 * Logical decoding could have clobbered CurrentResourceOwner during
		 * transaction management, so restore the executor's value.  (This is
		 * a kluge, but it's not worth cleaning up right now.)
		 */
		CurrentResourceOwner = old_resowner;

		if (ctx->reader->EndRecPtr != InvalidXLogRecPtr)
		{
			LogicalConfirmReceivedLocation(moveto);

			/*
			 * If only the confirmed_flush LSN has changed the slot won't get
			 * marked as dirty by the above. Callers on the walsender
			 * interface are expected to keep track of their own progress and
			 * don't need it written out. But SQL-interface users cannot
			 * specify their own start positions and it's harder for them to
			 * keep track of their progress, so we should make more of an
			 * effort to save it for them.
			 *
			 * Dirty the slot so it is written out at the next checkpoint. The
			 * LSN position advanced to may still be lost on a crash but this
			 * makes the data consistent after a clean shutdown.
			 */
			ReplicationSlotMarkDirty();
		}

		retlsn = MyReplicationSlot->data.confirmed_flush;

		/* free context, call shutdown callback */
		FreeDecodingContext(ctx);

		InvalidateSystemCaches();
	}
	PG_CATCH();
	{
		/* clear all timetravel entries */
		InvalidateSystemCaches();

		PG_RE_THROW();
	}
	PG_END_TRY();

	return retlsn;
}

/*
 * SQL function for moving the position in a replication slot.
 */
Datum
pg_replication_slot_advance(PG_FUNCTION_ARGS)
{
	Name		slotname = PG_GETARG_NAME(0);
	XLogRecPtr	moveto = PG_GETARG_LSN(1);
	XLogRecPtr	endlsn;
	XLogRecPtr	minlsn;
	TupleDesc	tupdesc;
	Datum		values[2];
	bool		nulls[2];
	HeapTuple	tuple;
	Datum		result;

	Assert(!MyReplicationSlot);

	CheckSlotPermissions();

	if (XLogRecPtrIsInvalid(moveto))
		ereport(ERROR,
				(errmsg("invalid target WAL LSN")));

	/* Build a tuple descriptor for our result type */
	if (get_call_result_type(fcinfo, NULL, &tupdesc) != TYPEFUNC_COMPOSITE)
		elog(ERROR, "return type must be a row type");

	/*
	 * We can't move slot past what's been flushed/replayed so clamp the
	 * target position accordingly.
	 */
	if (!RecoveryInProgress())
		moveto = Min(moveto, GetFlushRecPtr(NULL));
	else
		moveto = Min(moveto, GetXLogReplayRecPtr(NULL));

	/* Acquire the slot so we "own" it */
	ReplicationSlotAcquire(NameStr(*slotname), true);

	/* A slot whose restart_lsn has never been reserved cannot be advanced */
	if (XLogRecPtrIsInvalid(MyReplicationSlot->data.restart_lsn))
		ereport(ERROR,
				(errcode(ERRCODE_OBJECT_NOT_IN_PREREQUISITE_STATE),
				 errmsg("replication slot \"%s\" cannot be advanced",
						NameStr(*slotname)),
				 errdetail("This slot has never previously reserved WAL, or it has been invalidated.")));

	/*
	 * Check if the slot is not moving backwards.  Physical slots rely simply
	 * on restart_lsn as a minimum point, while logical slots have confirmed
	 * consumption up to confirmed_flush, meaning that in both cases data
	 * older than that is not available anymore.
	 */
	if (OidIsValid(MyReplicationSlot->data.database))
		minlsn = MyReplicationSlot->data.confirmed_flush;
	else
		minlsn = MyReplicationSlot->data.restart_lsn;

	if (moveto < minlsn)
		ereport(ERROR,
				(errcode(ERRCODE_OBJECT_NOT_IN_PREREQUISITE_STATE),
				 errmsg("cannot advance replication slot to %X/%X, minimum is %X/%X",
						LSN_FORMAT_ARGS(moveto), LSN_FORMAT_ARGS(minlsn))));

	/* Do the actual slot update, depending on the slot type */
	if (OidIsValid(MyReplicationSlot->data.database))
		endlsn = pg_logical_replication_slot_advance(moveto);
	else
		endlsn = pg_physical_replication_slot_advance(moveto);

	values[0] = NameGetDatum(&MyReplicationSlot->data.name);
	nulls[0] = false;

	/*
	 * Recompute the minimum LSN and xmin across all slots to adjust with the
	 * advancing potentially done.
	 */
	ReplicationSlotsComputeRequiredXmin(false);
	ReplicationSlotsComputeRequiredLSN();

	ReplicationSlotRelease();

	/* Return the reached position. */
	values[1] = LSNGetDatum(endlsn);
	nulls[1] = false;

	tuple = heap_form_tuple(tupdesc, values, nulls);
	result = HeapTupleGetDatum(tuple);

	PG_RETURN_DATUM(result);
}

/*
 * Helper function of copying a replication slot.
 */
static Datum
copy_replication_slot(FunctionCallInfo fcinfo, bool logical_slot)
{
	Name		src_name = PG_GETARG_NAME(0);
	Name		dst_name = PG_GETARG_NAME(1);
	ReplicationSlot *src = NULL;
	ReplicationSlot first_slot_contents;
	ReplicationSlot second_slot_contents;
	XLogRecPtr	src_restart_lsn;
	bool		src_islogical;
	bool		temporary;
	char	   *plugin;
	Datum		values[2];
	bool		nulls[2];
	Datum		result;
	TupleDesc	tupdesc;
	HeapTuple	tuple;

	if (get_call_result_type(fcinfo, NULL, &tupdesc) != TYPEFUNC_COMPOSITE)
		elog(ERROR, "return type must be a row type");

	CheckSlotPermissions();

	if (logical_slot)
		CheckLogicalDecodingRequirements();
	else
		CheckSlotRequirements();

	LWLockAcquire(ReplicationSlotControlLock, LW_SHARED);

	/*
	 * We need to prevent the source slot's reserved WAL from being removed,
	 * but we don't want to lock that slot for very long, and it can advance
	 * in the meantime.  So obtain the source slot's data, and create a new
	 * slot using its restart_lsn.  Afterwards we lock the source slot again
	 * and verify that the data we copied (name, type) has not changed
	 * incompatibly.  No inconvenient WAL removal can occur once the new slot
	 * is created -- but since WAL removal could have occurred before we
	 * managed to create the new slot, we advance the new slot's restart_lsn
	 * to the source slot's updated restart_lsn the second time we lock it.
	 */
	for (int i = 0; i < max_replication_slots; i++)
	{
		ReplicationSlot *s = &ReplicationSlotCtl->replication_slots[i];

		if (s->in_use && strcmp(NameStr(s->data.name), NameStr(*src_name)) == 0)
		{
			/* Copy the slot contents while holding spinlock */
			SpinLockAcquire(&s->mutex);
			first_slot_contents = *s;
			SpinLockRelease(&s->mutex);
			src = s;
			break;
		}
	}

	LWLockRelease(ReplicationSlotControlLock);

	if (src == NULL)
		ereport(ERROR,
				(errcode(ERRCODE_UNDEFINED_OBJECT),
				 errmsg("replication slot \"%s\" does not exist", NameStr(*src_name))));

	src_islogical = SlotIsLogical(&first_slot_contents);
	src_restart_lsn = first_slot_contents.data.restart_lsn;
	temporary = (first_slot_contents.data.persistency == RS_TEMPORARY);
	plugin = logical_slot ? NameStr(first_slot_contents.data.plugin) : NULL;

	/* Check type of replication slot */
	if (src_islogical != logical_slot)
		ereport(ERROR,
				(errcode(ERRCODE_FEATURE_NOT_SUPPORTED),
				 src_islogical ?
				 errmsg("cannot copy physical replication slot \"%s\" as a logical replication slot",
						NameStr(*src_name)) :
				 errmsg("cannot copy logical replication slot \"%s\" as a physical replication slot",
						NameStr(*src_name))));

	/* Copying non-reserved slot doesn't make sense */
	if (XLogRecPtrIsInvalid(src_restart_lsn))
		ereport(ERROR,
				(errcode(ERRCODE_OBJECT_NOT_IN_PREREQUISITE_STATE),
				 errmsg("cannot copy a replication slot that doesn't reserve WAL")));

	/* Overwrite params from optional arguments */
	if (PG_NARGS() >= 3)
		temporary = PG_GETARG_BOOL(2);
	if (PG_NARGS() >= 4)
	{
		Assert(logical_slot);
		plugin = NameStr(*(PG_GETARG_NAME(3)));
	}

	/* Create new slot and acquire it */
	if (logical_slot)
	{
		/*
		 * We must not try to read WAL, since we haven't reserved it yet --
		 * hence pass find_startpoint false.  confirmed_flush will be set
		 * below, by copying from the source slot.
		 */
		create_logical_replication_slot(NameStr(*dst_name),
										plugin,
										temporary,
										false,
										src_restart_lsn,
										false);
	}
	else
		create_physical_replication_slot(NameStr(*dst_name),
										 true,
										 temporary,
										 src_restart_lsn);

	/*
	 * Update the destination slot to current values of the source slot;
	 * recheck that the source slot is still the one we saw previously.
	 */
	{
		TransactionId copy_effective_xmin;
		TransactionId copy_effective_catalog_xmin;
		TransactionId copy_xmin;
		TransactionId copy_catalog_xmin;
		XLogRecPtr	copy_restart_lsn;
		XLogRecPtr	copy_confirmed_flush;
		bool		copy_islogical;
		char	   *copy_name;

		/* Copy data of source slot again */
		SpinLockAcquire(&src->mutex);
		second_slot_contents = *src;
		SpinLockRelease(&src->mutex);

		copy_effective_xmin = second_slot_contents.effective_xmin;
		copy_effective_catalog_xmin = second_slot_contents.effective_catalog_xmin;

		copy_xmin = second_slot_contents.data.xmin;
		copy_catalog_xmin = second_slot_contents.data.catalog_xmin;
		copy_restart_lsn = second_slot_contents.data.restart_lsn;
		copy_confirmed_flush = second_slot_contents.data.confirmed_flush;

		/* for existence check */
		copy_name = NameStr(second_slot_contents.data.name);
		copy_islogical = SlotIsLogical(&second_slot_contents);

		/*
		 * Check if the source slot still exists and is valid. We regard it as
		 * invalid if the type of replication slot or name has been changed,
		 * or the restart_lsn either is invalid or has gone backward. (The
		 * restart_lsn could go backwards if the source slot is dropped and
		 * copied from an older slot during installation.)
		 *
		 * Since erroring out will release and drop the destination slot we
		 * don't need to release it here.
		 */
		if (copy_restart_lsn < src_restart_lsn ||
			src_islogical != copy_islogical ||
			strcmp(copy_name, NameStr(*src_name)) != 0)
			ereport(ERROR,
					(errmsg("could not copy replication slot \"%s\"",
							NameStr(*src_name)),
					 errdetail("The source replication slot was modified incompatibly during the copy operation.")));

		/* The source slot must have a consistent snapshot */
		if (src_islogical && XLogRecPtrIsInvalid(copy_confirmed_flush))
			ereport(ERROR,
					(errcode(ERRCODE_FEATURE_NOT_SUPPORTED),
					 errmsg("cannot copy unfinished logical replication slot \"%s\"",
							NameStr(*src_name)),
					 errhint("Retry when the source replication slot's confirmed_flush_lsn is valid.")));

		/* Install copied values again */
		SpinLockAcquire(&MyReplicationSlot->mutex);
		MyReplicationSlot->effective_xmin = copy_effective_xmin;
		MyReplicationSlot->effective_catalog_xmin = copy_effective_catalog_xmin;

		MyReplicationSlot->data.xmin = copy_xmin;
		MyReplicationSlot->data.catalog_xmin = copy_catalog_xmin;
		MyReplicationSlot->data.restart_lsn = copy_restart_lsn;
		MyReplicationSlot->data.confirmed_flush = copy_confirmed_flush;
		SpinLockRelease(&MyReplicationSlot->mutex);

		ReplicationSlotMarkDirty();
		ReplicationSlotsComputeRequiredXmin(false);
		ReplicationSlotsComputeRequiredLSN();
		ReplicationSlotSave();

#ifdef USE_ASSERT_CHECKING
		/* Check that the restart_lsn is available */
		{
			XLogSegNo	segno;

			XLByteToSeg(copy_restart_lsn, segno, wal_segment_size);
			Assert(XLogGetLastRemovedSegno() < segno);
		}
#endif
	}

	/* target slot fully created, mark as persistent if needed */
	if (logical_slot && !temporary)
		ReplicationSlotPersist();

	/* All done.  Set up the return values */
	values[0] = NameGetDatum(dst_name);
	nulls[0] = false;
	if (!XLogRecPtrIsInvalid(MyReplicationSlot->data.confirmed_flush))
	{
		values[1] = LSNGetDatum(MyReplicationSlot->data.confirmed_flush);
		nulls[1] = false;
	}
	else
		nulls[1] = true;

	tuple = heap_form_tuple(tupdesc, values, nulls);
	result = HeapTupleGetDatum(tuple);

	ReplicationSlotRelease();

	PG_RETURN_DATUM(result);
}

/* The wrappers below are all to appease opr_sanity */
Datum
pg_copy_logical_replication_slot_a(PG_FUNCTION_ARGS)
{
	return copy_replication_slot(fcinfo, true);
}

Datum
pg_copy_logical_replication_slot_b(PG_FUNCTION_ARGS)
{
	return copy_replication_slot(fcinfo, true);
}

Datum
pg_copy_logical_replication_slot_c(PG_FUNCTION_ARGS)
{
	return copy_replication_slot(fcinfo, true);
}

Datum
pg_copy_physical_replication_slot_a(PG_FUNCTION_ARGS)
{
	return copy_replication_slot(fcinfo, false);
}

Datum
pg_copy_physical_replication_slot_b(PG_FUNCTION_ARGS)
{
	return copy_replication_slot(fcinfo, false);
}<|MERGE_RESOLUTION|>--- conflicted
+++ resolved
@@ -47,7 +47,8 @@
 
 	/* acquire replication slot, this will check for conflicting names */
 	ReplicationSlotCreate(name, false,
-						  temporary ? RS_TEMPORARY : RS_PERSISTENT, false);
+						  temporary ? RS_TEMPORARY : RS_PERSISTENT, false,
+						  CRS_NOEXPORT_SNAPSHOT);
 
 	if (immediately_reserve)
 	{
@@ -91,17 +92,10 @@
 
 	CheckSlotRequirements();
 
-<<<<<<< HEAD
 	create_physical_replication_slot(NameStr(*name),
 									 immediately_reserve,
 									 temporary,
 									 InvalidXLogRecPtr);
-=======
-	/* acquire replication slot, this will check for conflicting names */
-	ReplicationSlotCreate(NameStr(*name), false,
-						  temporary ? RS_TEMPORARY : RS_PERSISTENT,
-						  CRS_NOEXPORT_SNAPSHOT);
->>>>>>> 9e07d796
 
 	values[0] = NameGetDatum(&MyReplicationSlot->data.name);
 	nulls[0] = false;
@@ -148,9 +142,15 @@
 	 * this transaction fails. We'll make it persistent at the end. Temporary
 	 * slots can be created as temporary from beginning as they get dropped on
 	 * error as well.
+	 *
+	 * YB Note: We use CRS_NOEXPORT_SNAPSHOT here since it is the only supported
+	 * mechanism via this function in PG. It is evident from the
+	 * CreateInitDecodingContext call below where `need_full_snapshot` is passed
+	 * as false indicating that no snapshot should be built.
 	 */
 	ReplicationSlotCreate(name, true,
-						  temporary ? RS_TEMPORARY : RS_EPHEMERAL, two_phase);
+						  temporary ? RS_TEMPORARY : RS_EPHEMERAL, two_phase,
+						  CRS_NOEXPORT_SNAPSHOT);
 
 	if (!IsYugaByteEnabled())
 	{
@@ -235,31 +235,12 @@
 
 	CheckLogicalDecodingRequirements();
 
-<<<<<<< HEAD
 	create_logical_replication_slot(NameStr(*name),
 									NameStr(*plugin),
 									temporary,
 									two_phase,
 									InvalidXLogRecPtr,
 									true);
-=======
-	/*
-	 * Acquire a logical decoding slot, this will check for conflicting names.
-	 * Initially create persistent slot as ephemeral - that allows us to
-	 * nicely handle errors during initialization because it'll get dropped if
-	 * this transaction fails. We'll make it persistent at the end. Temporary
-	 * slots can be created as temporary from beginning as they get dropped on
-	 * error as well.
-	 *
-	 * YB Note: We use CRS_NOEXPORT_SNAPSHOT here since it is the only supported
-	 * mechanism via this function in PG. It is evident from the
-	 * CreateInitDecodingContext call below where `need_full_snapshot` is passed
-	 * as false indicating that no snapshot should be built.
-	 */
-	ReplicationSlotCreate(NameStr(*name), true,
-						  temporary ? RS_TEMPORARY : RS_EPHEMERAL,
-						  CRS_NOEXPORT_SNAPSHOT);
->>>>>>> 9e07d796
 
 	memset(nulls, 0, sizeof(nulls));
 
