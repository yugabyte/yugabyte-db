--- conflicted
+++ resolved
@@ -817,7 +817,6 @@
 	txn->nentries++;
 	txn->nentries_mem++;
 
-<<<<<<< HEAD
 	/* update memory accounting information */
 	ReorderBufferChangeMemoryUpdate(rb, change, true,
 									ReorderBufferChangeSize(change));
@@ -827,13 +826,10 @@
 
 	/* check the memory limits and evict something if needed */
 	ReorderBufferCheckMemoryLimit(rb);
-=======
-	ReorderBufferCheckSerializeTXN(rb, txn);
 
 	if (IsYugaByteEnabled())
 		YbWalSndTotalTimeInReorderBufferMicros +=
 			YbCalculateTimeDifferenceInMicros(yb_start_time);
->>>>>>> 6d1729d4
 }
 
 /*
@@ -1874,25 +1870,8 @@
 static void
 ReorderBufferStreamCommit(ReorderBuffer *rb, ReorderBufferTXN *txn)
 {
-<<<<<<< HEAD
 	/* we should only call this for previously streamed transactions */
 	Assert(rbtxn_is_streamed(txn));
-=======
-	ReorderBufferTXN *txn;
-	volatile Snapshot snapshot_now;
-	volatile CommandId command_id = FirstCommandId;
-	bool		using_subtxn;
-	ReorderBufferIterTXNState *volatile iterstate = NULL;
-
-	TimestampTz yb_start_time = GetCurrentTimestamp();
-
-	txn = ReorderBufferTXNByXid(rb, xid, false, NULL, InvalidXLogRecPtr,
-								false);
-
-	/* unknown transaction, nothing to replay */
-	if (txn == NULL)
-		return;
->>>>>>> 6d1729d4
 
 	ReorderBufferStreamTXN(rb, txn);
 
@@ -2729,7 +2708,6 @@
 			return;
 		}
 	}
-<<<<<<< HEAD
 
 	snapshot_now = txn->base_snapshot;
 
@@ -2751,6 +2729,8 @@
 {
 	ReorderBufferTXN *txn;
 
+	TimestampTz yb_start_time = GetCurrentTimestamp();
+
 	txn = ReorderBufferTXNByXid(rb, xid, false, NULL, InvalidXLogRecPtr,
 								false);
 
@@ -2760,6 +2740,10 @@
 
 	ReorderBufferReplay(txn, rb, xid, commit_lsn, end_lsn, commit_time,
 						origin_id, origin_lsn);
+
+	if (IsYugaByteEnabled())
+		YbWalSndTotalTimeInReorderBufferMicros +=
+			YbCalculateTimeDifferenceInMicros(yb_start_time);
 }
 
 /*
@@ -2920,13 +2904,6 @@
 	ReorderBufferExecuteInvalidations(txn->ninvalidations,
 									  txn->invalidations);
 	ReorderBufferCleanupTXN(rb, txn);
-=======
-	PG_END_TRY();
-
-	if (IsYugaByteEnabled())
-		YbWalSndTotalTimeInReorderBufferMicros +=
-			YbCalculateTimeDifferenceInMicros(yb_start_time);
->>>>>>> 6d1729d4
 }
 
 /*
