--- conflicted
+++ resolved
@@ -271,13 +271,8 @@
 static void ProcessStandbyReplyMessage(void);
 static void ProcessStandbyHSFeedbackMessage(void);
 static void ProcessRepliesIfAny(void);
-<<<<<<< HEAD
-static void ProcessPendingWrites(TimestampTz yb_start_time);
+static void ProcessPendingWrites(void);
 static void WalSndKeepalive(bool requestReply, XLogRecPtr writePtr);
-=======
-static void ProcessPendingWrites(void);
-static void WalSndKeepalive(bool requestReply);
->>>>>>> 0a031878
 static void WalSndKeepaliveIfNecessary(void);
 static void WalSndCheckTimeOut(void);
 static long WalSndComputeSleeptime(TimestampTz now);
@@ -1608,15 +1603,11 @@
 	}
 
 	/* If we have pending write here, go to slow path */
-<<<<<<< HEAD
-	ProcessPendingWrites(yb_start_time);
-=======
 	ProcessPendingWrites();
 
 	if (IsYugaByteEnabled())
 		YbWalSndTotalTimeInSendingMicros +=
 			YbCalculateTimeDifferenceInMicros(yb_start_time);
->>>>>>> 0a031878
 }
 
 /*
@@ -1624,11 +1615,7 @@
  * side and check timeouts during that.
  */
 static void
-<<<<<<< HEAD
-ProcessPendingWrites(TimestampTz yb_start_time)
-=======
 ProcessPendingWrites(void)
->>>>>>> 0a031878
 {
 	for (;;)
 	{
@@ -1687,10 +1674,7 @@
 {
 	static TimestampTz sendTime = 0;
 	TimestampTz now = GetCurrentTimestamp();
-<<<<<<< HEAD
 	bool		pending_writes = false;
-=======
->>>>>>> 0a031878
 	bool		end_xact = ctx->end_xact;
 
 	/*
@@ -1708,7 +1692,6 @@
 		LagTrackerWrite(lsn, now);
 		sendTime = now;
 	}
-<<<<<<< HEAD
 
 	/*
 	 * When skipping empty transactions in synchronous replication, we send a
@@ -1743,21 +1726,7 @@
 	if (pending_writes || (!end_xact &&
 						   now >= TimestampTzPlusMilliseconds(last_reply_timestamp,
 															  wal_sender_timeout / 2)))
-		ProcessPendingWrites(now);
-=======
-
-	/*
-	 * Try to send a keepalive if required. We don't need to try sending keep
-	 * alive messages at the transaction end as that will be done at a later
-	 * point in time. This is required only for large transactions where we
-	 * don't send any changes to the downstream and the receiver can timeout
-	 * due to that.
-	 */
-	if (!end_xact &&
-		now >= TimestampTzPlusMilliseconds(last_reply_timestamp,
-										   wal_sender_timeout / 2))
 		ProcessPendingWrites();
->>>>>>> 0a031878
 }
 
 /*
