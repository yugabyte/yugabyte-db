--- conflicted
+++ resolved
@@ -104,12 +104,7 @@
 int			max_replication_slots = 0;	/* the maximum number of replication
 										 * slots */
 
-<<<<<<< HEAD
-const char *PG_OUTPUT_PLUGIN = "pgoutput";
-
 static void ReplicationSlotShmemExit(int code, Datum arg);
-=======
->>>>>>> 6d1729d4
 static void ReplicationSlotDropAcquired(void);
 static void ReplicationSlotDropPtr(ReplicationSlot *slot);
 
@@ -258,12 +253,8 @@
  */
 void
 ReplicationSlotCreate(const char *name, bool db_specific,
-<<<<<<< HEAD
 					  ReplicationSlotPersistency persistency, bool two_phase,
-=======
-					  ReplicationSlotPersistency persistency,
 					  char *yb_plugin_name,
->>>>>>> 6d1729d4
 					  CRSSnapshotAction yb_snapshot_action,
 					  uint64_t *yb_consistent_snapshot_time)
 {
@@ -498,10 +489,9 @@
 
 		YBCGetReplicationSlot(name, &yb_replication_slot);
 
-<<<<<<< HEAD
 		s = palloc(sizeof(ReplicationSlot));
 		namestrcpy(&s->data.name, yb_replication_slot->slot_name);
-		namestrcpy(&s->data.plugin, PG_OUTPUT_PLUGIN);
+		namestrcpy(&s->data.plugin, yb_replication_slot->output_plugin);
 		s->data.database = yb_replication_slot->database_oid;
 		s->data.persistency = RS_PERSISTENT;
 		strcpy(s->data.yb_stream_id, yb_replication_slot->stream_id);
@@ -514,23 +504,6 @@
 
 		s->data.confirmed_flush = yb_replication_slot->confirmed_flush;
 		s->data.xmin = yb_replication_slot->xmin;
-=======
-		slot = palloc(sizeof(ReplicationSlot));
-		namestrcpy(&slot->data.name, yb_replication_slot->slot_name);
-		namestrcpy(&slot->data.plugin, yb_replication_slot->output_plugin);
-		slot->data.database = yb_replication_slot->database_oid;
-		slot->data.persistency = RS_PERSISTENT;
-		strcpy(slot->data.yb_stream_id, yb_replication_slot->stream_id);
-		slot->active_pid = MyProcPid;
-
-		SpinLockInit(&slot->mutex);
-		LWLockInitialize(&slot->io_in_progress_lock,
-						 LWTRANCHE_REPLICATION_SLOT_IO_IN_PROGRESS);
-		ConditionVariableInit(&slot->active_cv);
-
-		slot->data.confirmed_flush = yb_replication_slot->confirmed_flush;
-		slot->data.xmin = yb_replication_slot->xmin;
->>>>>>> 6d1729d4
 		/*
 		 * Set catalog_xmin as xmin to make the PG Debezium connector work.
 		 * It is not used in our implementation.
