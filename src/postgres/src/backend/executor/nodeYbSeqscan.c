/*-------------------------------------------------------------------------
 *
 * nodeYbSeqscan.c
 *	  Support routines for sequential scans of Yugabyte relations.
 *
 * Copyright (c) YugaByte, Inc.
 *
 * Licensed under the Apache License, Version 2.0 (the "License"); you may not use this file except
 * in compliance with the License.  You may obtain a copy of the License at
 *
 * http://www.apache.org/licenses/LICENSE-2.0
 *
 * Unless required by applicable law or agreed to in writing, software distributed under the License
 * is distributed on an "AS IS" BASIS, WITHOUT WARRANTIES OR CONDITIONS OF ANY KIND, either express
 * or implied.  See the License for the specific language governing permissions and limitations
 * under the License.
 *
 * Portions Copyright (c) 1996-2018, PostgreSQL Global Development Group
 * Portions Copyright (c) 1994, Regents of the University of California
 *
 *
 * IDENTIFICATION
 *	  src/backend/executor/nodeYbSeqscan.c
 *
 *-------------------------------------------------------------------------
 */
/*
 * INTERFACE ROUTINES
 *		ExecYbSeqScan				sequentially scans a relation.
 *		ExecYbSeqNext				retrieve next tuple in sequential order.
 *		ExecInitYbSeqScan			creates and initializes a seqscan node.
 *		ExecEndYbSeqScan			releases any storage allocated.
 *		ExecReScanYbSeqScan			rescans the relation
 */
#include "postgres.h"

#include "access/relscan.h"
<<<<<<< HEAD
#include "access/yb_scan.h"
=======
#include "access/xact.h"
>>>>>>> fc3e8796
#include "executor/execdebug.h"
#include "executor/nodeYbSeqscan.h"
#include "utils/rel.h"

static TupleTableSlot *YbSeqNext(YbSeqScanState *node);

/* ----------------------------------------------------------------
 *						Scan Support
 * ----------------------------------------------------------------
 */

/* ----------------------------------------------------------------
 *		YbSeqNext
 *
 *		This is a workhorse for ExecYbSeqScan
 * ----------------------------------------------------------------
 */
static TupleTableSlot *
YbSeqNext(YbSeqScanState *node)
{
	TableScanDesc tsdesc;
	EState	   *estate;
	TupleTableSlot *slot;
	ExprContext *econtext;
	MemoryContext oldcontext;
	YbScanDesc ybScan;

	/*
	 * get information from the estate and scan state
	 */
	tsdesc = node->ss.ss_currentScanDesc;
	estate = node->ss.ps.state;
	econtext = node->ss.ps.ps_ExprContext;
	slot = node->ss.ss_ScanTupleSlot;

	/*
	 * Initialize the scandesc upon the first invocation.
	 * The scan only needs its ybscan field, so eventually we may use it
	 * directly and ignore the ss_currentScanDesc.
	 */
	if (tsdesc == NULL)
	{
		if (node->aggrefs)
		{
			/*
			 * For aggregate pushdown, we read just the aggregates from DocDB
			 * and pass that up to the aggregate node (agg pushdown wouldn't be
			 * enabled if we needed to read more than that).  Set up a dummy
			 * scan slot to hold that as many attributes as there are pushed
			 * aggregates.
			 */
			TupleDesc tupdesc = CreateTemplateTupleDesc(list_length(node->aggrefs));
			ExecInitScanTupleSlot(estate, &node->ss, tupdesc, &TTSOpsVirtual);
			/* Refresh the local pointer. */
			slot = node->ss.ss_ScanTupleSlot;
		}

		YbSeqScan *plan = (YbSeqScan *) node->ss.ps.plan;
		PushdownExprs *yb_pushdown =
			YbInstantiatePushdownParams(&plan->yb_pushdown, estate);
		tsdesc = ybc_remote_beginscan(node->ss.ss_currentRelation,
										estate->es_snapshot,
										(Scan *) plan,
										yb_pushdown,
										node->aggrefs,
										&estate->yb_exec_params);
		node->ss.ss_currentScanDesc = tsdesc;
	}

	/*
	 * Set up any locking that happens at the time of the scan.
	 */
	if (IsYugaByteEnabled() && IsolationIsSerializable())
	{
		/*
		 * In case of SERIALIZABLE isolation level we have to take prefix range
		 * locks to disallow INSERTion of new rows that satisfy the query
		 * predicate. So, we set the rowmark on all read requests sent to
		 * tserver instead of locking each tuple one by one in LockRows node.
		 */
		ListCell   *l;
		foreach(l, estate->es_rowMarks)
		{
			ExecRowMark *erm = (ExecRowMark *) lfirst(l);
			/* Do not propagate non-row-locking row marks. */
			if (erm->markType != ROW_MARK_REFERENCE &&
				erm->markType != ROW_MARK_COPY)
			{
				scandesc->ybscan->exec_params->rowmark = erm->markType;
				scandesc->ybscan->exec_params->pg_wait_policy = erm->waitPolicy;
				YBSetRowLockPolicy(
					&scandesc->ybscan->exec_params->docdb_wait_policy,
					erm->waitPolicy);
			}
			break;
		}
	}

	/*
	 * Since the scandesc is destroyed upon node rescan, the statement is
	 * executed if and only if a new scandesc is created. In other words,
	 * YBCPgExecSelect can be unconditionally executed in the "if" block above
	 * and ybScan->is_exec_done can be ignored.
	 * However, it is kinda convenient to safely assign ybScan here and use to
	 * execute and fetch the statement, so we make use of the flag.
	 */
	ybScan = (YbScanDesc)tsdesc;
	if (!ybScan->is_exec_done)
	{
		HandleYBStatus(YBCPgExecSelect(ybScan->handle, ybScan->exec_params));
		ybScan->is_exec_done = true;
	}

	/* capture all fetch allocations in the short-lived context */
	oldcontext = MemoryContextSwitchTo(econtext->ecxt_per_tuple_memory);
	slot = ybFetchNext(ybScan->handle,
					   slot,
					   RelationGetRelid(node->ss.ss_currentRelation));
	MemoryContextSwitchTo(oldcontext);

	return slot;
}

/*
 * YbSeqRecheck -- access method routine to recheck a tuple in EvalPlanQual
 */
static bool
YbSeqRecheck(YbSeqScanState *node, TupleTableSlot *slot)
{
	/*
	 * Note that unlike IndexScan, SeqScan never use keys in heap_beginscan
	 * (and this is very bad) - so, here we do not check are keys ok or not.
	 */
	return true;
}

/* ----------------------------------------------------------------
 *		ExecYbSeqScan(node)
 *
 *		Scans the relation sequentially and returns the next qualifying
 *		tuple.
 *		We call the ExecScan() routine and pass it the appropriate
 *		access method functions.
 * ----------------------------------------------------------------
 */
static TupleTableSlot *
ExecYbSeqScan(PlanState *pstate)
{
	YbSeqScanState *node = castNode(YbSeqScanState, pstate);

	return ExecScan(&node->ss,
					(ExecScanAccessMtd) YbSeqNext,
					(ExecScanRecheckMtd) YbSeqRecheck);
}


/* ----------------------------------------------------------------
 *		ExecInitYbSeqScan
 * ----------------------------------------------------------------
 */
YbSeqScanState *
ExecInitYbSeqScan(YbSeqScan *node, EState *estate, int eflags)
{
	YbSeqScanState *scanstate;

	/*
	 * Once upon a time it was possible to have an outerPlan of a SeqScan, but
	 * not any more.
	 */
	Assert(outerPlan(node) == NULL);
	Assert(innerPlan(node) == NULL);

	/*
	 * create state structure
	 */
	scanstate = makeNode(YbSeqScanState);
	scanstate->ss.ps.plan = (Plan *) node;
	scanstate->ss.ps.state = estate;
	scanstate->ss.ps.ExecProcNode = ExecYbSeqScan;

	/*
	 * Miscellaneous initialization
	 *
	 * create expression context for node
	 */
	ExecAssignExprContext(estate, &scanstate->ss.ps);

	/*
	 * Initialize scan relation.
	 *
	 * Get the relation object id from the relid'th entry in the range table,
	 * open that relation and acquire appropriate lock on it.
	 */
	scanstate->ss.ss_currentRelation =
		ExecOpenScanRelation(estate,
							 node->scan.scanrelid,
							 eflags);

	/* and create slot with the appropriate rowtype */
	/* YB_TODO(review)(amartsinchyk@yugabyte): requires review and testing */
	ExecInitScanTupleSlot(estate, &scanstate->ss,
						  RelationGetDescr(scanstate->ss.ss_currentRelation),
						  table_slot_callbacks(scanstate->ss.ss_currentRelation));

	/*
	 * Initialize result type and projection.
	 */
	ExecInitResultTypeTL(&scanstate->ss.ps);
	ExecAssignScanProjectionInfo(&scanstate->ss);

	/*
	 * initialize child expressions
	 */
	scanstate->ss.ps.qual =
		ExecInitQual(node->scan.plan.qual, (PlanState *) scanstate);

	return scanstate;
}

/* ----------------------------------------------------------------
 *		ExecEndYbSeqScan
 *
 *		frees any storage allocated through C routines.
 * ----------------------------------------------------------------
 */
void
ExecEndYbSeqScan(YbSeqScanState *node)
{
	TableScanDesc tsdesc;

	/*
	 * get information from node
	 */
	tsdesc = node->ss.ss_currentScanDesc;

	/*
	 * Free the exprcontext
	 */
	ExecFreeExprContext(&node->ss.ps);

	/*
	 * clean out the tuple table
	 */
	if (node->ss.ps.ps_ResultTupleSlot)
		ExecClearTuple(node->ss.ps.ps_ResultTupleSlot);
	ExecClearTuple(node->ss.ss_ScanTupleSlot);

	/*
	 * close heap scan
	 */
	if (tsdesc != NULL)
		ybc_heap_endscan(tsdesc);

	/*
	 * close heap scan
	 */
	if (tsdesc != NULL)
		table_endscan(tsdesc);
}

/* ----------------------------------------------------------------
 *						Join Support
 * ----------------------------------------------------------------
 */

/* ----------------------------------------------------------------
 *		ExecReScanYbSeqScan
 *
 *		Rescans the relation.
 * ----------------------------------------------------------------
 */
void
ExecReScanYbSeqScan(YbSeqScanState *node)
{
	TableScanDesc tsdesc;

	/*
	 * End previous YB scan to reinit it upon the next fetch.
	 */
	tsdesc = node->ss.ss_currentScanDesc;
	if (tsdesc != NULL)
	{
		ybc_heap_endscan(tsdesc);
		node->ss.ss_currentScanDesc = NULL;
	}

	ExecScanReScan((ScanState *) node);
}<|MERGE_RESOLUTION|>--- conflicted
+++ resolved
@@ -35,11 +35,8 @@
 #include "postgres.h"
 
 #include "access/relscan.h"
-<<<<<<< HEAD
+#include "access/xact.h"
 #include "access/yb_scan.h"
-=======
-#include "access/xact.h"
->>>>>>> fc3e8796
 #include "executor/execdebug.h"
 #include "executor/nodeYbSeqscan.h"
 #include "utils/rel.h"
@@ -120,21 +117,22 @@
 		 * predicate. So, we set the rowmark on all read requests sent to
 		 * tserver instead of locking each tuple one by one in LockRows node.
 		 */
-		ListCell   *l;
-		foreach(l, estate->es_rowMarks)
+		if (estate->es_rowmarks && estate->es_range_table_size > 0)
 		{
-			ExecRowMark *erm = (ExecRowMark *) lfirst(l);
+			ExecRowMark *erm = estate->es_rowmarks[0];
 			/* Do not propagate non-row-locking row marks. */
 			if (erm->markType != ROW_MARK_REFERENCE &&
 				erm->markType != ROW_MARK_COPY)
 			{
-				scandesc->ybscan->exec_params->rowmark = erm->markType;
-				scandesc->ybscan->exec_params->pg_wait_policy = erm->waitPolicy;
+				/* YB_TODO(jason): move ybScan = (YbScanDesc)tsdesc; higher. */
+				YbScanDesc ybScan = (YbScanDesc) tsdesc;
+
+				ybScan->exec_params->rowmark = erm->markType;
+				ybScan->exec_params->pg_wait_policy = erm->waitPolicy;
 				YBSetRowLockPolicy(
-					&scandesc->ybscan->exec_params->docdb_wait_policy,
+					&ybScan->exec_params->docdb_wait_policy,
 					erm->waitPolicy);
 			}
-			break;
 		}
 	}
 
