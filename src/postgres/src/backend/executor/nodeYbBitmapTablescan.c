/*-------------------------------------------------------------------------
 *
 * nodeYbBitmapTablescan.c
 *	  Routines to support bitmapped scans of relations
 *
 * Portions Copyright (c) 1996-2018, PostgreSQL Global Development Group
 * Portions Copyright (c) 1994, Regents of the University of California
 * Portions Copyright (c) Yugabyte, Inc.
 *
 * IDENTIFICATION
 *	  src/backend/executor/nodeYbBitmapTablescan.c
 *
 *-------------------------------------------------------------------------
 */
/*
 * INTERFACE ROUTINES
 *		ExecYbBitmapTableScan			scans a relation using bitmap info
 *		ExecYbBitmapTableNext			workhorse for above
 *		ExecInitYbBitmapTableScan		creates and initializes state info.
 *		ExecReScanYbBitmapTableScan	prepares to rescan the plan.
 *		ExecEndYbBitmapTableScan		releases all storage.
 */
#include "postgres.h"

#include "access/relscan.h"
#include "access/tableam.h"
#include "access/yb_scan.h"
#include "executor/executor.h"
#include "executor/nodeYbBitmapTablescan.h"
#include "utils/rel.h"
#include "utils/snapmgr.h"


static TupleTableSlot *YbBitmapTableNext(YbBitmapTableScanState *node);
static HeapScanDesc CreateYbBitmapTableScanDesc(Relation currentRelation,
												EState *estate);

/* ----------------------------------------------------------------
 *		YbBitmapTableNext
 *
 *		Retrieve next tuple from the YbBitmapTableScan node's currentRelation
 * ----------------------------------------------------------------
 */
static TupleTableSlot *
YbBitmapTableNext(YbBitmapTableScanState *node)
{
	YbTIDBitmap  *ybtbm;
	TableScanDesc tsdesc;
	EState	   *estate;
	TupleTableSlot *slot;
	YbTBMIterateResult *ybtbmres;
	ExprContext *econtext;
	MemoryContext oldcontext;
	YbScanDesc ybScan;

	if (!node->ss.ss_currentScanDesc)
		node->ss.ss_currentScanDesc = CreateYbBitmapTableScanDesc(
			node->ss.ss_currentRelation,
			node->ss.ps.state);

	/*
	 * extract necessary information from index scan node
	 */
	tsdesc = node->ss.ss_currentScanDesc;
	estate = node->ss.ps.state;
	econtext = node->ss.ps.ps_ExprContext;
	slot = node->ss.ss_ScanTupleSlot;
	ybtbm = node->ybtbm;
	ybtbmres = node->ybtbmres;

	/*
	 * If we haven't yet performed the underlying index scan, do it, and begin
	 * the iteration over the bitmap.
	 */
	if (!node->initialized)
	{
		ybtbm = (YbTIDBitmap *) MultiExecProcNode(outerPlanState(node));

		if (!ybtbm || !IsA(ybtbm, YbTIDBitmap))
			elog(ERROR, "unrecognized result from subplan");

		node->ybtbm = ybtbm;
		node->ybtbmiterator = yb_tbm_begin_iterate(ybtbm);
		node->ybtbmres = ybtbmres = NULL;
		node->initialized = true;
		node->work_mem_exceeded = ybtbm->work_mem_exceeded;
		node->average_ybctid_bytes = yb_tbm_get_average_bytes(ybtbm);
		node->recheck_required |= ybtbm->recheck;
<<<<<<< HEAD

		YbSeqScan *plan = (YbSeqScan *) node->ss.ps.plan;
		YbScanDesc ybScan = ybcBeginScan(node->ss.ss_currentRelation,
										 NULL /* index */,
										 false /* xs_want_itup */,
										 0 /* nkeys */,
										 NULL /* key */,
										 (Scan *) plan,
										 NULL /* rel_pushdown */,
										 NULL /* idx_pushdown */,
										 NULL /* aggrefs */,
										 0 /* distinct_prefixlen */,
										 &estate->yb_exec_params,
										 false /* is_internal_scan */,
										 false /* fetch_ybctids_only */);

		tsdesc = (TableScanDesc) ybScan;
		tsdesc->rs_snapshot = estate->es_snapshot;
		tsdesc->rs_flags = SO_TYPE_SEQSCAN;

		node->ss.ss_currentScanDesc = tsdesc;
=======
		node->skipped_tuples = 0;
>>>>>>> 12d6abeb
	}

	ybScan = (YbScanDesc) tsdesc;

	/*
	 * Special case: if we don't need the results (e.g. COUNT), just return as
	 * many null values as we have ybctids.
	 */
	if (node->can_skip_fetch && !node->recheck_required &&
		!node->work_mem_exceeded)
	{
		if (++node->skipped_tuples > yb_tbm_get_size(ybtbm))
			return ExecClearTuple(slot);
		/*
		 * If we don't have to fetch the tuple, just return nulls.
		 */
		return ExecStoreAllNullTuple(slot);
	}

	/*
	 * If the bitmaps have exceeded work_mem, just select everything from the
	 * main table. We will filter it later.
	 */
	if (node->work_mem_exceeded && !ybScan->is_exec_done)
	{
		HandleYBStatus(YBCPgExecSelect(ybScan->handle, ybScan->exec_params));
		ybScan->is_exec_done = true;
	}

	while (true)
	{
		/*
		 * If we have run out of tuples from our prefetched list, launch a new
		 * request for the next fetch_row_limit tuples.
		 * Note that while DocDB's responses would respect our row and size
		 * limits regardless of how many ybctids we send in a request, we want
		 * to limit the number of ybctids we bind to a request to limit our
		 * request size.
		 */
		if (!node->work_mem_exceeded && TupIsNull(slot))
		{
			if (ybtbmres)
				yb_tbm_free_iter_result(ybtbmres);

			const int ybctid_size = node->average_ybctid_bytes > 0
				? node->average_ybctid_bytes : 26;
			const int row_limit = ybScan->exec_params->yb_fetch_row_limit;
			const int size_limit = ybScan->exec_params->yb_fetch_size_limit /
								   ybctid_size;

			const int count = Min(row_limit > 0 ? row_limit : INT_MAX,
								  size_limit > 0 ? size_limit : INT_MAX);
			node->ybtbmres = ybtbmres = yb_tbm_iterate(node->ybtbmiterator,
													   count);
			if (!ybtbmres)
				break;

			/* Fetch the next yb_fetch_row_limit ybctids */
			HandleYBStatus(YBCPgFetchRequestedYbctids(ybScan->handle,
										   			  ybScan->exec_params,
													  ybtbmres->ybctid_vector));
		}

		/* We have yb_fetch_row_limit rows fetched, get them one by one */
		while (true)
		{
			/* capture all fetch allocations in the short-lived context */
			oldcontext = MemoryContextSwitchTo(econtext->ecxt_per_tuple_memory);
			ybFetchNext(ybScan->handle, slot,
						RelationGetRelid(node->ss.ss_currentRelation));
			MemoryContextSwitchTo(oldcontext);

			if (ybtbmres)
				++ybtbmres->index;

			/*
			 * If we have run out results, exit this loop to fetch the next
			 * batch.
			 */
			if (TupIsNull(slot))
				break;

			/*
			 * If we are using lossy info, we have to recheck the qual
			 * conditions at every tuple.
			 * Although ExecScan rechecks, it checks only node->qual, not
			 * node->bitmapqualorig.
			 */
			if (node->recheck_required || node->work_mem_exceeded)
			{
				econtext->ecxt_scantuple = slot;
				if (!ExecQualAndReset(node->bitmapqualorig, econtext))
				{
					/* Fails recheck, so drop it and loop back for another */
					InstrCountFiltered2(node, 1);
					ExecClearTuple(slot);
					continue;
				}
			}

			/* OK to return this tuple */
			return slot;
		}

		/* we have gone through all the tuples from the full scan, quit. */
		if (node->work_mem_exceeded)
			return ExecClearTuple(slot);
	}

	/*
	 * if we get here it means we are at the end of the scan..
	 */
	return ExecClearTuple(slot);
}

/*
 * YbBitmapTableRecheck -- access method routine to recheck a tuple in
 * EvalPlanQual
 */
static bool
YbBitmapTableRecheck(YbBitmapTableScanState *node, TupleTableSlot *slot)
{
	ExprContext *econtext;

	/*
	 * extract necessary information from index scan node
	 */
	econtext = node->ss.ps.ps_ExprContext;

	/* Does the tuple meet the original qual conditions? */
	econtext->ecxt_scantuple = slot;
	return ExecQualAndReset(node->bitmapqualorig, econtext);
}

/* ----------------------------------------------------------------
 *		ExecYbBitmapTableScan(node)
 * ----------------------------------------------------------------
 */
static TupleTableSlot *
ExecYbBitmapTableScan(PlanState *pstate)
{
	YbBitmapTableScanState *node = castNode(YbBitmapTableScanState, pstate);

	return ExecScan(&node->ss,
					(ExecScanAccessMtd) YbBitmapTableNext,
					(ExecScanRecheckMtd) YbBitmapTableRecheck);
}

static HeapScanDesc
CreateYbBitmapTableScanDesc(Relation currentRelation, EState *estate)
{
	HeapScanDesc scandesc = heap_beginscan_bm(currentRelation,
											  estate->es_snapshot, 0, NULL);
	scandesc->ybscan->exec_params = &estate->yb_exec_params;
	return scandesc;
}

/* ----------------------------------------------------------------
 *		ExecReScanYbBitmapTableScan(node)
 * ----------------------------------------------------------------
 */
void
ExecReScanYbBitmapTableScan(YbBitmapTableScanState *node)
{
	PlanState  *outerPlan = outerPlanState(node);

<<<<<<< HEAD
	TableScanDesc tsdesc;
=======
	if (node->ss.ss_currentScanDesc)
	{
		YbScanDesc ybScan = (YbScanDesc) node->ss.ss_currentScanDesc->ybscan;
		/* For rescan, end the previous scan. */
		ybc_free_ybscan(ybScan);
		node->ss.ss_currentScanDesc->ybscan = NULL;
	}

	node->ss.ss_currentScanDesc = CreateYbBitmapTableScanDesc(
		node->ss.ss_currentRelation,
		node->ss.ps.state);
>>>>>>> 12d6abeb

	/* rescan to release any page pin */
	tsdesc = node->ss.ss_currentScanDesc;
	/*
	 * YB initializes ss_currentScanDesc in YbBitmapTableNext rather than
	 * ExecInitYbBitmapTableScan, so the following if condition is needed.
	 */
	if (tsdesc)
	{
		ybc_heap_endscan(tsdesc);
		node->ss.ss_currentScanDesc = NULL;
	}

	/* release bitmaps and buffers if any */
	if (node->ybtbmres)
		yb_tbm_free_iter_result(node->ybtbmres);
	if (node->ybtbmiterator)
		yb_tbm_end_iterate(node->ybtbmiterator);
	if (node->ybtbm)
		yb_tbm_free(node->ybtbm);

	node->ybtbm = NULL;
	node->ybtbmiterator = NULL;
	node->ybtbmres = NULL;
	node->initialized = false;

	ExecScanReScan(&node->ss);

	/*
	 * if chgParam of subnode is not null then plan will be re-scanned by
	 * first ExecProcNode.
	 */
	if (outerPlan->chgParam == NULL)
		ExecReScan(outerPlan);
}

/* ----------------------------------------------------------------
 *		ExecEndYbBitmapTableScan
 * ----------------------------------------------------------------
 */
void
ExecEndYbBitmapTableScan(YbBitmapTableScanState *node)
{
	TableScanDesc tsdesc;

	/*
	 * extract information from the node
	 */
	tsdesc = node->ss.ss_currentScanDesc;

	/*
	 * Free the exprcontext
	 */
	ExecFreeExprContext(&node->ss.ps);

	/*
	 * clear out tuple table slots
	 */
	if (node->ss.ps.ps_ResultTupleSlot)
		ExecClearTuple(node->ss.ps.ps_ResultTupleSlot);
	ExecClearTuple(node->ss.ss_ScanTupleSlot);

	/*
	 * close down subplans
	 */
	ExecEndNode(outerPlanState(node));

	/*
	 * release bitmaps and buffers if any
	 */
	if (node->ybtbmres)
		yb_tbm_free_iter_result(node->ybtbmres);
	if (node->ybtbmiterator)
		yb_tbm_end_iterate(node->ybtbmiterator);
	if (node->ybtbm)
		yb_tbm_free(node->ybtbm);

	/*
	 * close heap scan
	 */
<<<<<<< HEAD
	if (tsdesc != NULL)
		ybc_heap_endscan(tsdesc);
=======
	if (scanDesc)
		heap_endscan(scanDesc);

	/*
	 * close the heap relation.
	 */
	ExecCloseScanRelation(relation);
>>>>>>> 12d6abeb
}

/* ----------------------------------------------------------------
 *		ExecInitYbBitmapTableScan
 *
 *		Initializes the scan's state information.
 * ----------------------------------------------------------------
 */
YbBitmapTableScanState *
ExecInitYbBitmapTableScan(YbBitmapTableScan *node, EState *estate, int eflags)
{
	YbBitmapTableScanState *scanstate;
	Relation	currentRelation;

	/* check for unsupported flags */
	Assert(!(eflags & (EXEC_FLAG_BACKWARD | EXEC_FLAG_MARK)));

	/*
	 * Assert caller didn't ask for an unsafe snapshot --- see comments at
	 * head of file.
	 */
	Assert(IsMVCCSnapshot(estate->es_snapshot));

	/*
	 * create state structure
	 */
	scanstate = makeNode(YbBitmapTableScanState);
	scanstate->ss.ps.plan = (Plan *) node;
	scanstate->ss.ps.state = estate;
	scanstate->ss.ps.ExecProcNode = ExecYbBitmapTableScan;

	scanstate->ybtbm = NULL;
	scanstate->ybtbmiterator = NULL;
	scanstate->ybtbmres = NULL;
	scanstate->recheck_required = false;
	/* may be updated below */
	scanstate->initialized = false;

	/*
	 * We can potentially skip fetching heap pages if we do not need any
	 * columns of the table, either for checking non-indexable quals or for
	 * returning data.  This test is a bit simplistic, as it checks the
	 * stronger condition that there's no qual or return tlist at all.  But in
	 * most cases it's probably not worth working harder than that.
	 */
	scanstate->can_skip_fetch = (node->scan.plan.qual == NIL &&
								 node->scan.plan.targetlist == NIL);

	/*
	 * Miscellaneous initialization
	 *
	 * create expression context for node
	 */
	ExecAssignExprContext(estate, &scanstate->ss.ps);

	/*
	 * open the base relation and acquire appropriate lock on it.
	 */
	currentRelation = ExecOpenScanRelation(estate, node->scan.scanrelid,
										   eflags);

	/*
	 * initialize child nodes
	 *
	 * We do this after ExecOpenScanRelation because the child nodes will open
	 * indexscans on our relation's indexes, and we want to be sure we have
	 * acquired a lock on the relation first.
	 */
	outerPlanState(scanstate) = ExecInitNode(outerPlan(node), estate, eflags);

	/*
	 * get the scan type from the relation descriptor.
	 */
	ExecInitScanTupleSlot(estate, &scanstate->ss,
						  RelationGetDescr(currentRelation),
						  &TTSOpsVirtual);


	/*
	 * Initialize result type and projection.
	 */
	ExecInitResultTypeTL(&scanstate->ss.ps);
	ExecAssignScanProjectionInfo(&scanstate->ss);

	/*
	 * initialize child expressions
	 */
	scanstate->ss.ps.qual =
		ExecInitQual(node->scan.plan.qual, (PlanState *) scanstate);
	scanstate->bitmapqualorig =
		ExecInitQual(node->bitmapqualorig, (PlanState *) scanstate);

	scanstate->ss.ss_currentRelation = currentRelation;

	/*
	 * all done.
	 */
	return scanstate;
}<|MERGE_RESOLUTION|>--- conflicted
+++ resolved
@@ -32,8 +32,7 @@
 
 
 static TupleTableSlot *YbBitmapTableNext(YbBitmapTableScanState *node);
-static HeapScanDesc CreateYbBitmapTableScanDesc(Relation currentRelation,
-												EState *estate);
+static TableScanDesc CreateYbBitmapTableScanDesc(YbBitmapTableScanState *scanstate);
 
 /* ----------------------------------------------------------------
  *		YbBitmapTableNext
@@ -46,7 +45,6 @@
 {
 	YbTIDBitmap  *ybtbm;
 	TableScanDesc tsdesc;
-	EState	   *estate;
 	TupleTableSlot *slot;
 	YbTBMIterateResult *ybtbmres;
 	ExprContext *econtext;
@@ -54,15 +52,12 @@
 	YbScanDesc ybScan;
 
 	if (!node->ss.ss_currentScanDesc)
-		node->ss.ss_currentScanDesc = CreateYbBitmapTableScanDesc(
-			node->ss.ss_currentRelation,
-			node->ss.ps.state);
+		node->ss.ss_currentScanDesc = CreateYbBitmapTableScanDesc(node);
 
 	/*
 	 * extract necessary information from index scan node
 	 */
 	tsdesc = node->ss.ss_currentScanDesc;
-	estate = node->ss.ps.state;
 	econtext = node->ss.ps.ps_ExprContext;
 	slot = node->ss.ss_ScanTupleSlot;
 	ybtbm = node->ybtbm;
@@ -86,31 +81,7 @@
 		node->work_mem_exceeded = ybtbm->work_mem_exceeded;
 		node->average_ybctid_bytes = yb_tbm_get_average_bytes(ybtbm);
 		node->recheck_required |= ybtbm->recheck;
-<<<<<<< HEAD
-
-		YbSeqScan *plan = (YbSeqScan *) node->ss.ps.plan;
-		YbScanDesc ybScan = ybcBeginScan(node->ss.ss_currentRelation,
-										 NULL /* index */,
-										 false /* xs_want_itup */,
-										 0 /* nkeys */,
-										 NULL /* key */,
-										 (Scan *) plan,
-										 NULL /* rel_pushdown */,
-										 NULL /* idx_pushdown */,
-										 NULL /* aggrefs */,
-										 0 /* distinct_prefixlen */,
-										 &estate->yb_exec_params,
-										 false /* is_internal_scan */,
-										 false /* fetch_ybctids_only */);
-
-		tsdesc = (TableScanDesc) ybScan;
-		tsdesc->rs_snapshot = estate->es_snapshot;
-		tsdesc->rs_flags = SO_TYPE_SEQSCAN;
-
-		node->ss.ss_currentScanDesc = tsdesc;
-=======
 		node->skipped_tuples = 0;
->>>>>>> 12d6abeb
 	}
 
 	ybScan = (YbScanDesc) tsdesc;
@@ -259,13 +230,30 @@
 					(ExecScanRecheckMtd) YbBitmapTableRecheck);
 }
 
-static HeapScanDesc
-CreateYbBitmapTableScanDesc(Relation currentRelation, EState *estate)
-{
-	HeapScanDesc scandesc = heap_beginscan_bm(currentRelation,
-											  estate->es_snapshot, 0, NULL);
-	scandesc->ybscan->exec_params = &estate->yb_exec_params;
-	return scandesc;
+static TableScanDesc
+CreateYbBitmapTableScanDesc(YbBitmapTableScanState *scanstate)
+{
+	TableScanDesc tsdesc;
+	YbSeqScan *plan = (YbSeqScan *) scanstate->ss.ps.plan;
+	YbScanDesc ybScan = ybcBeginScan(scanstate->ss.ss_currentRelation,
+									 NULL /* index */,
+									 false /* xs_want_itup */,
+									 0 /* nkeys */,
+									 NULL /* key */,
+									 (Scan *) plan,
+									 NULL /* rel_pushdown */,
+									 NULL /* idx_pushdown */,
+									 NULL /* aggrefs */,
+									 0 /* distinct_prefixlen */,
+									 &scanstate->ss.ps.state->yb_exec_params,
+									 false /* is_internal_scan */,
+									 false /* fetch_ybctids_only */);
+
+	tsdesc = (TableScanDesc) ybScan;
+	tsdesc->rs_snapshot = scanstate->ss.ps.state->es_snapshot;
+	tsdesc->rs_flags = SO_TYPE_SEQSCAN;
+
+	return tsdesc;
 }
 
 /* ----------------------------------------------------------------
@@ -277,21 +265,7 @@
 {
 	PlanState  *outerPlan = outerPlanState(node);
 
-<<<<<<< HEAD
 	TableScanDesc tsdesc;
-=======
-	if (node->ss.ss_currentScanDesc)
-	{
-		YbScanDesc ybScan = (YbScanDesc) node->ss.ss_currentScanDesc->ybscan;
-		/* For rescan, end the previous scan. */
-		ybc_free_ybscan(ybScan);
-		node->ss.ss_currentScanDesc->ybscan = NULL;
-	}
-
-	node->ss.ss_currentScanDesc = CreateYbBitmapTableScanDesc(
-		node->ss.ss_currentRelation,
-		node->ss.ps.state);
->>>>>>> 12d6abeb
 
 	/* rescan to release any page pin */
 	tsdesc = node->ss.ss_currentScanDesc;
@@ -372,18 +346,8 @@
 	/*
 	 * close heap scan
 	 */
-<<<<<<< HEAD
 	if (tsdesc != NULL)
 		ybc_heap_endscan(tsdesc);
-=======
-	if (scanDesc)
-		heap_endscan(scanDesc);
-
-	/*
-	 * close the heap relation.
-	 */
-	ExecCloseScanRelation(relation);
->>>>>>> 12d6abeb
 }
 
 /* ----------------------------------------------------------------
