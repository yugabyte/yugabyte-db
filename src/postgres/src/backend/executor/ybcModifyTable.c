/*--------------------------------------------------------------------------------------------------
 *
 * ybcModifyTable.c
 *        YB routines to stmt_handle ModifyTable nodes.
 *
 * Copyright (c) YugaByte, Inc.
 *
 * Licensed under the Apache License, Version 2.0 (the "License"); you may not use this file except
 * in compliance with the License.  You may obtain a copy of the License at
 *
 * http://www.apache.org/licenses/LICENSE-2.0
 *
 * Unless required by applicable law or agreed to in writing, software distributed under the License
 * is distributed on an "AS IS" BASIS, WITHOUT WARRANTIES OR CONDITIONS OF ANY KIND, either express
 * or implied.  See the License for the specific language governing permissions and limitations
 * under the License.
 *
 * IDENTIFICATION
 *        src/backend/executor/ybcModifyTable.c
 *
 *--------------------------------------------------------------------------------------------------
 */

#include "postgres.h"

#include "access/htup_details.h"
#include "access/sysattr.h"
#include "access/xact.h"
#include "catalog/indexing.h"
#include "catalog/pg_authid_d.h"
#include "catalog/pg_auth_members_d.h"
#include "catalog/pg_shseclabel_d.h"
#include "catalog/pg_tablespace_d.h"
#include "catalog/pg_type.h"
#include "catalog/pg_yb_role_profile.h"
#include "catalog/pg_yb_role_profile_d.h"
#include "catalog/yb_type.h"
#include "commands/yb_profile.h"
#include "utils/relcache.h"
#include "utils/rel.h"
#include "utils/lsyscache.h"
#include "nodes/execnodes.h"
#include "nodes/nodeFuncs.h"
#include "commands/dbcommands.h"
#include "executor/executor.h"
#include "executor/tuptable.h"
#include "executor/ybcExpr.h"
#include "executor/ybcModifyTable.h"
#include "miscadmin.h"
#include "catalog/catalog.h"
#include "catalog/pg_attribute.h"
#include "catalog/pg_namespace.h"
#include "catalog/pg_database.h"
#include "catalog/yb_catalog_version.h"
#include "utils/catcache.h"
#include "utils/inval.h"
#include "utils/relcache.h"
#include "executor/tuptable.h"
#include "executor/ybcExpr.h"
#include "optimizer/ybcplan.h"
#include "tcop/pquery.h"

#include "utils/syscache.h"
#include "yb/yql/pggate/ybc_pggate.h"
#include "pg_yb_utils.h"
#include "access/yb_scan.h"

#include <execinfo.h>

/* Yugabyte includes */
#include "utils/builtins.h"

bool yb_disable_transactional_writes = false;
bool yb_enable_upsert_mode = false;

/*
 * Hack to ensure that the next CommandCounterIncrement() will call
 * CommandEndInvalidationMessages(). The result of this call is not
 * needed on the yb side, however the side effects are.
 */
void MarkCurrentCommandUsed() {
	(void) GetCurrentCommandId(true);
}

/*
 * Returns whether relation is capable of single row execution.
 */
bool YBCIsSingleRowTxnCapableRel(ResultRelInfo *resultRelInfo)
{
	bool has_triggers = resultRelInfo->ri_TrigDesc && resultRelInfo->ri_TrigDesc->numtriggers > 0;
	/*
	 * It would be nice to use YBCRelInfoHasSecondaryIndices(resultRelInfo)
	 * instead of the below, but that doesn't work because the callers (2 of 2
	 * at the time of writing) do not have that information populated yet.
	 */
	bool has_indices = YBRelHasSecondaryIndices(resultRelInfo->ri_RelationDesc);
	return !has_indices && !has_triggers;
}

bool YbIsSingleRowModifyTxnPlanned(PlannedStmt *pstmt, EState *estate)
{
	if (!IsYugaByteEnabled() || YbIsBatchedExecution() || IsTransactionBlock())
		return false;

	Assert(ActivePortal);

	return ActivePortal->stmts->length == 1 &&
		YBCIsSingleRowModify(pstmt) &&
		list_length(estate->es_opened_result_relations) == 1 &&
		(pstmt->commandType == CMD_UPDATE ||
		YBCIsSingleRowTxnCapableRel((ResultRelInfo *) linitial(estate->es_opened_result_relations)));
}

/*
 * Get the ybctid from a YB scan slot for UPDATE/DELETE.
 */
Datum YBCGetYBTupleIdFromSlot(TupleTableSlot *slot)
{
	/*
	 * Look for ybctid in the slot's item pointer field first.
	 * Otherwise, look for it in the attribute list as a junk attribute.
	 */
	if (TABLETUPLE_YBCTID(slot) != 0)
	{
		return TABLETUPLE_YBCTID(slot);
	}

	for (int idx = 0; idx < slot->tts_nvalid; idx++)
	{
		Form_pg_attribute att = TupleDescAttr(slot->tts_tupleDescriptor, idx);
		if (strcmp(NameStr(att->attname), "ybctid") == 0 && !slot->tts_isnull[idx])
		{
			Assert(att->atttypid == BYTEAOID);
			return slot->tts_values[idx];
		}
	}

	return 0;
}

/*
 * Get the ybctid from a tuple.
 *
 * Note that if the relation has a DocDB RowId attribute, this will generate a new RowId value
 * meaning the ybctid will be unique. Therefore you should only use this if the relation has
 * a primary key or you're doing an insert.
 */
Datum YBCGetYBTupleIdFromTuple(Relation rel,
							   HeapTuple tuple,
							   TupleDesc tupleDesc) {
	Oid dboid = YBCGetDatabaseOid(rel);
	YBCPgTableDesc ybc_table_desc = NULL;
	HandleYBStatus(YBCPgGetTableDesc(dboid, YbGetRelfileNodeId(rel), &ybc_table_desc));
	Bitmapset *pkey    = YBGetTableFullPrimaryKeyBms(rel);
	AttrNumber minattr = YBSystemFirstLowInvalidAttributeNumber + 1;
	YBCPgYBTupleIdDescriptor *descr = YBCCreateYBTupleIdDescriptor(
		dboid, YbGetRelfileNodeId(rel), bms_num_members(pkey));
	YBCPgAttrValueDescriptor *next_attr = descr->attrs;
	int col = -1;
	while ((col = bms_next_member(pkey, col)) >= 0) {
		AttrNumber attnum = col + minattr;
		next_attr->attr_num = attnum;
		/*
		 * Don't need to fill in for the DocDB RowId column, however we still
		 * need to add the column to the statement to construct the ybctid.
		 */
		if (attnum != YBRowIdAttributeNumber) {
			Oid	type_id = (attnum > 0) ?
					TupleDescAttr(tupleDesc, attnum - 1)->atttypid : InvalidOid;

			next_attr->type_entity = YbDataTypeFromOidMod(attnum, type_id);
			next_attr->collation_id = ybc_get_attcollation(RelationGetDescr(rel), attnum);
			next_attr->datum = heap_getattr(tuple, attnum, tupleDesc, &next_attr->is_null);
		} else {
			next_attr->datum = 0;
			next_attr->is_null = false;
			next_attr->type_entity = NULL;
			next_attr->collation_id = InvalidOid;
		}
		YBCPgColumnInfo column_info = {0};
		HandleYBTableDescStatus(YBCPgGetColumnInfo(ybc_table_desc,
												   attnum,
												   &column_info), ybc_table_desc);
		YBSetupAttrCollationInfo(next_attr, &column_info);
		++next_attr;
	}
	uint64_t tuple_id = 0;
	HandleYBStatus(YBCPgBuildYBTupleId(descr, &tuple_id));
	pfree(descr);
	return (Datum)tuple_id;
}

/*
 * Bind ybctid to the statement.
 */
static void YBCBindTupleId(YBCPgStatement pg_stmt, Datum tuple_id) {
	YBCPgExpr ybc_expr = YBCNewConstant(pg_stmt, BYTEAOID, InvalidOid, tuple_id,
										false /* is_null */);
	HandleYBStatus(YBCPgDmlBindColumn(pg_stmt, YBTupleIdAttributeNumber, ybc_expr));
}

/*
 * Utility method to execute a prepared write statement.
 * Will handle the case if the write changes the system catalogs meaning
 * we need to increment the catalog versions accordingly.
 */
static void YBCExecWriteStmt(YBCPgStatement ybc_stmt,
							 Relation rel,
							 int *rows_affected_count)
{
	YbSetCatalogCacheVersion(ybc_stmt, YbGetCatalogCacheVersion());

	bool is_syscatalog_version_inc = YbMarkStatementIfCatalogVersionIncrement(ybc_stmt, rel);

	/* Execute the insert. */
	HandleYBStatus(YBCPgDmlExecWriteOp(ybc_stmt, rows_affected_count));

	/*
	 * Optimization to increment the catalog version for the local cache as
	 * this backend is already aware of this change and should update its
	 * catalog caches accordingly (without needing to ask the master).
	 * Note that, since the master catalog version should have been identically
	 * incremented, it will continue to match with the local cache version if
	 * and only if no other master changes occurred in the meantime (i.e. from
	 * other backends).
	 * If changes occurred, then a cache refresh will be needed as usual.
	 */
	if (is_syscatalog_version_inc)
	{
		// TODO(shane) also update the shared memory catalog version here.
		YbUpdateCatalogCacheVersion(YbGetCatalogCacheVersion() + 1);
	}

	if (YBIsDBCatalogVersionMode())
	{
		Oid relid = RelationGetRelid(rel);
		if (RelationGetForm(rel)->relisshared &&
			(RelationSupportsSysCache(relid) ||
			 YbRelationIdIsInInitFileAndNotCached(relid)) &&
			!(*YBCGetGFlags()->ysql_disable_global_impact_ddl_statements))
		{
			/* NOTE: relisshared implies that rel is a system relation. */
			Assert(IsSystemRelation(rel));
			/*
			 * There are two sections in the next Assert. Relation ids
			 * in each section are grouped together and two sections
			 * are separated with an empty line.
			 *
			 * Section 1 contains relations in relcache init file that
			 * support sys cache. Should be kept in sync with shared
			 * relids in RelationSupportsSysCache.
			 *
			 * Section 2 contains relations in relcache init file but
			 * do not support sys cache. Should be kept in sync with
			 * YbRelationIdIsInInitFileAndNotCached.
			 * As of 2023-11-27, SECURITY LABEL command is not supported.
			 * Add SharedSecLabelRelationId, SharedSecLabelObjectIndexId
			 * to section 2 when SECURITY LABEL command is supported.
			 */
			Assert(relid == AuthIdRelationId ||
				   relid == AuthIdRolnameIndexId ||
				   relid == AuthMemRelationId ||
				   relid == AuthMemRoleMemIndexId ||
				   relid == AuthMemMemRoleIndexId ||
				   relid == DatabaseRelationId ||
				   relid == TableSpaceRelationId ||

				   relid == DatabaseNameIndexId);

			YbSetIsGlobalDDL();
		}
	}
}

<<<<<<< HEAD
static void YBCApplyInsertRow(
    YBCPgStatement insert_stmt, Relation rel, TupleDesc tupleDesc,
    HeapTuple tuple, OnConflictAction onConflictAction, Datum *ybctid,
=======
static Oid YBCApplyInsertRow(
    YBCPgStatement insert_stmt, Relation rel, TupleTableSlot *slot, 
    OnConflictAction onConflictAction, Datum *ybctid,
>>>>>>> f9aad775
    YBCPgTransactionSetting transaction_setting) {
	Oid            relfileNodeId    = YbGetRelfileNodeId(rel);
	AttrNumber     minattr          = YBGetFirstLowInvalidAttributeNumber(rel);
	int            natts            = RelationGetNumberOfAttributes(rel);
	Bitmapset      *pkey            = YBGetTablePrimaryKeyBms(rel);
	TupleDesc	   tupleDesc        = RelationGetDescr(rel);
	HeapTuple 	   tuple            = slot->tts_tuple;

	/* Get the ybctid for the tuple and bind to statement */
	HEAPTUPLE_YBCTID(tuple) =
		ybctid != NULL && *ybctid != 0 ? *ybctid
		                               : YBCGetYBTupleIdFromTuple(rel, tuple, tupleDesc);

	if (ybctid != NULL)
	{
		*ybctid = HEAPTUPLE_YBCTID(tuple);
	}
	int buf_size = natts - minattr + 1;
	YBCBindColumn columns[buf_size];
	YBCBindColumn* column = columns;

	for (AttrNumber attnum = minattr; attnum <= natts; attnum++)
	{
		/* Skip virtual (system) and dropped columns */
		if (!IsRealYBColumn(rel, attnum) || bms_is_member(attnum - minattr, pkey))
		{
			continue;
		}

		column->attr_num = attnum;
		Oid   type_id = GetTypeId(attnum, tupleDesc);
		column->type_entity = YbDataTypeFromOidMod(InvalidAttrNumber, type_id);

		/*
		 * Postgres does not populate the column collation in tupleDesc but
		 * we must use the column collation in order to correctly compute the
		 * collation sortkey which later can be stored in DocDB. For example,
		 *   create table foo(id text collate "en-US-x-icu" primary key);
		 *   insert into foo values (1024);
		 *   insert into foo values ('2048' collate "C");
		 * Postgres will convert the integer 1024 to a text constant '1024'
		 * with the default collation. The text constant '2048' will retain
		 * its explicit collate "C". In both cases, in order to correctly
		 * compute collation sortkey, we must use the column collation
		 * "en-US-x-icu". When those two text constants are stored in the
		 * column, they will have the column collation when read out later.
		 * Postgres could have also converted both collations to the column
		 * collation but it appears that collation is not part of a type.
		 */
		Oid   collation_id = YBEncodingCollation(insert_stmt, attnum,
			ybc_get_attcollation(RelationGetDescr(rel), attnum));
		column->datum = slot_getattr(slot, attnum, &column->is_null);
		YBGetCollationInfo(collation_id, column->type_entity, column->datum, column->is_null, &column->collation_info);

		/* Add the column value to the insert request */
		++column;
	}
<<<<<<< HEAD

	HandleYBStatus(YBCPgDmlBindRow(insert_stmt, HEAPTUPLE_YBCTID(tuple),
								   columns, column - columns));
=======
	HandleYBStatus(YBCPgDmlBindRow(insert_stmt, tuple->t_ybctid, columns, column - columns));
>>>>>>> f9aad775

	/*
	 * For system tables, mark tuple for invalidation from system caches
	 * at next command boundary.
	 *
	 * Do this now so if there is an error with insert we will re-query to get
	 * the correct state from the master.
	 */
	if (IsCatalogRelation(rel))
	{
		MarkCurrentCommandUsed();
		CacheInvalidateHeapTuple(rel, tuple, NULL);
	}

	if (onConflictAction == ONCONFLICT_YB_REPLACE || yb_enable_upsert_mode)
	{
		HandleYBStatus(YBCPgInsertStmtSetUpsertMode(insert_stmt));
	}

	/* Add row into foreign key cache */
	if (transaction_setting != YB_SINGLE_SHARD_TRANSACTION)
		YBCPgAddIntoForeignKeyReferenceCache(relfileNodeId,
											 HEAPTUPLE_YBCTID(tuple));
}

/*
 * Utility method to insert a tuple into the relation's backing YugaByte table.
 */
<<<<<<< HEAD
static void YBCExecuteInsertInternal(Oid dboid,
									 Relation rel,
									 TupleDesc tupleDesc,
									 HeapTuple tuple,
									 OnConflictAction onConflictAction,
									 Datum *ybctid,
									 YBCPgTransactionSetting transaction_setting)
=======
static Oid YBCExecuteInsertInternal(Oid dboid,
                                    Relation rel,
									TupleTableSlot *slot,
                                    OnConflictAction onConflictAction,
                                    Datum *ybctid,
                                    YBCPgTransactionSetting transaction_setting)
>>>>>>> f9aad775
{
	Oid            relfileNodeId    = YbGetRelfileNodeId(rel);
	YBCPgStatement insert_stmt      = NULL;

	/* Create the INSERT request and add the values from the tuple. */
	HandleYBStatus(YBCPgNewInsert(dboid,
	                              relfileNodeId,
	                              YBCIsRegionLocal(rel),
	                              &insert_stmt,
	                              transaction_setting));

<<<<<<< HEAD
	YBCApplyInsertRow(
	    insert_stmt, rel, tupleDesc, tuple, onConflictAction, ybctid,
=======
	Oid result = YBCApplyInsertRow(
	    insert_stmt, rel, slot, onConflictAction, ybctid,
>>>>>>> f9aad775
	    transaction_setting);

	/* Execute the insert */
	YBCApplyWriteStmt(insert_stmt, rel);
}

<<<<<<< HEAD
void YBCExecuteInsert(Relation rel,
					  TupleDesc tupleDesc,
					  HeapTuple tuple,
					  OnConflictAction onConflictAction)
{
	YBCExecuteInsertForDb(YBCGetDatabaseOid(rel),
						  rel,
						  tupleDesc,
						  tuple,
						  onConflictAction,
						  NULL /* ybctid */,
						  YB_TRANSACTIONAL);
=======
Oid YBCExecuteInsert(Relation rel,
					 TupleTableSlot *slot,
                     OnConflictAction onConflictAction)
{
	return YBCExecuteInsertForDb(YBCGetDatabaseOid(rel),
	                             rel,
								 slot,
	                             onConflictAction,
	                             NULL /* ybctid */,
	                             YB_TRANSACTIONAL);
>>>>>>> f9aad775
}

void YBCApplyWriteStmt(YBCPgStatement handle, Relation relation)
{
	/* Execute the insert */
	YBCExecWriteStmt(handle, relation, NULL /* rows_affected_count */);

	/* Cleanup. */
	YBCPgDeleteStatement(handle);
}

static YBCPgTransactionSetting YBCFixTransactionSetting(
    Relation rel, YBCPgTransactionSetting transaction_setting)
{
	if ((transaction_setting == YB_TRANSACTIONAL) &&
			 !IsSystemRelation(rel) && yb_disable_transactional_writes)
		return YB_NON_TRANSACTIONAL;
	return transaction_setting;
}

<<<<<<< HEAD
void YBCExecuteInsertForDb(Oid dboid,
						   Relation rel,
						   TupleDesc tupleDesc,
						   HeapTuple tuple,
						   OnConflictAction onConflictAction,
						   Datum *ybctid,
						   YBCPgTransactionSetting transaction_setting)
{
	YBCExecuteInsertInternal(dboid,
							 rel,
							 tupleDesc,
							 tuple,
							 onConflictAction,
							 ybctid,
							 YBCFixTransactionSetting(rel, transaction_setting));
}

void YBCExecuteNonTxnInsert(Relation rel,
							TupleDesc tupleDesc,
							HeapTuple tuple,
							OnConflictAction onConflictAction)
{
	YBCExecuteNonTxnInsertForDb(YBCGetDatabaseOid(rel),
								rel,
								tupleDesc,
								tuple,
								onConflictAction,
								NULL /* ybctid */);
}

void YBCExecuteNonTxnInsertForDb(Oid dboid,
								 Relation rel,
								 TupleDesc tupleDesc,
								 HeapTuple tuple,
								 OnConflictAction onConflictAction,
								 Datum *ybctid)
{
	YBCExecuteInsertInternal(dboid,
							 rel,
							 tupleDesc,
							 tuple,
							 onConflictAction,
							 ybctid,
							 YB_NON_TRANSACTIONAL);
}

void
YBCTupleTableInsert(ResultRelInfo *resultRelInfo, TupleTableSlot *slot,
					YBCPgStatement blockInsertStmt,
					EState *estate)
{
	bool	  shouldFree;
	HeapTuple tuple = ExecFetchSlotHeapTuple(slot, false, &shouldFree);

	/* Update the tuple with table oid */
	slot->tts_tableOid = RelationGetRelid(resultRelInfo->ri_RelationDesc);
	tuple->t_tableOid = slot->tts_tableOid;

	/* Perform the insertion, and copy the resulting ItemPointer */
	YBCHeapInsert(resultRelInfo, slot, tuple, blockInsertStmt, estate);
	ItemPointerCopy(&tuple->t_self, &slot->tts_tid);

	if (shouldFree)
		pfree(tuple);
}

void YBCHeapInsert(ResultRelInfo *resultRelInfo,
				   TupleTableSlot *slot,
				   HeapTuple tuple,
				   YBCPgStatement blockInsertStmt,
				   EState *estate)
=======
Oid YBCExecuteInsertForDb(Oid dboid,
                          Relation rel,
						  TupleTableSlot *slot,
                          OnConflictAction onConflictAction,
                          Datum *ybctid,
                          YBCPgTransactionSetting transaction_setting)
{
	return YBCExecuteInsertInternal(dboid,
	                                rel,
									slot,
	                                onConflictAction,
	                                ybctid,
	                                YBCFixTransactionSetting(rel, transaction_setting));
}

Oid YBCExecuteNonTxnInsert(Relation rel,
						   TupleTableSlot *slot,
                           OnConflictAction onConflictAction)
{
	return YBCExecuteNonTxnInsertForDb(YBCGetDatabaseOid(rel),
	                                   rel,
									   slot,
	                                   onConflictAction,
	                                   NULL /* ybctid */);
}

Oid YBCExecuteNonTxnInsertForDb(Oid dboid,
                                Relation rel,
								TupleTableSlot *slot,
                                OnConflictAction onConflictAction,
                                Datum *ybctid)
{
	return YBCExecuteInsertInternal(dboid,
	                                rel,
									slot,
	                                onConflictAction,
	                                ybctid,
	                                YB_NON_TRANSACTIONAL);
}

Oid YBCHeapInsert(TupleTableSlot *slot,
                  YBCPgStatement blockInsertStmt,
                  EState *estate)
>>>>>>> f9aad775
{
	/*
	 * get information on the (current) result relation
	 */
	Relation resultRelationDesc = resultRelInfo->ri_RelationDesc;
	YBCPgTransactionSetting transaction_setting =
	    estate->yb_es_is_single_row_modify_txn ? YB_SINGLE_SHARD_TRANSACTION
	    	    	    	    	    	   : YB_TRANSACTIONAL;

	if (blockInsertStmt) {
<<<<<<< HEAD
		YBCApplyInsertRow(
		    blockInsertStmt, resultRelationDesc, slot->tts_tupleDescriptor,
		    tuple, ONCONFLICT_NONE, NULL /* ybctid */,
=======
		return YBCApplyInsertRow(
		    blockInsertStmt, resultRelationDesc, slot,
		    ONCONFLICT_NONE, NULL /* ybctid */,
>>>>>>> f9aad775
		    YBCFixTransactionSetting(resultRelationDesc, transaction_setting));
		return;
	}

	Oid dboid = YBCGetDatabaseOid(resultRelationDesc);

	/*
	 * If estate->yb_es_is_single_row_modify_txn is true, try to execute the
	 * statement as a single row transaction (rather than a distributed
	 * transaction) if it is safe to do so. I.e. if we are in a single-statement
	 * transaction that targets a single row (i.e. single-row-modify txn), and
	 * there are no indices or triggers on the target table.
	 */
<<<<<<< HEAD
	YBCExecuteInsertForDb(
			dboid, resultRelationDesc, slot->tts_tupleDescriptor, tuple, ONCONFLICT_NONE, NULL /* ybctid */,
=======
	return YBCExecuteInsertForDb(
			dboid, resultRelationDesc, slot, ONCONFLICT_NONE, NULL /* ybctid */,
>>>>>>> f9aad775
			transaction_setting);
}

static YBCPgYBTupleIdDescriptor*
YBCBuildNonNullUniqueIndexYBTupleId(Relation unique_index, Datum *values)
{
	Oid dboid = YBCGetDatabaseOid(unique_index);
	Oid relfileNodeId = YbGetRelfileNodeId(unique_index);
	YBCPgTableDesc ybc_table_desc = NULL;
	HandleYBStatus(YBCPgGetTableDesc(dboid, relfileNodeId,
		&ybc_table_desc));
	TupleDesc tupdesc = RelationGetDescr(unique_index);
	const int nattrs = IndexRelationGetNumberOfKeyAttributes(unique_index);
	YBCPgYBTupleIdDescriptor* result = YBCCreateYBTupleIdDescriptor(dboid,
		relfileNodeId, nattrs + 1);
	YBCPgAttrValueDescriptor *next_attr = result->attrs;
	for (AttrNumber attnum = 1; attnum <= nattrs; ++attnum)
	{
		Oid type_id = GetTypeId(attnum, tupdesc);
		next_attr->type_entity = YbDataTypeFromOidMod(attnum, type_id);
		next_attr->collation_id = ybc_get_attcollation(tupdesc, attnum);
		next_attr->attr_num = attnum;
		next_attr->datum = values[attnum - 1];
		next_attr->is_null = false;
		YBCPgColumnInfo column_info = {0};
		HandleYBTableDescStatus(YBCPgGetColumnInfo(ybc_table_desc,
												   attnum,
												   &column_info), ybc_table_desc);
		YBSetupAttrCollationInfo(next_attr, &column_info);
		++next_attr;
	}
	YBCFillUniqueIndexNullAttribute(result);
	return result;
}

static void
YBCForeignKeyReferenceCacheDeleteIndex(Relation index, Datum *values, bool *isnulls)
{
	Assert(index->rd_rel->relkind == RELKIND_INDEX);
	/* Only unique index can be used in foreign key constraints */
	if (!index->rd_index->indisprimary && index->rd_index->indisunique)
	{
		const int nattrs = IndexRelationGetNumberOfKeyAttributes(index);
		/*
		 * Index with at least one NULL value can't be referenced by foreign key constraint,
		 * and can't be stored in cache, so ignore it.
		 */
		for (int i = 0; i < nattrs; ++i)
			if (isnulls[i])
				return;

		YBCPgYBTupleIdDescriptor* descr = YBCBuildNonNullUniqueIndexYBTupleId(index, values);
		HandleYBStatus(YBCPgForeignKeyReferenceCacheDelete(descr));
		pfree(descr);
	}
}

void YBCExecuteInsertIndex(Relation index,
						   Datum *values,
						   bool *isnull,
						   ItemPointer tid,
						   const uint64_t *backfill_write_time,
						   yb_bind_for_write_function callback,
						   void *indexstate)
{
	YBCExecuteInsertIndexForDb(YBCGetDatabaseOid(index),
							   index,
							   values,
							   isnull,
							   tid,
							   backfill_write_time,
							   callback,
							   indexstate);
}

void YBCExecuteInsertIndexForDb(Oid dboid,
								Relation index,
								Datum* values,
								bool* isnull,
								ItemPointer tid,
								const uint64_t* backfill_write_time,
								yb_bind_for_write_function callback,
								void *indexstate)
{
	Assert(index->rd_rel->relkind == RELKIND_INDEX);
	Assert(tid != 0 && YbItemPointerYbctid(tid));

	YBCPgStatement insert_stmt = NULL;

	/* Create the INSERT request and add the values from the tuple. */
	const bool is_backfill = (backfill_write_time != NULL);
	const bool is_non_distributed_txn_write =
		is_backfill || (!IsSystemRelation(index) && yb_disable_transactional_writes);
	HandleYBStatus(YBCPgNewInsert(
		dboid, YbGetRelfileNodeId(index), YBCIsRegionLocal(index), &insert_stmt,
		is_non_distributed_txn_write ? YB_NON_TRANSACTIONAL : YB_TRANSACTIONAL));

	callback(insert_stmt, indexstate, index, values, isnull,
			 RelationGetNumberOfAttributes(index),
			 YbItemPointerYbctid(tid), true /* ybctid_as_value */);

	/*
	 * For non-unique indexes the primary-key component (base tuple id) already
	 * guarantees uniqueness, so no need to read and check it in DocDB.
	 */
	if (!index->rd_index->indisunique) {
		HandleYBStatus(YBCPgInsertStmtSetUpsertMode(insert_stmt));
	}

	if (is_backfill)
	{
		HandleYBStatus(YBCPgInsertStmtSetIsBackfill(insert_stmt,
													true /* is_backfill */));
		/*
		 * For index backfill, set write hybrid time to a time in the past.
		 * This is to guarantee that backfilled writes are temporally before
		 * any online writes.
		 */
		HandleYBStatus(YBCPgInsertStmtSetWriteTime(insert_stmt,
												   *backfill_write_time));
	}

	/* Execute the insert and clean up. */
	YBCApplyWriteStmt(insert_stmt, index);
}

bool YBCExecuteDelete(Relation rel,
					  TupleTableSlot *planSlot,
					  List *returning_columns,
					  bool target_tuple_fetched,
					  YBCPgTransactionSetting transaction_setting,
					  bool changingPart,
					  EState *estate)
{
	TupleDesc		tupleDesc = RelationGetDescr(rel);
	Oid				dboid = YBCGetDatabaseOid(rel);
	Oid				relid = RelationGetRelid(rel);
	YBCPgStatement	delete_stmt = NULL;
	Datum			ybctid;
	Oid				relfileNodeId = YbGetRelfileNodeId(rel);
	HeapTuple		tuple = NULL;
	bool			shouldFree = false;

	/* YB_SINGLE_SHARD_TRANSACTION always implies target tuple wasn't fetched. */
	Assert((transaction_setting != YB_SINGLE_SHARD_TRANSACTION) || !target_tuple_fetched);

	/* Create DELETE request. */
	HandleYBStatus(YBCPgNewDelete(dboid,
								  relfileNodeId,
								  YBCIsRegionLocal(rel),
								  &delete_stmt,
								  transaction_setting));

	/*
	 * Look for ybctid. Raise error if ybctid is not found.
	 *
	 * Retrieve ybctid from the slot if possible, otherwise generate it
	 * from tuple values.
	 */
	if (target_tuple_fetched)
		ybctid = YBCGetYBTupleIdFromSlot(planSlot);
	else
	{
		/* tuple will be used transitorily, don't materialize it */
		tuple = ExecFetchSlotHeapTuple(planSlot, false, &shouldFree);
		ybctid =
			YBCGetYBTupleIdFromTuple(rel, tuple, planSlot->tts_tupleDescriptor);
	}

	if (ybctid == 0)
	{
		ereport(ERROR,
				(errcode(ERRCODE_UNDEFINED_COLUMN),
				 errmsg("Missing column ybctid in DELETE request")));
	}

	MemoryContext oldContext = MemoryContextSwitchTo(GetPerTupleMemoryContext(estate));

	/* Bind ybctid to identify the current row. */
	YBCPgExpr ybctid_expr = YBCNewConstant(delete_stmt, BYTEAOID, InvalidOid, ybctid,
										   false /* is_null */);
	HandleYBStatus(YBCPgDmlBindColumn(delete_stmt, YBTupleIdAttributeNumber, ybctid_expr));

	MemoryContextSwitchTo(oldContext);

	/* Delete row from foreign key cache */
	YBCPgDeleteFromForeignKeyReferenceCache(relfileNodeId, ybctid);

	/* Execute the statement. */
	int rows_affected_count = 0;

	/*
	 * TODO (deepthi): Remove this hacky fix once #9592 is fixed
	 */
	if (changingPart)
	{
		/*
		 * This delete is part of the DELETE+INSERT done while UPDATing the
		 * partition key of a row such that it moves from one partition to
		 * another. Only if the DELETE actually removes a row, should the
		 * corresponding INSERT take place. In case of #9592 we cannot assume
		 * that a non-single row transaction always deleted an existing
		 * value. Hence until #9592 is fixed, if the delete is part of moving
		 * a row across partitions, pass &rows_affected_count even if this
		 * is not a single row transaction.
		 */
		YBCExecWriteStmt(delete_stmt, rel, &rows_affected_count);
		/* Cleanup. */
		YBCPgDeleteStatement(delete_stmt);

		if (tuple && shouldFree)
			pfree(tuple);

		return rows_affected_count > 0;
	}

	/*
	 * Instruct DocDB to return data from the columns required to evaluate
	 * returning clause expressions.
	 */
	YbDmlAppendTargets(returning_columns, delete_stmt);

	/*
	 * For system tables, mark tuple for invalidation from system caches
	 * at next command boundary.
	 *
	 * Do this now so if there is an error with delete we will re-query to get
	 * the correct state from the master.
	 */
	if (IsCatalogRelation(rel))
	{
		MarkCurrentCommandUsed();
		if (!target_tuple_fetched)
			CacheInvalidateHeapTuple(rel, tuple, NULL);
		else
		{
			/*
			 * We do not know what tuple to invalidate, and thus we have
			 * to invalidate the whole relation.
			 * This is a usual case when tuple is deleted due to an explicit
			 * DML, like DELETE FROM pg_xxx.
			 */
			CacheInvalidateCatalog(relid);
		}
	}

	/* Done with tuple, free it. */
	if (tuple && shouldFree)
		pfree(tuple);

	YBCExecWriteStmt(delete_stmt,
					 rel,
					 target_tuple_fetched ? NULL : &rows_affected_count);

	/*
	 * Fetch values of the columns required to evaluate returning clause
	 * expressions. They are put into the slot Postgres uses to evaluate
	 * the RETURNING clause later on.
	 */
	if (returning_columns && rows_affected_count > 0)
	{
		bool			has_data   = false;
		YBCPgSysColumns	syscols;

		/*
		 * TODO Currently all delete requests sent to DocDB have ybctid and
		 * hence affect at most one row. It does not have to be that way,
		 * if the WHERE expressions all are pushed down, DocDB can iterate over
		 * the table and delete the rows satisfying the condition.
		 * Once implemented, there will be the case when we need to fetch
		 * multiple rows here. The problem is that by protocol ExecuteDelete
		 * returns one tuple at a time, and getting called again.
		 * That problem can be addressed by storing fetch state with the
		 * statement state and shortcut to emitting another tuple when the
		 * function is called again.
		 */
		Assert(rows_affected_count == 1);
		HandleYBStatus(YBCPgDmlFetch(delete_stmt,
									 tupleDesc->natts,
									 (uint64_t *) planSlot->tts_values,
									 planSlot->tts_isnull,
									 &syscols,
									 &has_data));
		Assert(has_data);
		/*
		 * The YBCPgDmlFetch function does not necessarily fetch all the
		 * attributes, only those we requested. This is planner's responsibility
		 * to ensure that returning_columns contains all the
		 * attributes that may be referenced during subsequent evaluations.
		 */
		planSlot->tts_nvalid = tupleDesc->natts;
		planSlot->tts_flags &= ~TTS_FLAG_EMPTY;

		/*
		 * The Result is getting dummy TLEs in place of missing attributes,
		 * so we should fix the tuple table slot's descriptor before
		 * the RETURNING clause expressions are evaluated.
		 */
		planSlot->tts_tupleDescriptor = CreateTupleDescCopyConstr(tupleDesc);
	}

	/* Cleanup. */
	YBCPgDeleteStatement(delete_stmt);

	return target_tuple_fetched || rows_affected_count > 0;
}

void YBCExecuteDeleteIndex(Relation index,
						   Datum *values,
						   bool *isnull,
						   Datum ybctid,
						   yb_bind_for_write_function callback,
						   void *indexstate)
{
	Assert(index->rd_rel->relkind == RELKIND_INDEX);

	Oid            dboid    = YBCGetDatabaseOid(index);
	YBCPgStatement delete_stmt = NULL;

	/* Create the DELETE request and add the values from the tuple. */
	HandleYBStatus(YBCPgNewDelete(dboid,
								  YbGetRelfileNodeId(index),
								  YBCIsRegionLocal(index),
								  &delete_stmt,
								  YB_TRANSACTIONAL));

	callback(delete_stmt, indexstate, index, values, isnull,
			 IndexRelationGetNumberOfKeyAttributes(index),
			 ybctid, false /* ybctid_as_value */);

	YBCForeignKeyReferenceCacheDeleteIndex(index, values, isnull);

	/*
	 * If index backfill hasn't finished yet, deletes to the index should be
	 * persisted.  Normally, deletes aren't persisted when they can be
	 * optimized out, but that breaks correctness if there's a pending
	 * backfill.
	 * TODO(jason): consider issue #6812.  We may be able to avoid persisting
	 * deletes when indisready is false.
	 * TODO(jason): consider how this will unnecessarily cause deletes to be
	 * persisted when online dropping an index (issue #4936).
	 */
	if (!*YBCGetGFlags()->ysql_disable_index_backfill && !index->rd_index->indisvalid)
		HandleYBStatus(YBCPgDeleteStmtSetIsPersistNeeded(delete_stmt,
														 true));

	YBCApplyWriteStmt(delete_stmt, index);
}

bool YBCExecuteUpdate(ResultRelInfo *resultRelInfo,
					  TupleTableSlot *planSlot,
					  TupleTableSlot *slot,
					  HeapTuple oldtuple,
					  EState *estate,
					  ModifyTable *mt_plan,
					  bool target_tuple_fetched,
						YBCPgTransactionSetting transaction_setting,
					  Bitmapset *updatedCols,
					  bool canSetTag)
{
	// The input heap tuple's descriptor
	Relation rel = resultRelInfo->ri_RelationDesc;
	TupleDesc		inputTupleDesc = slot->tts_tupleDescriptor;
	// The target table tuple's descriptor
	TupleDesc		outputTupleDesc = RelationGetDescr(rel);
	Oid				dboid = YBCGetDatabaseOid(rel);
	Oid				relid = RelationGetRelid(rel);
	YBCPgStatement	update_stmt = NULL;
	Datum			ybctid;
	bool			shouldFree;
	HeapTuple 		tuple;


	/* YB_SINGLE_SHARD_TRANSACTION always implies target tuple wasn't fetched. */
	Assert((transaction_setting != YB_SINGLE_SHARD_TRANSACTION) || !target_tuple_fetched);

	/* tuple will be used transitorily, don't materialize it */
	tuple = ExecFetchSlotHeapTuple(slot, false, &shouldFree);

	/* Update the tuple with table oid */
	slot->tts_tableOid = RelationGetRelid(rel);
	tuple->t_tableOid = slot->tts_tableOid;

	/* Create update statement. */
	HandleYBStatus(YBCPgNewUpdate(dboid,
								  YbGetRelfileNodeId(rel),
								  YBCIsRegionLocal(rel),
								  &update_stmt,
								  transaction_setting));

	/*
	 * Look for ybctid. Raise error if ybctid is not found.
	 *
	 * Retrieve ybctid from the slot if possible, otherwise generate it
	 * from tuple values.
	 */
	if (target_tuple_fetched)
		ybctid = YBCGetYBTupleIdFromSlot(planSlot);
	else
		ybctid = YBCGetYBTupleIdFromTuple(rel, tuple, inputTupleDesc);

	if (ybctid == 0)
		ereport(ERROR,
				(errcode(ERRCODE_UNDEFINED_COLUMN),
				 errmsg("Missing column ybctid in UPDATE request")));

	YBCBindTupleId(update_stmt, ybctid);

	/* Assign new values to the updated columns for the current row. */
	AttrNumber	minattr		= YBGetFirstLowInvalidAttributeNumber(rel);
	bool		whole_row	= bms_is_member(InvalidAttrNumber, updatedCols);
	ListCell   *pushdown_lc	= list_head(mt_plan->ybPushdownTlist);

	for (int idx = 0; idx < outputTupleDesc->natts; idx++)
	{
		FormData_pg_attribute *att_desc = TupleDescAttr(outputTupleDesc, idx);

		AttrNumber attnum = att_desc->attnum;
		int32_t type_id = att_desc->atttypid;

		/* Skip virtual (system) and dropped columns */
		if (!IsRealYBColumn(rel, attnum))
			continue;

		if (!whole_row && !bms_is_member(attnum - minattr, updatedCols))
			continue;

		/*
		 * Regular updates should not mention primary key columns, as they are
		 * supposed to go through YBCExecuteUpdateReplace routine.
		 */
		Assert(!bms_is_member(attnum - minattr, YBGetTablePrimaryKeyBms(rel)));

		MemoryContext oldContext = MemoryContextSwitchTo(GetPerTupleMemoryContext(estate));
		/* Assign this attr's value, handle expression pushdown if needed. */
		if (pushdown_lc != NULL &&
			((TargetEntry *) lfirst(pushdown_lc))->resno == attnum)
		{
			TargetEntry *tle = (TargetEntry *) lfirst(pushdown_lc);
			Expr *expr = YbExprInstantiateParams(tle->expr, estate);
			YBCPgExpr ybc_expr = YBCNewEvalExprCall(update_stmt, expr);
			HandleYBStatus(YBCPgDmlAssignColumn(update_stmt, attnum, ybc_expr));

			pushdown_lc = lnext(mt_plan->ybPushdownTlist, pushdown_lc);
		}
		else
		{
			bool is_null = false;
			Datum d = heap_getattr(tuple, attnum, inputTupleDesc, &is_null);
			/*
			 * For system relations, since we assign values to non-primary-key
			 * columns only, pass InvalidOid as collation_id to skip computing
			 * collation sortkeys.
			 */
			Oid collation_id = IsCatalogRelation(rel)
				? InvalidOid
				: YBEncodingCollation(update_stmt, attnum, att_desc->attcollation);
			YBCPgExpr ybc_expr = YBCNewConstant(update_stmt, type_id, collation_id, d, is_null);

			HandleYBStatus(YBCPgDmlAssignColumn(update_stmt, attnum, ybc_expr));
		}
		MemoryContextSwitchTo(oldContext);
	}

	/*
	 * Instruct DocDB to return data from the columns required to evaluate
	 * returning clause expressions.
	 */
	YbDmlAppendTargets(mt_plan->ybReturningColumns, update_stmt);

	/* Column references to prepare data to evaluate pushed down expressions */
	YbDmlAppendColumnRefs(mt_plan->ybColumnRefs, true /* is_primary */,
						  update_stmt);

	/* Execute the statement. */

	/*
	 * If target tuple wasn't fetched, ybctid is constructed from values extracted
	 * from the where clause, so there is no guarantee that row exists and we
	 * need to retrieve this from the DocDB.
	 * Otherwise the ybctid was obtained from DocDB, and it is known beforehand
	 * thet row exists and will be affected by the operation.
	 */
	int rows_affected_count = target_tuple_fetched ? 1 : 0;

	/*
	 * Check if the statement can be batched.
	 *
	 * In general, it can not if we need any information from the response to
	 * finish update processing.
	 *
	 * A number of thing are to be done after the modification is applied:
	 * increment the number of rows afecteded by the statement; update the
	 * secondary indexes, run after row update triggers, evaluate the returning
	 * clause.
	 *
	 * If the statement has fetched target tuple, we already have the
	 * information: as explained above, number of rows affected is 1, and the
	 * tuple needed to accomplish the rest of the tasks is the one that has been
	 * emitted by the subplan.
	 *
	 * But if the statement did not fetch target tuple, we can only batch if the
	 * statement does not change the number of rows affected (the case if the
	 * canSetTag flag is false) AND the statement updates no indexed columns AND
	 * table has no AFTER ROW UPDATE triggers AND there is no RETURNING clause.
	 *
	 * Currently we always fetch target tuple if the statement affects
	 * indexed columns or table has AFTER ROW UPDATE triggers, so only
	 * the first and the last conditions are checked here.
	 */
	bool can_batch_update = target_tuple_fetched ||
		(!canSetTag && resultRelInfo->ri_returningList == NIL);

	/*
	 * For system tables, mark tuple pair for invalidation from system caches
	 * at next command boundary.
	 *
	 * Some system updates are marked as in-place update (i.e. overwrite), for
	 * them we will invalidate the new tuple at next command boundary instead.
	 * See heap_inplace_update().
	 *
	 * Do these now so if there is an error with update we will re-query to get
	 * the correct state from the master.
	 */
	if (IsCatalogRelation(rel))
	{
		MarkCurrentCommandUsed();
		if (oldtuple)
			CacheInvalidateHeapTuple(rel, oldtuple, tuple);
		else
		{
			/*
			 * We do not know what tuple to invalidate, and thus we have
			 * to invalidate the whole relation.
			 * This is a sometimes the case when tuple is updated due to an explicit
			 * DML, like UPDATE pg_xxx SET ...
			 */
			CacheInvalidateCatalog(relid);
		}
	}

	/* If update batching is allowed, then ignore rows_affected_count. */
	YBCExecWriteStmt(update_stmt,
					 rel,
					 can_batch_update ? NULL : &rows_affected_count);

	/*
	 * Fetch values of the columns required to evaluate returning clause
	 * expressions. They are put into the slot Postgres uses to evaluate
	 * the RETURNING clause later on.
	 */
	if (mt_plan->ybReturningColumns && rows_affected_count > 0)
	{
		Datum		   *values    = planSlot->tts_values;
		bool		   *isnull    = planSlot->tts_isnull;
		bool			has_data   = false;
		YBCPgSysColumns	syscols;

		/*
		 * TODO Currently all update requests sent to DocDB have ybctid and
		 * hence affect at most one row. It does not have to be that way,
		 * if the SET and WHERE expressions all are pushed down, DocDB can
		 * iterate over the table and update the rows satisfying the condition.
		 * Once implemented, there will be the case when we need to fetch
		 * multiple rows here. The problem is that by protocol ExecuteUpdate
		 * returns one tuple at a time, and getting called again.
		 * That problem can be addressed by storing fetch state with the
		 * statement state and shortcut to emitting another tuple when the
		 * function is called again.
		 */
		Assert(rows_affected_count == 1);
		HandleYBStatus(YBCPgDmlFetch(update_stmt,
									 outputTupleDesc->natts,
								 	 (uint64_t *) values,
									 isnull,
									 &syscols,
									 &has_data));

		Assert(has_data);
		/*
		 * The YBCPgDmlFetch function does not necessarily fetch all the
		 * attributes, only those we requested. This is planner's responsibility
		 * to ensure that mt_plan->ybReturningColumns contains all the
		 * attributes that may be referenced during subsequent evaluations.
		 */
		planSlot->tts_nvalid = outputTupleDesc->natts;
		planSlot->tts_flags &= ~TTS_FLAG_EMPTY;

		/*
		 * The Result is getting dummy TLEs in place of missing attributes,
		 * so we should fix the tuple table slot's descriptor before
		 * the RETURNING clause expressions are evaluated.
		 */
		planSlot->tts_tupleDescriptor = CreateTupleDescCopyConstr(outputTupleDesc);
	}

	/* Cleanup. */
	YBCPgDeleteStatement(update_stmt);

	/*
	 * If the relation has indexes, save the ybctid to insert the updated row into the indexes.
	 */
	if (YBRelHasSecondaryIndices(rel))
	{
		TABLETUPLE_YBCTID(slot) = ybctid;
	}

	if (shouldFree)
		pfree(tuple);

	/*
	 * For batched statements rows_affected_count remains at its initial value:
	 * 0 if a single row statement, 1 otherwise.
	 * Former would effectively break further evaluation, so there should be no
	 * secondary indexes, after row update triggers, nor returning clause.
	 */
	return rows_affected_count > 0;
}

bool
YBCExecuteUpdateLoginAttempts(Oid roleid,
							  int failed_attempts,
							  char rolprfstatus)
{
	YBCPgStatement	update_stmt = NULL;
	Datum			ybctid;
	HeapTuple	 	tuple = yb_get_role_profile_tuple_by_role_oid(roleid);
	Relation 		rel = relation_open(YbRoleProfileRelationId, AccessShareLock);
	TupleDesc 		inputTupleDesc = rel->rd_att;
	TupleDesc		outputTupleDesc = RelationGetDescr(rel);
	Oid				dboid = YBCGetDatabaseOid(rel);

	/* Create update statement. */
	HandleYBStatus(YBCPgNewUpdate(dboid,
				   YbRoleProfileRelationId,
				   YBCIsRegionLocal(rel),
				   &update_stmt,
					 YB_SINGLE_SHARD_TRANSACTION));

	/*
	 * Look for ybctid. Raise error if ybctid is not found.
	 *
	 * Retrieve ybctid from the slot if possible, otherwise generate it
	 * from tuple values.
	 */
	ybctid = YBCGetYBTupleIdFromTuple(rel, tuple, inputTupleDesc);

	if (ybctid == 0)
		ereport(ERROR,
				(errcode(ERRCODE_UNDEFINED_COLUMN),
				 errmsg("Missing column ybctid in UPDATE request")));

	YBCBindTupleId(update_stmt, ybctid);

	for (int idx = 0; idx < outputTupleDesc->natts; idx++)
	{
		FormData_pg_attribute  *att_desc = TupleDescAttr(outputTupleDesc, idx);
		AttrNumber 				attnum = att_desc->attnum;
		int32_t 				type_id = att_desc->atttypid;
		Datum 					d;

		if (attnum == Anum_pg_yb_role_profile_rolprffailedloginattempts)
			d = Int16GetDatum(failed_attempts);
		else if (attnum == Anum_pg_yb_role_profile_rolprfstatus)
			d = CharGetDatum(rolprfstatus);
		else
			continue;

		YBCPgExpr ybc_expr = YBCNewConstant(update_stmt,
											type_id,
											InvalidOid,
											d,
											false);

		HandleYBStatus(YBCPgDmlAssignColumn(update_stmt, attnum, ybc_expr));
	}

	/* Execute the statement. */
	int rows_affected_count = 0;
	YBCExecWriteStmt(update_stmt,
					 rel,
					 &rows_affected_count);

	/* Cleanup. */
	YBCPgDeleteStatement(update_stmt);

	relation_close(rel, AccessShareLock);
	return rows_affected_count > 0;
}
<<<<<<< HEAD
void YBCExecuteUpdateReplace(Relation rel,
							 TupleTableSlot *planSlot,
							 TupleTableSlot *slot,
							 EState *estate)
=======

Oid YBCExecuteUpdateReplace(Relation rel,
							TupleTableSlot *slot,
							EState *estate)
>>>>>>> f9aad775
{
	bool	  shouldFree;
	HeapTuple tuple;

	YBCExecuteDelete(rel,
					 planSlot,
					 NIL /* returning_columns */,
					 true /* target_tuple_fetched */,
					 YB_TRANSACTIONAL,
					 false /* changingPart */,
					 estate);

<<<<<<< HEAD
	/* tuple will be used transitorily, don't materialize it */
	tuple = ExecFetchSlotHeapTuple(slot, false, &shouldFree);

	/* Update the tuple with table oid */
	slot->tts_tableOid = RelationGetRelid(rel);
	tuple->t_tableOid = slot->tts_tableOid;

	YBCExecuteInsert(rel,
					 RelationGetDescr(rel),
					 tuple,
					 ONCONFLICT_NONE);
	ItemPointerCopy(&tuple->t_self, &slot->tts_tid);
	if (shouldFree)
		pfree(tuple);
=======
	return YBCExecuteInsert(rel,
							slot,
							ONCONFLICT_NONE);
>>>>>>> f9aad775
}

void YBCDeleteSysCatalogTuple(Relation rel, HeapTuple tuple)
{
	Oid            dboid       = YBCGetDatabaseOid(rel);
	YBCPgStatement delete_stmt = NULL;
	Oid				relfileNodeId = YbGetRelfileNodeId(rel);

	if (HEAPTUPLE_YBCTID(tuple) == 0)
		ereport(ERROR,
		        (errcode(ERRCODE_UNDEFINED_COLUMN), errmsg(
				        "Missing column ybctid in DELETE request to YugaByte database")));

	/* Prepare DELETE statement. */
	HandleYBStatus(YBCPgNewDelete(dboid,
								  relfileNodeId,
								  YBCIsRegionLocal(rel),
								  &delete_stmt,
									YB_TRANSACTIONAL));

	/* Bind ybctid to identify the current row. */
	YBCPgExpr ybctid_expr = YBCNewConstant(delete_stmt, BYTEAOID, InvalidOid,
										   HEAPTUPLE_YBCTID(tuple), false /* is_null */);

	/* Delete row from foreign key cache */
	YBCPgDeleteFromForeignKeyReferenceCache(relfileNodeId,
											HEAPTUPLE_YBCTID(tuple));

	HandleYBStatus(YBCPgDmlBindColumn(delete_stmt, YBTupleIdAttributeNumber, ybctid_expr));

	/*
	 * Mark tuple for invalidation from system caches at next command
	 * boundary. Do this now so if there is an error with delete we will
	 * re-query to get the correct state from the master.
	 */
	MarkCurrentCommandUsed();
	CacheInvalidateHeapTuple(rel, tuple, NULL);

	YBCApplyWriteStmt(delete_stmt, rel);
}

void YBCUpdateSysCatalogTuple(Relation rel, HeapTuple oldtuple, HeapTuple tuple)
{
	YBCUpdateSysCatalogTupleForDb(YBCGetDatabaseOid(rel), rel, oldtuple, tuple);
}

void YBCUpdateSysCatalogTupleForDb(Oid dboid, Relation rel, HeapTuple oldtuple, HeapTuple tuple)
{
	Oid            relid       = RelationGetRelid(rel);
	TupleDesc      tupleDesc   = RelationGetDescr(rel);
	int            natts       = RelationGetNumberOfAttributes(rel);
	YBCPgStatement update_stmt = NULL;

	/* Create update statement. */
	HandleYBStatus(YBCPgNewUpdate(dboid,
								  relid,
								  YBCIsRegionLocal(rel),
								  &update_stmt,
									YB_TRANSACTIONAL));

	AttrNumber minattr = YBGetFirstLowInvalidAttributeNumber(rel);
	Bitmapset  *pkey   = YBGetTablePrimaryKeyBms(rel);

	/* Bind the ybctid to the statement. */
	YBCBindTupleId(update_stmt, HEAPTUPLE_YBCTID(tuple));

	/* Assign values to the non-primary-key columns to update the current row. */
	for (int idx = 0; idx < natts; idx++)
	{
		AttrNumber attnum = TupleDescAttr(tupleDesc, idx)->attnum;

		/* Skip primary-key columns */
		if (bms_is_member(attnum - minattr, pkey))
		{
			continue;
		}

		bool is_null = false;
		Datum d = heap_getattr(tuple, attnum, tupleDesc, &is_null);
		/*
		 * Since we might get this tuple from the catcache, the attributes might
		 * be TOASTed. If so, we need to detoast them before sending them to DocDB.
		 */
		if (!is_null && TupleDescAttr(tupleDesc, idx)->attlen == -1)
		{
			d = PointerGetDatum(PG_DETOAST_DATUM(d));
		}
		/*
		 * Since we are assign values to non-primary-key columns, pass InvalidOid as
		 * collation_id to skip computing collation sortkeys.
		 */
		YBCPgExpr ybc_expr = YBCNewConstant(
			update_stmt, TupleDescAttr(tupleDesc, idx)->atttypid, InvalidOid /* collation_id */,
			d, is_null);
		HandleYBStatus(YBCPgDmlAssignColumn(update_stmt, attnum, ybc_expr));
	}

	/*
	 * Mark old tuple for invalidation from system caches at next command
	 * boundary, and mark the new tuple for invalidation in case we abort.
	 * In case when there is no old tuple, we will invalidate with the
	 * new tuple at next command boundary instead. Do these now so if there
	 * is an error with update we will re-query to get the correct state
	 * from the master.
	 */
	MarkCurrentCommandUsed();
	if (oldtuple)
		CacheInvalidateHeapTuple(rel, oldtuple, tuple);
	else
		CacheInvalidateHeapTuple(rel, tuple, NULL);

	/* Execute the statement and clean up */
	YBCApplyWriteStmt(update_stmt, rel);
}

bool
YBCRelInfoHasSecondaryIndices(ResultRelInfo *resultRelInfo)
{
	return resultRelInfo->ri_NumIndices > 1 ||
			(resultRelInfo->ri_NumIndices == 1 &&
			 !resultRelInfo->ri_IndexRelationDescs[0]->rd_index->indisprimary);
}<|MERGE_RESOLUTION|>--- conflicted
+++ resolved
@@ -272,22 +272,26 @@
 	}
 }
 
-<<<<<<< HEAD
 static void YBCApplyInsertRow(
-    YBCPgStatement insert_stmt, Relation rel, TupleDesc tupleDesc,
-    HeapTuple tuple, OnConflictAction onConflictAction, Datum *ybctid,
-=======
-static Oid YBCApplyInsertRow(
     YBCPgStatement insert_stmt, Relation rel, TupleTableSlot *slot, 
     OnConflictAction onConflictAction, Datum *ybctid,
->>>>>>> f9aad775
     YBCPgTransactionSetting transaction_setting) {
 	Oid            relfileNodeId    = YbGetRelfileNodeId(rel);
 	AttrNumber     minattr          = YBGetFirstLowInvalidAttributeNumber(rel);
 	int            natts            = RelationGetNumberOfAttributes(rel);
 	Bitmapset      *pkey            = YBGetTablePrimaryKeyBms(rel);
+	bool		   shouldFree;
 	TupleDesc	   tupleDesc        = RelationGetDescr(rel);
-	HeapTuple 	   tuple            = slot->tts_tuple;
+	/*
+	 * TODO we need tuple for YBCGetYBTupleIdFromTuple, and to store the ybctid.
+	 * However, ybctid may also calculated out of the values in the slot,
+	 * HeapTuple is not required for that. Also, ybctid can be written directly
+	 * into the slot->tts_tid. Latter differs from pg11, where HeapTuple is
+	 * required to store ybctid. We can and should avoid using heap tuples when
+	 * inserting into DocDB tables.
+	 */
+	HeapTuple 	   tuple            = ExecFetchSlotHeapTuple(slot, false,
+															 &shouldFree);
 
 	/* Get the ybctid for the tuple and bind to statement */
 	HEAPTUPLE_YBCTID(tuple) =
@@ -338,13 +342,8 @@
 		/* Add the column value to the insert request */
 		++column;
 	}
-<<<<<<< HEAD
-
 	HandleYBStatus(YBCPgDmlBindRow(insert_stmt, HEAPTUPLE_YBCTID(tuple),
 								   columns, column - columns));
-=======
-	HandleYBStatus(YBCPgDmlBindRow(insert_stmt, tuple->t_ybctid, columns, column - columns));
->>>>>>> f9aad775
 
 	/*
 	 * For system tables, mark tuple for invalidation from system caches
@@ -368,27 +367,21 @@
 	if (transaction_setting != YB_SINGLE_SHARD_TRANSACTION)
 		YBCPgAddIntoForeignKeyReferenceCache(relfileNodeId,
 											 HEAPTUPLE_YBCTID(tuple));
+
+	ItemPointerCopy(&tuple->t_self, &slot->tts_tid);
+	if (shouldFree)
+		pfree(tuple);
 }
 
 /*
  * Utility method to insert a tuple into the relation's backing YugaByte table.
  */
-<<<<<<< HEAD
 static void YBCExecuteInsertInternal(Oid dboid,
 									 Relation rel,
-									 TupleDesc tupleDesc,
-									 HeapTuple tuple,
+									 TupleTableSlot *slot,
 									 OnConflictAction onConflictAction,
 									 Datum *ybctid,
 									 YBCPgTransactionSetting transaction_setting)
-=======
-static Oid YBCExecuteInsertInternal(Oid dboid,
-                                    Relation rel,
-									TupleTableSlot *slot,
-                                    OnConflictAction onConflictAction,
-                                    Datum *ybctid,
-                                    YBCPgTransactionSetting transaction_setting)
->>>>>>> f9aad775
 {
 	Oid            relfileNodeId    = YbGetRelfileNodeId(rel);
 	YBCPgStatement insert_stmt      = NULL;
@@ -400,44 +393,24 @@
 	                              &insert_stmt,
 	                              transaction_setting));
 
-<<<<<<< HEAD
 	YBCApplyInsertRow(
-	    insert_stmt, rel, tupleDesc, tuple, onConflictAction, ybctid,
-=======
-	Oid result = YBCApplyInsertRow(
 	    insert_stmt, rel, slot, onConflictAction, ybctid,
->>>>>>> f9aad775
 	    transaction_setting);
 
 	/* Execute the insert */
 	YBCApplyWriteStmt(insert_stmt, rel);
 }
 
-<<<<<<< HEAD
 void YBCExecuteInsert(Relation rel,
-					  TupleDesc tupleDesc,
-					  HeapTuple tuple,
+					  TupleTableSlot *slot,
 					  OnConflictAction onConflictAction)
 {
 	YBCExecuteInsertForDb(YBCGetDatabaseOid(rel),
 						  rel,
-						  tupleDesc,
-						  tuple,
+						  slot,
 						  onConflictAction,
 						  NULL /* ybctid */,
 						  YB_TRANSACTIONAL);
-=======
-Oid YBCExecuteInsert(Relation rel,
-					 TupleTableSlot *slot,
-                     OnConflictAction onConflictAction)
-{
-	return YBCExecuteInsertForDb(YBCGetDatabaseOid(rel),
-	                             rel,
-								 slot,
-	                             onConflictAction,
-	                             NULL /* ybctid */,
-	                             YB_TRANSACTIONAL);
->>>>>>> f9aad775
 }
 
 void YBCApplyWriteStmt(YBCPgStatement handle, Relation relation)
@@ -458,142 +431,64 @@
 	return transaction_setting;
 }
 
-<<<<<<< HEAD
 void YBCExecuteInsertForDb(Oid dboid,
 						   Relation rel,
-						   TupleDesc tupleDesc,
-						   HeapTuple tuple,
+						   TupleTableSlot *slot,
 						   OnConflictAction onConflictAction,
 						   Datum *ybctid,
 						   YBCPgTransactionSetting transaction_setting)
 {
 	YBCExecuteInsertInternal(dboid,
 							 rel,
-							 tupleDesc,
-							 tuple,
+							 slot,
 							 onConflictAction,
 							 ybctid,
 							 YBCFixTransactionSetting(rel, transaction_setting));
 }
 
 void YBCExecuteNonTxnInsert(Relation rel,
-							TupleDesc tupleDesc,
-							HeapTuple tuple,
+							TupleTableSlot *slot,
 							OnConflictAction onConflictAction)
 {
 	YBCExecuteNonTxnInsertForDb(YBCGetDatabaseOid(rel),
 								rel,
-								tupleDesc,
-								tuple,
+								slot,
 								onConflictAction,
 								NULL /* ybctid */);
 }
 
 void YBCExecuteNonTxnInsertForDb(Oid dboid,
 								 Relation rel,
-								 TupleDesc tupleDesc,
-								 HeapTuple tuple,
+								 TupleTableSlot *slot,
 								 OnConflictAction onConflictAction,
 								 Datum *ybctid)
 {
 	YBCExecuteInsertInternal(dboid,
 							 rel,
-							 tupleDesc,
-							 tuple,
+							 slot,
 							 onConflictAction,
 							 ybctid,
 							 YB_NON_TRANSACTIONAL);
 }
 
-void
-YBCTupleTableInsert(ResultRelInfo *resultRelInfo, TupleTableSlot *slot,
-					YBCPgStatement blockInsertStmt,
-					EState *estate)
-{
-	bool	  shouldFree;
-	HeapTuple tuple = ExecFetchSlotHeapTuple(slot, false, &shouldFree);
-
-	/* Update the tuple with table oid */
-	slot->tts_tableOid = RelationGetRelid(resultRelInfo->ri_RelationDesc);
-	tuple->t_tableOid = slot->tts_tableOid;
-
-	/* Perform the insertion, and copy the resulting ItemPointer */
-	YBCHeapInsert(resultRelInfo, slot, tuple, blockInsertStmt, estate);
-	ItemPointerCopy(&tuple->t_self, &slot->tts_tid);
-
-	if (shouldFree)
-		pfree(tuple);
-}
-
 void YBCHeapInsert(ResultRelInfo *resultRelInfo,
 				   TupleTableSlot *slot,
-				   HeapTuple tuple,
 				   YBCPgStatement blockInsertStmt,
 				   EState *estate)
-=======
-Oid YBCExecuteInsertForDb(Oid dboid,
-                          Relation rel,
-						  TupleTableSlot *slot,
-                          OnConflictAction onConflictAction,
-                          Datum *ybctid,
-                          YBCPgTransactionSetting transaction_setting)
-{
-	return YBCExecuteInsertInternal(dboid,
-	                                rel,
-									slot,
-	                                onConflictAction,
-	                                ybctid,
-	                                YBCFixTransactionSetting(rel, transaction_setting));
-}
-
-Oid YBCExecuteNonTxnInsert(Relation rel,
-						   TupleTableSlot *slot,
-                           OnConflictAction onConflictAction)
-{
-	return YBCExecuteNonTxnInsertForDb(YBCGetDatabaseOid(rel),
-	                                   rel,
-									   slot,
-	                                   onConflictAction,
-	                                   NULL /* ybctid */);
-}
-
-Oid YBCExecuteNonTxnInsertForDb(Oid dboid,
-                                Relation rel,
-								TupleTableSlot *slot,
-                                OnConflictAction onConflictAction,
-                                Datum *ybctid)
-{
-	return YBCExecuteInsertInternal(dboid,
-	                                rel,
-									slot,
-	                                onConflictAction,
-	                                ybctid,
-	                                YB_NON_TRANSACTIONAL);
-}
-
-Oid YBCHeapInsert(TupleTableSlot *slot,
-                  YBCPgStatement blockInsertStmt,
-                  EState *estate)
->>>>>>> f9aad775
 {
 	/*
 	 * get information on the (current) result relation
 	 */
 	Relation resultRelationDesc = resultRelInfo->ri_RelationDesc;
+	slot->tts_tableOid = RelationGetRelid(resultRelationDesc);
 	YBCPgTransactionSetting transaction_setting =
 	    estate->yb_es_is_single_row_modify_txn ? YB_SINGLE_SHARD_TRANSACTION
 	    	    	    	    	    	   : YB_TRANSACTIONAL;
 
 	if (blockInsertStmt) {
-<<<<<<< HEAD
 		YBCApplyInsertRow(
-		    blockInsertStmt, resultRelationDesc, slot->tts_tupleDescriptor,
-		    tuple, ONCONFLICT_NONE, NULL /* ybctid */,
-=======
-		return YBCApplyInsertRow(
 		    blockInsertStmt, resultRelationDesc, slot,
 		    ONCONFLICT_NONE, NULL /* ybctid */,
->>>>>>> f9aad775
 		    YBCFixTransactionSetting(resultRelationDesc, transaction_setting));
 		return;
 	}
@@ -607,13 +502,8 @@
 	 * transaction that targets a single row (i.e. single-row-modify txn), and
 	 * there are no indices or triggers on the target table.
 	 */
-<<<<<<< HEAD
 	YBCExecuteInsertForDb(
-			dboid, resultRelationDesc, slot->tts_tupleDescriptor, tuple, ONCONFLICT_NONE, NULL /* ybctid */,
-=======
-	return YBCExecuteInsertForDb(
 			dboid, resultRelationDesc, slot, ONCONFLICT_NONE, NULL /* ybctid */,
->>>>>>> f9aad775
 			transaction_setting);
 }
 
@@ -1303,21 +1193,12 @@
 	relation_close(rel, AccessShareLock);
 	return rows_affected_count > 0;
 }
-<<<<<<< HEAD
+
 void YBCExecuteUpdateReplace(Relation rel,
 							 TupleTableSlot *planSlot,
 							 TupleTableSlot *slot,
 							 EState *estate)
-=======
-
-Oid YBCExecuteUpdateReplace(Relation rel,
-							TupleTableSlot *slot,
-							EState *estate)
->>>>>>> f9aad775
-{
-	bool	  shouldFree;
-	HeapTuple tuple;
-
+{
 	YBCExecuteDelete(rel,
 					 planSlot,
 					 NIL /* returning_columns */,
@@ -1326,26 +1207,12 @@
 					 false /* changingPart */,
 					 estate);
 
-<<<<<<< HEAD
-	/* tuple will be used transitorily, don't materialize it */
-	tuple = ExecFetchSlotHeapTuple(slot, false, &shouldFree);
-
 	/* Update the tuple with table oid */
 	slot->tts_tableOid = RelationGetRelid(rel);
-	tuple->t_tableOid = slot->tts_tableOid;
 
 	YBCExecuteInsert(rel,
-					 RelationGetDescr(rel),
-					 tuple,
+					 slot,
 					 ONCONFLICT_NONE);
-	ItemPointerCopy(&tuple->t_self, &slot->tts_tid);
-	if (shouldFree)
-		pfree(tuple);
-=======
-	return YBCExecuteInsert(rel,
-							slot,
-							ONCONFLICT_NONE);
->>>>>>> f9aad775
 }
 
 void YBCDeleteSysCatalogTuple(Relation rel, HeapTuple tuple)
