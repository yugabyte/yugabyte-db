/*--------------------------------------------------------------------------------------------------
 *
 * ybcModifyTable.c
 *        YB routines to stmt_handle ModifyTable nodes.
 *
 * Copyright (c) YugaByte, Inc.
 *
 * Licensed under the Apache License, Version 2.0 (the "License"); you may not use this file except
 * in compliance with the License.  You may obtain a copy of the License at
 *
 * http://www.apache.org/licenses/LICENSE-2.0
 *
 * Unless required by applicable law or agreed to in writing, software distributed under the License
 * is distributed on an "AS IS" BASIS, WITHOUT WARRANTIES OR CONDITIONS OF ANY KIND, either express
 * or implied.  See the License for the specific language governing permissions and limitations
 * under the License.
 *
 * IDENTIFICATION
 *        src/backend/executor/ybcModifyTable.c
 *
 *--------------------------------------------------------------------------------------------------
 */

#include "postgres.h"

#include "access/htup_details.h"
#include "access/sysattr.h"
#include "access/xact.h"
#include "catalog/indexing.h"
#include "catalog/pg_authid_d.h"
#include "catalog/pg_auth_members_d.h"
#include "catalog/pg_tablespace_d.h"
#include "catalog/pg_type.h"
#include "catalog/pg_yb_role_profile.h"
#include "catalog/pg_yb_role_profile_d.h"
#include "catalog/yb_type.h"
#include "commands/yb_profile.h"
#include "utils/relcache.h"
#include "utils/rel.h"
#include "utils/lsyscache.h"
#include "nodes/execnodes.h"
#include "nodes/nodeFuncs.h"
#include "commands/dbcommands.h"
#include "executor/executor.h"
#include "executor/tuptable.h"
#include "executor/ybcExpr.h"
#include "executor/ybcModifyTable.h"
#include "miscadmin.h"
#include "catalog/catalog.h"
#include "catalog/pg_attribute.h"
#include "catalog/pg_namespace.h"
#include "catalog/pg_database.h"
#include "catalog/yb_catalog_version.h"
#include "utils/catcache.h"
#include "utils/inval.h"
#include "utils/relcache.h"
#include "executor/tuptable.h"
#include "executor/ybcExpr.h"
#include "optimizer/ybcplan.h"

#include "utils/syscache.h"
#include "yb/yql/pggate/ybc_pggate.h"
#include "pg_yb_utils.h"
#include "access/yb_scan.h"

#include <execinfo.h>

/* Yugabyte includes */
#include "utils/builtins.h"

bool yb_disable_transactional_writes = false;
bool yb_enable_upsert_mode = false;

/*
 * Hack to ensure that the next CommandCounterIncrement() will call
 * CommandEndInvalidationMessages(). The result of this call is not
 * needed on the yb side, however the side effects are.
 */
void MarkCurrentCommandUsed() {
	(void) GetCurrentCommandId(true);
}

/*
 * Returns whether relation is capable of single row execution.
 */
bool YBCIsSingleRowTxnCapableRel(ResultRelInfo *resultRelInfo)
{
	bool has_triggers = resultRelInfo->ri_TrigDesc && resultRelInfo->ri_TrigDesc->numtriggers > 0;
	/*
	 * It would be nice to use YBCRelInfoHasSecondaryIndices(resultRelInfo)
	 * instead of the below, but that doesn't work because the callers (2 of 2
	 * at the time of writing) do not have that information populated yet.
	 */
	bool has_indices = YBRelHasSecondaryIndices(resultRelInfo->ri_RelationDesc);
	return !has_indices && !has_triggers;
}

/*
 * Get the ybctid from a YB scan slot for UPDATE/DELETE.
 */
Datum YBCGetYBTupleIdFromSlot(TupleTableSlot *slot)
{
	/*
	 * Look for ybctid in the slot's item pointer field first.
	 * Otherwise, look for it in the attribute list as a junk attribute.
	 */
	if (TABLETUPLE_YBCTID(slot) != 0)
	{
		return TABLETUPLE_YBCTID(slot);
	}

	for (int idx = 0; idx < slot->tts_nvalid; idx++)
	{
		Form_pg_attribute att = TupleDescAttr(slot->tts_tupleDescriptor, idx);
		if (strcmp(NameStr(att->attname), "ybctid") == 0 && !slot->tts_isnull[idx])
		{
			Assert(att->atttypid == BYTEAOID);
			return slot->tts_values[idx];
		}
	}

	return 0;
}

/*
 * Get the ybctid from a tuple.
 *
 * Note that if the relation has a DocDB RowId attribute, this will generate a new RowId value
 * meaning the ybctid will be unique. Therefore you should only use this if the relation has
 * a primary key or you're doing an insert.
 */
Datum YBCGetYBTupleIdFromTuple(Relation rel,
							   HeapTuple tuple,
							   TupleDesc tupleDesc) {
	Oid dboid = YBCGetDatabaseOid(rel);
	YBCPgTableDesc ybc_table_desc = NULL;
	HandleYBStatus(YBCPgGetTableDesc(dboid, YbGetStorageRelid(rel), &ybc_table_desc));
	Bitmapset *pkey    = YBGetTableFullPrimaryKeyBms(rel);
	AttrNumber minattr = YBSystemFirstLowInvalidAttributeNumber + 1;
	YBCPgYBTupleIdDescriptor *descr = YBCCreateYBTupleIdDescriptor(
		dboid, YbGetStorageRelid(rel), bms_num_members(pkey));
	YBCPgAttrValueDescriptor *next_attr = descr->attrs;
	int col = -1;
	while ((col = bms_next_member(pkey, col)) >= 0) {
		AttrNumber attnum = col + minattr;
		next_attr->attr_num = attnum;
		/*
		 * Don't need to fill in for the DocDB RowId column, however we still
		 * need to add the column to the statement to construct the ybctid.
		 */
		if (attnum != YBRowIdAttributeNumber) {
			Oid	type_id = (attnum > 0) ?
					TupleDescAttr(tupleDesc, attnum - 1)->atttypid : InvalidOid;

			next_attr->type_entity = YbDataTypeFromOidMod(attnum, type_id);
			next_attr->collation_id = ybc_get_attcollation(RelationGetDescr(rel), attnum);
			next_attr->datum = heap_getattr(tuple, attnum, tupleDesc, &next_attr->is_null);
		} else {
			next_attr->datum = 0;
			next_attr->is_null = false;
			next_attr->type_entity = NULL;
			next_attr->collation_id = InvalidOid;
		}
		YBCPgColumnInfo column_info = {0};
		HandleYBTableDescStatus(YBCPgGetColumnInfo(ybc_table_desc,
												   attnum,
												   &column_info), ybc_table_desc);
		YBSetupAttrCollationInfo(next_attr, &column_info);
		++next_attr;
	}
	bms_free(pkey);
	uint64_t tuple_id = 0;
	HandleYBStatus(YBCPgBuildYBTupleId(descr, &tuple_id));
	pfree(descr);
	return (Datum)tuple_id;
}

/*
 * Bind ybctid to the statement.
 */
static void YBCBindTupleId(YBCPgStatement pg_stmt, Datum tuple_id) {
	YBCPgExpr ybc_expr = YBCNewConstant(pg_stmt, BYTEAOID, InvalidOid, tuple_id,
										false /* is_null */);
	HandleYBStatus(YBCPgDmlBindColumn(pg_stmt, YBTupleIdAttributeNumber, ybc_expr));
}

/*
 * Utility method to execute a prepared write statement.
 * Will handle the case if the write changes the system catalogs meaning
 * we need to increment the catalog versions accordingly.
 */
static void YBCExecWriteStmt(YBCPgStatement ybc_stmt,
							 Relation rel,
							 int *rows_affected_count)
{
	YbSetCatalogCacheVersion(ybc_stmt, YbGetCatalogCacheVersion());

	bool is_syscatalog_version_inc = YbMarkStatementIfCatalogVersionIncrement(ybc_stmt, rel);

	/* Execute the insert. */
	HandleYBStatus(YBCPgDmlExecWriteOp(ybc_stmt, rows_affected_count));

	/*
	 * Optimization to increment the catalog version for the local cache as
	 * this backend is already aware of this change and should update its
	 * catalog caches accordingly (without needing to ask the master).
	 * Note that, since the master catalog version should have been identically
	 * incremented, it will continue to match with the local cache version if
	 * and only if no other master changes occurred in the meantime (i.e. from
	 * other backends).
	 * If changes occurred, then a cache refresh will be needed as usual.
	 */
	if (is_syscatalog_version_inc)
	{
		// TODO(shane) also update the shared memory catalog version here.
		YbUpdateCatalogCacheVersion(YbGetCatalogCacheVersion() + 1);
	}

	if (YBIsDBCatalogVersionMode() &&
		RelationGetForm(rel)->relisshared &&
		RelationSupportsSysCache(RelationGetRelid(rel)) &&
		!(*YBCGetGFlags()->ysql_disable_global_impact_ddl_statements))
	{
		/* NOTE: relisshared implies that rel is a system relation. */
		Assert(IsSystemRelation(rel));
		Assert(/* pg_authid */
			   RelationGetRelid(rel) == AuthIdRelationId ||
			   RelationGetRelid(rel) == AuthIdRolnameIndexId ||

			   /* pg_auth_members */
			   RelationGetRelid(rel) == AuthMemRelationId ||
			   RelationGetRelid(rel) == AuthMemRoleMemIndexId ||
			   RelationGetRelid(rel) == AuthMemMemRoleIndexId ||

			   /* pg_database */
			   RelationGetRelid(rel) == DatabaseRelationId ||

			   /* pg_tablespace */
			   RelationGetRelid(rel) == TableSpaceRelationId);
		YbSetIsGlobalDDL();
	}
}

/*
 * Utility method to insert a tuple into the relation's backing YugaByte table.
 */
<<<<<<< HEAD
static void YBCExecuteInsertInternal(Oid dboid,
									 Relation rel,
									 TupleDesc tupleDesc,
									 HeapTuple tuple,
									 bool is_single_row_txn,
									 OnConflictAction onConflictAction,
									 Datum *ybctid)
=======
static Oid YBCExecuteInsertInternal(Oid dboid,
                                    Relation rel,
                                    TupleDesc tupleDesc,
                                    HeapTuple tuple,
                                    OnConflictAction onConflictAction,
                                    Datum *ybctid,
                                    YBCPgTransactionSetting transaction_setting)
>>>>>>> ffccc8e1
{
	Oid            relid    = RelationGetRelid(rel);
	AttrNumber     minattr  = YBGetFirstLowInvalidAttributeNumber(rel);
	int            natts    = RelationGetNumberOfAttributes(rel);
	Bitmapset      *pkey    = YBGetTablePrimaryKeyBms(rel);
	YBCPgStatement insert_stmt = NULL;
	bool           is_null  = false;

	/* Create the INSERT request and add the values from the tuple. */
	HandleYBStatus(YBCPgNewInsert(dboid,
	                              YbGetStorageRelid(rel),
	                              YBCIsRegionLocal(rel),
	                              &insert_stmt,
	                              transaction_setting));

	/* Get the ybctid for the tuple and bind to statement */
	HEAPTUPLE_YBCTID(tuple) =
		ybctid != NULL && *ybctid != 0 ? *ybctid
		                               : YBCGetYBTupleIdFromTuple(rel, tuple, tupleDesc);
	YBCBindTupleId(insert_stmt, HEAPTUPLE_YBCTID(tuple));

	if (ybctid != NULL)
	{
		*ybctid = HEAPTUPLE_YBCTID(tuple);
	}

	for (AttrNumber attnum = minattr; attnum <= natts; attnum++)
	{
		/* Skip virtual (system) and dropped columns */
		if (!IsRealYBColumn(rel, attnum))
		{
			continue;
		}

		Oid   type_id = GetTypeId(attnum, tupleDesc);
		/*
		 * Postgres does not populate the column collation in tupleDesc but
		 * we must use the column collation in order to correctly compute the
		 * collation sortkey which later can be stored in DocDB. For example,
		 *   create table foo(id text collate "en-US-x-icu" primary key);
		 *   insert into foo values (1024);
		 *   insert into foo values ('2048' collate "C");
		 * Postgres will convert the integer 1024 to a text constant '1024'
		 * with the default collation. The text constant '2048' will retain
		 * its explicit collate "C". In both cases, in order to correctly
		 * compute collation sortkey, we must use the column collation
		 * "en-US-x-icu". When those two text constants are stored in the
		 * column, they will have the column collation when read out later.
		 * Postgres could have also converted both collations to the column
		 * collation but it appears that collation is not part of a type.
		 */
		Oid   collation_id = YBEncodingCollation(insert_stmt, attnum,
			ybc_get_attcollation(RelationGetDescr(rel), attnum));
		Datum datum   = heap_getattr(tuple, attnum, tupleDesc, &is_null);

		/* Check not-null constraint on primary key early */
		if (is_null && bms_is_member(attnum - minattr, pkey))
		{
			ereport(ERROR,
			        (errcode(ERRCODE_NOT_NULL_VIOLATION), errmsg(
					        "Missing/null value for primary key column")));
		}

		/* Add the column value to the insert request */
		YBCPgExpr ybc_expr = YBCNewConstant(insert_stmt, type_id, collation_id, datum, is_null);
		HandleYBStatus(YBCPgDmlBindColumn(insert_stmt, attnum, ybc_expr));
	}

	/*
	 * For system tables, mark tuple for invalidation from system caches
	 * at next command boundary.
	 *
	 * Do this now so if there is an error with insert we will re-query to get
	 * the correct state from the master.
	 */
	if (IsCatalogRelation(rel))
	{
		MarkCurrentCommandUsed();
		CacheInvalidateHeapTuple(rel, tuple, NULL);
	}

	if (onConflictAction == ONCONFLICT_YB_REPLACE || yb_enable_upsert_mode)
	{
		HandleYBStatus(YBCPgInsertStmtSetUpsertMode(insert_stmt));
	}

	/* Execute the insert */
	YBCExecWriteStmt(insert_stmt, rel, NULL /* rows_affected_count */);

	/* Cleanup. */
	YBCPgDeleteStatement(insert_stmt);
	/* Add row into foreign key cache */
<<<<<<< HEAD
	if (!is_single_row_txn)
		YBCPgAddIntoForeignKeyReferenceCache(relid, HEAPTUPLE_YBCTID(tuple));
=======
	if (transaction_setting != YB_SINGLE_SHARD_TRANSACTION)
		YBCPgAddIntoForeignKeyReferenceCache(relid, tuple->t_ybctid);
>>>>>>> ffccc8e1

	bms_free(pkey);
}

void YBCExecuteInsert(Relation rel,
					  TupleDesc tupleDesc,
					  HeapTuple tuple,
					  OnConflictAction onConflictAction)
{
<<<<<<< HEAD
	YBCExecuteInsertForDb(YBCGetDatabaseOid(rel),
						  rel,
						  tupleDesc,
						  tuple,
						  onConflictAction,
						  NULL /* ybctid */);
}

void YBCExecuteInsertForDb(Oid dboid,
						   Relation rel,
						   TupleDesc tupleDesc,
						   HeapTuple tuple,
						   OnConflictAction onConflictAction,
						   Datum *ybctid)
{
	bool non_transactional = !IsSystemRelation(rel) && yb_disable_transactional_writes;
	YBCExecuteInsertInternal(dboid,
							 rel,
							 tupleDesc,
							 tuple,
							 non_transactional,
							 onConflictAction,
							 ybctid);
=======
	return YBCExecuteInsertForDb(YBCGetDatabaseOid(rel),
	                             rel,
	                             tupleDesc,
	                             tuple,
	                             onConflictAction,
	                             NULL /* ybctid */,
	                             YB_TRANSACTIONAL);
}

Oid YBCExecuteInsertForDb(Oid dboid,
                          Relation rel,
                          TupleDesc tupleDesc,
                          HeapTuple tuple,
                          OnConflictAction onConflictAction,
                          Datum *ybctid,
                          YBCPgTransactionSetting transaction_setting)
{
	if ((transaction_setting == YB_TRANSACTIONAL) &&
			 !IsSystemRelation(rel) && yb_disable_transactional_writes)
	{
		transaction_setting = YB_NON_TRANSACTIONAL;
	}
	return YBCExecuteInsertInternal(dboid,
	                                rel,
	                                tupleDesc,
	                                tuple,
	                                onConflictAction,
	                                ybctid,
	                                transaction_setting);
>>>>>>> ffccc8e1
}

void YBCExecuteNonTxnInsert(Relation rel,
							TupleDesc tupleDesc,
							HeapTuple tuple,
							OnConflictAction onConflictAction)
{
	YBCExecuteNonTxnInsertForDb(YBCGetDatabaseOid(rel),
								rel,
								tupleDesc,
								tuple,
								onConflictAction,
								NULL /* ybctid */);
}

void YBCExecuteNonTxnInsertForDb(Oid dboid,
								 Relation rel,
								 TupleDesc tupleDesc,
								 HeapTuple tuple,
								 OnConflictAction onConflictAction,
								 Datum *ybctid)
{
	YBCExecuteInsertInternal(dboid,
							 rel,
							 tupleDesc,
							 tuple,
							 true /* is_single_row_txn */,
							 onConflictAction,
							 ybctid);
}

/* YB_REVIEW(neil) Revisit later. */
/* YB_TODO: Is there a better way to do multi tuple insert? */
void
YBCTupleTableMultiInsert(ResultRelInfo *resultRelInfo, TupleTableSlot **slots,
						 int num, EState *estate)
{
<<<<<<< HEAD
	for (int i = 0; i < num; i++)
		YBCTupleTableInsert(resultRelInfo, slots[i], estate);
=======
	return YBCExecuteInsertInternal(dboid,
	                                rel,
	                                tupleDesc,
	                                tuple,
	                                onConflictAction,
	                                ybctid,
	                                YB_NON_TRANSACTIONAL);
>>>>>>> ffccc8e1
}

void
YBCTupleTableInsert(ResultRelInfo *resultRelInfo, TupleTableSlot *slot,
					EState *estate)
{
	bool	  shouldFree = true;
	HeapTuple tuple = ExecFetchSlotHeapTuple(slot, true, &shouldFree);

	/* Update the tuple with table oid */
	slot->tts_tableOid = RelationGetRelid(resultRelInfo->ri_RelationDesc);
	tuple->t_tableOid = slot->tts_tableOid;

	/* Perform the insertion, and copy the resulting ItemPointer */
	YBCHeapInsert(resultRelInfo, slot, tuple, estate);
	ItemPointerCopy(&tuple->t_self, &slot->tts_tid);

	if (shouldFree)
		pfree(tuple);
}

void YBCHeapInsert(ResultRelInfo *resultRelInfo,
				   TupleTableSlot *slot,
				   HeapTuple tuple,
				   EState *estate)
{
	Oid dboid = YBCGetDatabaseOid(resultRelInfo->ri_RelationDesc);
	YBCHeapInsertForDb(resultRelInfo, dboid, slot, tuple, estate, NULL /* ybctid */);
}

void YBCHeapInsertForDb(ResultRelInfo *resultRelInfo,
						Oid dboid,
						TupleTableSlot* slot,
						HeapTuple tuple,
						EState* estate,
						Datum* ybctid)
{
	/*
	 * get information on the (current) result relation
	 */
	Relation resultRelationDesc = resultRelInfo->ri_RelationDesc;

<<<<<<< HEAD
	if (estate->yb_es_is_single_row_modify_txn)
	{
		/*
		 * Try to execute the statement as a single row transaction (rather
		 * than a distributed transaction) if it is safe to do so.
		 * I.e. if we are in a single-statement transaction that targets a
		 * single row (i.e. single-row-modify txn), and there are no indices
		 * or triggers on the target table.
		 */
		YBCExecuteNonTxnInsertForDb(dboid,
									resultRelationDesc,
									slot->tts_tupleDescriptor,
									tuple,
									ONCONFLICT_NONE,
									ybctid);
	}
	else
	{
		YBCExecuteInsertForDb(dboid,
							  resultRelationDesc,
							  slot->tts_tupleDescriptor,
							  tuple,
							  ONCONFLICT_NONE,
							  ybctid);
	}
=======
	/*
	 * If estate->yb_es_is_single_row_modify_txn is true, try to execute the
	 * statement as a single row transaction (rather than a distributed
	 * transaction) if it is safe to do so. I.e. if we are in a single-statement
	 * transaction that targets a single row (i.e. single-row-modify txn), and
	 * there are no indices or triggers on the target table.
	 */
	return YBCExecuteInsertForDb(
			dboid, resultRelationDesc, slot->tts_tupleDescriptor, tuple, ONCONFLICT_NONE, ybctid,
			estate->yb_es_is_single_row_modify_txn ? YB_SINGLE_SHARD_TRANSACTION : YB_TRANSACTIONAL);
>>>>>>> ffccc8e1
}

static YBCPgYBTupleIdDescriptor*
YBCBuildNonNullUniqueIndexYBTupleId(Relation unique_index, Datum *values)
{
	Oid dboid = YBCGetDatabaseOid(unique_index);
	Oid relid = RelationGetRelid(unique_index);
	YBCPgTableDesc ybc_table_desc = NULL;
	HandleYBStatus(YBCPgGetTableDesc(dboid, relid, &ybc_table_desc));
	TupleDesc tupdesc = RelationGetDescr(unique_index);
	const int nattrs = IndexRelationGetNumberOfKeyAttributes(unique_index);
	YBCPgYBTupleIdDescriptor* result = YBCCreateYBTupleIdDescriptor(dboid, relid, nattrs + 1);
	YBCPgAttrValueDescriptor *next_attr = result->attrs;
	for (AttrNumber attnum = 1; attnum <= nattrs; ++attnum)
	{
		Oid type_id = GetTypeId(attnum, tupdesc);
		next_attr->type_entity = YbDataTypeFromOidMod(attnum, type_id);
		next_attr->collation_id = ybc_get_attcollation(tupdesc, attnum);
		next_attr->attr_num = attnum;
		next_attr->datum = values[attnum - 1];
		next_attr->is_null = false;
		YBCPgColumnInfo column_info = {0};
		HandleYBTableDescStatus(YBCPgGetColumnInfo(ybc_table_desc,
												   attnum,
												   &column_info), ybc_table_desc);
		YBSetupAttrCollationInfo(next_attr, &column_info);
		++next_attr;
	}
	YBCFillUniqueIndexNullAttribute(result);
	return result;
}

static void
YBCForeignKeyReferenceCacheDeleteIndex(Relation index, Datum *values, bool *isnulls)
{
	Assert(index->rd_rel->relkind == RELKIND_INDEX);
	/* Only unique index can be used in foreign key constraints */
	if (!index->rd_index->indisprimary && index->rd_index->indisunique)
	{
		const int nattrs = IndexRelationGetNumberOfKeyAttributes(index);
		/*
		 * Index with at least one NULL value can't be referenced by foreign key constraint,
		 * and can't be stored in cache, so ignore it.
		 */
		for (int i = 0; i < nattrs; ++i)
			if (isnulls[i])
				return;

		YBCPgYBTupleIdDescriptor* descr = YBCBuildNonNullUniqueIndexYBTupleId(index, values);
		HandleYBStatus(YBCPgForeignKeyReferenceCacheDelete(descr));
		pfree(descr);
	}
}

void YBCExecuteInsertIndex(Relation index,
						   Datum *values,
						   bool *isnull,
						   ItemPointer tid,
						   const uint64_t *backfill_write_time,
						   yb_bind_for_write_function callback,
						   void *indexstate)
{
	YBCExecuteInsertIndexForDb(YBCGetDatabaseOid(index),
							   index,
							   values,
							   isnull,
							   tid,
							   backfill_write_time,
							   callback,
							   indexstate);
}

void YBCExecuteInsertIndexForDb(Oid dboid,
								Relation index,
								Datum* values,
								bool* isnull,
								ItemPointer tid,
								const uint64_t* backfill_write_time,
								yb_bind_for_write_function callback,
								void *indexstate)
{
	Assert(index->rd_rel->relkind == RELKIND_INDEX);
	Assert(tid != 0 && YbItemPointerYbctid(tid));

	Oid            relid    = RelationGetRelid(index);
	YBCPgStatement insert_stmt = NULL;

	/* Create the INSERT request and add the values from the tuple. */
	const bool is_backfill = (backfill_write_time != NULL);
	const bool is_non_distributed_txn_write =
		is_backfill || (!IsSystemRelation(index) && yb_disable_transactional_writes);
	HandleYBStatus(YBCPgNewInsert(
		dboid, relid, YBCIsRegionLocal(index), &insert_stmt,
		is_non_distributed_txn_write ? YB_NON_TRANSACTIONAL : YB_TRANSACTIONAL));

	callback(insert_stmt, indexstate, index, values, isnull,
			 RelationGetNumberOfAttributes(index),
			 YbItemPointerYbctid(tid), true /* ybctid_as_value */);

	/*
	 * For non-unique indexes the primary-key component (base tuple id) already
	 * guarantees uniqueness, so no need to read and check it in DocDB.
	 */
	if (!index->rd_index->indisunique) {
		HandleYBStatus(YBCPgInsertStmtSetUpsertMode(insert_stmt));
	}

	if (is_backfill)
	{
		HandleYBStatus(YBCPgInsertStmtSetIsBackfill(insert_stmt,
													true /* is_backfill */));
		/*
		 * For index backfill, set write hybrid time to a time in the past.
		 * This is to guarantee that backfilled writes are temporally before
		 * any online writes.
		 */
		HandleYBStatus(YBCPgInsertStmtSetWriteTime(insert_stmt,
												   *backfill_write_time));
	}

	/* Execute the insert and clean up. */
	YBCExecWriteStmt(insert_stmt,
					 index,
					 NULL /* rows_affected_count */);

	/* Cleanup. */
	YBCPgDeleteStatement(insert_stmt);
}

bool YBCExecuteDelete(Relation rel,
					  TupleTableSlot *planSlot,
					  List *returning_columns,
					  bool target_tuple_fetched,
					  YBCPgTransactionSetting transaction_setting,
					  bool changingPart,
					  EState *estate)
{
	TupleDesc		tupleDesc = RelationGetDescr(rel);
	Oid				dboid = YBCGetDatabaseOid(rel);
	Oid				relid = RelationGetRelid(rel);
	YBCPgStatement	delete_stmt = NULL;
	Datum			ybctid;

	/* YB_SINGLE_SHARD_TRANSACTION always implies target tuple wasn't fetched. */
	Assert((transaction_setting != YB_SINGLE_SHARD_TRANSACTION) || !target_tuple_fetched);

	/* Create DELETE request. */
	HandleYBStatus(YBCPgNewDelete(dboid,
								  YbGetStorageRelid(rel),
								  YBCIsRegionLocal(rel),
								  &delete_stmt,
									transaction_setting));

	/*
	 * Look for ybctid. Raise error if ybctid is not found.
	 *
	 * Retrieve ybctid from the slot if possible, otherwise generate it
	 * from tuple values.
	 */
	if (target_tuple_fetched)
		ybctid = YBCGetYBTupleIdFromSlot(planSlot);
	else
	{
		bool shouldFree = true;
		HeapTuple tuple = ExecFetchSlotHeapTuple(planSlot, true, &shouldFree);
		ybctid = YBCGetYBTupleIdFromTuple(rel, tuple, planSlot->tts_tupleDescriptor);
		if (shouldFree)
			pfree(tuple);
	}

	if (ybctid == 0)
	{
		ereport(ERROR,
				(errcode(ERRCODE_UNDEFINED_COLUMN),
				 errmsg("Missing column ybctid in DELETE request")));
	}

	MemoryContext oldContext = MemoryContextSwitchTo(GetPerTupleMemoryContext(estate));

	/* Bind ybctid to identify the current row. */
	YBCPgExpr ybctid_expr = YBCNewConstant(delete_stmt, BYTEAOID, InvalidOid, ybctid,
										   false /* is_null */);
	HandleYBStatus(YBCPgDmlBindColumn(delete_stmt, YBTupleIdAttributeNumber, ybctid_expr));

	MemoryContextSwitchTo(oldContext);

	/* Delete row from foreign key cache */
	YBCPgDeleteFromForeignKeyReferenceCache(relid, ybctid);

	/* Execute the statement. */
	int rows_affected_count = 0;

	/*
	 * TODO (deepthi): Remove this hacky fix once #9592 is fixed
	 */
	if (changingPart)
	{
		/*
		 * This delete is part of the DELETE+INSERT done while UPDATing the
		 * partition key of a row such that it moves from one partition to
		 * another. Only if the DELETE actually removes a row, should the
		 * corresponding INSERT take place. In case of #9592 we cannot assume
		 * that a non-single row transaction always deleted an existing
		 * value. Hence until #9592 is fixed, if the delete is part of moving
		 * a row across partitions, pass &rows_affected_count even if this
		 * is not a single row transaction.
		 */
		YBCExecWriteStmt(delete_stmt, rel, &rows_affected_count);
		/* Cleanup. */
		YBCPgDeleteStatement(delete_stmt);
		return rows_affected_count > 0;
	}

	/*
	 * Instruct DocDB to return data from the columns required to evaluate
	 * returning clause expressions.
	 */
	YbDmlAppendTargets(returning_columns, delete_stmt);

	/*
	 * For system tables, mark tuple for invalidation from system caches
	 * at next command boundary.
	 *
	 * Do this now so if there is an error with delete we will re-query to get
	 * the correct state from the master.
	 */
	if (IsCatalogRelation(rel))
	{
		MarkCurrentCommandUsed();
#ifdef YB_TODO
		/* Need rework for pg15. Interface is changed for slot and tuple */
		if (slot->tts_tuple)
			CacheInvalidateHeapTuple(rel, slot->tts_tuple, NULL);
		else
		{
			/*
			 * We do not know what tuple to invalidate, and thus we have
			 * to invalidate the whole relation.
			 * This is a usual case when tuple is deleted due to an explicit
			 * DML, like DELETE FROM pg_xxx.
			 */
			CacheInvalidateCatalog(relid);
		}
#endif
	}

	YBCExecWriteStmt(delete_stmt,
					 rel,
					 target_tuple_fetched ? NULL : &rows_affected_count);

	/*
	 * Fetch values of the columns required to evaluate returning clause
	 * expressions. They are put into the slot Postgres uses to evaluate
	 * the RETURNING clause later on.
	 */
	if (returning_columns && rows_affected_count > 0)
	{
		bool			has_data   = false;
		YBCPgSysColumns	syscols;

		/*
		 * TODO Currently all delete requests sent to DocDB have ybctid and
		 * hence affect at most one row. It does not have to be that way,
		 * if the WHERE expressions all are pushed down, DocDB can iterate over
		 * the table and delete the rows satisfying the condition.
		 * Once implemented, there will be the case when we need to fetch
		 * multiple rows here. The problem is that by protocol ExecuteDelete
		 * returns one tuple at a time, and getting called again.
		 * That problem can be addressed by storing fetch state with the
		 * statement state and shortcut to emitting another tuple when the
		 * function is called again.
		 */
		Assert(rows_affected_count == 1);
		HandleYBStatus(YBCPgDmlFetch(delete_stmt,
									 tupleDesc->natts,
									 (uint64_t *) planSlot->tts_values,
									 planSlot->tts_isnull,
									 &syscols,
									 &has_data));
		Assert(has_data);
		/*
		 * The YBCPgDmlFetch function does not necessarily fetch all the
		 * attributes, only those we requested. This is planner's responsibility
		 * to ensure that returning_columns contains all the
		 * attributes that may be referenced during subsequent evaluations.
		 */
		planSlot->tts_nvalid = tupleDesc->natts;
		planSlot->tts_flags &= ~TTS_FLAG_EMPTY;

		/*
		 * The Result is getting dummy TLEs in place of missing attributes,
		 * so we should fix the tuple table slot's descriptor before
		 * the RETURNING clause expressions are evaluated.
		 */
		planSlot->tts_tupleDescriptor = CreateTupleDescCopyConstr(tupleDesc);
	}

	/* Cleanup. */
	YBCPgDeleteStatement(delete_stmt);

	return target_tuple_fetched || rows_affected_count > 0;
}

void YBCExecuteDeleteIndex(Relation index,
						   Datum *values,
						   bool *isnull,
						   Datum ybctid,
						   yb_bind_for_write_function callback,
						   void *indexstate)
{
	Assert(index->rd_rel->relkind == RELKIND_INDEX);

	Oid            dboid    = YBCGetDatabaseOid(index);
	Oid            relid    = RelationGetRelid(index);
	YBCPgStatement delete_stmt = NULL;

	/* Create the DELETE request and add the values from the tuple. */
	HandleYBStatus(YBCPgNewDelete(dboid,
								  relid,
								  YBCIsRegionLocal(index),
								  &delete_stmt,
									YB_TRANSACTIONAL));

	callback(delete_stmt, indexstate, index, values, isnull,
			 IndexRelationGetNumberOfKeyAttributes(index),
			 ybctid, false /* ybctid_as_value */);

	YBCForeignKeyReferenceCacheDeleteIndex(index, values, isnull);

	/*
	 * If index backfill hasn't finished yet, deletes to the index should be
	 * persisted.  Normally, deletes aren't persisted when they can be
	 * optimized out, but that breaks correctness if there's a pending
	 * backfill.
	 * TODO(jason): consider issue #6812.  We may be able to avoid persisting
	 * deletes when indisready is false.
	 * TODO(jason): consider how this will unnecessarily cause deletes to be
	 * persisted when online dropping an index (issue #4936).
	 */
	if (!*YBCGetGFlags()->ysql_disable_index_backfill && !index->rd_index->indisvalid)
		HandleYBStatus(YBCPgDeleteStmtSetIsPersistNeeded(delete_stmt,
														 true));

	YBCExecWriteStmt(delete_stmt, index, NULL /* rows_affected_count */);
	YBCPgDeleteStatement(delete_stmt);
}

bool YBCExecuteUpdate(ResultRelInfo *resultRelInfo,
					  TupleTableSlot *planSlot,
					  TupleTableSlot *slot,
					  HeapTuple oldtuple,
					  EState *estate,
					  ModifyTable *mt_plan,
					  bool target_tuple_fetched,
						YBCPgTransactionSetting transaction_setting,
					  Bitmapset *updatedCols,
					  bool canSetTag)
{
	// The input heap tuple's descriptor
	Relation rel = resultRelInfo->ri_RelationDesc;
	TupleDesc		inputTupleDesc = slot->tts_tupleDescriptor;
	// The target table tuple's descriptor
	TupleDesc		outputTupleDesc = RelationGetDescr(rel);
	Oid				dboid = YBCGetDatabaseOid(rel);
	Oid				relid = RelationGetRelid(rel);
	YBCPgStatement	update_stmt = NULL;
	Datum			ybctid;

	/* YB_SINGLE_SHARD_TRANSACTION always implies target tuple wasn't fetched. */
	Assert((transaction_setting != YB_SINGLE_SHARD_TRANSACTION) || !target_tuple_fetched);

	/* YB_TODO: Should materialize arg be true - check other usages as well that you have introduced? */
	bool	  shouldFree = true;
	HeapTuple tuple = ExecFetchSlotHeapTuple(slot, true, &shouldFree);

	/* Update the tuple with table oid */
	slot->tts_tableOid = RelationGetRelid(rel);
	tuple->t_tableOid = slot->tts_tableOid;

	/* Create update statement. */
	HandleYBStatus(YBCPgNewUpdate(dboid,
								  relid,
								  YBCIsRegionLocal(rel),
								  &update_stmt,
									transaction_setting));

	/*
	 * Look for ybctid. Raise error if ybctid is not found.
	 *
	 * Retrieve ybctid from the slot if possible, otherwise generate it
	 * from tuple values.
	 */
	if (target_tuple_fetched)
		ybctid = YBCGetYBTupleIdFromSlot(planSlot);
	else
		ybctid = YBCGetYBTupleIdFromTuple(rel, tuple, inputTupleDesc);

	if (ybctid == 0)
		ereport(ERROR,
				(errcode(ERRCODE_UNDEFINED_COLUMN),
				 errmsg("Missing column ybctid in UPDATE request")));

	YBCBindTupleId(update_stmt, ybctid);

	/* Assign new values to the updated columns for the current row. */
	AttrNumber	minattr		= YBGetFirstLowInvalidAttributeNumber(rel);
	bool		whole_row	= bms_is_member(InvalidAttrNumber, updatedCols);
	ListCell   *pushdown_lc	= list_head(mt_plan->ybPushdownTlist);

	Bitmapset *pkey = YBGetTablePrimaryKeyBms(rel);

	for (int idx = 0; idx < outputTupleDesc->natts; idx++)
	{
		FormData_pg_attribute *att_desc = TupleDescAttr(outputTupleDesc, idx);

		AttrNumber attnum = att_desc->attnum;
		int32_t type_id = att_desc->atttypid;

		/* Skip virtual (system) and dropped columns */
		if (!IsRealYBColumn(rel, attnum))
			continue;

		if (!whole_row && !bms_is_member(attnum - minattr, updatedCols))
			continue;

		/*
		 * Regular updates should not mention primary key columns, as they are
		 * supposed to go through YBCExecuteUpdateReplace routine.
		 */
		Assert(!bms_is_member(attnum - minattr, pkey));

		MemoryContext oldContext = MemoryContextSwitchTo(GetPerTupleMemoryContext(estate));
		/* Assign this attr's value, handle expression pushdown if needed. */
		if (pushdown_lc != NULL &&
			((TargetEntry *) lfirst(pushdown_lc))->resno == attnum)
		{
			TargetEntry *tle = (TargetEntry *) lfirst(pushdown_lc);
			Expr *expr = YbExprInstantiateParams(tle->expr, estate);
			YBCPgExpr ybc_expr = YBCNewEvalExprCall(update_stmt, expr);
			HandleYBStatus(YBCPgDmlAssignColumn(update_stmt, attnum, ybc_expr));

			pushdown_lc = lnext(mt_plan->ybPushdownTlist, pushdown_lc);
		}
		else
		{
			bool is_null = false;
			Datum d = heap_getattr(tuple, attnum, inputTupleDesc, &is_null);
			/*
			 * For system relations, since we assign values to non-primary-key
			 * columns only, pass InvalidOid as collation_id to skip computing
			 * collation sortkeys.
			 */
			Oid collation_id = IsCatalogRelation(rel)
				? InvalidOid
				: YBEncodingCollation(update_stmt, attnum, att_desc->attcollation);
			YBCPgExpr ybc_expr = YBCNewConstant(update_stmt, type_id, collation_id, d, is_null);

			HandleYBStatus(YBCPgDmlAssignColumn(update_stmt, attnum, ybc_expr));
		}
		MemoryContextSwitchTo(oldContext);
	}
	bms_free(pkey);

	/*
	 * Instruct DocDB to return data from the columns required to evaluate
	 * returning clause expressions.
	 */
	YbDmlAppendTargets(mt_plan->ybReturningColumns, update_stmt);

	/* Column references to prepare data to evaluate pushed down expressions */
	YbDmlAppendColumnRefs(mt_plan->ybColumnRefs, true /* is_primary */,
						  update_stmt);

	/* Execute the statement. */

	/*
	 * If target tuple wasn't fetched, ybctid is constructed from values extracted
	 * from the where clause, so there is no guarantee that row exists and we
	 * need to retrieve this from the DocDB.
	 * Otherwise the ybctid was obtained from DocDB, and it is known beforehand
	 * thet row exists and will be affected by the operation.
	 */
	int rows_affected_count = target_tuple_fetched ? 1 : 0;

	/*
	 * Check if the statement can be batched.
	 *
	 * In general, it can not if we need any information from the response to
	 * finish update processing.
	 *
	 * A number of thing are to be done after the modification is applied:
	 * increment the number of rows afecteded by the statement; update the
	 * secondary indexes, run after row update triggers, evaluate the returning
	 * clause.
	 *
	 * If the statement has fetched target tuple, we already have the
	 * information: as explained above, number of rows affected is 1, and the
	 * tuple needed to accomplish the rest of the tasks is the one that has been
	 * emitted by the subplan.
	 *
	 * But if the statement did not fetch target tuple, we can only batch if the
	 * statement does not change the number of rows affected (the case if the
	 * canSetTag flag is false) AND the statement updates no indexed columns AND
	 * table has no AFTER ROW UPDATE triggers AND there is no RETURNING clause.
	 *
	 * Currently we always fetch target tuple if the statement affects
	 * indexed columns or table has AFTER ROW UPDATE triggers, so only
	 * the first and the last conditions are checked here.
	 */
	bool can_batch_update = target_tuple_fetched ||
		(!canSetTag && resultRelInfo->ri_returningList == NIL);

	/*
	 * For system tables, mark tuple pair for invalidation from system caches
	 * at next command boundary.
	 *
	 * Some system updates are marked as in-place update (i.e. overwrite), for
	 * them we will invalidate the new tuple at next command boundary instead.
	 * See heap_inplace_update().
	 *
	 * Do these now so if there is an error with update we will re-query to get
	 * the correct state from the master.
	 */
	if (IsCatalogRelation(rel))
	{
		MarkCurrentCommandUsed();
		if (oldtuple)
			CacheInvalidateHeapTuple(rel, oldtuple, tuple);
		else
		{
			/*
			 * We do not know what tuple to invalidate, and thus we have
			 * to invalidate the whole relation.
			 * This is a sometimes the case when tuple is updated due to an explicit
			 * DML, like UPDATE pg_xxx SET ...
			 */
			CacheInvalidateCatalog(relid);
		}
	}

	/* If update batching is allowed, then ignore rows_affected_count. */
	YBCExecWriteStmt(update_stmt,
					 rel,
					 can_batch_update ? NULL : &rows_affected_count);

	/*
	 * Fetch values of the columns required to evaluate returning clause
	 * expressions. They are put into the slot Postgres uses to evaluate
	 * the RETURNING clause later on.
	 */
	if (mt_plan->ybReturningColumns && rows_affected_count > 0)
	{
		Datum		   *values    = planSlot->tts_values;
		bool		   *isnull    = planSlot->tts_isnull;
		bool			has_data   = false;
		YBCPgSysColumns	syscols;

		/*
		 * TODO Currently all update requests sent to DocDB have ybctid and
		 * hence affect at most one row. It does not have to be that way,
		 * if the SET and WHERE expressions all are pushed down, DocDB can
		 * iterate over the table and update the rows satisfying the condition.
		 * Once implemented, there will be the case when we need to fetch
		 * multiple rows here. The problem is that by protocol ExecuteUpdate
		 * returns one tuple at a time, and getting called again.
		 * That problem can be addressed by storing fetch state with the
		 * statement state and shortcut to emitting another tuple when the
		 * function is called again.
		 */
		Assert(rows_affected_count == 1);
		HandleYBStatus(YBCPgDmlFetch(update_stmt,
									 outputTupleDesc->natts,
								 	 (uint64_t *) values,
									 isnull,
									 &syscols,
									 &has_data));

		Assert(has_data);
		/*
		 * The YBCPgDmlFetch function does not necessarily fetch all the
		 * attributes, only those we requested. This is planner's responsibility
		 * to ensure that mt_plan->ybReturningColumns contains all the
		 * attributes that may be referenced during subsequent evaluations.
		 */
		planSlot->tts_nvalid = outputTupleDesc->natts;
		planSlot->tts_flags &= ~TTS_FLAG_EMPTY;

		/*
		 * The Result is getting dummy TLEs in place of missing attributes,
		 * so we should fix the tuple table slot's descriptor before
		 * the RETURNING clause expressions are evaluated.
		 */
		planSlot->tts_tupleDescriptor = CreateTupleDescCopyConstr(outputTupleDesc);
	}

	/* Cleanup. */
	YBCPgDeleteStatement(update_stmt);

	/*
	 * If the relation has indexes, save the ybctid to insert the updated row into the indexes.
	 */
	if (YBRelHasSecondaryIndices(rel))
	{
		TABLETUPLE_YBCTID(slot) = ybctid;
	}

	if (shouldFree)
		pfree(tuple);

	/*
	 * For batched statements rows_affected_count remains at its initial value:
	 * 0 if a single row statement, 1 otherwise.
	 * Former would effectively break further evaluation, so there should be no
	 * secondary indexes, after row update triggers, nor returning clause.
	 */
	return rows_affected_count > 0;
}

bool
YBCExecuteUpdateLoginAttempts(Oid roleid,
							  int failed_attempts,
							  char rolprfstatus)
{
	YBCPgStatement	update_stmt = NULL;
	Datum			ybctid;
	HeapTuple	 	tuple = yb_get_role_profile_tuple_by_role_oid(roleid);
	Relation 		rel = relation_open(YbRoleProfileRelationId, AccessShareLock);
	TupleDesc 		inputTupleDesc = rel->rd_att;
	TupleDesc		outputTupleDesc = RelationGetDescr(rel);
	Oid				dboid = YBCGetDatabaseOid(rel);

	/* Create update statement. */
	HandleYBStatus(YBCPgNewUpdate(dboid,
				   YbRoleProfileRelationId,
				   YBCIsRegionLocal(rel),
				   &update_stmt,
					 YB_SINGLE_SHARD_TRANSACTION));

	/*
	 * Look for ybctid. Raise error if ybctid is not found.
	 *
	 * Retrieve ybctid from the slot if possible, otherwise generate it
	 * from tuple values.
	 */
	ybctid = YBCGetYBTupleIdFromTuple(rel, tuple, inputTupleDesc);

	if (ybctid == 0)
		ereport(ERROR,
				(errcode(ERRCODE_UNDEFINED_COLUMN),
				 errmsg("Missing column ybctid in UPDATE request")));

	YBCBindTupleId(update_stmt, ybctid);

	for (int idx = 0; idx < outputTupleDesc->natts; idx++)
	{
		FormData_pg_attribute  *att_desc = TupleDescAttr(outputTupleDesc, idx);
		AttrNumber 				attnum = att_desc->attnum;
		int32_t 				type_id = att_desc->atttypid;
		Datum 					d;

		if (attnum == Anum_pg_yb_role_profile_rolprffailedloginattempts)
			d = Int16GetDatum(failed_attempts);
		else if (attnum == Anum_pg_yb_role_profile_rolprfstatus)
			d = CharGetDatum(rolprfstatus);
		else
			continue;

		YBCPgExpr ybc_expr = YBCNewConstant(update_stmt,
											type_id,
											InvalidOid,
											d,
											false);

		HandleYBStatus(YBCPgDmlAssignColumn(update_stmt, attnum, ybc_expr));
	}

	/* Execute the statement. */
	int rows_affected_count = 0;
	YBCExecWriteStmt(update_stmt,
					 rel,
					 &rows_affected_count);

	/* Cleanup. */
	YBCPgDeleteStatement(update_stmt);

	relation_close(rel, AccessShareLock);
	return rows_affected_count > 0;
}
void YBCExecuteUpdateReplace(Relation rel,
							 TupleTableSlot *planSlot,
							 TupleTableSlot *slot,
							 EState *estate)
{
	YBCExecuteDelete(rel,
					 planSlot,
					 NIL /* returning_columns */,
					 true /* target_tuple_fetched */,
					 YB_TRANSACTIONAL,
					 false /* changingPart */,
					 estate);
	bool	  shouldFree = true;
	HeapTuple tuple = ExecFetchSlotHeapTuple(slot, true, &shouldFree);

	/* Update the tuple with table oid */
	slot->tts_tableOid = RelationGetRelid(rel);
	tuple->t_tableOid = slot->tts_tableOid;

	YBCExecuteInsert(rel,
					 RelationGetDescr(rel),
					 tuple,
					 ONCONFLICT_NONE);
	ItemPointerCopy(&tuple->t_self, &slot->tts_tid);
	if (shouldFree)
		pfree(tuple);
}

void YBCDeleteSysCatalogTuple(Relation rel, HeapTuple tuple)
{
	Oid            dboid       = YBCGetDatabaseOid(rel);
	Oid            relid       = RelationGetRelid(rel);
	YBCPgStatement delete_stmt = NULL;

	if (HEAPTUPLE_YBCTID(tuple) == 0)
		ereport(ERROR,
		        (errcode(ERRCODE_UNDEFINED_COLUMN), errmsg(
				        "Missing column ybctid in DELETE request to YugaByte database")));

	/* Prepare DELETE statement. */
	HandleYBStatus(YBCPgNewDelete(dboid,
								  relid,
								  YBCIsRegionLocal(rel),
								  &delete_stmt,
									YB_TRANSACTIONAL));

	/* Bind ybctid to identify the current row. */
	YBCPgExpr ybctid_expr = YBCNewConstant(delete_stmt, BYTEAOID, InvalidOid,
										   HEAPTUPLE_YBCTID(tuple), false /* is_null */);

	/* Delete row from foreign key cache */
	YBCPgDeleteFromForeignKeyReferenceCache(relid, HEAPTUPLE_YBCTID(tuple));

	HandleYBStatus(YBCPgDmlBindColumn(delete_stmt, YBTupleIdAttributeNumber, ybctid_expr));

	/*
	 * Mark tuple for invalidation from system caches at next command
	 * boundary. Do this now so if there is an error with delete we will
	 * re-query to get the correct state from the master.
	 */
	MarkCurrentCommandUsed();
	CacheInvalidateHeapTuple(rel, tuple, NULL);

	YBCExecWriteStmt(delete_stmt, rel, NULL /* rows_affected_count */);

	/* Cleanup. */
	YBCPgDeleteStatement(delete_stmt);
}

void YBCUpdateSysCatalogTuple(Relation rel, HeapTuple oldtuple, HeapTuple tuple)
{
	YBCUpdateSysCatalogTupleForDb(YBCGetDatabaseOid(rel), rel, oldtuple, tuple);
}

void YBCUpdateSysCatalogTupleForDb(Oid dboid, Relation rel, HeapTuple oldtuple, HeapTuple tuple)
{
	Oid            relid       = RelationGetRelid(rel);
	TupleDesc      tupleDesc   = RelationGetDescr(rel);
	int            natts       = RelationGetNumberOfAttributes(rel);
	YBCPgStatement update_stmt = NULL;

	/* Create update statement. */
	HandleYBStatus(YBCPgNewUpdate(dboid,
								  relid,
								  YBCIsRegionLocal(rel),
								  &update_stmt,
									YB_TRANSACTIONAL));

	AttrNumber minattr = YBGetFirstLowInvalidAttributeNumber(rel);
	Bitmapset  *pkey   = YBGetTablePrimaryKeyBms(rel);

	/* Bind the ybctid to the statement. */
	YBCBindTupleId(update_stmt, HEAPTUPLE_YBCTID(tuple));

	/* Assign values to the non-primary-key columns to update the current row. */
	for (int idx = 0; idx < natts; idx++)
	{
		AttrNumber attnum = TupleDescAttr(tupleDesc, idx)->attnum;

		/* Skip primary-key columns */
		if (bms_is_member(attnum - minattr, pkey))
		{
			continue;
		}

		bool is_null = false;
		Datum d = heap_getattr(tuple, attnum, tupleDesc, &is_null);
		/*
		 * Since we are assign values to non-primary-key columns, pass InvalidOid as
		 * collation_id to skip computing collation sortkeys.
		 */
		YBCPgExpr ybc_expr = YBCNewConstant(
			update_stmt, TupleDescAttr(tupleDesc, idx)->atttypid, InvalidOid /* collation_id */,
			d, is_null);
		HandleYBStatus(YBCPgDmlAssignColumn(update_stmt, attnum, ybc_expr));
	}

	/*
	 * Mark old tuple for invalidation from system caches at next command
	 * boundary, and mark the new tuple for invalidation in case we abort.
	 * In case when there is no old tuple, we will invalidate with the
	 * new tuple at next command boundary instead. Do these now so if there
	 * is an error with update we will re-query to get the correct state
	 * from the master.
	 */
	MarkCurrentCommandUsed();
	if (oldtuple)
		CacheInvalidateHeapTuple(rel, oldtuple, tuple);
	else
		CacheInvalidateHeapTuple(rel, tuple, NULL);

	/* Execute the statement and clean up */
	YBCExecWriteStmt(update_stmt, rel, NULL /* rows_affected_count */);

	/* Cleanup. */
	YBCPgDeleteStatement(update_stmt);;
}

bool
YBCRelInfoHasSecondaryIndices(ResultRelInfo *resultRelInfo)
{
	return resultRelInfo->ri_NumIndices > 1 ||
			(resultRelInfo->ri_NumIndices == 1 &&
			 !resultRelInfo->ri_IndexRelationDescs[0]->rd_index->indisprimary);
}<|MERGE_RESOLUTION|>--- conflicted
+++ resolved
@@ -244,23 +244,13 @@
 /*
  * Utility method to insert a tuple into the relation's backing YugaByte table.
  */
-<<<<<<< HEAD
 static void YBCExecuteInsertInternal(Oid dboid,
 									 Relation rel,
 									 TupleDesc tupleDesc,
 									 HeapTuple tuple,
-									 bool is_single_row_txn,
 									 OnConflictAction onConflictAction,
-									 Datum *ybctid)
-=======
-static Oid YBCExecuteInsertInternal(Oid dboid,
-                                    Relation rel,
-                                    TupleDesc tupleDesc,
-                                    HeapTuple tuple,
-                                    OnConflictAction onConflictAction,
-                                    Datum *ybctid,
-                                    YBCPgTransactionSetting transaction_setting)
->>>>>>> ffccc8e1
+									 Datum *ybctid,
+									 YBCPgTransactionSetting transaction_setting)
 {
 	Oid            relid    = RelationGetRelid(rel);
 	AttrNumber     minattr  = YBGetFirstLowInvalidAttributeNumber(rel);
@@ -353,13 +343,8 @@
 	/* Cleanup. */
 	YBCPgDeleteStatement(insert_stmt);
 	/* Add row into foreign key cache */
-<<<<<<< HEAD
-	if (!is_single_row_txn)
+	if (transaction_setting != YB_SINGLE_SHARD_TRANSACTION)
 		YBCPgAddIntoForeignKeyReferenceCache(relid, HEAPTUPLE_YBCTID(tuple));
-=======
-	if (transaction_setting != YB_SINGLE_SHARD_TRANSACTION)
-		YBCPgAddIntoForeignKeyReferenceCache(relid, tuple->t_ybctid);
->>>>>>> ffccc8e1
 
 	bms_free(pkey);
 }
@@ -369,13 +354,13 @@
 					  HeapTuple tuple,
 					  OnConflictAction onConflictAction)
 {
-<<<<<<< HEAD
 	YBCExecuteInsertForDb(YBCGetDatabaseOid(rel),
 						  rel,
 						  tupleDesc,
 						  tuple,
 						  onConflictAction,
-						  NULL /* ybctid */);
+						  NULL /* ybctid */,
+						  YB_TRANSACTIONAL);
 }
 
 void YBCExecuteInsertForDb(Oid dboid,
@@ -383,47 +368,21 @@
 						   TupleDesc tupleDesc,
 						   HeapTuple tuple,
 						   OnConflictAction onConflictAction,
-						   Datum *ybctid)
-{
-	bool non_transactional = !IsSystemRelation(rel) && yb_disable_transactional_writes;
+						   Datum *ybctid,
+						   YBCPgTransactionSetting transaction_setting)
+{
+	if ((transaction_setting == YB_TRANSACTIONAL) &&
+			 !IsSystemRelation(rel) && yb_disable_transactional_writes)
+	{
+		transaction_setting = YB_NON_TRANSACTIONAL;
+	}
 	YBCExecuteInsertInternal(dboid,
 							 rel,
 							 tupleDesc,
 							 tuple,
-							 non_transactional,
 							 onConflictAction,
-							 ybctid);
-=======
-	return YBCExecuteInsertForDb(YBCGetDatabaseOid(rel),
-	                             rel,
-	                             tupleDesc,
-	                             tuple,
-	                             onConflictAction,
-	                             NULL /* ybctid */,
-	                             YB_TRANSACTIONAL);
-}
-
-Oid YBCExecuteInsertForDb(Oid dboid,
-                          Relation rel,
-                          TupleDesc tupleDesc,
-                          HeapTuple tuple,
-                          OnConflictAction onConflictAction,
-                          Datum *ybctid,
-                          YBCPgTransactionSetting transaction_setting)
-{
-	if ((transaction_setting == YB_TRANSACTIONAL) &&
-			 !IsSystemRelation(rel) && yb_disable_transactional_writes)
-	{
-		transaction_setting = YB_NON_TRANSACTIONAL;
-	}
-	return YBCExecuteInsertInternal(dboid,
-	                                rel,
-	                                tupleDesc,
-	                                tuple,
-	                                onConflictAction,
-	                                ybctid,
-	                                transaction_setting);
->>>>>>> ffccc8e1
+							 ybctid,
+							 transaction_setting);
 }
 
 void YBCExecuteNonTxnInsert(Relation rel,
@@ -450,9 +409,9 @@
 							 rel,
 							 tupleDesc,
 							 tuple,
-							 true /* is_single_row_txn */,
 							 onConflictAction,
-							 ybctid);
+							 ybctid,
+							 YB_NON_TRANSACTIONAL);
 }
 
 /* YB_REVIEW(neil) Revisit later. */
@@ -461,18 +420,8 @@
 YBCTupleTableMultiInsert(ResultRelInfo *resultRelInfo, TupleTableSlot **slots,
 						 int num, EState *estate)
 {
-<<<<<<< HEAD
 	for (int i = 0; i < num; i++)
 		YBCTupleTableInsert(resultRelInfo, slots[i], estate);
-=======
-	return YBCExecuteInsertInternal(dboid,
-	                                rel,
-	                                tupleDesc,
-	                                tuple,
-	                                onConflictAction,
-	                                ybctid,
-	                                YB_NON_TRANSACTIONAL);
->>>>>>> ffccc8e1
 }
 
 void
@@ -515,33 +464,6 @@
 	 */
 	Relation resultRelationDesc = resultRelInfo->ri_RelationDesc;
 
-<<<<<<< HEAD
-	if (estate->yb_es_is_single_row_modify_txn)
-	{
-		/*
-		 * Try to execute the statement as a single row transaction (rather
-		 * than a distributed transaction) if it is safe to do so.
-		 * I.e. if we are in a single-statement transaction that targets a
-		 * single row (i.e. single-row-modify txn), and there are no indices
-		 * or triggers on the target table.
-		 */
-		YBCExecuteNonTxnInsertForDb(dboid,
-									resultRelationDesc,
-									slot->tts_tupleDescriptor,
-									tuple,
-									ONCONFLICT_NONE,
-									ybctid);
-	}
-	else
-	{
-		YBCExecuteInsertForDb(dboid,
-							  resultRelationDesc,
-							  slot->tts_tupleDescriptor,
-							  tuple,
-							  ONCONFLICT_NONE,
-							  ybctid);
-	}
-=======
 	/*
 	 * If estate->yb_es_is_single_row_modify_txn is true, try to execute the
 	 * statement as a single row transaction (rather than a distributed
@@ -549,10 +471,9 @@
 	 * transaction that targets a single row (i.e. single-row-modify txn), and
 	 * there are no indices or triggers on the target table.
 	 */
-	return YBCExecuteInsertForDb(
+	YBCExecuteInsertForDb(
 			dboid, resultRelationDesc, slot->tts_tupleDescriptor, tuple, ONCONFLICT_NONE, ybctid,
 			estate->yb_es_is_single_row_modify_txn ? YB_SINGLE_SHARD_TRANSACTION : YB_TRANSACTIONAL);
->>>>>>> ffccc8e1
 }
 
 static YBCPgYBTupleIdDescriptor*
