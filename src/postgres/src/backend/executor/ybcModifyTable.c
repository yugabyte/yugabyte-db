/*--------------------------------------------------------------------------------------------------
 *
 * ybcModifyTable.c
 *        YB routines to stmt_handle ModifyTable nodes.
 *
 * Copyright (c) YugaByte, Inc.
 *
 * Licensed under the Apache License, Version 2.0 (the "License"); you may not use this file except
 * in compliance with the License.  You may obtain a copy of the License at
 *
 * http://www.apache.org/licenses/LICENSE-2.0
 *
 * Unless required by applicable law or agreed to in writing, software distributed under the License
 * is distributed on an "AS IS" BASIS, WITHOUT WARRANTIES OR CONDITIONS OF ANY KIND, either express
 * or implied.  See the License for the specific language governing permissions and limitations
 * under the License.
 *
 * IDENTIFICATION
 *        src/backend/executor/ybcModifyTable.c
 *
 *--------------------------------------------------------------------------------------------------
 */

#include "postgres.h"

#include "access/htup_details.h"
#include "access/sysattr.h"
#include "access/xact.h"
#include "catalog/indexing.h"
#include "catalog/pg_authid_d.h"
#include "catalog/pg_auth_members_d.h"
#include "catalog/pg_shseclabel_d.h"
#include "catalog/pg_tablespace_d.h"
#include "catalog/pg_type.h"
#include "catalog/pg_yb_role_profile.h"
#include "catalog/pg_yb_role_profile_d.h"
#include "catalog/yb_type.h"
#include "commands/yb_profile.h"
#include "utils/relcache.h"
#include "utils/rel.h"
#include "utils/lsyscache.h"
#include "nodes/execnodes.h"
#include "nodes/nodeFuncs.h"
#include "commands/dbcommands.h"
#include "executor/executor.h"
#include "executor/tuptable.h"
#include "executor/ybcExpr.h"
#include "executor/ybcModifyTable.h"
#include "miscadmin.h"
#include "catalog/catalog.h"
#include "catalog/pg_attribute.h"
#include "catalog/pg_namespace.h"
#include "catalog/pg_database.h"
#include "catalog/yb_catalog_version.h"
#include "utils/catcache.h"
#include "utils/inval.h"
#include "utils/relcache.h"
#include "executor/tuptable.h"
#include "executor/ybcExpr.h"
#include "optimizer/ybcplan.h"

#include "utils/syscache.h"
#include "yb/yql/pggate/ybc_pggate.h"
#include "pg_yb_utils.h"
#include "access/yb_scan.h"

#include <execinfo.h>

/* Yugabyte includes */
#include "utils/builtins.h"

bool yb_disable_transactional_writes = false;
bool yb_enable_upsert_mode = false;

/*
 * Hack to ensure that the next CommandCounterIncrement() will call
 * CommandEndInvalidationMessages(). The result of this call is not
 * needed on the yb side, however the side effects are.
 */
void MarkCurrentCommandUsed() {
	(void) GetCurrentCommandId(true);
}

/*
 * Returns whether relation is capable of single row execution.
 */
bool YBCIsSingleRowTxnCapableRel(ResultRelInfo *resultRelInfo)
{
	bool has_triggers = resultRelInfo->ri_TrigDesc && resultRelInfo->ri_TrigDesc->numtriggers > 0;
	/*
	 * It would be nice to use YBCRelInfoHasSecondaryIndices(resultRelInfo)
	 * instead of the below, but that doesn't work because the callers (2 of 2
	 * at the time of writing) do not have that information populated yet.
	 */
	bool has_indices = YBRelHasSecondaryIndices(resultRelInfo->ri_RelationDesc);
	return !has_indices && !has_triggers;
}

/*
 * Get the ybctid from a YB scan slot for UPDATE/DELETE.
 */
Datum YBCGetYBTupleIdFromSlot(TupleTableSlot *slot)
{
	/*
	 * Look for ybctid in the slot's item pointer field first.
	 * Otherwise, look for it in the attribute list as a junk attribute.
	 */
	if (TABLETUPLE_YBCTID(slot) != 0)
	{
		return TABLETUPLE_YBCTID(slot);
	}

	for (int idx = 0; idx < slot->tts_nvalid; idx++)
	{
		Form_pg_attribute att = TupleDescAttr(slot->tts_tupleDescriptor, idx);
		if (strcmp(NameStr(att->attname), "ybctid") == 0 && !slot->tts_isnull[idx])
		{
			Assert(att->atttypid == BYTEAOID);
			return slot->tts_values[idx];
		}
	}

	return 0;
}

/*
 * Get the ybctid from a tuple.
 *
 * Note that if the relation has a DocDB RowId attribute, this will generate a new RowId value
 * meaning the ybctid will be unique. Therefore you should only use this if the relation has
 * a primary key or you're doing an insert.
 */
Datum YBCGetYBTupleIdFromTuple(Relation rel,
							   HeapTuple tuple,
							   TupleDesc tupleDesc) {
	Oid dboid = YBCGetDatabaseOid(rel);
	YBCPgTableDesc ybc_table_desc = NULL;
	HandleYBStatus(YBCPgGetTableDesc(dboid, YbGetRelfileNodeId(rel), &ybc_table_desc));
	Bitmapset *pkey    = YBGetTableFullPrimaryKeyBms(rel);
	AttrNumber minattr = YBSystemFirstLowInvalidAttributeNumber + 1;
	YBCPgYBTupleIdDescriptor *descr = YBCCreateYBTupleIdDescriptor(
		dboid, YbGetRelfileNodeId(rel), bms_num_members(pkey));
	YBCPgAttrValueDescriptor *next_attr = descr->attrs;
	int col = -1;
	while ((col = bms_next_member(pkey, col)) >= 0) {
		AttrNumber attnum = col + minattr;
		next_attr->attr_num = attnum;
		/*
		 * Don't need to fill in for the DocDB RowId column, however we still
		 * need to add the column to the statement to construct the ybctid.
		 */
		if (attnum != YBRowIdAttributeNumber) {
			Oid	type_id = (attnum > 0) ?
					TupleDescAttr(tupleDesc, attnum - 1)->atttypid : InvalidOid;

			next_attr->type_entity = YbDataTypeFromOidMod(attnum, type_id);
			next_attr->collation_id = ybc_get_attcollation(RelationGetDescr(rel), attnum);
			next_attr->datum = heap_getattr(tuple, attnum, tupleDesc, &next_attr->is_null);
		} else {
			next_attr->datum = 0;
			next_attr->is_null = false;
			next_attr->type_entity = NULL;
			next_attr->collation_id = InvalidOid;
		}
		YBCPgColumnInfo column_info = {0};
		HandleYBTableDescStatus(YBCPgGetColumnInfo(ybc_table_desc,
												   attnum,
												   &column_info), ybc_table_desc);
		YBSetupAttrCollationInfo(next_attr, &column_info);
		++next_attr;
	}
	uint64_t tuple_id = 0;
	HandleYBStatus(YBCPgBuildYBTupleId(descr, &tuple_id));
	pfree(descr);
	return (Datum)tuple_id;
}

/*
 * Bind ybctid to the statement.
 */
static void YBCBindTupleId(YBCPgStatement pg_stmt, Datum tuple_id) {
	YBCPgExpr ybc_expr = YBCNewConstant(pg_stmt, BYTEAOID, InvalidOid, tuple_id,
										false /* is_null */);
	HandleYBStatus(YBCPgDmlBindColumn(pg_stmt, YBTupleIdAttributeNumber, ybc_expr));
}

/*
 * Utility method to execute a prepared write statement.
 * Will handle the case if the write changes the system catalogs meaning
 * we need to increment the catalog versions accordingly.
 */
static void YBCExecWriteStmt(YBCPgStatement ybc_stmt,
							 Relation rel,
							 int *rows_affected_count)
{
	YbSetCatalogCacheVersion(ybc_stmt, YbGetCatalogCacheVersion());

	bool is_syscatalog_version_inc = YbMarkStatementIfCatalogVersionIncrement(ybc_stmt, rel);

	/* Execute the insert. */
	HandleYBStatus(YBCPgDmlExecWriteOp(ybc_stmt, rows_affected_count));

	/*
	 * Optimization to increment the catalog version for the local cache as
	 * this backend is already aware of this change and should update its
	 * catalog caches accordingly (without needing to ask the master).
	 * Note that, since the master catalog version should have been identically
	 * incremented, it will continue to match with the local cache version if
	 * and only if no other master changes occurred in the meantime (i.e. from
	 * other backends).
	 * If changes occurred, then a cache refresh will be needed as usual.
	 */
	if (is_syscatalog_version_inc)
	{
		// TODO(shane) also update the shared memory catalog version here.
		YbUpdateCatalogCacheVersion(YbGetCatalogCacheVersion() + 1);
	}

	if (YBIsDBCatalogVersionMode())
	{
		Oid relid = RelationGetRelid(rel);
		if (RelationGetForm(rel)->relisshared &&
			(RelationSupportsSysCache(relid) ||
			 YbRelationIdIsInInitFileAndNotCached(relid)) &&
			!(*YBCGetGFlags()->ysql_disable_global_impact_ddl_statements))
		{
			/* NOTE: relisshared implies that rel is a system relation. */
			Assert(IsSystemRelation(rel));
			/*
			 * There are two sections in the next Assert. Relation ids
			 * in each section are grouped together and two sections
			 * are separated with an empty line.
			 *
			 * Section 1 contains relations in relcache init file that
			 * support sys cache. Should be kept in sync with shared
			 * relids in RelationSupportsSysCache.
			 *
			 * Section 2 contains relations in relcache init file but
			 * do not support sys cache. Should be kept in sync with
			 * YbRelationIdIsInInitFileAndNotCached.
			 * As of 2023-11-27, SECURITY LABEL command is not supported.
			 * Add SharedSecLabelRelationId, SharedSecLabelObjectIndexId
			 * to section 2 when SECURITY LABEL command is supported.
			 */
			Assert(relid == AuthIdRelationId ||
				   relid == AuthIdRolnameIndexId ||
				   relid == AuthMemRelationId ||
				   relid == AuthMemRoleMemIndexId ||
				   relid == AuthMemMemRoleIndexId ||
				   relid == DatabaseRelationId ||
				   relid == TableSpaceRelationId ||

				   relid == DatabaseNameIndexId);

			YbSetIsGlobalDDL();
		}
	}
}

<<<<<<< HEAD
/*
 * Utility method to insert a tuple into the relation's backing YugaByte table.
 */
static void YBCExecuteInsertInternal(Oid dboid,
									 Relation rel,
									 TupleDesc tupleDesc,
									 HeapTuple tuple,
									 OnConflictAction onConflictAction,
									 Datum *ybctid,
									 YBCPgTransactionSetting transaction_setting)
{
=======
static Oid YBCApplyInsertRow(
    YBCPgStatement insert_stmt, Relation rel, TupleDesc tupleDesc,
    HeapTuple tuple, OnConflictAction onConflictAction, Datum *ybctid,
    YBCPgTransactionSetting transaction_setting) {
>>>>>>> d5d843f6
	Oid            relfileNodeId    = YbGetRelfileNodeId(rel);
	AttrNumber     minattr          = YBGetFirstLowInvalidAttributeNumber(rel);
	int            natts            = RelationGetNumberOfAttributes(rel);
	Bitmapset      *pkey            = YBGetTablePrimaryKeyBms(rel);

<<<<<<< HEAD
	/* Create the INSERT request and add the values from the tuple. */
	HandleYBStatus(YBCPgNewInsert(dboid,
	                              relfileNodeId,
	                              YBCIsRegionLocal(rel),
	                              &insert_stmt,
	                              transaction_setting));
=======
	/* Generate a new oid for this row if needed */
	if (rel->rd_rel->relhasoids)
	{
		if (!OidIsValid(HeapTupleGetOid(tuple)))
			HeapTupleSetOid(tuple, GetNewOid(rel));
	}
>>>>>>> d5d843f6

	/* Get the ybctid for the tuple and bind to statement */
	HEAPTUPLE_YBCTID(tuple) =
		ybctid != NULL && *ybctid != 0 ? *ybctid
		                               : YBCGetYBTupleIdFromTuple(rel, tuple, tupleDesc);
<<<<<<< HEAD
	YBCBindTupleId(insert_stmt, HEAPTUPLE_YBCTID(tuple));
=======
>>>>>>> d5d843f6

	if (ybctid != NULL)
	{
		*ybctid = HEAPTUPLE_YBCTID(tuple);
	}
	int buf_size = natts - minattr + 1;
	YBCBindColumn columns[buf_size];
	YBCBindColumn* column = columns;

	for (AttrNumber attnum = minattr; attnum <= natts; attnum++)
	{
		/* Skip virtual (system) and dropped columns */
		if (!IsRealYBColumn(rel, attnum) || bms_is_member(attnum - minattr, pkey))
		{
			continue;
		}

		column->attr_num = attnum;
		Oid   type_id = GetTypeId(attnum, tupleDesc);
		column->type_entity = YbDataTypeFromOidMod(InvalidAttrNumber, type_id);

		/*
		 * Postgres does not populate the column collation in tupleDesc but
		 * we must use the column collation in order to correctly compute the
		 * collation sortkey which later can be stored in DocDB. For example,
		 *   create table foo(id text collate "en-US-x-icu" primary key);
		 *   insert into foo values (1024);
		 *   insert into foo values ('2048' collate "C");
		 * Postgres will convert the integer 1024 to a text constant '1024'
		 * with the default collation. The text constant '2048' will retain
		 * its explicit collate "C". In both cases, in order to correctly
		 * compute collation sortkey, we must use the column collation
		 * "en-US-x-icu". When those two text constants are stored in the
		 * column, they will have the column collation when read out later.
		 * Postgres could have also converted both collations to the column
		 * collation but it appears that collation is not part of a type.
		 */
		Oid   collation_id = YBEncodingCollation(insert_stmt, attnum,
			ybc_get_attcollation(RelationGetDescr(rel), attnum));
		column->datum = heap_getattr(tuple, attnum, tupleDesc, &column->is_null);
		YBGetCollationInfo(collation_id, column->type_entity, column->datum, column->is_null, &column->collation_info);

		/* Add the column value to the insert request */
		++column;
	}

	HandleYBStatus(YBCPgDmlBindRow(insert_stmt, tuple->t_ybctid, columns, column - columns));

	/*
	 * For system tables, mark tuple for invalidation from system caches
	 * at next command boundary.
	 *
	 * Do this now so if there is an error with insert we will re-query to get
	 * the correct state from the master.
	 */
	if (IsCatalogRelation(rel))
	{
		MarkCurrentCommandUsed();
		CacheInvalidateHeapTuple(rel, tuple, NULL);
	}

	if (onConflictAction == ONCONFLICT_YB_REPLACE || yb_enable_upsert_mode)
	{
		HandleYBStatus(YBCPgInsertStmtSetUpsertMode(insert_stmt));
	}

	/* Add row into foreign key cache */
	if (transaction_setting != YB_SINGLE_SHARD_TRANSACTION)
		YBCPgAddIntoForeignKeyReferenceCache(relfileNodeId,
											 HEAPTUPLE_YBCTID(tuple));

<<<<<<< HEAD
	bms_free(pkey);
}

void YBCExecuteInsert(Relation rel,
					  TupleDesc tupleDesc,
					  HeapTuple tuple,
					  OnConflictAction onConflictAction)
=======
	return HeapTupleGetOid(tuple);
}

/*
 * Utility method to insert a tuple into the relation's backing YugaByte table.
 */
static Oid YBCExecuteInsertInternal(Oid dboid,
                                    Relation rel,
                                    TupleDesc tupleDesc,
                                    HeapTuple tuple,
                                    OnConflictAction onConflictAction,
                                    Datum *ybctid,
                                    YBCPgTransactionSetting transaction_setting)
{
	Oid            relfileNodeId    = YbGetRelfileNodeId(rel);
	YBCPgStatement insert_stmt      = NULL;

	/* Create the INSERT request and add the values from the tuple. */
	HandleYBStatus(YBCPgNewInsert(dboid,
	                              relfileNodeId,
	                              YBCIsRegionLocal(rel),
	                              &insert_stmt,
	                              transaction_setting));

	Oid result = YBCApplyInsertRow(
	    insert_stmt, rel, tupleDesc, tuple, onConflictAction, ybctid,
	    transaction_setting);

	/* Execute the insert */
	YBCApplyWriteStmt(insert_stmt, rel);

	return result;
}

Oid YBCExecuteInsert(Relation rel,
                     TupleDesc tupleDesc,
                     HeapTuple tuple,
                     OnConflictAction onConflictAction)
>>>>>>> d5d843f6
{
	YBCExecuteInsertForDb(YBCGetDatabaseOid(rel),
						  rel,
						  tupleDesc,
						  tuple,
						  onConflictAction,
						  NULL /* ybctid */,
						  YB_TRANSACTIONAL);
}

<<<<<<< HEAD
void YBCExecuteInsertForDb(Oid dboid,
						   Relation rel,
						   TupleDesc tupleDesc,
						   HeapTuple tuple,
						   OnConflictAction onConflictAction,
						   Datum *ybctid,
						   YBCPgTransactionSetting transaction_setting)
{
	if ((transaction_setting == YB_TRANSACTIONAL) &&
			 !IsSystemRelation(rel) && yb_disable_transactional_writes)
	{
		transaction_setting = YB_NON_TRANSACTIONAL;
	}
	YBCExecuteInsertInternal(dboid,
							 rel,
							 tupleDesc,
							 tuple,
							 onConflictAction,
							 ybctid,
							 transaction_setting);
=======
void YBCApplyWriteStmt(YBCPgStatement handle, Relation relation)
{
	/* Execute the insert */
	YBCExecWriteStmt(handle, relation, NULL /* rows_affected_count */);

	/* Cleanup. */
	YBCPgDeleteStatement(handle);
}

static YBCPgTransactionSetting YBCFixTransactionSetting(
    Relation rel, YBCPgTransactionSetting transaction_setting)
{
	if ((transaction_setting == YB_TRANSACTIONAL) &&
			 !IsSystemRelation(rel) && yb_disable_transactional_writes)
		return YB_NON_TRANSACTIONAL;
	return transaction_setting;
}

Oid YBCExecuteInsertForDb(Oid dboid,
                          Relation rel,
                          TupleDesc tupleDesc,
                          HeapTuple tuple,
                          OnConflictAction onConflictAction,
                          Datum *ybctid,
                          YBCPgTransactionSetting transaction_setting)
{
	return YBCExecuteInsertInternal(dboid,
	                                rel,
	                                tupleDesc,
	                                tuple,
	                                onConflictAction,
	                                ybctid,
	                                YBCFixTransactionSetting(rel, transaction_setting));
>>>>>>> d5d843f6
}

void YBCExecuteNonTxnInsert(Relation rel,
							TupleDesc tupleDesc,
							HeapTuple tuple,
							OnConflictAction onConflictAction)
{
	YBCExecuteNonTxnInsertForDb(YBCGetDatabaseOid(rel),
								rel,
								tupleDesc,
								tuple,
								onConflictAction,
								NULL /* ybctid */);
}

void YBCExecuteNonTxnInsertForDb(Oid dboid,
								 Relation rel,
								 TupleDesc tupleDesc,
								 HeapTuple tuple,
								 OnConflictAction onConflictAction,
								 Datum *ybctid)
{
	YBCExecuteInsertInternal(dboid,
							 rel,
							 tupleDesc,
							 tuple,
							 onConflictAction,
							 ybctid,
							 YB_NON_TRANSACTIONAL);
}

void
YBCTupleTableInsert(ResultRelInfo *resultRelInfo, TupleTableSlot *slot,
					EState *estate)
{
	bool	  shouldFree = true;
	HeapTuple tuple = ExecFetchSlotHeapTuple(slot, true, &shouldFree);

	/* Update the tuple with table oid */
	slot->tts_tableOid = RelationGetRelid(resultRelInfo->ri_RelationDesc);
	tuple->t_tableOid = slot->tts_tableOid;

	/* Perform the insertion, and copy the resulting ItemPointer */
	YBCHeapInsert(resultRelInfo, slot, tuple, estate);
	ItemPointerCopy(&tuple->t_self, &slot->tts_tid);

	if (shouldFree)
		pfree(tuple);
}

<<<<<<< HEAD
void YBCHeapInsert(ResultRelInfo *resultRelInfo,
				   TupleTableSlot *slot,
				   HeapTuple tuple,
				   EState *estate)
{
	Oid dboid = YBCGetDatabaseOid(resultRelInfo->ri_RelationDesc);
	YBCHeapInsertForDb(resultRelInfo, dboid, slot, tuple, estate, NULL /* ybctid */);
}

void YBCHeapInsertForDb(ResultRelInfo *resultRelInfo,
						Oid dboid,
						TupleTableSlot* slot,
						HeapTuple tuple,
						EState* estate,
						Datum* ybctid)
{
	/*
	 * get information on the (current) result relation
	 */
	Relation resultRelationDesc = resultRelInfo->ri_RelationDesc;
=======
Oid YBCHeapInsert(TupleTableSlot *slot,
                  HeapTuple tuple,
                  YBCPgStatement blockInsertStmt,
                  EState *estate)
{
	/*
	 * get information on the (current) result relation
	 */
	Relation resultRelationDesc = estate->es_result_relation_info->ri_RelationDesc;
	YBCPgTransactionSetting transaction_setting =
	    estate->yb_es_is_single_row_modify_txn ? YB_SINGLE_SHARD_TRANSACTION
	    	    	    	    	    	   : YB_TRANSACTIONAL;

	if (blockInsertStmt) {
		return YBCApplyInsertRow(
		    blockInsertStmt, resultRelationDesc, slot->tts_tupleDescriptor,
		    tuple, ONCONFLICT_NONE, NULL /* ybctid */,
		    YBCFixTransactionSetting(resultRelationDesc, transaction_setting));
	}

	Oid dboid = YBCGetDatabaseOid(resultRelationDesc);
>>>>>>> d5d843f6

	/*
	 * If estate->yb_es_is_single_row_modify_txn is true, try to execute the
	 * statement as a single row transaction (rather than a distributed
	 * transaction) if it is safe to do so. I.e. if we are in a single-statement
	 * transaction that targets a single row (i.e. single-row-modify txn), and
	 * there are no indices or triggers on the target table.
	 */
<<<<<<< HEAD
	YBCExecuteInsertForDb(
			dboid, resultRelationDesc, slot->tts_tupleDescriptor, tuple, ONCONFLICT_NONE, ybctid,
			estate->yb_es_is_single_row_modify_txn ? YB_SINGLE_SHARD_TRANSACTION : YB_TRANSACTIONAL);
=======
	return YBCExecuteInsertForDb(
			dboid, resultRelationDesc, slot->tts_tupleDescriptor, tuple, ONCONFLICT_NONE, NULL /* ybctid */,
			transaction_setting);
>>>>>>> d5d843f6
}

static YBCPgYBTupleIdDescriptor*
YBCBuildNonNullUniqueIndexYBTupleId(Relation unique_index, Datum *values)
{
	Oid dboid = YBCGetDatabaseOid(unique_index);
	Oid relfileNodeId = YbGetRelfileNodeId(unique_index);
	YBCPgTableDesc ybc_table_desc = NULL;
	HandleYBStatus(YBCPgGetTableDesc(dboid, relfileNodeId,
		&ybc_table_desc));
	TupleDesc tupdesc = RelationGetDescr(unique_index);
	const int nattrs = IndexRelationGetNumberOfKeyAttributes(unique_index);
	YBCPgYBTupleIdDescriptor* result = YBCCreateYBTupleIdDescriptor(dboid,
		relfileNodeId, nattrs + 1);
	YBCPgAttrValueDescriptor *next_attr = result->attrs;
	for (AttrNumber attnum = 1; attnum <= nattrs; ++attnum)
	{
		Oid type_id = GetTypeId(attnum, tupdesc);
		next_attr->type_entity = YbDataTypeFromOidMod(attnum, type_id);
		next_attr->collation_id = ybc_get_attcollation(tupdesc, attnum);
		next_attr->attr_num = attnum;
		next_attr->datum = values[attnum - 1];
		next_attr->is_null = false;
		YBCPgColumnInfo column_info = {0};
		HandleYBTableDescStatus(YBCPgGetColumnInfo(ybc_table_desc,
												   attnum,
												   &column_info), ybc_table_desc);
		YBSetupAttrCollationInfo(next_attr, &column_info);
		++next_attr;
	}
	YBCFillUniqueIndexNullAttribute(result);
	return result;
}

static void
YBCForeignKeyReferenceCacheDeleteIndex(Relation index, Datum *values, bool *isnulls)
{
	Assert(index->rd_rel->relkind == RELKIND_INDEX);
	/* Only unique index can be used in foreign key constraints */
	if (!index->rd_index->indisprimary && index->rd_index->indisunique)
	{
		const int nattrs = IndexRelationGetNumberOfKeyAttributes(index);
		/*
		 * Index with at least one NULL value can't be referenced by foreign key constraint,
		 * and can't be stored in cache, so ignore it.
		 */
		for (int i = 0; i < nattrs; ++i)
			if (isnulls[i])
				return;

		YBCPgYBTupleIdDescriptor* descr = YBCBuildNonNullUniqueIndexYBTupleId(index, values);
		HandleYBStatus(YBCPgForeignKeyReferenceCacheDelete(descr));
		pfree(descr);
	}
}

void YBCExecuteInsertIndex(Relation index,
						   Datum *values,
						   bool *isnull,
						   ItemPointer tid,
						   const uint64_t *backfill_write_time,
						   yb_bind_for_write_function callback,
						   void *indexstate)
{
	YBCExecuteInsertIndexForDb(YBCGetDatabaseOid(index),
							   index,
							   values,
							   isnull,
							   tid,
							   backfill_write_time,
							   callback,
							   indexstate);
}

void YBCExecuteInsertIndexForDb(Oid dboid,
								Relation index,
								Datum* values,
								bool* isnull,
								ItemPointer tid,
								const uint64_t* backfill_write_time,
								yb_bind_for_write_function callback,
								void *indexstate)
{
	Assert(index->rd_rel->relkind == RELKIND_INDEX);
	Assert(tid != 0 && YbItemPointerYbctid(tid));

	YBCPgStatement insert_stmt = NULL;

	/* Create the INSERT request and add the values from the tuple. */
	const bool is_backfill = (backfill_write_time != NULL);
	const bool is_non_distributed_txn_write =
		is_backfill || (!IsSystemRelation(index) && yb_disable_transactional_writes);
	HandleYBStatus(YBCPgNewInsert(
		dboid, YbGetRelfileNodeId(index), YBCIsRegionLocal(index), &insert_stmt,
		is_non_distributed_txn_write ? YB_NON_TRANSACTIONAL : YB_TRANSACTIONAL));

	callback(insert_stmt, indexstate, index, values, isnull,
			 RelationGetNumberOfAttributes(index),
			 YbItemPointerYbctid(tid), true /* ybctid_as_value */);

	/*
	 * For non-unique indexes the primary-key component (base tuple id) already
	 * guarantees uniqueness, so no need to read and check it in DocDB.
	 */
	if (!index->rd_index->indisunique) {
		HandleYBStatus(YBCPgInsertStmtSetUpsertMode(insert_stmt));
	}

	if (is_backfill)
	{
		HandleYBStatus(YBCPgInsertStmtSetIsBackfill(insert_stmt,
													true /* is_backfill */));
		/*
		 * For index backfill, set write hybrid time to a time in the past.
		 * This is to guarantee that backfilled writes are temporally before
		 * any online writes.
		 */
		HandleYBStatus(YBCPgInsertStmtSetWriteTime(insert_stmt,
												   *backfill_write_time));
	}

	/* Execute the insert and clean up. */
	YBCApplyWriteStmt(insert_stmt, index);
}

bool YBCExecuteDelete(Relation rel,
					  TupleTableSlot *planSlot,
					  List *returning_columns,
					  bool target_tuple_fetched,
					  YBCPgTransactionSetting transaction_setting,
					  bool changingPart,
					  EState *estate)
{
	TupleDesc		tupleDesc = RelationGetDescr(rel);
	Oid				dboid = YBCGetDatabaseOid(rel);
#ifdef YB_TODO
	/* (connected to below YB_TODO) */
	Oid				relid = RelationGetRelid(rel);
#endif
	YBCPgStatement	delete_stmt = NULL;
	Datum			ybctid;
	Oid				relfileNodeId = YbGetRelfileNodeId(rel);

	/* YB_SINGLE_SHARD_TRANSACTION always implies target tuple wasn't fetched. */
	Assert((transaction_setting != YB_SINGLE_SHARD_TRANSACTION) || !target_tuple_fetched);

	/* Create DELETE request. */
	HandleYBStatus(YBCPgNewDelete(dboid,
								  relfileNodeId,
								  YBCIsRegionLocal(rel),
								  &delete_stmt,
								  transaction_setting));

	/*
	 * Look for ybctid. Raise error if ybctid is not found.
	 *
	 * Retrieve ybctid from the slot if possible, otherwise generate it
	 * from tuple values.
	 */
	if (target_tuple_fetched)
		ybctid = YBCGetYBTupleIdFromSlot(planSlot);
	else
	{
		bool shouldFree = true;
		HeapTuple tuple = ExecFetchSlotHeapTuple(planSlot, true, &shouldFree);
		ybctid = YBCGetYBTupleIdFromTuple(rel, tuple, planSlot->tts_tupleDescriptor);
		if (shouldFree)
			pfree(tuple);
	}

	if (ybctid == 0)
	{
		ereport(ERROR,
				(errcode(ERRCODE_UNDEFINED_COLUMN),
				 errmsg("Missing column ybctid in DELETE request")));
	}

	MemoryContext oldContext = MemoryContextSwitchTo(GetPerTupleMemoryContext(estate));

	/* Bind ybctid to identify the current row. */
	YBCPgExpr ybctid_expr = YBCNewConstant(delete_stmt, BYTEAOID, InvalidOid, ybctid,
										   false /* is_null */);
	HandleYBStatus(YBCPgDmlBindColumn(delete_stmt, YBTupleIdAttributeNumber, ybctid_expr));

	MemoryContextSwitchTo(oldContext);

	/* Delete row from foreign key cache */
	YBCPgDeleteFromForeignKeyReferenceCache(relfileNodeId, ybctid);

	/* Execute the statement. */
	int rows_affected_count = 0;

	/*
	 * TODO (deepthi): Remove this hacky fix once #9592 is fixed
	 */
	if (changingPart)
	{
		/*
		 * This delete is part of the DELETE+INSERT done while UPDATing the
		 * partition key of a row such that it moves from one partition to
		 * another. Only if the DELETE actually removes a row, should the
		 * corresponding INSERT take place. In case of #9592 we cannot assume
		 * that a non-single row transaction always deleted an existing
		 * value. Hence until #9592 is fixed, if the delete is part of moving
		 * a row across partitions, pass &rows_affected_count even if this
		 * is not a single row transaction.
		 */
		YBCExecWriteStmt(delete_stmt, rel, &rows_affected_count);
		/* Cleanup. */
		YBCPgDeleteStatement(delete_stmt);
		return rows_affected_count > 0;
	}

	/*
	 * Instruct DocDB to return data from the columns required to evaluate
	 * returning clause expressions.
	 */
	YbDmlAppendTargets(returning_columns, delete_stmt);

	/*
	 * For system tables, mark tuple for invalidation from system caches
	 * at next command boundary.
	 *
	 * Do this now so if there is an error with delete we will re-query to get
	 * the correct state from the master.
	 */
	if (IsCatalogRelation(rel))
	{
		MarkCurrentCommandUsed();
#ifdef YB_TODO
		/* Need rework for pg15. Interface is changed for slot and tuple */
		if (slot->tts_tuple)
			CacheInvalidateHeapTuple(rel, slot->tts_tuple, NULL);
		else
		{
			/*
			 * We do not know what tuple to invalidate, and thus we have
			 * to invalidate the whole relation.
			 * This is a usual case when tuple is deleted due to an explicit
			 * DML, like DELETE FROM pg_xxx.
			 */
			CacheInvalidateCatalog(relid);
		}
#endif
	}

	YBCExecWriteStmt(delete_stmt,
					 rel,
					 target_tuple_fetched ? NULL : &rows_affected_count);

	/*
	 * Fetch values of the columns required to evaluate returning clause
	 * expressions. They are put into the slot Postgres uses to evaluate
	 * the RETURNING clause later on.
	 */
	if (returning_columns && rows_affected_count > 0)
	{
		bool			has_data   = false;
		YBCPgSysColumns	syscols;

		/*
		 * TODO Currently all delete requests sent to DocDB have ybctid and
		 * hence affect at most one row. It does not have to be that way,
		 * if the WHERE expressions all are pushed down, DocDB can iterate over
		 * the table and delete the rows satisfying the condition.
		 * Once implemented, there will be the case when we need to fetch
		 * multiple rows here. The problem is that by protocol ExecuteDelete
		 * returns one tuple at a time, and getting called again.
		 * That problem can be addressed by storing fetch state with the
		 * statement state and shortcut to emitting another tuple when the
		 * function is called again.
		 */
		Assert(rows_affected_count == 1);
		HandleYBStatus(YBCPgDmlFetch(delete_stmt,
									 tupleDesc->natts,
									 (uint64_t *) planSlot->tts_values,
									 planSlot->tts_isnull,
									 &syscols,
									 &has_data));
		Assert(has_data);
		/*
		 * The YBCPgDmlFetch function does not necessarily fetch all the
		 * attributes, only those we requested. This is planner's responsibility
		 * to ensure that returning_columns contains all the
		 * attributes that may be referenced during subsequent evaluations.
		 */
		planSlot->tts_nvalid = tupleDesc->natts;
		planSlot->tts_flags &= ~TTS_FLAG_EMPTY;

		/*
		 * The Result is getting dummy TLEs in place of missing attributes,
		 * so we should fix the tuple table slot's descriptor before
		 * the RETURNING clause expressions are evaluated.
		 */
		planSlot->tts_tupleDescriptor = CreateTupleDescCopyConstr(tupleDesc);
	}

	/* Cleanup. */
	YBCPgDeleteStatement(delete_stmt);

	return target_tuple_fetched || rows_affected_count > 0;
}

void YBCExecuteDeleteIndex(Relation index,
						   Datum *values,
						   bool *isnull,
						   Datum ybctid,
						   yb_bind_for_write_function callback,
						   void *indexstate)
{
	Assert(index->rd_rel->relkind == RELKIND_INDEX);

	Oid            dboid    = YBCGetDatabaseOid(index);
	YBCPgStatement delete_stmt = NULL;

	/* Create the DELETE request and add the values from the tuple. */
	HandleYBStatus(YBCPgNewDelete(dboid,
								  YbGetRelfileNodeId(index),
								  YBCIsRegionLocal(index),
								  &delete_stmt,
								  YB_TRANSACTIONAL));

	callback(delete_stmt, indexstate, index, values, isnull,
			 IndexRelationGetNumberOfKeyAttributes(index),
			 ybctid, false /* ybctid_as_value */);

	YBCForeignKeyReferenceCacheDeleteIndex(index, values, isnull);

	/*
	 * If index backfill hasn't finished yet, deletes to the index should be
	 * persisted.  Normally, deletes aren't persisted when they can be
	 * optimized out, but that breaks correctness if there's a pending
	 * backfill.
	 * TODO(jason): consider issue #6812.  We may be able to avoid persisting
	 * deletes when indisready is false.
	 * TODO(jason): consider how this will unnecessarily cause deletes to be
	 * persisted when online dropping an index (issue #4936).
	 */
	if (!*YBCGetGFlags()->ysql_disable_index_backfill && !index->rd_index->indisvalid)
		HandleYBStatus(YBCPgDeleteStmtSetIsPersistNeeded(delete_stmt,
														 true));

	YBCApplyWriteStmt(delete_stmt, index);
}

bool YBCExecuteUpdate(ResultRelInfo *resultRelInfo,
					  TupleTableSlot *planSlot,
					  TupleTableSlot *slot,
					  HeapTuple oldtuple,
					  EState *estate,
					  ModifyTable *mt_plan,
					  bool target_tuple_fetched,
						YBCPgTransactionSetting transaction_setting,
					  Bitmapset *updatedCols,
					  bool canSetTag)
{
	// The input heap tuple's descriptor
	Relation rel = resultRelInfo->ri_RelationDesc;
	TupleDesc		inputTupleDesc = slot->tts_tupleDescriptor;
	// The target table tuple's descriptor
	TupleDesc		outputTupleDesc = RelationGetDescr(rel);
	Oid				dboid = YBCGetDatabaseOid(rel);
	Oid				relid = RelationGetRelid(rel);
	YBCPgStatement	update_stmt = NULL;
	Datum			ybctid;

	/* YB_SINGLE_SHARD_TRANSACTION always implies target tuple wasn't fetched. */
	Assert((transaction_setting != YB_SINGLE_SHARD_TRANSACTION) || !target_tuple_fetched);

	/* YB_TODO: Should materialize arg be true - check other usages as well that you have introduced? */
	bool	  shouldFree = true;
	HeapTuple tuple = ExecFetchSlotHeapTuple(slot, true, &shouldFree);

	/* Update the tuple with table oid */
	slot->tts_tableOid = RelationGetRelid(rel);
	tuple->t_tableOid = slot->tts_tableOid;

	/* Create update statement. */
	HandleYBStatus(YBCPgNewUpdate(dboid,
								  YbGetRelfileNodeId(rel),
								  YBCIsRegionLocal(rel),
								  &update_stmt,
								  transaction_setting));

	/*
	 * Look for ybctid. Raise error if ybctid is not found.
	 *
	 * Retrieve ybctid from the slot if possible, otherwise generate it
	 * from tuple values.
	 */
	if (target_tuple_fetched)
		ybctid = YBCGetYBTupleIdFromSlot(planSlot);
	else
		ybctid = YBCGetYBTupleIdFromTuple(rel, tuple, inputTupleDesc);

	if (ybctid == 0)
		ereport(ERROR,
				(errcode(ERRCODE_UNDEFINED_COLUMN),
				 errmsg("Missing column ybctid in UPDATE request")));

	YBCBindTupleId(update_stmt, ybctid);

	/* Assign new values to the updated columns for the current row. */
	AttrNumber	minattr		= YBGetFirstLowInvalidAttributeNumber(rel);
	bool		whole_row	= bms_is_member(InvalidAttrNumber, updatedCols);
	ListCell   *pushdown_lc	= list_head(mt_plan->ybPushdownTlist);

	for (int idx = 0; idx < outputTupleDesc->natts; idx++)
	{
		FormData_pg_attribute *att_desc = TupleDescAttr(outputTupleDesc, idx);

		AttrNumber attnum = att_desc->attnum;
		int32_t type_id = att_desc->atttypid;

		/* Skip virtual (system) and dropped columns */
		if (!IsRealYBColumn(rel, attnum))
			continue;

		if (!whole_row && !bms_is_member(attnum - minattr, updatedCols))
			continue;

		/*
		 * Regular updates should not mention primary key columns, as they are
		 * supposed to go through YBCExecuteUpdateReplace routine.
		 */
		Assert(!bms_is_member(attnum - minattr, YBGetTablePrimaryKeyBms(rel)));

		MemoryContext oldContext = MemoryContextSwitchTo(GetPerTupleMemoryContext(estate));
		/* Assign this attr's value, handle expression pushdown if needed. */
		if (pushdown_lc != NULL &&
			((TargetEntry *) lfirst(pushdown_lc))->resno == attnum)
		{
			TargetEntry *tle = (TargetEntry *) lfirst(pushdown_lc);
			Expr *expr = YbExprInstantiateParams(tle->expr, estate);
			YBCPgExpr ybc_expr = YBCNewEvalExprCall(update_stmt, expr);
			HandleYBStatus(YBCPgDmlAssignColumn(update_stmt, attnum, ybc_expr));

			pushdown_lc = lnext(mt_plan->ybPushdownTlist, pushdown_lc);
		}
		else
		{
			bool is_null = false;
			Datum d = heap_getattr(tuple, attnum, inputTupleDesc, &is_null);
			/*
			 * For system relations, since we assign values to non-primary-key
			 * columns only, pass InvalidOid as collation_id to skip computing
			 * collation sortkeys.
			 */
			Oid collation_id = IsCatalogRelation(rel)
				? InvalidOid
				: YBEncodingCollation(update_stmt, attnum, att_desc->attcollation);
			YBCPgExpr ybc_expr = YBCNewConstant(update_stmt, type_id, collation_id, d, is_null);

			HandleYBStatus(YBCPgDmlAssignColumn(update_stmt, attnum, ybc_expr));
		}
		MemoryContextSwitchTo(oldContext);
	}

	/*
	 * Instruct DocDB to return data from the columns required to evaluate
	 * returning clause expressions.
	 */
	YbDmlAppendTargets(mt_plan->ybReturningColumns, update_stmt);

	/* Column references to prepare data to evaluate pushed down expressions */
	YbDmlAppendColumnRefs(mt_plan->ybColumnRefs, true /* is_primary */,
						  update_stmt);

	/* Execute the statement. */

	/*
	 * If target tuple wasn't fetched, ybctid is constructed from values extracted
	 * from the where clause, so there is no guarantee that row exists and we
	 * need to retrieve this from the DocDB.
	 * Otherwise the ybctid was obtained from DocDB, and it is known beforehand
	 * thet row exists and will be affected by the operation.
	 */
	int rows_affected_count = target_tuple_fetched ? 1 : 0;

	/*
	 * Check if the statement can be batched.
	 *
	 * In general, it can not if we need any information from the response to
	 * finish update processing.
	 *
	 * A number of thing are to be done after the modification is applied:
	 * increment the number of rows afecteded by the statement; update the
	 * secondary indexes, run after row update triggers, evaluate the returning
	 * clause.
	 *
	 * If the statement has fetched target tuple, we already have the
	 * information: as explained above, number of rows affected is 1, and the
	 * tuple needed to accomplish the rest of the tasks is the one that has been
	 * emitted by the subplan.
	 *
	 * But if the statement did not fetch target tuple, we can only batch if the
	 * statement does not change the number of rows affected (the case if the
	 * canSetTag flag is false) AND the statement updates no indexed columns AND
	 * table has no AFTER ROW UPDATE triggers AND there is no RETURNING clause.
	 *
	 * Currently we always fetch target tuple if the statement affects
	 * indexed columns or table has AFTER ROW UPDATE triggers, so only
	 * the first and the last conditions are checked here.
	 */
	bool can_batch_update = target_tuple_fetched ||
		(!canSetTag && resultRelInfo->ri_returningList == NIL);

	/*
	 * For system tables, mark tuple pair for invalidation from system caches
	 * at next command boundary.
	 *
	 * Some system updates are marked as in-place update (i.e. overwrite), for
	 * them we will invalidate the new tuple at next command boundary instead.
	 * See heap_inplace_update().
	 *
	 * Do these now so if there is an error with update we will re-query to get
	 * the correct state from the master.
	 */
	if (IsCatalogRelation(rel))
	{
		MarkCurrentCommandUsed();
		if (oldtuple)
			CacheInvalidateHeapTuple(rel, oldtuple, tuple);
		else
		{
			/*
			 * We do not know what tuple to invalidate, and thus we have
			 * to invalidate the whole relation.
			 * This is a sometimes the case when tuple is updated due to an explicit
			 * DML, like UPDATE pg_xxx SET ...
			 */
			CacheInvalidateCatalog(relid);
		}
	}

	/* If update batching is allowed, then ignore rows_affected_count. */
	YBCExecWriteStmt(update_stmt,
					 rel,
					 can_batch_update ? NULL : &rows_affected_count);

	/*
	 * Fetch values of the columns required to evaluate returning clause
	 * expressions. They are put into the slot Postgres uses to evaluate
	 * the RETURNING clause later on.
	 */
	if (mt_plan->ybReturningColumns && rows_affected_count > 0)
	{
		Datum		   *values    = planSlot->tts_values;
		bool		   *isnull    = planSlot->tts_isnull;
		bool			has_data   = false;
		YBCPgSysColumns	syscols;

		/*
		 * TODO Currently all update requests sent to DocDB have ybctid and
		 * hence affect at most one row. It does not have to be that way,
		 * if the SET and WHERE expressions all are pushed down, DocDB can
		 * iterate over the table and update the rows satisfying the condition.
		 * Once implemented, there will be the case when we need to fetch
		 * multiple rows here. The problem is that by protocol ExecuteUpdate
		 * returns one tuple at a time, and getting called again.
		 * That problem can be addressed by storing fetch state with the
		 * statement state and shortcut to emitting another tuple when the
		 * function is called again.
		 */
		Assert(rows_affected_count == 1);
		HandleYBStatus(YBCPgDmlFetch(update_stmt,
									 outputTupleDesc->natts,
								 	 (uint64_t *) values,
									 isnull,
									 &syscols,
									 &has_data));

		Assert(has_data);
		/*
		 * The YBCPgDmlFetch function does not necessarily fetch all the
		 * attributes, only those we requested. This is planner's responsibility
		 * to ensure that mt_plan->ybReturningColumns contains all the
		 * attributes that may be referenced during subsequent evaluations.
		 */
		planSlot->tts_nvalid = outputTupleDesc->natts;
		planSlot->tts_flags &= ~TTS_FLAG_EMPTY;

		/*
		 * The Result is getting dummy TLEs in place of missing attributes,
		 * so we should fix the tuple table slot's descriptor before
		 * the RETURNING clause expressions are evaluated.
		 */
		planSlot->tts_tupleDescriptor = CreateTupleDescCopyConstr(outputTupleDesc);
	}

	/* Cleanup. */
	YBCPgDeleteStatement(update_stmt);

	/*
	 * If the relation has indexes, save the ybctid to insert the updated row into the indexes.
	 */
	if (YBRelHasSecondaryIndices(rel))
	{
		TABLETUPLE_YBCTID(slot) = ybctid;
	}

	if (shouldFree)
		pfree(tuple);

	/*
	 * For batched statements rows_affected_count remains at its initial value:
	 * 0 if a single row statement, 1 otherwise.
	 * Former would effectively break further evaluation, so there should be no
	 * secondary indexes, after row update triggers, nor returning clause.
	 */
	return rows_affected_count > 0;
}

bool
YBCExecuteUpdateLoginAttempts(Oid roleid,
							  int failed_attempts,
							  char rolprfstatus)
{
	YBCPgStatement	update_stmt = NULL;
	Datum			ybctid;
	HeapTuple	 	tuple = yb_get_role_profile_tuple_by_role_oid(roleid);
	Relation 		rel = relation_open(YbRoleProfileRelationId, AccessShareLock);
	TupleDesc 		inputTupleDesc = rel->rd_att;
	TupleDesc		outputTupleDesc = RelationGetDescr(rel);
	Oid				dboid = YBCGetDatabaseOid(rel);

	/* Create update statement. */
	HandleYBStatus(YBCPgNewUpdate(dboid,
				   YbRoleProfileRelationId,
				   YBCIsRegionLocal(rel),
				   &update_stmt,
					 YB_SINGLE_SHARD_TRANSACTION));

	/*
	 * Look for ybctid. Raise error if ybctid is not found.
	 *
	 * Retrieve ybctid from the slot if possible, otherwise generate it
	 * from tuple values.
	 */
	ybctid = YBCGetYBTupleIdFromTuple(rel, tuple, inputTupleDesc);

	if (ybctid == 0)
		ereport(ERROR,
				(errcode(ERRCODE_UNDEFINED_COLUMN),
				 errmsg("Missing column ybctid in UPDATE request")));

	YBCBindTupleId(update_stmt, ybctid);

	for (int idx = 0; idx < outputTupleDesc->natts; idx++)
	{
		FormData_pg_attribute  *att_desc = TupleDescAttr(outputTupleDesc, idx);
		AttrNumber 				attnum = att_desc->attnum;
		int32_t 				type_id = att_desc->atttypid;
		Datum 					d;

		if (attnum == Anum_pg_yb_role_profile_rolprffailedloginattempts)
			d = Int16GetDatum(failed_attempts);
		else if (attnum == Anum_pg_yb_role_profile_rolprfstatus)
			d = CharGetDatum(rolprfstatus);
		else
			continue;

		YBCPgExpr ybc_expr = YBCNewConstant(update_stmt,
											type_id,
											InvalidOid,
											d,
											false);

		HandleYBStatus(YBCPgDmlAssignColumn(update_stmt, attnum, ybc_expr));
	}

	/* Execute the statement. */
	int rows_affected_count = 0;
	YBCExecWriteStmt(update_stmt,
					 rel,
					 &rows_affected_count);

	/* Cleanup. */
	YBCPgDeleteStatement(update_stmt);

	relation_close(rel, AccessShareLock);
	return rows_affected_count > 0;
}
void YBCExecuteUpdateReplace(Relation rel,
							 TupleTableSlot *planSlot,
							 TupleTableSlot *slot,
							 EState *estate)
{
	YBCExecuteDelete(rel,
					 planSlot,
					 NIL /* returning_columns */,
					 true /* target_tuple_fetched */,
					 YB_TRANSACTIONAL,
					 false /* changingPart */,
					 estate);
	bool	  shouldFree = true;
	HeapTuple tuple = ExecFetchSlotHeapTuple(slot, true, &shouldFree);

	/* Update the tuple with table oid */
	slot->tts_tableOid = RelationGetRelid(rel);
	tuple->t_tableOid = slot->tts_tableOid;

	YBCExecuteInsert(rel,
					 RelationGetDescr(rel),
					 tuple,
					 ONCONFLICT_NONE);
	ItemPointerCopy(&tuple->t_self, &slot->tts_tid);
	if (shouldFree)
		pfree(tuple);
}

void YBCDeleteSysCatalogTuple(Relation rel, HeapTuple tuple)
{
	Oid            dboid       = YBCGetDatabaseOid(rel);
	Oid            relid       = RelationGetRelid(rel);
	YBCPgStatement delete_stmt = NULL;

	if (HEAPTUPLE_YBCTID(tuple) == 0)
		ereport(ERROR,
		        (errcode(ERRCODE_UNDEFINED_COLUMN), errmsg(
				        "Missing column ybctid in DELETE request to YugaByte database")));

	/* Prepare DELETE statement. */
	HandleYBStatus(YBCPgNewDelete(dboid,
								  relid,
								  YBCIsRegionLocal(rel),
								  &delete_stmt,
									YB_TRANSACTIONAL));

	/* Bind ybctid to identify the current row. */
	YBCPgExpr ybctid_expr = YBCNewConstant(delete_stmt, BYTEAOID, InvalidOid,
										   HEAPTUPLE_YBCTID(tuple), false /* is_null */);

	/* Delete row from foreign key cache */
	YBCPgDeleteFromForeignKeyReferenceCache(YbGetRelfileNodeId(rel),
											HEAPTUPLE_YBCTID(tuple));

	HandleYBStatus(YBCPgDmlBindColumn(delete_stmt, YBTupleIdAttributeNumber, ybctid_expr));

	/*
	 * Mark tuple for invalidation from system caches at next command
	 * boundary. Do this now so if there is an error with delete we will
	 * re-query to get the correct state from the master.
	 */
	MarkCurrentCommandUsed();
	CacheInvalidateHeapTuple(rel, tuple, NULL);

	YBCApplyWriteStmt(delete_stmt, rel);
}

void YBCUpdateSysCatalogTuple(Relation rel, HeapTuple oldtuple, HeapTuple tuple)
{
	YBCUpdateSysCatalogTupleForDb(YBCGetDatabaseOid(rel), rel, oldtuple, tuple);
}

void YBCUpdateSysCatalogTupleForDb(Oid dboid, Relation rel, HeapTuple oldtuple, HeapTuple tuple)
{
	Oid            relid       = RelationGetRelid(rel);
	TupleDesc      tupleDesc   = RelationGetDescr(rel);
	int            natts       = RelationGetNumberOfAttributes(rel);
	YBCPgStatement update_stmt = NULL;

	/* Create update statement. */
	HandleYBStatus(YBCPgNewUpdate(dboid,
								  relid,
								  YBCIsRegionLocal(rel),
								  &update_stmt,
									YB_TRANSACTIONAL));

	AttrNumber minattr = YBGetFirstLowInvalidAttributeNumber(rel);
	Bitmapset  *pkey   = YBGetTablePrimaryKeyBms(rel);

	/* Bind the ybctid to the statement. */
	YBCBindTupleId(update_stmt, HEAPTUPLE_YBCTID(tuple));

	/* Assign values to the non-primary-key columns to update the current row. */
	for (int idx = 0; idx < natts; idx++)
	{
		AttrNumber attnum = TupleDescAttr(tupleDesc, idx)->attnum;

		/* Skip primary-key columns */
		if (bms_is_member(attnum - minattr, pkey))
		{
			continue;
		}

		bool is_null = false;
		Datum d = heap_getattr(tuple, attnum, tupleDesc, &is_null);
		/*
		 * Since we are assign values to non-primary-key columns, pass InvalidOid as
		 * collation_id to skip computing collation sortkeys.
		 */
		YBCPgExpr ybc_expr = YBCNewConstant(
			update_stmt, TupleDescAttr(tupleDesc, idx)->atttypid, InvalidOid /* collation_id */,
			d, is_null);
		HandleYBStatus(YBCPgDmlAssignColumn(update_stmt, attnum, ybc_expr));
	}

	/*
	 * Mark old tuple for invalidation from system caches at next command
	 * boundary, and mark the new tuple for invalidation in case we abort.
	 * In case when there is no old tuple, we will invalidate with the
	 * new tuple at next command boundary instead. Do these now so if there
	 * is an error with update we will re-query to get the correct state
	 * from the master.
	 */
	MarkCurrentCommandUsed();
	if (oldtuple)
		CacheInvalidateHeapTuple(rel, oldtuple, tuple);
	else
		CacheInvalidateHeapTuple(rel, tuple, NULL);

	/* Execute the statement and clean up */
	YBCApplyWriteStmt(update_stmt, rel);
}

bool
YBCRelInfoHasSecondaryIndices(ResultRelInfo *resultRelInfo)
{
	return resultRelInfo->ri_NumIndices > 1 ||
			(resultRelInfo->ri_NumIndices == 1 &&
			 !resultRelInfo->ri_IndexRelationDescs[0]->rd_index->indisprimary);
}<|MERGE_RESOLUTION|>--- conflicted
+++ resolved
@@ -257,53 +257,19 @@
 	}
 }
 
-<<<<<<< HEAD
-/*
- * Utility method to insert a tuple into the relation's backing YugaByte table.
- */
-static void YBCExecuteInsertInternal(Oid dboid,
-									 Relation rel,
-									 TupleDesc tupleDesc,
-									 HeapTuple tuple,
-									 OnConflictAction onConflictAction,
-									 Datum *ybctid,
-									 YBCPgTransactionSetting transaction_setting)
-{
-=======
-static Oid YBCApplyInsertRow(
+static void YBCApplyInsertRow(
     YBCPgStatement insert_stmt, Relation rel, TupleDesc tupleDesc,
     HeapTuple tuple, OnConflictAction onConflictAction, Datum *ybctid,
     YBCPgTransactionSetting transaction_setting) {
->>>>>>> d5d843f6
 	Oid            relfileNodeId    = YbGetRelfileNodeId(rel);
 	AttrNumber     minattr          = YBGetFirstLowInvalidAttributeNumber(rel);
 	int            natts            = RelationGetNumberOfAttributes(rel);
 	Bitmapset      *pkey            = YBGetTablePrimaryKeyBms(rel);
 
-<<<<<<< HEAD
-	/* Create the INSERT request and add the values from the tuple. */
-	HandleYBStatus(YBCPgNewInsert(dboid,
-	                              relfileNodeId,
-	                              YBCIsRegionLocal(rel),
-	                              &insert_stmt,
-	                              transaction_setting));
-=======
-	/* Generate a new oid for this row if needed */
-	if (rel->rd_rel->relhasoids)
-	{
-		if (!OidIsValid(HeapTupleGetOid(tuple)))
-			HeapTupleSetOid(tuple, GetNewOid(rel));
-	}
->>>>>>> d5d843f6
-
 	/* Get the ybctid for the tuple and bind to statement */
 	HEAPTUPLE_YBCTID(tuple) =
 		ybctid != NULL && *ybctid != 0 ? *ybctid
 		                               : YBCGetYBTupleIdFromTuple(rel, tuple, tupleDesc);
-<<<<<<< HEAD
-	YBCBindTupleId(insert_stmt, HEAPTUPLE_YBCTID(tuple));
-=======
->>>>>>> d5d843f6
 
 	if (ybctid != NULL)
 	{
@@ -350,7 +316,8 @@
 		++column;
 	}
 
-	HandleYBStatus(YBCPgDmlBindRow(insert_stmt, tuple->t_ybctid, columns, column - columns));
+	HandleYBStatus(YBCPgDmlBindRow(insert_stmt, HEAPTUPLE_YBCTID(tuple),
+								   columns, column - columns));
 
 	/*
 	 * For system tables, mark tuple for invalidation from system caches
@@ -374,29 +341,18 @@
 	if (transaction_setting != YB_SINGLE_SHARD_TRANSACTION)
 		YBCPgAddIntoForeignKeyReferenceCache(relfileNodeId,
 											 HEAPTUPLE_YBCTID(tuple));
-
-<<<<<<< HEAD
-	bms_free(pkey);
-}
-
-void YBCExecuteInsert(Relation rel,
-					  TupleDesc tupleDesc,
-					  HeapTuple tuple,
-					  OnConflictAction onConflictAction)
-=======
-	return HeapTupleGetOid(tuple);
 }
 
 /*
  * Utility method to insert a tuple into the relation's backing YugaByte table.
  */
-static Oid YBCExecuteInsertInternal(Oid dboid,
-                                    Relation rel,
-                                    TupleDesc tupleDesc,
-                                    HeapTuple tuple,
-                                    OnConflictAction onConflictAction,
-                                    Datum *ybctid,
-                                    YBCPgTransactionSetting transaction_setting)
+static void YBCExecuteInsertInternal(Oid dboid,
+									 Relation rel,
+									 TupleDesc tupleDesc,
+									 HeapTuple tuple,
+									 OnConflictAction onConflictAction,
+									 Datum *ybctid,
+									 YBCPgTransactionSetting transaction_setting)
 {
 	Oid            relfileNodeId    = YbGetRelfileNodeId(rel);
 	YBCPgStatement insert_stmt      = NULL;
@@ -408,21 +364,18 @@
 	                              &insert_stmt,
 	                              transaction_setting));
 
-	Oid result = YBCApplyInsertRow(
+	YBCApplyInsertRow(
 	    insert_stmt, rel, tupleDesc, tuple, onConflictAction, ybctid,
 	    transaction_setting);
 
 	/* Execute the insert */
 	YBCApplyWriteStmt(insert_stmt, rel);
-
-	return result;
-}
-
-Oid YBCExecuteInsert(Relation rel,
-                     TupleDesc tupleDesc,
-                     HeapTuple tuple,
-                     OnConflictAction onConflictAction)
->>>>>>> d5d843f6
+}
+
+void YBCExecuteInsert(Relation rel,
+					  TupleDesc tupleDesc,
+					  HeapTuple tuple,
+					  OnConflictAction onConflictAction)
 {
 	YBCExecuteInsertForDb(YBCGetDatabaseOid(rel),
 						  rel,
@@ -433,7 +386,24 @@
 						  YB_TRANSACTIONAL);
 }
 
-<<<<<<< HEAD
+void YBCApplyWriteStmt(YBCPgStatement handle, Relation relation)
+{
+	/* Execute the insert */
+	YBCExecWriteStmt(handle, relation, NULL /* rows_affected_count */);
+
+	/* Cleanup. */
+	YBCPgDeleteStatement(handle);
+}
+
+static YBCPgTransactionSetting YBCFixTransactionSetting(
+    Relation rel, YBCPgTransactionSetting transaction_setting)
+{
+	if ((transaction_setting == YB_TRANSACTIONAL) &&
+			 !IsSystemRelation(rel) && yb_disable_transactional_writes)
+		return YB_NON_TRANSACTIONAL;
+	return transaction_setting;
+}
+
 void YBCExecuteInsertForDb(Oid dboid,
 						   Relation rel,
 						   TupleDesc tupleDesc,
@@ -442,53 +412,13 @@
 						   Datum *ybctid,
 						   YBCPgTransactionSetting transaction_setting)
 {
-	if ((transaction_setting == YB_TRANSACTIONAL) &&
-			 !IsSystemRelation(rel) && yb_disable_transactional_writes)
-	{
-		transaction_setting = YB_NON_TRANSACTIONAL;
-	}
 	YBCExecuteInsertInternal(dboid,
 							 rel,
 							 tupleDesc,
 							 tuple,
 							 onConflictAction,
 							 ybctid,
-							 transaction_setting);
-=======
-void YBCApplyWriteStmt(YBCPgStatement handle, Relation relation)
-{
-	/* Execute the insert */
-	YBCExecWriteStmt(handle, relation, NULL /* rows_affected_count */);
-
-	/* Cleanup. */
-	YBCPgDeleteStatement(handle);
-}
-
-static YBCPgTransactionSetting YBCFixTransactionSetting(
-    Relation rel, YBCPgTransactionSetting transaction_setting)
-{
-	if ((transaction_setting == YB_TRANSACTIONAL) &&
-			 !IsSystemRelation(rel) && yb_disable_transactional_writes)
-		return YB_NON_TRANSACTIONAL;
-	return transaction_setting;
-}
-
-Oid YBCExecuteInsertForDb(Oid dboid,
-                          Relation rel,
-                          TupleDesc tupleDesc,
-                          HeapTuple tuple,
-                          OnConflictAction onConflictAction,
-                          Datum *ybctid,
-                          YBCPgTransactionSetting transaction_setting)
-{
-	return YBCExecuteInsertInternal(dboid,
-	                                rel,
-	                                tupleDesc,
-	                                tuple,
-	                                onConflictAction,
-	                                ybctid,
-	                                YBCFixTransactionSetting(rel, transaction_setting));
->>>>>>> d5d843f6
+							 YBCFixTransactionSetting(rel, transaction_setting));
 }
 
 void YBCExecuteNonTxnInsert(Relation rel,
@@ -522,6 +452,7 @@
 
 void
 YBCTupleTableInsert(ResultRelInfo *resultRelInfo, TupleTableSlot *slot,
+					YBCPgStatement blockInsertStmt,
 					EState *estate)
 {
 	bool	  shouldFree = true;
@@ -532,57 +463,36 @@
 	tuple->t_tableOid = slot->tts_tableOid;
 
 	/* Perform the insertion, and copy the resulting ItemPointer */
-	YBCHeapInsert(resultRelInfo, slot, tuple, estate);
+	YBCHeapInsert(resultRelInfo, slot, tuple, blockInsertStmt, estate);
 	ItemPointerCopy(&tuple->t_self, &slot->tts_tid);
 
 	if (shouldFree)
 		pfree(tuple);
 }
 
-<<<<<<< HEAD
 void YBCHeapInsert(ResultRelInfo *resultRelInfo,
 				   TupleTableSlot *slot,
 				   HeapTuple tuple,
+				   YBCPgStatement blockInsertStmt,
 				   EState *estate)
 {
-	Oid dboid = YBCGetDatabaseOid(resultRelInfo->ri_RelationDesc);
-	YBCHeapInsertForDb(resultRelInfo, dboid, slot, tuple, estate, NULL /* ybctid */);
-}
-
-void YBCHeapInsertForDb(ResultRelInfo *resultRelInfo,
-						Oid dboid,
-						TupleTableSlot* slot,
-						HeapTuple tuple,
-						EState* estate,
-						Datum* ybctid)
-{
 	/*
 	 * get information on the (current) result relation
 	 */
 	Relation resultRelationDesc = resultRelInfo->ri_RelationDesc;
-=======
-Oid YBCHeapInsert(TupleTableSlot *slot,
-                  HeapTuple tuple,
-                  YBCPgStatement blockInsertStmt,
-                  EState *estate)
-{
-	/*
-	 * get information on the (current) result relation
-	 */
-	Relation resultRelationDesc = estate->es_result_relation_info->ri_RelationDesc;
 	YBCPgTransactionSetting transaction_setting =
 	    estate->yb_es_is_single_row_modify_txn ? YB_SINGLE_SHARD_TRANSACTION
 	    	    	    	    	    	   : YB_TRANSACTIONAL;
 
 	if (blockInsertStmt) {
-		return YBCApplyInsertRow(
+		YBCApplyInsertRow(
 		    blockInsertStmt, resultRelationDesc, slot->tts_tupleDescriptor,
 		    tuple, ONCONFLICT_NONE, NULL /* ybctid */,
 		    YBCFixTransactionSetting(resultRelationDesc, transaction_setting));
+		return;
 	}
 
 	Oid dboid = YBCGetDatabaseOid(resultRelationDesc);
->>>>>>> d5d843f6
 
 	/*
 	 * If estate->yb_es_is_single_row_modify_txn is true, try to execute the
@@ -591,15 +501,9 @@
 	 * transaction that targets a single row (i.e. single-row-modify txn), and
 	 * there are no indices or triggers on the target table.
 	 */
-<<<<<<< HEAD
 	YBCExecuteInsertForDb(
-			dboid, resultRelationDesc, slot->tts_tupleDescriptor, tuple, ONCONFLICT_NONE, ybctid,
-			estate->yb_es_is_single_row_modify_txn ? YB_SINGLE_SHARD_TRANSACTION : YB_TRANSACTIONAL);
-=======
-	return YBCExecuteInsertForDb(
 			dboid, resultRelationDesc, slot->tts_tupleDescriptor, tuple, ONCONFLICT_NONE, NULL /* ybctid */,
 			transaction_setting);
->>>>>>> d5d843f6
 }
 
 static YBCPgYBTupleIdDescriptor*
