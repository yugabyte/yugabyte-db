--- conflicted
+++ resolved
@@ -12,9 +12,9 @@
 top_builddir = ../../..
 include $(top_builddir)/src/Makefile.global
 
-<<<<<<< HEAD
 OBJS = \
 	nodeYbBatchedNestloop.o \
+	nodeYbBitmapIndexscan.o \
 	nodeYbBitmapTablescan.o \
 	nodeYbSeqscan.o \
 	ybcExpr.o \
@@ -87,27 +87,5 @@
 	spi.o \
 	tqueue.o \
 	tstoreReceiver.o
-=======
-OBJS = execAmi.o execCurrent.o execExpr.o execExprInterp.o \
-       execGrouping.o execIndexing.o execJunk.o \
-       execMain.o execParallel.o execPartition.o execProcnode.o \
-       execReplication.o execScan.o execSRF.o execTuples.o \
-       execUtils.o functions.o instrument.o nodeAppend.o nodeAgg.o \
-       nodeYbBatchedNestloop.o \
-       nodeBitmapAnd.o nodeBitmapOr.o \
-       nodeBitmapHeapscan.o nodeBitmapIndexscan.o \
-       nodeCustom.o nodeFunctionscan.o nodeGather.o \
-       nodeHash.o nodeHashjoin.o nodeIndexscan.o nodeIndexonlyscan.o \
-       nodeLimit.o nodeLockRows.o nodeGatherMerge.o \
-       nodeMaterial.o nodeMergeAppend.o nodeMergejoin.o nodeModifyTable.o \
-       nodeNestloop.o nodeProjectSet.o nodeRecursiveunion.o nodeResult.o \
-       nodeSamplescan.o nodeSeqscan.o nodeSetOp.o nodeSort.o nodeUnique.o \
-       nodeValuesscan.o \
-       nodeCtescan.o nodeNamedtuplestorescan.o nodeWorktablescan.o \
-       nodeGroup.o nodeSubplan.o nodeSubqueryscan.o nodeTidscan.o \
-       nodeForeignscan.o nodeWindowAgg.o tstoreReceiver.o tqueue.o spi.o \
-       nodeTableFuncscan.o ybcExpr.o ybcFunction.o ybc_fdw.o ybcModifyTable.o \
-       nodeYbBitmapIndexscan.o nodeYbSeqscan.o nodeYbBitmapTablescan.o
->>>>>>> 773869c4
 
 include $(top_srcdir)/src/backend/common.mk