--- conflicted
+++ resolved
@@ -800,20 +800,13 @@
 		if (isTempNamespace(get_rel_namespace(rte->relid)))
 			continue;
 
-<<<<<<< HEAD
 		PreventCommandIfReadOnly(CreateCommandName((Node *) plannedstmt));
+		yb_is_read_only = false;
 	}
 
 	if (plannedstmt->commandType != CMD_SELECT || plannedstmt->hasModifyingCTE)
+	{
 		PreventCommandIfParallelMode(CreateCommandName((Node *) plannedstmt));
-=======
-		PreventCommandIfReadOnly(CreateCommandTag((Node *) plannedstmt));
-		yb_is_read_only = false;
-	}
-
-	if (plannedstmt->commandType != CMD_SELECT || plannedstmt->hasModifyingCTE)
-	{
-		PreventCommandIfParallelMode(CreateCommandTag((Node *) plannedstmt));
 		yb_is_read_only = false;
 	}
 
@@ -823,7 +816,6 @@
 			yb_is_read_only = false;
 		HandleYBStatus(YBCPgSetReadOnlyStmt(yb_is_read_only));
 	}
->>>>>>> 7358cd11
 }
 
 
