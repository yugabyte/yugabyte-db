/*-------------------------------------------------------------------------
 *
 * execIndexing.c
 *	  routines for inserting index tuples and enforcing unique and
 *	  exclusion constraints.
 *
 * ExecInsertIndexTuples() is the main entry point.  It's called after
 * inserting a tuple to the heap, and it inserts corresponding index tuples
 * into all indexes.  At the same time, it enforces any unique and
 * exclusion constraints:
 *
 * Unique Indexes
 * --------------
 *
 * Enforcing a unique constraint is straightforward.  When the index AM
 * inserts the tuple to the index, it also checks that there are no
 * conflicting tuples in the index already.  It does so atomically, so that
 * even if two backends try to insert the same key concurrently, only one
 * of them will succeed.  All the logic to ensure atomicity, and to wait
 * for in-progress transactions to finish, is handled by the index AM.
 *
 * If a unique constraint is deferred, we request the index AM to not
 * throw an error if a conflict is found.  Instead, we make note that there
 * was a conflict and return the list of indexes with conflicts to the
 * caller.  The caller must re-check them later, by calling index_insert()
 * with the UNIQUE_CHECK_EXISTING option.
 *
 * Exclusion Constraints
 * ---------------------
 *
 * Exclusion constraints are different from unique indexes in that when the
 * tuple is inserted to the index, the index AM does not check for
 * duplicate keys at the same time.  After the insertion, we perform a
 * separate scan on the index to check for conflicting tuples, and if one
 * is found, we throw an error and the transaction is aborted.  If the
 * conflicting tuple's inserter or deleter is in-progress, we wait for it
 * to finish first.
 *
 * There is a chance of deadlock, if two backends insert a tuple at the
 * same time, and then perform the scan to check for conflicts.  They will
 * find each other's tuple, and both try to wait for each other.  The
 * deadlock detector will detect that, and abort one of the transactions.
 * That's fairly harmless, as one of them was bound to abort with a
 * "duplicate key error" anyway, although you get a different error
 * message.
 *
 * If an exclusion constraint is deferred, we still perform the conflict
 * checking scan immediately after inserting the index tuple.  But instead
 * of throwing an error if a conflict is found, we return that information
 * to the caller.  The caller must re-check them later by calling
 * check_exclusion_constraint().
 *
 * Speculative insertion
 * ---------------------
 *
 * Speculative insertion is a two-phase mechanism used to implement
 * INSERT ... ON CONFLICT DO UPDATE/NOTHING.  The tuple is first inserted
 * to the heap and update the indexes as usual, but if a constraint is
 * violated, we can still back out the insertion without aborting the whole
 * transaction.  In an INSERT ... ON CONFLICT statement, if a conflict is
 * detected, the inserted tuple is backed out and the ON CONFLICT action is
 * executed instead.
 *
 * Insertion to a unique index works as usual: the index AM checks for
 * duplicate keys atomically with the insertion.  But instead of throwing
 * an error on a conflict, the speculatively inserted heap tuple is backed
 * out.
 *
 * Exclusion constraints are slightly more complicated.  As mentioned
 * earlier, there is a risk of deadlock when two backends insert the same
 * key concurrently.  That was not a problem for regular insertions, when
 * one of the transactions has to be aborted anyway, but with a speculative
 * insertion we cannot let a deadlock happen, because we only want to back
 * out the speculatively inserted tuple on conflict, not abort the whole
 * transaction.
 *
 * When a backend detects that the speculative insertion conflicts with
 * another in-progress tuple, it has two options:
 *
 * 1. back out the speculatively inserted tuple, then wait for the other
 *	  transaction, and retry. Or,
 * 2. wait for the other transaction, with the speculatively inserted tuple
 *	  still in place.
 *
 * If two backends insert at the same time, and both try to wait for each
 * other, they will deadlock.  So option 2 is not acceptable.  Option 1
 * avoids the deadlock, but it is prone to a livelock instead.  Both
 * transactions will wake up immediately as the other transaction backs
 * out.  Then they both retry, and conflict with each other again, lather,
 * rinse, repeat.
 *
 * To avoid the livelock, one of the backends must back out first, and then
 * wait, while the other one waits without backing out.  It doesn't matter
 * which one backs out, so we employ an arbitrary rule that the transaction
 * with the higher XID backs out.
 *
 *
 * Portions Copyright (c) 1996-2022, PostgreSQL Global Development Group
 * Portions Copyright (c) 1994, Regents of the University of California
 *
 *
 * IDENTIFICATION
 *	  src/backend/executor/execIndexing.c
 *
 *-------------------------------------------------------------------------
 */
#include "postgres.h"

#include "access/genam.h"
#include "access/relscan.h"
#include "access/tableam.h"
#include "access/xact.h"
#include "catalog/index.h"
#include "executor/executor.h"
#include "nodes/nodeFuncs.h"
#include "storage/lmgr.h"
#include "utils/snapmgr.h"

/* Yugabyte includes */
#include "catalog/pg_am_d.h"
<<<<<<< HEAD
=======
#include "catalog/pg_type_d.h"
>>>>>>> 254c9790
#include "executor/ybInsertOnConflictBatchingMap.h"
#include "executor/ybcModifyTable.h"
#include "funcapi.h"
#include "utils/relcache.h"

/* waitMode argument to check_exclusion_or_unique_constraint() */
typedef enum
{
	CEOUC_WAIT,
	CEOUC_NOWAIT,
	CEOUC_LIVELOCK_PREVENTING_WAIT
} CEOUC_WAIT_MODE;

static bool check_exclusion_or_unique_constraint(Relation heap, Relation index,
												 IndexInfo *indexInfo,
												 ItemPointer tupleid,
												 Datum *values, bool *isnull,
												 EState *estate, bool newIndex,
												 CEOUC_WAIT_MODE waitMode,
												 bool errorOK,
												 ItemPointer conflictTid,
												 TupleTableSlot **ybConflictSlot);

static bool index_recheck_constraint(Relation index, Oid *constr_procs,
									 Datum *existing_values, bool *existing_isnull,
									 Datum *new_values);
static bool index_unchanged_by_update(ResultRelInfo *resultRelInfo,
									  EState *estate, IndexInfo *indexInfo,
									  Relation indexRelation);
static bool index_expression_changed_walker(Node *node,
											Bitmapset *allUpdatedCols);

static void yb_batch_fetch_conflicting_rows(int idx,
											ResultRelInfo *resultRelInfo,
											EState *estate);

static void yb_batch_fetch_conflicting_rows(int idx,
											ResultRelInfo *resultRelInfo,
											EState *estate);

/* ----------------------------------------------------------------
 *		ExecOpenIndices
 *
 *		Find the indices associated with a result relation, open them,
 *		and save information about them in the result ResultRelInfo.
 *
 *		At entry, caller has already opened and locked
 *		resultRelInfo->ri_RelationDesc.
 * ----------------------------------------------------------------
 */
void
ExecOpenIndices(ResultRelInfo *resultRelInfo, bool speculative)
{
	Relation	resultRelation = resultRelInfo->ri_RelationDesc;
	List	   *indexoidlist;
	ListCell   *l;
	int			len,
				i;
	RelationPtr relationDescs;
	IndexInfo **indexInfoArray;

	resultRelInfo->ri_NumIndices = 0;

	/* fast path if no indexes */
	if (!RelationGetForm(resultRelation)->relhasindex)
		return;

	/*
	 * Get cached list of index OIDs
	 */
	indexoidlist = RelationGetIndexList(resultRelation);
	len = list_length(indexoidlist);
	if (len == 0)
		return;

	/*
	 * allocate space for result arrays
	 */
	relationDescs = (RelationPtr) palloc(len * sizeof(Relation));
	indexInfoArray = (IndexInfo **) palloc(len * sizeof(IndexInfo *));

	resultRelInfo->ri_NumIndices = len;
	resultRelInfo->ri_IndexRelationDescs = relationDescs;
	resultRelInfo->ri_IndexRelationInfo = indexInfoArray;

	/*
	 * For each index, open the index relation and save pg_index info. We
	 * acquire RowExclusiveLock, signifying we will update the index.
	 *
	 * Note: we do this even if the index is not indisready; it's not worth
	 * the trouble to optimize for the case where it isn't.
	 */
	i = 0;
	foreach(l, indexoidlist)
	{
		Oid			indexOid = lfirst_oid(l);
		Relation	indexDesc;
		IndexInfo  *ii;

		indexDesc = index_open(indexOid, RowExclusiveLock);

		/* extract index key information from the index's pg_index info */
		ii = BuildIndexInfo(indexDesc);

		/*
		 * If the indexes are to be used for speculative insertion, add extra
		 * information required by unique index entries.
		 */
		if (speculative && ii->ii_Unique)
			BuildSpeculativeIndexInfo(indexDesc, ii);

		relationDescs[i] = indexDesc;
		indexInfoArray[i] = ii;
		i++;
	}

	list_free(indexoidlist);
}

/* ----------------------------------------------------------------
 *		ExecCloseIndices
 *
 *		Close the index relations stored in resultRelInfo
 * ----------------------------------------------------------------
 */
void
ExecCloseIndices(ResultRelInfo *resultRelInfo)
{
	int			i;
	int			numIndices;
	RelationPtr indexDescs;

	numIndices = resultRelInfo->ri_NumIndices;
	indexDescs = resultRelInfo->ri_IndexRelationDescs;

	for (i = 0; i < numIndices; i++)
	{
		if (indexDescs[i] == NULL)
			continue;			/* shouldn't happen? */

		/* Drop lock acquired by ExecOpenIndices */
		index_close(indexDescs[i], RowExclusiveLock);
	}

	/*
	 * XXX should free indexInfo array here too?  Currently we assume that
	 * such stuff will be cleaned up automatically in FreeExecutorState.
	 */
}

/* ----------------------------------------------------------------
 *		YbExecDoInsertIndexTuple
 *
 *		This routine performs insertion of an index tuple of 'indexRelation'
 *		that is identified by a combination of the base table CTID ('tuple->t_ybctid')
 *		and data in the base table's tuple slot ('slot').
 *		This routine has been refactored out of ExecInsertIndexTuples so that
 *		Yugabyte's index update routine can invoke this routine directly without
 *		needing to duplicate a bunch of checks in ExecInsertIndexTuples.
 *		This routine is invoked by both Yugabyte and non-YB relations.
 * ----------------------------------------------------------------
 */
static bool
YbExecDoInsertIndexTuple(ResultRelInfo *resultRelInfo,
						 Relation indexRelation,
						 IndexInfo *indexInfo,
						 TupleTableSlot *slot,
						 EState *estate,
						 bool noDupErr,
						 bool *specConflict,
						 List *arbiterIndexes,
<<<<<<< HEAD
						 bool update,
						 ItemPointer tupleid,
=======
>>>>>>> 254c9790
						 struct yb_insert_on_conflict_batching_hash *ybConflictMap)
{
	bool		applyNoDupErr;
	IndexUniqueCheck checkUnique;
	bool		indexUnchanged;
	bool		satisfiesConstraint;
	bool		deferredCheck = false;
	Datum		values[INDEX_MAX_KEYS];
	bool		isnull[INDEX_MAX_KEYS];
	Relation	heapRelation;
	bool		isYBRelation;

	heapRelation = resultRelInfo->ri_RelationDesc;
	isYBRelation = IsYBRelation(heapRelation);

	/*
	 * FormIndexDatum fills in its values and isnull parameters with the
	 * appropriate values for the column(s) of the index.
	 */
	FormIndexDatum(indexInfo,
				   slot,
				   estate,
				   values,
				   isnull);

	if (ybConflictMap)
	{
		int indnkeyatts =
			IndexRelationGetNumberOfKeyAttributes(indexRelation);

		YbInsertOnConflictBatchingMapInsert(ybConflictMap,
											indnkeyatts,
											values,
											isnull,
											NULL /* slot */);
	}

	/*
	 * After updating INSERT ON CONFLICT batching map, PK is no longer
	 * relevant from here on.
	 */
	if (isYBRelation && indexRelation->rd_index->indisprimary)
		return deferredCheck;

	/* Check whether to apply noDupErr to this index */
	applyNoDupErr = noDupErr &&
		(arbiterIndexes == NIL ||
			list_member_oid(arbiterIndexes,
							indexRelation->rd_index->indexrelid));

	/*
	 * The index AM does the actual insertion, plus uniqueness checking.
	 *
	 * For an immediate-mode unique index, we just tell the index AM to
	 * throw error if not unique.
	 *
	 * For a deferrable unique index, we tell the index AM to just detect
	 * possible non-uniqueness, and we add the index OID to the result
	 * list if further checking is needed.
	 *
	 * For a speculative insertion (used by INSERT ... ON CONFLICT), do
	 * the same as for a deferrable unique index.
	 */
	if (!indexRelation->rd_index->indisunique)
		checkUnique = UNIQUE_CHECK_NO;
	else if (applyNoDupErr)
		checkUnique = UNIQUE_CHECK_PARTIAL;
	else if (indexRelation->rd_index->indimmediate)
		checkUnique = UNIQUE_CHECK_YES;
	else
		checkUnique = UNIQUE_CHECK_PARTIAL;

	/*
	 * There's definitely going to be an index_insert() call for this
	 * index.  If we're being called as part of an UPDATE statement,
	 * consider if the 'indexUnchanged' = true hint should be passed.
	 *
	 * YB Note: In case of a Yugabyte relation, we have already computed if
	 * the index is unchanged (partly at planning time, and partly during
	 * execution in ExecUpdate). Further, the result of this computation is
	 * not just a hint, but is enforced by skipping RPCs to the storage
	 * layer. Hence this variable is not relevant for Yugabyte relations and
	 * will always evaluate to false.
	 */
	indexUnchanged = !isYBRelation && update && index_unchanged_by_update(resultRelInfo,
																		  estate,
																		  indexInfo,
																		  indexRelation);

	satisfiesConstraint =
		index_insert(indexRelation, /* index relation */
					 values,	/* array of index Datums */
					 isnull,	/* null flags */
					 tupleid,	/* tid of heap tuple */
					 slot->tts_ybctid,
					 heapRelation,	/* heap relation */
					 checkUnique,	/* type of uniqueness check to do */
					 indexUnchanged,	/* UPDATE without logical change? */
					 indexInfo,
					 false /* yb_shared_insert */);

	/*
	 * If the index has an associated exclusion constraint, check that.
	 * This is simpler than the process for uniqueness checks since we
	 * always insert first and then check.  If the constraint is deferred,
	 * we check now anyway, but don't throw error on violation or wait for
	 * a conclusive outcome from a concurrent insertion; instead we'll
	 * queue a recheck event.  Similarly, noDupErr callers (speculative
	 * inserters) will recheck later, and wait for a conclusive outcome
	 * then.
	 *
	 * An index for an exclusion constraint can't also be UNIQUE (not an
	 * essential property, we just don't allow it in the grammar), so no
	 * need to preserve the prior state of satisfiesConstraint.
	 */
	if (indexInfo->ii_ExclusionOps != NULL)
	{
		bool		violationOK;
		CEOUC_WAIT_MODE waitMode;

		if (applyNoDupErr)
		{
			violationOK = true;
			waitMode = CEOUC_LIVELOCK_PREVENTING_WAIT;
		}
		else if (!indexRelation->rd_index->indimmediate)
		{
			violationOK = true;
			waitMode = CEOUC_NOWAIT;
		}
		else
		{
			violationOK = false;
			waitMode = CEOUC_WAIT;
		}

		satisfiesConstraint =
			check_exclusion_or_unique_constraint(heapRelation,
												 indexRelation, indexInfo,
												 tupleid, values, isnull,
												 estate, false,
												 waitMode, violationOK, NULL,
												 NULL /* ybConflictSlot */);
	}

	if ((checkUnique == UNIQUE_CHECK_PARTIAL ||
			indexInfo->ii_ExclusionOps != NULL) &&
		!satisfiesConstraint)
	{
		/*
		 * This should not happen for YB relations which neither support
		 * exclusion constraints nor honor UNIQUE_CHECK_PARTIAL.
		 */
		Assert(!IsYBRelation(indexRelation));

		/*
		 * The tuple potentially violates the uniqueness or exclusion
		 * constraint, so make a note of the index so that we can re-check
		 * it later.  Speculative inserters are told if there was a
		 * speculative conflict, since that always requires a restart.
		 */
		deferredCheck = true;
		if (indexRelation->rd_index->indimmediate && specConflict)
			*specConflict = true;
	}

	return deferredCheck;
}

/* ----------------------------------------------------------------
 *		ExecInsertIndexTuples
 *
 *		This routine takes care of inserting index tuples
 *		into all the relations indexing the result relation
 *		when a heap tuple is inserted into the result relation.
 *
 *		When 'update' is true, executor is performing an UPDATE
 *		that could not use an optimization like heapam's HOT (in
 *		more general terms a call to table_tuple_update() took
 *		place and set 'update_indexes' to true).  Receiving this
 *		hint makes us consider if we should pass down the
 *		'indexUnchanged' hint in turn.  That's something that we
 *		figure out for each index_insert() call iff 'update' is
 *		true.  (When 'update' is false we already know not to pass
 *		the hint to any index.)
 *
 *		Unique and exclusion constraints are enforced at the same
 *		time.  This returns a list of index OIDs for any unique or
 *		exclusion constraints that are deferred and that had
 *		potential (unconfirmed) conflicts.  (if noDupErr == true,
 *		the same is done for non-deferred constraints, but report
 *		if conflict was speculative or deferred conflict to caller)
 *
 *		If 'arbiterIndexes' is nonempty, noDupErr applies only to
 *		those indexes.  NIL means noDupErr applies to all indexes.
 * ----------------------------------------------------------------
 */
List *
ExecInsertIndexTuples(ResultRelInfo *resultRelInfo,
					  TupleTableSlot *slot,
					  EState *estate,
					  bool update,
					  bool noDupErr,
					  bool *specConflict,
					  List *arbiterIndexes)
{
	ItemPointer tupleid = &slot->tts_tid;
	List	   *result = NIL;
	int			i;
	int			numIndices;
	RelationPtr relationDescs;
	Relation	heapRelation;
	IndexInfo **indexInfoArray;
	ExprContext *econtext;
	bool		isYBRelation;

	/*
	 * Get information from the result relation info structure.
	 */
	numIndices = resultRelInfo->ri_NumIndices;
	relationDescs = resultRelInfo->ri_IndexRelationDescs;
	indexInfoArray = resultRelInfo->ri_IndexRelationInfo;
	heapRelation = resultRelInfo->ri_RelationDesc;
	isYBRelation = IsYBRelation(heapRelation);

	if (!isYBRelation)
		Assert(ItemPointerIsValid(tupleid));
	else
		Assert(slot->tts_ybctid ||
			   !YBCRelInfoHasSecondaryIndices(resultRelInfo));

	/* Sanity check: slot must belong to the same rel as the resultRelInfo. */
	Assert(slot->tts_tableOid == RelationGetRelid(heapRelation));

	/*
	 * We will use the EState's per-tuple context for evaluating predicates
	 * and index expressions (creating it if it's not already there).
	 */
	econtext = GetPerTupleExprContext(estate);

	/* Arrange for econtext's scan tuple to be the tuple under test */
	econtext->ecxt_scantuple = slot;

	/*
	 * for each index, form and insert the index tuple
	 */
	for (i = 0; i < numIndices; i++)
	{
		Relation	indexRelation = relationDescs[i];
		IndexInfo  *indexInfo;

		indexInfo = indexInfoArray[i];
		Assert(indexInfo->ii_ReadyForInserts ==
			   indexRelation->rd_index->indisready);

		/*
		 * No need to update YugaByte primary key or a covered index
		 * since they are share the same storage as the base table.
		 *
		 * TODO(neil) The following YB check might not be needed due to later work on indexes.
		 * We keep this check for now as this bugfix will be backported to ealier releases.
		 */
<<<<<<< HEAD
		if (isYBRelation && indexRelation->rd_index->indisprimary &&
=======
		if (isYBRelation && YBIsCoveredByMainTable(indexRelation) &&
>>>>>>> 254c9790
			!YbIsInsertOnConflictReadBatchingEnabled(resultRelInfo))
			continue;

		/* If the index is marked as read-only, ignore it */
		if (!indexInfo->ii_ReadyForInserts)
			continue;

		/* Check for partial index */
		if (indexInfo->ii_Predicate != NIL)
		{
			if (!YbIsPartialIndexPredicateSatisfied(indexInfo, estate))
				continue;
		}

		if (YbExecDoInsertIndexTuple(resultRelInfo, indexRelation, indexInfo,
<<<<<<< HEAD
									 slot, estate, noDupErr,
									 specConflict, arbiterIndexes, update,
									 tupleid,
=======
									 slot, tuple, estate, noDupErr,
									 specConflict, arbiterIndexes,
>>>>>>> 254c9790
									 (resultRelInfo->ri_YbConflictMap ?
									  resultRelInfo->ri_YbConflictMap[i] :
									  NULL)))
			result = lappend_oid(result, RelationGetRelid(indexRelation));
	}

	return result;
}

/* ----------------------------------------------------------------
 *		YbExecDoDeleteIndexTuple
 *
 *		This routine performs deletion of an index tuple of 'indexRelation'
 *		that is identified by a combination of the base table CTID ('ybctid')
 *		and data in the base table's tuple slot ('slot').
 *		This routine has been refactored out of ExecDeleteIndexTuples so that
 *		Yugabyte's index update routine can invoke this routine directly without
 *		needing to duplicate a bunch of checks in ExecDeleteIndexTuples.
 *		This routine is currently only invoked by Yugabyte relations.
 * ----------------------------------------------------------------
 */
static void
YbExecDoDeleteIndexTuple(ResultRelInfo *resultRelInfo,
						 Relation indexRelation,
						 IndexInfo *indexInfo,
						 TupleTableSlot *slot,
						 Datum ybctid,
						 EState *estate,
						 struct yb_insert_on_conflict_batching_hash *ybConflictMap)
{
	Datum		values[INDEX_MAX_KEYS];
	bool		isnull[INDEX_MAX_KEYS];
	Relation	heapRelation;

	heapRelation = resultRelInfo->ri_RelationDesc;

	/*
	 * FormIndexDatum fills in its values and isnull parameters with the
	 * appropriate values for the column(s) of the index.
	 */
	FormIndexDatum(indexInfo, slot, estate, values, isnull);

	if (!(IsYBRelation(heapRelation) && indexRelation->rd_index->indisprimary))
	{
		MemoryContext oldContext = MemoryContextSwitchTo(GetPerTupleMemoryContext(estate));
<<<<<<< HEAD
		yb_index_delete(indexRelation, /* index relation */
						values,	/* array of index Datums */
						isnull,	/* null flags */
						ybctid,	/* ybctid */
						heapRelation,	/* heap relation */
						indexInfo);	/* index AM may need this */
=======
		index_delete(indexRelation, /* index relation */
					 values,	/* array of index Datums */
					 isnull,	/* null flags */
					 ybctid,	/* ybctid */
					 resultRelInfo->ri_RelationDesc,	/* heap relation */
					 indexInfo);	/* index AM may need this */
>>>>>>> 254c9790
		MemoryContextSwitchTo(oldContext);
	}

	if (ybConflictMap)
	{
		int indnkeyatts =
			IndexRelationGetNumberOfKeyAttributes(indexRelation);

		YbInsertOnConflictBatchingMapDelete(ybConflictMap,
											indnkeyatts,
											values,
											isnull);
	}
}

/* ----------------------------------------------------------------
 *		ExecDeleteIndexTuples
 *
 *		This routine takes care of deleting index tuples
 *		from all the relations indexing the result relation
 *		when a heap tuple is updated or deleted in the result relation.
 *      This is used only for relations and indexes backed by YugabyteDB.
 * ----------------------------------------------------------------
 */
void
ExecDeleteIndexTuples(ResultRelInfo *resultRelInfo, Datum ybctid, HeapTuple tuple, EState *estate)
{
	int			i;
	int			numIndices;
	RelationPtr relationDescs;
	Relation	heapRelation;
	IndexInfo **indexInfoArray;
	ExprContext *econtext;
	TupleTableSlot	*slot;
	bool		isYBRelation;

	/*
	 * Get information from the result relation info structure.
	 */
	numIndices = resultRelInfo->ri_NumIndices;
	relationDescs = resultRelInfo->ri_IndexRelationDescs;
	indexInfoArray = resultRelInfo->ri_IndexRelationInfo;
	heapRelation = resultRelInfo->ri_RelationDesc;
	isYBRelation = IsYBRelation(heapRelation);

	/*
	 * We will use the EState's per-tuple context for evaluating predicates
	 * and index expressions (creating it if it's not already there).
	 */
	econtext = GetPerTupleExprContext(estate);

	/*
	 * Arrange for econtext's scan tuple to be the tuple under test using
	 * a temporary slot.
	 */
	slot = MakeSingleTupleTableSlot(RelationGetDescr(heapRelation), &TTSOpsHeapTuple);
	slot = ExecStoreHeapTuple(tuple, slot, false);
	econtext->ecxt_scantuple = slot;

	/*
	 * For each index, form the index tuple to delete and delete it from
	 * the index.
	 */
	for (i = 0; i < numIndices; i++)
	{
		Relation	indexRelation = relationDescs[i];
		IndexInfo  *indexInfo;

		/*
		 * No need to update YugaByte primary key which is intrinic part of
		 * the base table.
		 *
		 * TODO(neil) This function is obsolete and removed from Postgres's original code.
		 * - We need to update YugaByte's code path to stop using this function.
		 * - As a result, we don't need distinguish between Postgres and YugaByte here.
		 *   I update this code only for clarity.
		 */
<<<<<<< HEAD
		if (isYBRelation && indexRelation->rd_index->indisprimary &&
=======
		if (isYBRelation && YBIsCoveredByMainTable(indexRelation) &&
>>>>>>> 254c9790
			!YbIsInsertOnConflictReadBatchingEnabled(resultRelInfo))
			continue;

		indexInfo = indexInfoArray[i];
		Assert(indexInfo->ii_ReadyForInserts ==
			   indexRelation->rd_index->indisready);

		/*
		 * If the index is not ready for deletes and index backfill is enabled,
		 * ignore it
		 */
		if (!*YBCGetGFlags()->ysql_disable_index_backfill && !indexRelation->rd_index->indislive)
			continue;
		/*
		 * If the index is marked as read-only and index backfill is disabled,
		 * ignore it
		 */
		if (*YBCGetGFlags()->ysql_disable_index_backfill && !indexInfo->ii_ReadyForInserts)
			continue;

		/* Check for partial index */
		if (indexInfo->ii_Predicate != NIL)
		{
			if (!YbIsPartialIndexPredicateSatisfied(indexInfo, estate))
				continue;
		}

		YbExecDoDeleteIndexTuple(resultRelInfo, indexRelation, indexInfo,
								 slot, ybctid, estate,
								 (resultRelInfo->ri_YbConflictMap ?
								  resultRelInfo->ri_YbConflictMap[i] :
								  NULL));
	}

	/* Drop the temporary slot */
	ExecDropSingleTupleTableSlot(slot);
}

static void
YbExecDoUpdateIndexTuple(ResultRelInfo *resultRelInfo,
						 Relation indexRelation,
						 IndexInfo *indexInfo,
						 TupleTableSlot *slot,
						 Datum oldYbctid,
						 Datum newYbctid,
						 EState *estate)
{
	Datum		values[INDEX_MAX_KEYS];
	bool		isnull[INDEX_MAX_KEYS];

	/*
	 * Normally, we get here both for primary and secondary indexes so that we
	 * both update the on conflict batching map and do the actual update.  See
	 * analagous YbExecDoInsertIndexTuple and YbExecDoDeleteIndexTuple.  In
	 * this case, we do not update the on conflict batching map since this
	 * update does not change the index's keys.  Then, what's left is doing the
	 * actual update, and that is irrelevant for PK indexes which are baked
	 * into the main table.
	 */
	Assert(IsYBRelation(indexRelation));
	if (indexRelation->rd_index->indisprimary)
		return;

	/*
	* FormIndexDatum fills in its values and isnull parameters with the
	* appropriate values for the column(s) of the index.
	*/
	FormIndexDatum(indexInfo, slot, estate, values, isnull);

	MemoryContext oldContext = MemoryContextSwitchTo(GetPerTupleMemoryContext(estate));
	yb_index_update(indexRelation, /* index relation */
					values,	/* array of index Datums */
					isnull,	/* null flags */
					oldYbctid,	/* old ybctid */
					newYbctid,	/* ybctid */
					resultRelInfo->ri_RelationDesc,	/* heap relation */
					indexInfo);	/* index AM may need this */
	MemoryContextSwitchTo(oldContext);
}

List *
YbExecUpdateIndexTuples(ResultRelInfo *resultRelInfo,
						TupleTableSlot *slot,
						Datum ybctid,
						HeapTuple oldtuple,
						ItemPointer tupleid,
						EState *estate,
						Bitmapset *updatedCols,
						bool is_pk_updated)
{
	int			i;
	int			numIndices;
	RelationPtr relationDescs;
	IndexInfo **indexInfoArray;
	ExprContext *econtext;
	TupleTableSlot	*deleteSlot;
	List	   *insertIndexes = NIL; /* A list of indexes whose tuples need to be reinserted */
	List	   *deleteIndexes = NIL; /* A list of indexes whose tuples need to be deleted */
	List	   *result = NIL;
	Datum		newYbctid = is_pk_updated ?
							YBCGetYBTupleIdFromSlot(slot) :
							(Datum) NULL;

	/*
	 * Get information from the result relation info structure.
	 */
	numIndices = resultRelInfo->ri_NumIndices;
	relationDescs = resultRelInfo->ri_IndexRelationDescs;
	indexInfoArray = resultRelInfo->ri_IndexRelationInfo;

	Assert(IsYBRelation(resultRelInfo->ri_RelationDesc));

	/*
	 * We will use the EState's per-tuple context for evaluating predicates
	 * and index expressions (creating it if it's not already there).
	 */
	econtext = GetPerTupleExprContext(estate);

	/*
	 * Arrange for econtext's scan tuple to be the tuple under test using
	 * a temporary slot.
	 */
	deleteSlot = ExecStoreHeapTuple(
		oldtuple,
		MakeSingleTupleTableSlot(
			RelationGetDescr(resultRelInfo->ri_RelationDesc),
			&TTSOpsHeapTuple),
		false);

	for (i = 0; i < numIndices; i++)
	{
		Relation	indexRelation = relationDescs[i];
		IndexInfo  *indexInfo;
		const AttrNumber offset =
			YBGetFirstLowInvalidAttributeNumber(resultRelInfo->ri_RelationDesc);

		/*
		 * For an update command check if we need to skip index.
		 * For that purpose, we check if the relid of the index is part of the
		 * skip list.
		 */
		if (indexRelation == NULL ||
			list_member_oid(estate->yb_skip_entities.index_list,
							RelationGetRelid(indexRelation)))
			continue;
		
		Form_pg_index indexData = indexRelation->rd_index;
		/*
		 * Primary key is a part of the base relation in Yugabyte and does not
		 * need to be updated here.
		 */
		if (indexData->indisprimary &&
			!YbIsInsertOnConflictReadBatchingEnabled(resultRelInfo))
			continue;

		indexInfo = indexInfoArray[i];

		/*
		 * Check for partial index -
		 * There are four different update scenarios for an index with a predicate:
		 * 1. Both the old and new tuples satisfy the predicate - In this case, the index tuple
		 *    may either be updated in-place or deleted and reinserted depending on whether the
		 *    key columns are modified.
		 * 2. Neither the old nor the new tuple satisfy the predicate - In this case, the
		 *    update of this index can be skipped altogether.
		 * 3. The old tuple satisfies the predicate but the new tuple does not - In this case,
		 *    the index tuple corresponding to the old tuple just needs to be deleted.
		 * 4. The old tuple does not satisfy the predicate but the new tuple does - In this case,
		 *    a new index tuple corresponding to the new tuple needs to be inserted.
		 */
		if (indexInfo->ii_Predicate != NIL)
		{
			ExprState  *predicate = ExecPrepareQual(indexInfo->ii_Predicate, estate);
			bool		deleteApplicable = false;
			bool		insertApplicable = false;

			/*
			 * If predicate state not set up yet, create it (in the estate's
			 * per-query context)
			 */
			econtext->ecxt_scantuple = deleteSlot;
			deleteApplicable = ExecQual(predicate, econtext);

			econtext->ecxt_scantuple = slot;
			insertApplicable = ExecQual(predicate, econtext);
			
			if (deleteApplicable != insertApplicable)
			{
				/*
				 * Update is not possible as only one of (deletes, inserts) is
				 * applicable. Bail out of further checks.
				 */
				if (deleteApplicable)
					deleteIndexes = lappend_int(deleteIndexes, i);

				if (insertApplicable)
					insertIndexes = lappend_int(insertIndexes, i);

				continue;
			}
			
			
			if (!deleteApplicable)
			{
				/* Neither deletes nor updates applicable. Nothing to be done for this index. */
				continue;
			}

			if (CheckUpdateExprOrPred(updatedCols, indexRelation, Anum_pg_index_indpred, offset))
			{
				deleteIndexes = lappend_int(deleteIndexes, i);
				insertIndexes = lappend_int(insertIndexes, i);
				continue;
			}
		}

		/*
		 * Check if any of the columns associated with the expression index have
		 * been modified. This can be done without evaluating the expression
		 * itself.
		 * Note that an expression index can have other key columns in addition
		 * to the expression(s). That is, an expression index can be defined
		 * like so:
		 * CREATE INDEX ON table (f1(a, b), f2(b, c), d, e) INCLUDE (f, g, h);
		 * Such an index can be updated inplace, only if none of (a, b, c, d, e)
		 * have been modified.
		 */
		if (indexInfo->ii_Expressions != NIL)
		{
			if (CheckUpdateExprOrPred(updatedCols, indexRelation, Anum_pg_index_indexprs, offset))
			{
				deleteIndexes = lappend_int(deleteIndexes, i);
				insertIndexes = lappend_int(insertIndexes, i);
				continue;
			}
		}

		if (!indexRelation->rd_indam->ybamcanupdatetupleinplace)
		{
			deleteIndexes = lappend_int(deleteIndexes, i);
			insertIndexes = lappend_int(insertIndexes, i);
			continue;
		}

		/*
		 * In the following scenarios, the index tuple can be modified (updated)
		 * in-place, without the need to delete and reinsert the tuple:
		 * - The index is a covering index (number of key columns < number of columns in the index),
		 *   only the non-key columns need to be updated, and the primary key is not updated.
		 * - The index is a unique index and only the non-key columns of the index need to be
		 *   updated (irrespective of whether the primary key is updated).
		 */
		if ((indexData->indnkeyatts == indexData->indnatts || is_pk_updated) &&
			(!indexData->indisunique))
		{
			deleteIndexes = lappend_int(deleteIndexes, i);
			insertIndexes = lappend_int(insertIndexes, i);
			continue;
		}

		/*
		 * The index operations in this function get enqueued into a buffer. The
		 * buffer is flushed prematurely when there are two operations to the
		 * same row. This leads to additional roundtrips to the storage layer
		 * which can be avoided. A tuple is identified by a sequence of its key
		 * columns. In the case where the key columns are specified in an update
		 * query, but remain unmodified, the update is modeled as a
		 * DELETE + INSERT operation when the optimization to detect unmodified
		 * columns is disabled. In such cases, the DELETE and INSERT operations
		 * conflict with each other since the tuple's key columns remain unchanged.
		 * Consider the following example of a relation with four indexes that
		 * has columns C1, C2, C3 of a tuple modified (updated) by a query:
		 * Index I1 on (C1, C2)
		 * Index I2 on (C4, C5, C3)
		 * Index I3 on (C4, C5) INCLUDES (C1, C2)
		 * Index I4 on (C4) INCLUDES (C5)
		 *
		 * The order of operations should be:
		 * (1) Buffer UPDATE tuple of I3
		 * (2) Buffer DELETE tuple of I1
		 * (3) Buffer DELETE tuple of I2
		 * (-) -- Flush --
		 * (4) Buffer INSERT tuple of I1
		 * (5) Buffer INSERT tuple of I2
		 * (-) -- Flush --
		 * Operations related to I4 are skipped altogether because none of the
		 * columns in I4 are updated.
		 *
		 * To achieve this, we compute the list of all indexes whose key columns
		 * are updated. These need the DELETE + INSERT. For all indexes, first
		 * issue the deletes, followed by the inserts. 
		 */

		int j = 0;
		for (; j < indexData->indnkeyatts; j++)
		{
			const AttrNumber bms_idx = indexData->indkey.values[j] - offset;
			if (bms_is_member(bms_idx, updatedCols))
				break;
		}

		if (j < indexRelation->rd_index->indnkeyatts)
		{
			deleteIndexes = lappend_int(deleteIndexes, i);
			insertIndexes = lappend_int(insertIndexes, i);
			continue;
		}

		/*
		 * This tuple updates only non-key columns of the index. This implies
		 * that the tuple will continue to satisfy all uniqueness and exclusion
		 * constraints on the index after the update. The index need not be
		 * rechecked. The ON CONFLICT map need not be updated.
		 */
		econtext->ecxt_scantuple = slot;
		YbExecDoUpdateIndexTuple(resultRelInfo, indexRelation, indexInfo,
								 slot, ybctid, newYbctid, estate);
	}

	ListCell	*lc;
	int			index;

	econtext->ecxt_scantuple = deleteSlot;
	foreach(lc, deleteIndexes)
	{
		index = lfirst_int(lc);
		YbExecDoDeleteIndexTuple(resultRelInfo, relationDescs[index],
								 indexInfoArray[index], deleteSlot, ybctid,
								 estate,
								 (resultRelInfo->ri_YbConflictMap ?
								  resultRelInfo->ri_YbConflictMap[index] :
								  NULL));
	}

	econtext->ecxt_scantuple = slot;
	foreach(lc, insertIndexes)
	{
		index = lfirst_int(lc);
		if (YbExecDoInsertIndexTuple(resultRelInfo, relationDescs[index],
									 indexInfoArray[index], slot, estate,
									 false /* noDupErr */,
									 NULL /* specConflict */,
									 NIL /* arbiterIndexes */,
<<<<<<< HEAD
									 true /* update */,
									 tupleid,
=======
>>>>>>> 254c9790
									 (resultRelInfo->ri_YbConflictMap ?
									  resultRelInfo->ri_YbConflictMap[index] :
									  NULL)))
			result = lappend_oid(result, RelationGetRelid(relationDescs[index]));
	}

	/* Drop the temporary slots */
	ExecDropSingleTupleTableSlot(deleteSlot);

	return result;
}

/* ----------------------------------------------------------------
 *		ExecCheckIndexConstraints
 *
 *		This routine checks if a tuple violates any unique or
 *		exclusion constraints.  Returns true if there is no conflict.
 *		Otherwise returns false, and the TID of the conflicting
 *		tuple is returned in *conflictTid.
 *
 *		If 'arbiterIndexes' is given, only those indexes are checked.
 *		NIL means all indexes.
 *
 *		Note that this doesn't lock the values in any way, so it's
 *		possible that a conflicting tuple is inserted immediately
 *		after this returns.  But this can be used for a pre-check
 *		before insertion.
 * ----------------------------------------------------------------
 */
bool
ExecCheckIndexConstraints(ResultRelInfo *resultRelInfo, TupleTableSlot *slot,
						  EState *estate, ItemPointer conflictTid,
						  List *arbiterIndexes,
						  TupleTableSlot **ybConflictSlot)
{
	int			i;
	int			numIndices;
	RelationPtr relationDescs;
	Relation	heapRelation;
	IndexInfo **indexInfoArray;
	ExprContext *econtext;
	Datum		values[INDEX_MAX_KEYS];
	bool		isnull[INDEX_MAX_KEYS];
	ItemPointerData invalidItemPtr;
	bool		checkedIndex = false;

	ItemPointerSetInvalid(conflictTid);
	ItemPointerSetInvalid(&invalidItemPtr);

	/*
	 * Get information from the result relation info structure.
	 */
	numIndices = resultRelInfo->ri_NumIndices;
	relationDescs = resultRelInfo->ri_IndexRelationDescs;
	indexInfoArray = resultRelInfo->ri_IndexRelationInfo;
	heapRelation = resultRelInfo->ri_RelationDesc;

	/*
	 * We will use the EState's per-tuple context for evaluating predicates
	 * and index expressions (creating it if it's not already there).
	 */
	econtext = GetPerTupleExprContext(estate);

	/* Arrange for econtext's scan tuple to be the tuple under test */
	econtext->ecxt_scantuple = slot;

	/*
	 * For each index, form index tuple and check if it satisfies the
	 * constraint.
	 */
	for (i = 0; i < numIndices; i++)
	{
		Relation	indexRelation = relationDescs[i];
		IndexInfo  *indexInfo;
		bool		satisfiesConstraint;

		if (indexRelation == NULL)
			continue;

		indexInfo = indexInfoArray[i];
		Assert(indexInfo->ii_ReadyForInserts ==
			   indexRelation->rd_index->indisready);

		if (!indexInfo->ii_Unique && !indexInfo->ii_ExclusionOps)
			continue;

		/* If the index is marked as read-only, ignore it */
		if (!indexInfo->ii_ReadyForInserts)
			continue;

		/* When specific arbiter indexes requested, only examine them */
		if (arbiterIndexes != NIL &&
			!list_member_oid(arbiterIndexes,
							 indexRelation->rd_index->indexrelid))
			continue;

		if (!indexRelation->rd_index->indimmediate)
			ereport(ERROR,
					(errcode(ERRCODE_OBJECT_NOT_IN_PREREQUISITE_STATE),
					 errmsg("ON CONFLICT does not support deferrable unique constraints/exclusion constraints as arbiters"),
					 errtableconstraint(heapRelation,
										RelationGetRelationName(indexRelation))));

		checkedIndex = true;

		if (YbIsInsertOnConflictReadBatchingEnabled(resultRelInfo))
		{
			/*
			 * YB: for batch insert, the constraint checking actually happens
			 * later.
			 */
			satisfiesConstraint = true;

			Assert(resultRelInfo->ri_RelationDesc == heapRelation);
			Assert(resultRelInfo->ri_IndexRelationDescs[i] == indexRelation);
			Assert(resultRelInfo->ri_IndexRelationInfo[i] == indexInfo);
			yb_batch_fetch_conflicting_rows(i, resultRelInfo, estate);
		}
		else
		{
			/* Check for partial index */
			if (indexInfo->ii_Predicate != NIL)
			{
				if (!YbIsPartialIndexPredicateSatisfied(indexInfo, estate))
					continue;
			}

			/*
			 * FormIndexDatum fills in its values and isnull parameters with the
			 * appropriate values for the column(s) of the index.
			 */
			FormIndexDatum(indexInfo,
						   slot,
						   estate,
						   values,
						   isnull);

			satisfiesConstraint =
				check_exclusion_or_unique_constraint(heapRelation, indexRelation,
													 indexInfo, &invalidItemPtr,
													 values, isnull, estate, false,
													 CEOUC_WAIT, true,
													 conflictTid,
													 ybConflictSlot);
		}
		if (!satisfiesConstraint)
			return false;
	}

	if (arbiterIndexes != NIL && !checkedIndex)
		elog(ERROR, "unexpected failure to find arbiter index");

	return true;
}

/*
 * Check for violation of an exclusion or unique constraint
 *
 * heap: the table containing the new tuple
 * index: the index supporting the constraint
 * indexInfo: info about the index, including the exclusion properties
 * tupleid: heap TID of the new tuple we have just inserted (invalid if we
 *		haven't inserted a new tuple yet)
 * values, isnull: the *index* column values computed for the new tuple
 * estate: an EState we can do evaluation in
 * newIndex: if true, we are trying to build a new index (this affects
 *		only the wording of error messages)
 * waitMode: whether to wait for concurrent inserters/deleters
 * violationOK: if true, don't throw error for violation
 * conflictTid: if not-NULL, the TID of the conflicting tuple is returned here
 *
 * Returns true if OK, false if actual or potential violation
 *
 * 'waitMode' determines what happens if a conflict is detected with a tuple
 * that was inserted or deleted by a transaction that's still running.
 * CEOUC_WAIT means that we wait for the transaction to commit, before
 * throwing an error or returning.  CEOUC_NOWAIT means that we report the
 * violation immediately; so the violation is only potential, and the caller
 * must recheck sometime later.  This behavior is convenient for deferred
 * exclusion checks; we need not bother queuing a deferred event if there is
 * definitely no conflict at insertion time.
 *
 * CEOUC_LIVELOCK_PREVENTING_WAIT is like CEOUC_NOWAIT, but we will sometimes
 * wait anyway, to prevent livelocking if two transactions try inserting at
 * the same time.  This is used with speculative insertions, for INSERT ON
 * CONFLICT statements. (See notes in file header)
 *
 * If violationOK is true, we just report the potential or actual violation to
 * the caller by returning 'false'.  Otherwise we throw a descriptive error
 * message here.  When violationOK is false, a false result is impossible.
 *
 * Note: The indexam is normally responsible for checking unique constraints,
 * so this normally only needs to be used for exclusion constraints.  But this
 * function is also called when doing a "pre-check" for conflicts on a unique
 * constraint, when doing speculative insertion.  Caller may use the returned
 * conflict TID to take further steps.
 */
static bool
check_exclusion_or_unique_constraint(Relation heap, Relation index,
									 IndexInfo *indexInfo,
									 ItemPointer tupleid,
									 Datum *values, bool *isnull,
									 EState *estate, bool newIndex,
									 CEOUC_WAIT_MODE waitMode,
									 bool violationOK,
									 ItemPointer conflictTid,
									 TupleTableSlot **ybConflictSlot)
{
	Oid		   *constr_procs;
	uint16	   *constr_strats;
	Oid		   *index_collations = index->rd_indcollation;
	int			indnkeyatts = IndexRelationGetNumberOfKeyAttributes(index);
	IndexScanDesc index_scan;
	ScanKeyData scankeys[INDEX_MAX_KEYS];
	SnapshotData DirtySnapshot;
	int			i;
	bool		conflict;
	bool		found_self;
	ExprContext *econtext;
	TupleTableSlot *existing_slot;
	TupleTableSlot *save_scantuple;

	if (indexInfo->ii_ExclusionOps)
	{
		constr_procs = indexInfo->ii_ExclusionProcs;
		constr_strats = indexInfo->ii_ExclusionStrats;
	}
	else
	{
		constr_procs = indexInfo->ii_UniqueProcs;
		constr_strats = indexInfo->ii_UniqueStrats;
	}

	/*
	 * If any of the input values are NULL, and the index uses the default
	 * nulls-are-distinct mode, the constraint check is assumed to pass (i.e.,
	 * we assume the operators are strict).  Otherwise, we interpret the
	 * constraint as specifying IS NULL for each column whose input value is
	 * NULL.
	 */
	if (!indexInfo->ii_NullsNotDistinct)
	{
		for (i = 0; i < indnkeyatts; i++)
		{
			if (isnull[i])
				return true;
		}
	}

	/*
	 * Search the tuples that are in the index for any violations, including
	 * tuples that aren't visible yet.
	 */
	InitDirtySnapshot(DirtySnapshot);

	for (i = 0; i < indnkeyatts; i++)
	{
		ScanKeyEntryInitialize(&scankeys[i],
							   isnull[i] ? SK_ISNULL | SK_SEARCHNULL : 0,
							   i + 1,
							   constr_strats[i],
							   InvalidOid,
							   index_collations[i],
							   constr_procs[i],
							   values[i]);
	}

	/*
	 * Need a TupleTableSlot to put existing tuples in.
	 *
	 * To use FormIndexDatum, we have to make the econtext's scantuple point
	 * to this slot.  Be sure to save and restore caller's value for
	 * scantuple.
	 */
	existing_slot = table_slot_create(heap, NULL);

	econtext = GetPerTupleExprContext(estate);
	save_scantuple = econtext->ecxt_scantuple;
	econtext->ecxt_scantuple = existing_slot;

	/*
	 * May have to restart scan from this point if a potential conflict is
	 * found.
	 */
retry:
	conflict = false;
	found_self = false;
	index_scan = index_beginscan(heap, index, &DirtySnapshot, indnkeyatts, 0);
	index_rescan(index_scan, scankeys, indnkeyatts, NULL, 0);

	while (index_getnext_slot(index_scan, ForwardScanDirection, existing_slot))
	{
		TransactionId xwait;
		XLTW_Oper	reason_wait;
		Datum		existing_values[INDEX_MAX_KEYS];
		bool		existing_isnull[INDEX_MAX_KEYS];
		char	   *error_new;
		char	   *error_existing;

		/*
		 * Ignore the entry for the tuple we're trying to check.
		 */
		if (ItemPointerIsValid(tupleid) &&
			ItemPointerEquals(tupleid, &existing_slot->tts_tid))
		{
			if (found_self)		/* should not happen */
				elog(ERROR, "found self tuple multiple times in index \"%s\"",
					 RelationGetRelationName(index));
			found_self = true;
			continue;
		}

		/*
		 * Extract the index column values and isnull flags from the existing
		 * tuple.
		 */
		FormIndexDatum(indexInfo, existing_slot, estate,
					   existing_values, existing_isnull);

		/* If lossy indexscan, must recheck the condition */
		if (index_scan->xs_recheck)
		{
			if (!index_recheck_constraint(index,
										  constr_procs,
										  existing_values,
										  existing_isnull,
										  values))
				continue;		/* tuple doesn't actually match, so no
								 * conflict */
		}

		/*
		 * At this point we have either a conflict or a potential conflict.
		 *
		 * If an in-progress transaction is affecting the visibility of this
		 * tuple, we need to wait for it to complete and then recheck (unless
		 * the caller requested not to).  For simplicity we do rechecking by
		 * just restarting the whole scan --- this case probably doesn't
		 * happen often enough to be worth trying harder, and anyway we don't
		 * want to hold any index internal locks while waiting.
		 */
		/*
		 * YugaByte manages transaction at a lower level, so we don't need to execute the following
		 * code block.
		 * TODO(Mikhail) Verify correctness in YugaByte transaction management for on-conflict.
		 */
		if (!IsYBRelation(heap)) {
			xwait = TransactionIdIsValid(DirtySnapshot.xmin) ?
				DirtySnapshot.xmin : DirtySnapshot.xmax;

			if (TransactionIdIsValid(xwait) &&
				(waitMode == CEOUC_WAIT ||
				 (waitMode == CEOUC_LIVELOCK_PREVENTING_WAIT &&
				  DirtySnapshot.speculativeToken &&
				  TransactionIdPrecedes(GetCurrentTransactionId(), xwait))))
			{
				reason_wait = indexInfo->ii_ExclusionOps ?
					XLTW_RecheckExclusionConstr : XLTW_InsertIndex;
				index_endscan(index_scan);
				if (DirtySnapshot.speculativeToken)
					SpeculativeInsertionWait(DirtySnapshot.xmin,
											 DirtySnapshot.speculativeToken);
				else
					XactLockTableWait(xwait, heap,
									  &existing_slot->tts_tid, reason_wait);
				goto retry;
			}
		}

		/*
		 * We have a definite conflict (or a potential one, but the caller
		 * didn't want to wait).  Return it to caller, or report it.
		 */
		if (violationOK)
		{
			conflict = true;
			if (IsYBRelation(heap)) {
				Assert(!*ybConflictSlot);
				*ybConflictSlot = existing_slot;
			}
			if (conflictTid)
				*conflictTid = existing_slot->tts_tid;
			break;
		}

		error_new = BuildIndexValueDescription(index, values, isnull);
		error_existing = BuildIndexValueDescription(index, existing_values,
													existing_isnull);
		if (newIndex)
			ereport(ERROR,
					(errcode(ERRCODE_EXCLUSION_VIOLATION),
					 errmsg("could not create exclusion constraint \"%s\"",
							RelationGetRelationName(index)),
					 error_new && error_existing ?
					 errdetail("Key %s conflicts with key %s.",
							   error_new, error_existing) :
					 errdetail("Key conflicts exist."),
					 errtableconstraint(heap,
										RelationGetRelationName(index))));
		else
			ereport(ERROR,
					(errcode(ERRCODE_EXCLUSION_VIOLATION),
					 errmsg("conflicting key value violates exclusion constraint \"%s\"",
							RelationGetRelationName(index)),
					 error_new && error_existing ?
					 errdetail("Key %s conflicts with existing key %s.",
							   error_new, error_existing) :
					 errdetail("Key conflicts with existing key."),
					 errtableconstraint(heap,
										RelationGetRelationName(index))));
	}

	index_endscan(index_scan);

	/*
	 * Ordinarily, at this point the search should have found the originally
	 * inserted tuple (if any), unless we exited the loop early because of
	 * conflict.  However, it is possible to define exclusion constraints for
	 * which that wouldn't be true --- for instance, if the operator is <>. So
	 * we no longer complain if found_self is still false.
	 */

	econtext->ecxt_scantuple = save_scantuple;
	/*
	 * YB: ordinarily, PG frees existing slot here.  But for YB, we need it for
	 * the DO UPDATE part (PG only needs conflictTid which is not palloc'd).
	 * If ybConflictSlot is filled, we found a conflict and need to extend the
	 * memory lifetime till the DO UPDATE part is finished.  The memory will be
	 * freed after that at the end of ExecInsert.
	 * TODO(jason): this is not necessary for DO NOTHING, so it could be freed
	 * here as a minor optimization in that case.
	 */
	if (!*ybConflictSlot)
		ExecDropSingleTupleTableSlot(existing_slot);
	return !conflict;
}

/*
 * Check for violation of an exclusion constraint
 *
 * This is a dumbed down version of check_exclusion_or_unique_constraint
 * for external callers. They don't need all the special modes.
 */
void
check_exclusion_constraint(Relation heap, Relation index,
						   IndexInfo *indexInfo,
						   ItemPointer tupleid,
						   Datum *values, bool *isnull,
						   EState *estate, bool newIndex)
{
	(void) check_exclusion_or_unique_constraint(heap, index, indexInfo, tupleid,
												values, isnull,
												estate, newIndex,
												CEOUC_WAIT, false, NULL,
												NULL /* ybConflictSlot */);
}

/*
 * Check existing tuple's index values to see if it really matches the
 * exclusion condition against the new_values.  Returns true if conflict.
 */
static bool
index_recheck_constraint(Relation index, Oid *constr_procs,
						 Datum *existing_values, bool *existing_isnull,
						 Datum *new_values)
{
	int			indnkeyatts = IndexRelationGetNumberOfKeyAttributes(index);
	int			i;

	for (i = 0; i < indnkeyatts; i++)
	{
		/* Assume the exclusion operators are strict */
		if (existing_isnull[i])
			return false;

		if (!DatumGetBool(OidFunctionCall2Coll(constr_procs[i],
											   index->rd_indcollation[i],
											   existing_values[i],
											   new_values[i])))
			return false;
	}

	return true;
}

/*
<<<<<<< HEAD
 * Check if ExecInsertIndexTuples() should pass indexUnchanged hint.
 *
 * When the executor performs an UPDATE that requires a new round of index
 * tuples, determine if we should pass 'indexUnchanged' = true hint for one
 * single index.
 */
static bool
index_unchanged_by_update(ResultRelInfo *resultRelInfo, EState *estate,
						  IndexInfo *indexInfo, Relation indexRelation)
{
	Bitmapset  *updatedCols;
	Bitmapset  *extraUpdatedCols;
	Bitmapset  *allUpdatedCols;
	bool		hasexpression = false;
	List	   *idxExprs;

	/*
	 * Check cache first
	 */
	if (indexInfo->ii_CheckedUnchanged)
		return indexInfo->ii_IndexUnchanged;
	indexInfo->ii_CheckedUnchanged = true;

	/*
	 * Check for indexed attribute overlap with updated columns.
	 *
	 * Only do this for key columns.  A change to a non-key column within an
	 * INCLUDE index should not be counted here.  Non-key column values are
	 * opaque payload state to the index AM, a little like an extra table TID.
	 *
	 * Note that row-level BEFORE triggers won't affect our behavior, since
	 * they don't affect the updatedCols bitmaps generally.  It doesn't seem
	 * worth the trouble of checking which attributes were changed directly.
	 */
	updatedCols = ExecGetUpdatedCols(resultRelInfo, estate);
	extraUpdatedCols = ExecGetExtraUpdatedCols(resultRelInfo, estate);
	for (int attr = 0; attr < indexInfo->ii_NumIndexKeyAttrs; attr++)
	{
		int			keycol = indexInfo->ii_IndexAttrNumbers[attr];

		if (keycol <= 0)
		{
			/*
			 * Skip expressions for now, but remember to deal with them later
			 * on
			 */
			hasexpression = true;
			continue;
		}

		if (bms_is_member(keycol - FirstLowInvalidHeapAttributeNumber,
						  updatedCols) ||
			bms_is_member(keycol - FirstLowInvalidHeapAttributeNumber,
						  extraUpdatedCols))
		{
			/* Changed key column -- don't hint for this index */
			indexInfo->ii_IndexUnchanged = false;
			return false;
		}
	}

	/*
	 * When we get this far and index has no expressions, return true so that
	 * index_insert() call will go on to pass 'indexUnchanged' = true hint.
	 *
	 * The _absence_ of an indexed key attribute that overlaps with updated
	 * attributes (in addition to the total absence of indexed expressions)
	 * shows that the index as a whole is logically unchanged by UPDATE.
	 */
	if (!hasexpression)
	{
		indexInfo->ii_IndexUnchanged = true;
		return true;
	}

	/*
	 * Need to pass only one bms to expression_tree_walker helper function.
	 * Avoid allocating memory in common case where there are no extra cols.
	 */
	if (!extraUpdatedCols)
		allUpdatedCols = updatedCols;
	else
		allUpdatedCols = bms_union(updatedCols, extraUpdatedCols);

	/*
	 * We have to work slightly harder in the event of indexed expressions,
	 * but the principle is the same as before: try to find columns (Vars,
	 * actually) that overlap with known-updated columns.
	 *
	 * If we find any matching Vars, don't pass hint for index.  Otherwise
	 * pass hint.
	 */
	idxExprs = RelationGetIndexExpressions(indexRelation);
	hasexpression = index_expression_changed_walker((Node *) idxExprs,
													allUpdatedCols);
	list_free(idxExprs);
	if (extraUpdatedCols)
		bms_free(allUpdatedCols);

	if (hasexpression)
	{
		indexInfo->ii_IndexUnchanged = false;
		return false;
	}

	/*
	 * Deliberately don't consider index predicates.  We should even give the
	 * hint when result rel's "updated tuple" has no corresponding index
	 * tuple, which is possible with a partial index (provided the usual
	 * conditions are met).
	 */
	indexInfo->ii_IndexUnchanged = true;
	return true;
}

/*
 * Indexed expression helper for index_unchanged_by_update().
 *
 * Returns true when Var that appears within allUpdatedCols located.
 */
static bool
index_expression_changed_walker(Node *node, Bitmapset *allUpdatedCols)
{
	if (node == NULL)
		return false;

	if (IsA(node, Var))
	{
		Var		   *var = (Var *) node;

		if (bms_is_member(var->varattno - FirstLowInvalidHeapAttributeNumber,
						  allUpdatedCols))
		{
			/* Var was updated -- indicates that we should not hint */
			return true;
		}

		/* Still haven't found a reason to not pass the hint */
		return false;
	}

	return expression_tree_walker(node, index_expression_changed_walker,
								  (void *) allUpdatedCols);
}

/*
=======
>>>>>>> 254c9790
 * Build ri_YbConflictMap for each index.
 */
void
YbBatchFetchConflictingRows(ResultRelInfo *resultRelInfo,
							EState *estate,
							List *arbiterIndexes)
{
<<<<<<< HEAD
	/* YB: use ExecCheckIndexConstraints to avoid duplicating code. */
	ItemPointerData unusedConflictTid;
	(void) ExecCheckIndexConstraints(resultRelInfo, NULL /* slot */,
=======
	Assert(resultRelInfo == estate->es_result_relation_info);
	/* YB: use ExecCheckIndexConstraints to avoid duplicating code. */
	ItemPointerData unusedConflictTid;
	(void) ExecCheckIndexConstraints(NULL /* slot */,
>>>>>>> 254c9790
									 estate, &unusedConflictTid,
									 arbiterIndexes, NULL /* ybConflictSlot */);
}

/*
 * For each slot in an INSERT ON CONFLICT batch (resultRelInfo->ri_Slots),
 * lookup index entries (corresponding to index idx) that conflict with any of
 * those slots.  This is sent as a single batch read request to the index.
 * Store the conflicting slots into ri_YbConflictMap for future use.
 *
 * Parts copied from check_exclusion_or_unique_constraint.
 */
static void
yb_batch_fetch_conflicting_rows(int idx, ResultRelInfo *resultRelInfo,
								EState *estate)
{
	Relation	heap = resultRelInfo->ri_RelationDesc;
	Relation	index = resultRelInfo->ri_IndexRelationDescs[idx];
	IndexInfo  *indexInfo = resultRelInfo->ri_IndexRelationInfo[idx];
	int			num_slots = resultRelInfo->ri_NumSlots;
	TupleTableSlot **slots = resultRelInfo->ri_Slots;
	Oid		   *constr_procs;
	uint16	   *constr_strats;
	Oid		   *index_collations = index->rd_indcollation;
	int			indnkeyatts = IndexRelationGetNumberOfKeyAttributes(index);
	IndexScanDesc index_scan;
	ScanKeyData scankeys[INDEX_MAX_KEYS];
	int			i;
	ExprContext *econtext;
	TupleTableSlot *existing_slot;
	TupleTableSlot *save_scantuple;

	if (indexInfo->ii_ExclusionOps)
	{
		constr_procs = indexInfo->ii_ExclusionProcs;
		constr_strats = indexInfo->ii_ExclusionStrats;
	}
	else
	{
		constr_procs = indexInfo->ii_UniqueProcs;
		constr_strats = indexInfo->ii_UniqueStrats;
	}

	/*
	 *
	 * To use FormIndexDatum, we have to make the econtext's scantuple point
	 * to this slot.  Be sure to save and restore caller's value for
	 * scantuple.
	 */
	econtext = GetPerTupleExprContext(estate);
	save_scantuple = econtext->ecxt_scantuple;

	/*
	 * Get index values for each slot.  Two cases:
	 * - The index has a single key: use SAOP (scalar array op):
	 *   key IN [1, 2, 3]
	 *   For each slot, collect the value in Datum format.
	 * - The index has more than one key: use row array comparison:
	 *   (key1, key2) IN [(1, 2), (3, 4), (5, 6)]
	 *   For each slot, collect the values in tuple (converted to Datum) format.
	 * While it should be possible to use a single-element row array comparison
	 * instead of SAOP to avoid having two cases,
	 * - it hits an error in PgDmlRead::IsAllPrimaryKeysBound for single range
	 *   key indexes (the root cause appearing to be that this was overlooked
	 *   when initially supporting row array comparison because compound BNL
	 *   was never activated for single keys)
	 * - it is likely less performant
	 */
	Datum dvalues[num_slots];
	bool dnulls[num_slots];
	int array_len = 0;
	for (i = 0; i < num_slots; ++i)
	{
		Datum		values[INDEX_MAX_KEYS];
		bool		isnull[INDEX_MAX_KEYS];

		/*
		 * To use FormIndexDatum, we have to make the econtext's scantuple point
		 * to this slot.
		 */
		TupleTableSlot *slot = slots[i];
		econtext->ecxt_scantuple = slot;

		/* Check for partial index */
		if (indexInfo->ii_Predicate != NIL)
		{
			if (!YbIsPartialIndexPredicateSatisfied(indexInfo, estate))
				continue;
		}

		/*
		 * FormIndexDatum fills in its values and isnull parameters with the
		 * appropriate values for the column(s) of the index.
		 */
		FormIndexDatum(indexInfo,
					   slot,
					   estate,
					   values,
					   isnull);

		/*
		 * If any of the input values are NULL, and the index uses the default
		 * nulls-are-distinct mode, the constraint check is assumed to pass (i.e.,
		 * we assume the operators are strict).  Otherwise, we interpret the
		 * constraint as specifying IS NULL for each column whose input value is
		 * NULL.
		 */
<<<<<<< HEAD
		if (!indexInfo->ii_NullsNotDistinct)
=======
		if (true)	/* YB: this in pg15 is regarding ii_NullsNotDistinct */
>>>>>>> 254c9790
		{
			bool found_null = false;
			for (int j = 0; j < indnkeyatts; j++)
			{
				if (isnull[j])
				{
					found_null = true;
					break;
				}
			}
			if (found_null)
				continue;
		}

		if (indnkeyatts == 1)
		{
			dvalues[array_len] = values[0];
			dnulls[array_len++] = isnull[0];
		}
		else
		{
			Assert(indnkeyatts > 1);

			/* YB: derived from ExecEvalRow */
			HeapTuple	tuple;

			/*
			 * This can happen for expression indexes.  Not sure why.
			 * TODO(jason): maybe this shouldn't be done and we should use a
			 * copy of the tupdesc.
			 */
			if (index->rd_att->tdtypeid == 0)
				index->rd_att->tdtypeid = RECORDOID;

			BlessTupleDesc(index->rd_att);
			tuple = heap_form_tuple(index->rd_att,
									values,
									isnull);

			dvalues[array_len] = HeapTupleGetDatum(tuple);
			dnulls[array_len++] = false;
		}
	}

	/*
	 * Optimization to bail out early in case there is no batch read RPC to
	 * send.  An ON CONFLICT batching map will not be created for this index.
	 */
	if (array_len == 0)
	{
		econtext->ecxt_scantuple = save_scantuple;
		return;
	}

	/* Create an ON CONFLICT batching map. */
	resultRelInfo->ri_YbConflictMap[idx] =
		YbInsertOnConflictBatchingMapCreate(estate->es_query_cxt,
											resultRelInfo->ri_BatchSize,
											index->rd_att);

	/*
	 * Create the array used for the RHS of the batch read RPC.
	 * Parts copied from ExecEvalArrayExpr.
	 */
	ArrayType *result;
	int			ndims = 0;
	int			dims[MAXDIM];
	int			lbs[MAXDIM];
	Oid			elmtype;
	int			elmlen;
	bool		elmbyval;
	char		elmalign;

	ndims = 1;
	dims[0] = array_len;
	lbs[0] = 1;
	if (indnkeyatts == 1)
	{
		FormData_pg_attribute att = index->rd_att->attrs[0];
		elmtype = att.atttypid;
		elmlen = att.attlen;
		elmbyval = att.attbyval;
		elmalign = att.attalign;
	}
	else
	{
		Assert(indnkeyatts > 1);

		elmtype = RECORDOID;
		elmlen = -1;
		elmbyval = false;
<<<<<<< HEAD
		elmalign = TYPALIGN_DOUBLE;
=======
		elmalign = 'd';
>>>>>>> 254c9790
	}

	result = construct_md_array(dvalues, dnulls, ndims, dims, lbs,
								elmtype, elmlen, elmbyval, elmalign);

	/* Fill the scan key used for the batch read RPC. */
	ScanKeyData this_scan_key_data;
	ScanKey this_scan_key = &this_scan_key_data;
	if (indnkeyatts == 1)
	{
		ScanKeyEntryInitialize(this_scan_key,
							   SK_SEARCHARRAY,
							   1,
							   constr_strats[0],
							   elmtype,
							   index_collations[0],	/* TODO(jason): check this */
							   constr_procs[0],
							   PointerGetDatum(result));
	}
	else
	{
		Assert(indnkeyatts > 1);

		for (i = 0; i < indnkeyatts; ++i)
		{
			ScanKeyEntryInitialize(&scankeys[i],
								   SK_ROW_MEMBER | SK_SEARCHARRAY,
								   i + 1,
								   constr_strats[i],
								   InvalidOid,
								   index_collations[i],
								   constr_procs[i],
								   0 /* argument */);
		}
		scankeys[0].sk_argument = PointerGetDatum(result);
		scankeys[indnkeyatts - 1].sk_flags |= SK_ROW_END;

		/*
		 * Copied from ExecIndexBuildScanKeys
		 *   else if (IsA(clause, RowCompareExpr))
		 */
		MemSet(this_scan_key, 0, sizeof(ScanKeyData));
		this_scan_key->sk_flags = SK_ROW_HEADER | SK_SEARCHARRAY;
		this_scan_key->sk_attno = scankeys[0].sk_attno;
		this_scan_key->sk_strategy = BTEqualStrategyNumber;
		/* sk_subtype, sk_collation, sk_func not used in a header */
		this_scan_key->sk_argument = PointerGetDatum(scankeys);
		/*
		 * TODO(jason): sk_subtype = RECORDOID should not be necessary and
		 * is currently tied to a hack in yb_scan.c.
		 */
		this_scan_key->sk_subtype = RECORDOID;
	}

	/*
	 * Need a TupleTableSlot to put existing tuples in.
	 *
	 * To use FormIndexDatum, we have to make the econtext's scantuple point
	 * to this slot.
	 */
<<<<<<< HEAD
	existing_slot = table_slot_create(heap, NULL);
=======
	existing_slot = MakeSingleTupleTableSlot(heap->rd_att);
>>>>>>> 254c9790
	econtext->ecxt_scantuple = existing_slot;

	index_scan = index_beginscan(heap, index, estate->es_snapshot, 1, 0);
	index_rescan(index_scan, this_scan_key, 1, NULL, 0);

<<<<<<< HEAD
	while (index_getnext_slot(index_scan, ForwardScanDirection, existing_slot))
=======
	HeapTuple tup;
	while ((tup = index_getnext(index_scan,
								ForwardScanDirection)) != NULL)
>>>>>>> 254c9790
	{
		Datum		existing_values[INDEX_MAX_KEYS];
		bool		existing_isnull[INDEX_MAX_KEYS];

<<<<<<< HEAD
=======
		ExecStoreHeapTuple(tup, existing_slot, false);
		ExecMaterializeSlot(existing_slot);

>>>>>>> 254c9790
		/*
		 * Extract the index column values and isnull flags from the existing
		 * tuple.
		 */
		FormIndexDatum(indexInfo, existing_slot, estate,
					   existing_values, existing_isnull);

		YbInsertOnConflictBatchingMapInsert(resultRelInfo->ri_YbConflictMap[idx],
											indnkeyatts,
											existing_values,
											existing_isnull,
											existing_slot);

<<<<<<< HEAD
		existing_slot = table_slot_create(heap, NULL);
=======
		existing_slot = MakeSingleTupleTableSlot(heap->rd_att);
>>>>>>> 254c9790
		econtext->ecxt_scantuple = existing_slot;
	}

	index_endscan(index_scan);

	econtext->ecxt_scantuple = save_scantuple;
	ExecDropSingleTupleTableSlot(existing_slot);
}<|MERGE_RESOLUTION|>--- conflicted
+++ resolved
@@ -118,10 +118,6 @@
 
 /* Yugabyte includes */
 #include "catalog/pg_am_d.h"
-<<<<<<< HEAD
-=======
-#include "catalog/pg_type_d.h"
->>>>>>> 254c9790
 #include "executor/ybInsertOnConflictBatchingMap.h"
 #include "executor/ybcModifyTable.h"
 #include "funcapi.h"
@@ -153,10 +149,6 @@
 									  Relation indexRelation);
 static bool index_expression_changed_walker(Node *node,
 											Bitmapset *allUpdatedCols);
-
-static void yb_batch_fetch_conflicting_rows(int idx,
-											ResultRelInfo *resultRelInfo,
-											EState *estate);
 
 static void yb_batch_fetch_conflicting_rows(int idx,
 											ResultRelInfo *resultRelInfo,
@@ -293,11 +285,8 @@
 						 bool noDupErr,
 						 bool *specConflict,
 						 List *arbiterIndexes,
-<<<<<<< HEAD
 						 bool update,
 						 ItemPointer tupleid,
-=======
->>>>>>> 254c9790
 						 struct yb_insert_on_conflict_batching_hash *ybConflictMap)
 {
 	bool		applyNoDupErr;
@@ -560,11 +549,7 @@
 		 * TODO(neil) The following YB check might not be needed due to later work on indexes.
 		 * We keep this check for now as this bugfix will be backported to ealier releases.
 		 */
-<<<<<<< HEAD
-		if (isYBRelation && indexRelation->rd_index->indisprimary &&
-=======
 		if (isYBRelation && YBIsCoveredByMainTable(indexRelation) &&
->>>>>>> 254c9790
 			!YbIsInsertOnConflictReadBatchingEnabled(resultRelInfo))
 			continue;
 
@@ -580,14 +565,9 @@
 		}
 
 		if (YbExecDoInsertIndexTuple(resultRelInfo, indexRelation, indexInfo,
-<<<<<<< HEAD
 									 slot, estate, noDupErr,
 									 specConflict, arbiterIndexes, update,
 									 tupleid,
-=======
-									 slot, tuple, estate, noDupErr,
-									 specConflict, arbiterIndexes,
->>>>>>> 254c9790
 									 (resultRelInfo->ri_YbConflictMap ?
 									  resultRelInfo->ri_YbConflictMap[i] :
 									  NULL)))
@@ -633,21 +613,12 @@
 	if (!(IsYBRelation(heapRelation) && indexRelation->rd_index->indisprimary))
 	{
 		MemoryContext oldContext = MemoryContextSwitchTo(GetPerTupleMemoryContext(estate));
-<<<<<<< HEAD
 		yb_index_delete(indexRelation, /* index relation */
 						values,	/* array of index Datums */
 						isnull,	/* null flags */
 						ybctid,	/* ybctid */
 						heapRelation,	/* heap relation */
 						indexInfo);	/* index AM may need this */
-=======
-		index_delete(indexRelation, /* index relation */
-					 values,	/* array of index Datums */
-					 isnull,	/* null flags */
-					 ybctid,	/* ybctid */
-					 resultRelInfo->ri_RelationDesc,	/* heap relation */
-					 indexInfo);	/* index AM may need this */
->>>>>>> 254c9790
 		MemoryContextSwitchTo(oldContext);
 	}
 
@@ -725,11 +696,7 @@
 		 * - As a result, we don't need distinguish between Postgres and YugaByte here.
 		 *   I update this code only for clarity.
 		 */
-<<<<<<< HEAD
-		if (isYBRelation && indexRelation->rd_index->indisprimary &&
-=======
 		if (isYBRelation && YBIsCoveredByMainTable(indexRelation) &&
->>>>>>> 254c9790
 			!YbIsInsertOnConflictReadBatchingEnabled(resultRelInfo))
 			continue;
 
@@ -1073,11 +1040,8 @@
 									 false /* noDupErr */,
 									 NULL /* specConflict */,
 									 NIL /* arbiterIndexes */,
-<<<<<<< HEAD
 									 true /* update */,
 									 tupleid,
-=======
->>>>>>> 254c9790
 									 (resultRelInfo->ri_YbConflictMap ?
 									  resultRelInfo->ri_YbConflictMap[index] :
 									  NULL)))
@@ -1564,7 +1528,6 @@
 }
 
 /*
-<<<<<<< HEAD
  * Check if ExecInsertIndexTuples() should pass indexUnchanged hint.
  *
  * When the executor performs an UPDATE that requires a new round of index
@@ -1711,8 +1674,6 @@
 }
 
 /*
-=======
->>>>>>> 254c9790
  * Build ri_YbConflictMap for each index.
  */
 void
@@ -1720,16 +1681,9 @@
 							EState *estate,
 							List *arbiterIndexes)
 {
-<<<<<<< HEAD
 	/* YB: use ExecCheckIndexConstraints to avoid duplicating code. */
 	ItemPointerData unusedConflictTid;
 	(void) ExecCheckIndexConstraints(resultRelInfo, NULL /* slot */,
-=======
-	Assert(resultRelInfo == estate->es_result_relation_info);
-	/* YB: use ExecCheckIndexConstraints to avoid duplicating code. */
-	ItemPointerData unusedConflictTid;
-	(void) ExecCheckIndexConstraints(NULL /* slot */,
->>>>>>> 254c9790
 									 estate, &unusedConflictTid,
 									 arbiterIndexes, NULL /* ybConflictSlot */);
 }
@@ -1837,11 +1791,7 @@
 		 * constraint as specifying IS NULL for each column whose input value is
 		 * NULL.
 		 */
-<<<<<<< HEAD
 		if (!indexInfo->ii_NullsNotDistinct)
-=======
-		if (true)	/* YB: this in pg15 is regarding ii_NullsNotDistinct */
->>>>>>> 254c9790
 		{
 			bool found_null = false;
 			for (int j = 0; j < indnkeyatts; j++)
@@ -1933,11 +1883,7 @@
 		elmtype = RECORDOID;
 		elmlen = -1;
 		elmbyval = false;
-<<<<<<< HEAD
 		elmalign = TYPALIGN_DOUBLE;
-=======
-		elmalign = 'd';
->>>>>>> 254c9790
 	}
 
 	result = construct_md_array(dvalues, dnulls, ndims, dims, lbs,
@@ -1998,33 +1944,17 @@
 	 * To use FormIndexDatum, we have to make the econtext's scantuple point
 	 * to this slot.
 	 */
-<<<<<<< HEAD
 	existing_slot = table_slot_create(heap, NULL);
-=======
-	existing_slot = MakeSingleTupleTableSlot(heap->rd_att);
->>>>>>> 254c9790
 	econtext->ecxt_scantuple = existing_slot;
 
 	index_scan = index_beginscan(heap, index, estate->es_snapshot, 1, 0);
 	index_rescan(index_scan, this_scan_key, 1, NULL, 0);
 
-<<<<<<< HEAD
 	while (index_getnext_slot(index_scan, ForwardScanDirection, existing_slot))
-=======
-	HeapTuple tup;
-	while ((tup = index_getnext(index_scan,
-								ForwardScanDirection)) != NULL)
->>>>>>> 254c9790
 	{
 		Datum		existing_values[INDEX_MAX_KEYS];
 		bool		existing_isnull[INDEX_MAX_KEYS];
 
-<<<<<<< HEAD
-=======
-		ExecStoreHeapTuple(tup, existing_slot, false);
-		ExecMaterializeSlot(existing_slot);
-
->>>>>>> 254c9790
 		/*
 		 * Extract the index column values and isnull flags from the existing
 		 * tuple.
@@ -2038,11 +1968,7 @@
 											existing_isnull,
 											existing_slot);
 
-<<<<<<< HEAD
 		existing_slot = table_slot_create(heap, NULL);
-=======
-		existing_slot = MakeSingleTupleTableSlot(heap->rd_att);
->>>>>>> 254c9790
 		econtext->ecxt_scantuple = existing_slot;
 	}
 
