--- conflicted
+++ resolved
@@ -393,13 +393,9 @@
 								 eqFuncOids, bnlstate->hashFunctions,
 								 GetBatchSize(plan), 0,
 								 econtext->ecxt_per_query_memory, tablecxt,
-<<<<<<< HEAD
-								 econtext->ecxt_per_tuple_memory, false);
-=======
 								 econtext->ecxt_per_tuple_memory, econtext,
 								 false);
 
->>>>>>> f5f84e2f
 	bnlstate->hashiterinit = false;
 	bnlstate->current_hash_entry = NULL;
 }
