--- conflicted
+++ resolved
@@ -50,12 +50,8 @@
 
 static TupleTableSlot *IndexOnlyNext(IndexOnlyScanState *node);
 static void StoreIndexTuple(TupleTableSlot *slot, IndexTuple itup,
-<<<<<<< HEAD
 							TupleDesc itupdesc);
-=======
-				TupleDesc itupdesc);
 static void yb_init_indexonly_scandesc(IndexOnlyScanState *node);
->>>>>>> 340212f0
 
 
 /* ----------------------------------------------------------------
