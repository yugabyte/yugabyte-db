/*-------------------------------------------------------------------------
 *
 * explain.c
 *	  Explain query execution plans
 *
 * Portions Copyright (c) 1996-2022, PostgreSQL Global Development Group
 * Portions Copyright (c) 1994-5, Regents of the University of California
 *
 * IDENTIFICATION
 *	  src/backend/commands/explain.c
 *
 *-------------------------------------------------------------------------
 */
#include "postgres.h"

#include "access/xact.h"
#include "catalog/pg_type.h"
#include "commands/createas.h"
#include "commands/defrem.h"
#include "commands/prepare.h"
#include "executor/nodeHash.h"
#include "executor/ybcModifyTable.h"
#include "foreign/fdwapi.h"
#include "jit/jit.h"
#include "nodes/extensible.h"
#include "nodes/makefuncs.h"
#include "nodes/nodeFuncs.h"
#include "parser/analyze.h"
#include "parser/parsetree.h"
#include "rewrite/rewriteHandler.h"
#include "storage/bufmgr.h"
#include "tcop/tcopprot.h"
#include "utils/builtins.h"
#include "utils/guc_tables.h"
#include "utils/json.h"
#include "utils/lsyscache.h"
#include "utils/rel.h"
#include "utils/ruleutils.h"
#include "utils/snapmgr.h"
#include "utils/tuplesort.h"
#include "utils/typcache.h"
#include "utils/xml.h"

/* Yugabyte includes */
#include "pg_yb_utils.h"
#include "utils/guc.h"

/* Hook for plugins to get control in ExplainOneQuery() */
ExplainOneQuery_hook_type ExplainOneQuery_hook = NULL;

/* Hook for plugins to get control in explain_get_index_name() */
explain_get_index_name_hook_type explain_get_index_name_hook = NULL;


/* OR-able flags for ExplainXMLTag() */
#define X_OPENING 0
#define X_CLOSING 1
#define X_CLOSE_IMMEDIATE 2
#define X_NOWHITESPACE 4

#define CEILING_K(s) ((s + 1023) / 1024)

static void ExplainOneQuery(Query *query, int cursorOptions,
							IntoClause *into, ExplainState *es,
							const char *queryString, ParamListInfo params,
							QueryEnvironment *queryEnv);
static void ExplainPrintJIT(ExplainState *es, int jit_flags,
							JitInstrumentation *ji);
static void report_triggers(ResultRelInfo *rInfo, bool show_relname,
							ExplainState *es);
static double elapsed_time(instr_time *starttime);
static bool ExplainPreScanNode(PlanState *planstate, Bitmapset **rels_used);
static void ExplainNode(PlanState *planstate, List *ancestors,
						const char *relationship, const char *plan_name,
						ExplainState *es);
static void show_plan_tlist(PlanState *planstate, List *ancestors,
							ExplainState *es);
static void show_expression(Node *node, const char *qlabel,
							PlanState *planstate, List *ancestors,
							bool useprefix, ExplainState *es);
static void show_qual(List *qual, const char *qlabel,
					  PlanState *planstate, List *ancestors,
					  bool useprefix, ExplainState *es);
static void show_scan_qual(List *qual, const char *qlabel,
						   PlanState *planstate, List *ancestors,
						   ExplainState *es);
static void show_upper_qual(List *qual, const char *qlabel,
							PlanState *planstate, List *ancestors,
							ExplainState *es);
static void show_sort_keys(SortState *sortstate, List *ancestors,
						   ExplainState *es);
static void show_incremental_sort_keys(IncrementalSortState *incrsortstate,
									   List *ancestors, ExplainState *es);
static void show_merge_append_keys(MergeAppendState *mstate, List *ancestors,
								   ExplainState *es);
static void show_agg_keys(AggState *astate, List *ancestors,
						  ExplainState *es);
static void show_grouping_sets(PlanState *planstate, Agg *agg,
							   List *ancestors, ExplainState *es);
static void show_grouping_set_keys(PlanState *planstate,
								   Agg *aggnode, Sort *sortnode,
								   List *context, bool useprefix,
								   List *ancestors, ExplainState *es);
static void show_group_keys(GroupState *gstate, List *ancestors,
							ExplainState *es);
static void show_sort_group_keys(PlanState *planstate, const char *qlabel,
								 int nkeys, int nPresortedKeys, AttrNumber *keycols,
								 Oid *sortOperators, Oid *collations, bool *nullsFirst,
								 List *ancestors, ExplainState *es);
static void show_sortorder_options(StringInfo buf, Node *sortexpr,
								   Oid sortOperator, Oid collation, bool nullsFirst);
static void show_tablesample(TableSampleClause *tsc, PlanState *planstate,
							 List *ancestors, ExplainState *es);
static void show_sort_info(SortState *sortstate, ExplainState *es);
static void show_incremental_sort_info(IncrementalSortState *incrsortstate,
									   ExplainState *es);
static void show_hash_info(HashState *hashstate, ExplainState *es);
static void show_memoize_info(MemoizeState *mstate, List *ancestors,
							  ExplainState *es);
static void show_hashagg_info(AggState *hashstate, ExplainState *es);
static void show_tidbitmap_info(BitmapHeapScanState *planstate,
								ExplainState *es);
static void show_instrumentation_count(const char *qlabel, int which,
									   PlanState *planstate, ExplainState *es);
static void show_foreignscan_info(ForeignScanState *fsstate, ExplainState *es);
static void show_eval_params(Bitmapset *bms_params, ExplainState *es);
static const char *explain_get_index_name(Oid indexId);
<<<<<<< HEAD
static void show_buffer_usage(ExplainState *es, const BufferUsage *usage,
							  bool planning);
static void show_wal_usage(ExplainState *es, const WalUsage *usage);
static void show_yb_rpc_stats(PlanState *planstate, ExplainState *es);
static void ExplainIndexScanDetails(Oid indexid, ScanDirection indexorderdir,
									double yb_estimated_num_nexts,
									double yb_estimated_num_seeks,
									int yb_estimated_docdb_result_width,
									ExplainState *es);
=======
static void show_buffer_usage(ExplainState *es, const BufferUsage *usage);
static void show_yb_planning_stats(YbPlanInfo *planinfo, ExplainState *es);
static void show_yb_rpc_stats(PlanState *planstate, ExplainState *es);
static void ExplainIndexScanDetails(Oid indexid, ScanDirection indexorderdir,
						YbPlanInfo *yb_plan_info, ExplainState *es);
>>>>>>> b66e31a7
static void ExplainScanTarget(Scan *plan, ExplainState *es);
static void ExplainModifyTarget(ModifyTable *plan, ExplainState *es);
static void ExplainTargetRel(Plan *plan, Index rti, ExplainState *es);
static void show_modifytable_info(ModifyTableState *mtstate, List *ancestors,
								  ExplainState *es);
static void ExplainMemberNodes(PlanState **planstates, int nplans,
							   List *ancestors, ExplainState *es);
static void ExplainMissingMembers(int nplans, int nchildren, ExplainState *es);
static void ExplainSubPlans(List *plans, List *ancestors,
							const char *relationship, ExplainState *es);
static void ExplainCustomChildren(CustomScanState *css,
								  List *ancestors, ExplainState *es);
static ExplainWorkersState *ExplainCreateWorkersState(int num_workers);
static void ExplainOpenWorker(int n, ExplainState *es);
static void ExplainCloseWorker(int n, ExplainState *es);
static void ExplainFlushWorkersState(ExplainState *es);
static void ExplainProperty(const char *qlabel, const char *unit,
							const char *value, bool numeric, ExplainState *es);
static void ExplainOpenSetAsideGroup(const char *objtype, const char *labelname,
									 bool labeled, int depth, ExplainState *es);
static void ExplainSaveGroup(ExplainState *es, int depth, int *state_save);
static void ExplainRestoreGroup(ExplainState *es, int depth, int *state_save);
static void ExplainDummyGroup(const char *objtype, const char *labelname,
							  ExplainState *es);
static void ExplainXMLTag(const char *tagname, int flags, ExplainState *es);
static void ExplainIndentText(ExplainState *es);
static void ExplainJSONLineEnding(ExplainState *es);
static void ExplainYAMLLineStarting(ExplainState *es);
static void escape_yaml(StringInfo buf, const char *str);
static void YbAppendPgMemInfo(ExplainState *es, const Size peakMem);
static void
YbAggregateExplainableRPCRequestStat(ExplainState			 *es,
									 const YbInstrumentation *instr);
static void YbExplainDistinctPrefixLen(
	PlanState *planstate, List *indextlist, int yb_distinct_prefixlen,
	ExplainState *es, List *ancestors);
static void show_ybtidbitmap_info(YbBitmapTableScanState *planstate,
								  ExplainState *es);

typedef enum YbStatLabel
{
	YB_STAT_LABEL_FIRST = 0,

	YB_STAT_LABEL_CATALOG_READ = YB_STAT_LABEL_FIRST,
	YB_STAT_LABEL_CATALOG_WRITE,

	YB_STAT_LABEL_STORAGE_READ,
	YB_STAT_LABEL_STORAGE_WRITE,

	YB_STAT_LABEL_STORAGE_TABLE_READ,
	YB_STAT_LABEL_STORAGE_TABLE_WRITE,
	YB_STAT_LABEL_STORAGE_TABLE_ROWS_SCANNED,

	YB_STAT_LABEL_STORAGE_INDEX_READ,
	YB_STAT_LABEL_STORAGE_INDEX_WRITE,
	YB_STAT_LABEL_STORAGE_INDEX_ROWS_SCANNED,

	YB_STAT_LABEL_STORAGE_FLUSH,

	YB_STAT_LABEL_STORAGE_ROWS_SCANNED,

	YB_STAT_LABEL_LAST
} YbStatLabel;

typedef struct YbStatLabelData
{
	const char *requests;
	const char *execution_time;

	/* Indicates if field can vary between runs of the same query */
	const bool is_non_deterministic;
} YbStatLabelData;

typedef struct YbExplainState
{
	ExplainState *es;
	bool		  display_zero;
} YbExplainState;

#define BUILD_STAT_LABEL_DATA(NAME, IS_NON_DETERMINISTIC) \
	{ \
		NAME, NULL, IS_NON_DETERMINISTIC \
	}

#define BUILD_REQUEST_STAT_LABEL_DATA(NAME, IS_NON_DETERMINISTIC) \
	{ \
		NAME " Requests", NAME " Execution Time", IS_NON_DETERMINISTIC \
	}

#define BUILD_DETERMINISTIC_STAT_LABEL_DATA(NAME) \
	BUILD_STAT_LABEL_DATA(NAME, false)

#define BUILD_NON_DETERMINISTIC_REQUEST_STAT_LABEL_DATA(NAME) \
	BUILD_REQUEST_STAT_LABEL_DATA(NAME, true)

#define BUILD_DETERMINISTIC_REQUEST_STAT_LABEL_DATA(NAME) \
	BUILD_REQUEST_STAT_LABEL_DATA(NAME, false)

const YbStatLabelData yb_stat_label_data[] = {
	[YB_STAT_LABEL_CATALOG_READ] =
		BUILD_NON_DETERMINISTIC_REQUEST_STAT_LABEL_DATA("Catalog Read"),
	[YB_STAT_LABEL_CATALOG_WRITE] =
		BUILD_NON_DETERMINISTIC_REQUEST_STAT_LABEL_DATA("Catalog Write"),

	[YB_STAT_LABEL_STORAGE_READ] =
		BUILD_DETERMINISTIC_REQUEST_STAT_LABEL_DATA("Storage Read"),
	[YB_STAT_LABEL_STORAGE_WRITE] =
		BUILD_DETERMINISTIC_REQUEST_STAT_LABEL_DATA("Storage Write"),
	[YB_STAT_LABEL_STORAGE_ROWS_SCANNED] =
		BUILD_DETERMINISTIC_STAT_LABEL_DATA("Storage Rows Scanned"),

	[YB_STAT_LABEL_STORAGE_TABLE_READ] =
		BUILD_DETERMINISTIC_REQUEST_STAT_LABEL_DATA("Storage Table Read"),
	[YB_STAT_LABEL_STORAGE_TABLE_WRITE] =
		BUILD_DETERMINISTIC_REQUEST_STAT_LABEL_DATA("Storage Table Write"),
	[YB_STAT_LABEL_STORAGE_TABLE_ROWS_SCANNED] =
		BUILD_DETERMINISTIC_STAT_LABEL_DATA("Storage Table Rows Scanned"),

	[YB_STAT_LABEL_STORAGE_INDEX_READ] =
		BUILD_DETERMINISTIC_REQUEST_STAT_LABEL_DATA("Storage Index Read"),
	[YB_STAT_LABEL_STORAGE_INDEX_WRITE] =
		BUILD_DETERMINISTIC_REQUEST_STAT_LABEL_DATA("Storage Index Write"),
	[YB_STAT_LABEL_STORAGE_INDEX_ROWS_SCANNED] =
		BUILD_DETERMINISTIC_STAT_LABEL_DATA("Storage Index Rows Scanned"),

	[YB_STAT_LABEL_STORAGE_FLUSH] =
		BUILD_DETERMINISTIC_REQUEST_STAT_LABEL_DATA("Storage Flush"),
};

#undef BUILD_STAT_LABEL_DATA

#define BUILD_METRIC_LABEL(NAME) ("Metric " NAME)

// These labels are identical to exported metric names.
const char *yb_metric_gauge_label[] = {
	[YB_STORAGE_GAUGE_REGULARDB_BLOCK_CACHE_MISS] =
		BUILD_METRIC_LABEL("rocksdb_block_cache_miss"),
	[YB_STORAGE_GAUGE_REGULARDB_BLOCK_CACHE_HIT] =
		BUILD_METRIC_LABEL("rocksdb_block_cache_hit"),
	[YB_STORAGE_GAUGE_REGULARDB_BLOCK_CACHE_ADD] =
		BUILD_METRIC_LABEL("rocksdb_block_cache_add"),
	[YB_STORAGE_GAUGE_REGULARDB_BLOCK_CACHE_ADD_FAILURES] =
		BUILD_METRIC_LABEL("rocksdb_block_cache_add_failures"),
	[YB_STORAGE_GAUGE_REGULARDB_BLOCK_CACHE_INDEX_MISS] =
		BUILD_METRIC_LABEL("rocksdb_block_cache_index_miss"),
	[YB_STORAGE_GAUGE_REGULARDB_BLOCK_CACHE_INDEX_HIT] =
		BUILD_METRIC_LABEL("rocksdb_block_cache_index_hit"),
	[YB_STORAGE_GAUGE_REGULARDB_BLOCK_CACHE_FILTER_MISS] =
		BUILD_METRIC_LABEL("rocksdb_block_cache_filter_miss"),
	[YB_STORAGE_GAUGE_REGULARDB_BLOCK_CACHE_FILTER_HIT] =
		BUILD_METRIC_LABEL("rocksdb_block_cache_filter_hit"),
	[YB_STORAGE_GAUGE_REGULARDB_BLOCK_CACHE_DATA_MISS] =
		BUILD_METRIC_LABEL("rocksdb_block_cache_data_miss"),
	[YB_STORAGE_GAUGE_REGULARDB_BLOCK_CACHE_DATA_HIT] =
		BUILD_METRIC_LABEL("rocksdb_block_cache_data_hit"),
	[YB_STORAGE_GAUGE_REGULARDB_BLOCK_CACHE_BYTES_READ] =
		BUILD_METRIC_LABEL("rocksdb_block_cache_bytes_read"),
	[YB_STORAGE_GAUGE_REGULARDB_BLOCK_CACHE_BYTES_WRITE] =
		BUILD_METRIC_LABEL("rocksdb_block_cache_bytes_write"),
	[YB_STORAGE_GAUGE_REGULARDB_BLOOM_FILTER_USEFUL] =
		BUILD_METRIC_LABEL("rocksdb_bloom_filter_useful"),
	[YB_STORAGE_GAUGE_REGULARDB_BLOOM_FILTER_CHECKED] =
		BUILD_METRIC_LABEL("rocksdb_bloom_filter_checked"),
	[YB_STORAGE_GAUGE_REGULARDB_MEMTABLE_HIT] =
		BUILD_METRIC_LABEL("rocksdb_memtable_hit"),
	[YB_STORAGE_GAUGE_REGULARDB_MEMTABLE_MISS] =
		BUILD_METRIC_LABEL("rocksdb_memtable_miss"),
	[YB_STORAGE_GAUGE_REGULARDB_GET_HIT_L0] =
		BUILD_METRIC_LABEL("rocksdb_get_hit_l0"),
	[YB_STORAGE_GAUGE_REGULARDB_GET_HIT_L1] =
		BUILD_METRIC_LABEL("rocksdb_get_hit_l1"),
	[YB_STORAGE_GAUGE_REGULARDB_GET_HIT_L2_AND_UP] =
		BUILD_METRIC_LABEL("rocksdb_get_hit_l2_and_up"),
	[YB_STORAGE_GAUGE_REGULARDB_NUMBER_KEYS_WRITTEN] =
		BUILD_METRIC_LABEL("rocksdb_number_keys_written"),
	[YB_STORAGE_GAUGE_REGULARDB_NUMBER_KEYS_READ] =
		BUILD_METRIC_LABEL("rocksdb_number_keys_read"),
	[YB_STORAGE_GAUGE_REGULARDB_NUMBER_KEYS_UPDATED] =
		BUILD_METRIC_LABEL("rocksdb_number_keys_updated"),
	[YB_STORAGE_GAUGE_REGULARDB_BYTES_WRITTEN] =
		BUILD_METRIC_LABEL("rocksdb_bytes_written"),
	[YB_STORAGE_GAUGE_REGULARDB_BYTES_READ] =
		BUILD_METRIC_LABEL("rocksdb_bytes_read"),
	[YB_STORAGE_GAUGE_REGULARDB_NUMBER_DB_SEEK] =
		BUILD_METRIC_LABEL("rocksdb_number_db_seek"),
	[YB_STORAGE_GAUGE_REGULARDB_NUMBER_DB_NEXT] =
		BUILD_METRIC_LABEL("rocksdb_number_db_next"),
	[YB_STORAGE_GAUGE_REGULARDB_NUMBER_DB_PREV] =
		BUILD_METRIC_LABEL("rocksdb_number_db_prev"),
	[YB_STORAGE_GAUGE_REGULARDB_NUMBER_DB_SEEK_FOUND] =
		BUILD_METRIC_LABEL("rocksdb_number_db_seek_found"),
	[YB_STORAGE_GAUGE_REGULARDB_NUMBER_DB_NEXT_FOUND] =
		BUILD_METRIC_LABEL("rocksdb_number_db_next_found"),
	[YB_STORAGE_GAUGE_REGULARDB_NUMBER_DB_PREV_FOUND] =
		BUILD_METRIC_LABEL("rocksdb_number_db_prev_found"),
	[YB_STORAGE_GAUGE_REGULARDB_ITER_BYTES_READ] =
		BUILD_METRIC_LABEL("rocksdb_iter_bytes_read"),
	[YB_STORAGE_GAUGE_REGULARDB_NO_FILE_CLOSES] =
		BUILD_METRIC_LABEL("rocksdb_no_file_closes"),
	[YB_STORAGE_GAUGE_REGULARDB_NO_FILE_OPENS] =
		BUILD_METRIC_LABEL("rocksdb_no_file_opens"),
	[YB_STORAGE_GAUGE_REGULARDB_NO_FILE_ERRORS] =
		BUILD_METRIC_LABEL("rocksdb_no_file_errors"),
	[YB_STORAGE_GAUGE_REGULARDB_STALL_L0_SLOWDOWN_MICROS] =
		BUILD_METRIC_LABEL("rocksdb_stall_l0_slowdown_micros"),
	[YB_STORAGE_GAUGE_REGULARDB_STALL_MEMTABLE_COMPACTION_MICROS] =
		BUILD_METRIC_LABEL("rocksdb_stall_memtable_compaction_micros"),
	[YB_STORAGE_GAUGE_REGULARDB_STALL_L0_NUM_FILES_MICROS] =
		BUILD_METRIC_LABEL("rocksdb_stall_l0_num_files_micros"),
	[YB_STORAGE_GAUGE_REGULARDB_STALL_MICROS] =
		BUILD_METRIC_LABEL("rocksdb_stall_micros"),
	[YB_STORAGE_GAUGE_REGULARDB_DB_MUTEX_WAIT_MICROS] =
		BUILD_METRIC_LABEL("rocksdb_db_mutex_wait_micros"),
	[YB_STORAGE_GAUGE_REGULARDB_RATE_LIMIT_DELAY_MILLIS] =
		BUILD_METRIC_LABEL("rocksdb_rate_limit_delay_millis"),
	[YB_STORAGE_GAUGE_REGULARDB_NO_ITERATORS] =
		BUILD_METRIC_LABEL("rocksdb_no_iterators"),
	[YB_STORAGE_GAUGE_REGULARDB_NUMBER_MULTIGET_CALLS] =
		BUILD_METRIC_LABEL("rocksdb_number_multiget_calls"),
	[YB_STORAGE_GAUGE_REGULARDB_NUMBER_MULTIGET_KEYS_READ] =
		BUILD_METRIC_LABEL("rocksdb_number_multiget_keys_read"),
	[YB_STORAGE_GAUGE_REGULARDB_NUMBER_MULTIGET_BYTES_READ] =
		BUILD_METRIC_LABEL("rocksdb_number_multiget_bytes_read"),
	[YB_STORAGE_GAUGE_REGULARDB_NUMBER_FILTERED_DELETES] =
		BUILD_METRIC_LABEL("rocksdb_number_filtered_deletes"),
	[YB_STORAGE_GAUGE_REGULARDB_NUMBER_MERGE_FAILURES] =
		BUILD_METRIC_LABEL("rocksdb_number_merge_failures"),
	[YB_STORAGE_GAUGE_REGULARDB_SEQUENCE_NUMBER] =
		BUILD_METRIC_LABEL("rocksdb_sequence_number"),
	[YB_STORAGE_GAUGE_REGULARDB_BLOOM_FILTER_PREFIX_CHECKED] =
		BUILD_METRIC_LABEL("rocksdb_bloom_filter_prefix_checked"),
	[YB_STORAGE_GAUGE_REGULARDB_BLOOM_FILTER_PREFIX_USEFUL] =
		BUILD_METRIC_LABEL("rocksdb_bloom_filter_prefix_useful"),
	[YB_STORAGE_GAUGE_REGULARDB_NUMBER_OF_RESEEKS_IN_ITERATION] =
		BUILD_METRIC_LABEL("rocksdb_number_of_reseeks_in_iteration"),
	[YB_STORAGE_GAUGE_REGULARDB_GET_UPDATES_SINCE_CALLS] =
		BUILD_METRIC_LABEL("rocksdb_get_updates_since_calls"),
	[YB_STORAGE_GAUGE_REGULARDB_BLOCK_CACHE_COMPRESSED_MISS] =
		BUILD_METRIC_LABEL("rocksdb_block_cache_compressed_miss"),
	[YB_STORAGE_GAUGE_REGULARDB_BLOCK_CACHE_COMPRESSED_HIT] =
		BUILD_METRIC_LABEL("rocksdb_block_cache_compressed_hit"),
	[YB_STORAGE_GAUGE_REGULARDB_BLOCK_CACHE_COMPRESSED_ADD] =
		BUILD_METRIC_LABEL("rocksdb_block_cache_compressed_add"),
	[YB_STORAGE_GAUGE_REGULARDB_BLOCK_CACHE_COMPRESSED_ADD_FAILURES] =
		BUILD_METRIC_LABEL("rocksdb_block_cache_compressed_add_failures"),
	[YB_STORAGE_GAUGE_REGULARDB_WAL_FILE_SYNCED] =
		BUILD_METRIC_LABEL("rocksdb_wal_file_synced"),
	[YB_STORAGE_GAUGE_REGULARDB_WAL_FILE_BYTES] =
		BUILD_METRIC_LABEL("rocksdb_wal_file_bytes"),
	[YB_STORAGE_GAUGE_REGULARDB_WRITE_DONE_BY_SELF] =
		BUILD_METRIC_LABEL("rocksdb_write_done_by_self"),
	[YB_STORAGE_GAUGE_REGULARDB_WRITE_DONE_BY_OTHER] =
		BUILD_METRIC_LABEL("rocksdb_write_done_by_other"),
	[YB_STORAGE_GAUGE_REGULARDB_WRITE_WITH_WAL] =
		BUILD_METRIC_LABEL("rocksdb_write_with_wal"),
	[YB_STORAGE_GAUGE_REGULARDB_COMPACT_READ_BYTES] =
		BUILD_METRIC_LABEL("rocksdb_compact_read_bytes"),
	[YB_STORAGE_GAUGE_REGULARDB_COMPACT_WRITE_BYTES] =
		BUILD_METRIC_LABEL("rocksdb_compact_write_bytes"),
	[YB_STORAGE_GAUGE_REGULARDB_FLUSH_WRITE_BYTES] =
		BUILD_METRIC_LABEL("rocksdb_flush_write_bytes"),
	[YB_STORAGE_GAUGE_REGULARDB_NUMBER_DIRECT_LOAD_TABLE_PROPERTIES] =
		BUILD_METRIC_LABEL("rocksdb_number_direct_load_table_properties"),
	[YB_STORAGE_GAUGE_REGULARDB_NUMBER_SUPERVERSION_ACQUIRES] =
		BUILD_METRIC_LABEL("rocksdb_number_superversion_acquires"),
	[YB_STORAGE_GAUGE_REGULARDB_NUMBER_SUPERVERSION_RELEASES] =
		BUILD_METRIC_LABEL("rocksdb_number_superversion_releases"),
	[YB_STORAGE_GAUGE_REGULARDB_NUMBER_SUPERVERSION_CLEANUPS] =
		BUILD_METRIC_LABEL("rocksdb_number_superversion_cleanups"),
	[YB_STORAGE_GAUGE_REGULARDB_NUMBER_BLOCK_NOT_COMPRESSED] =
		BUILD_METRIC_LABEL("rocksdb_number_block_not_compressed"),
	[YB_STORAGE_GAUGE_REGULARDB_MERGE_OPERATION_TOTAL_TIME] =
		BUILD_METRIC_LABEL("rocksdb_merge_operation_total_time"),
	[YB_STORAGE_GAUGE_REGULARDB_FILTER_OPERATION_TOTAL_TIME] =
		BUILD_METRIC_LABEL("rocksdb_filter_operation_total_time"),
	[YB_STORAGE_GAUGE_REGULARDB_ROW_CACHE_HIT] =
		BUILD_METRIC_LABEL("rocksdb_row_cache_hit"),
	[YB_STORAGE_GAUGE_REGULARDB_ROW_CACHE_MISS] =
		BUILD_METRIC_LABEL("rocksdb_row_cache_miss"),
	[YB_STORAGE_GAUGE_REGULARDB_NO_TABLE_CACHE_ITERATORS] =
		BUILD_METRIC_LABEL("rocksdb_no_table_cache_iterators"),
	[YB_STORAGE_GAUGE_REGULARDB_BLOCK_CACHE_SINGLE_TOUCH_HIT] =
		BUILD_METRIC_LABEL("rocksdb_block_cache_single_touch_hit"),
	[YB_STORAGE_GAUGE_REGULARDB_BLOCK_CACHE_SINGLE_TOUCH_ADD] =
		BUILD_METRIC_LABEL("rocksdb_block_cache_single_touch_add"),
	[YB_STORAGE_GAUGE_REGULARDB_BLOCK_CACHE_SINGLE_TOUCH_BYTES_READ] =
		BUILD_METRIC_LABEL("rocksdb_block_cache_single_touch_bytes_read"),
	[YB_STORAGE_GAUGE_REGULARDB_BLOCK_CACHE_SINGLE_TOUCH_BYTES_WRITE] =
		BUILD_METRIC_LABEL("rocksdb_block_cache_single_touch_bytes_write"),
	[YB_STORAGE_GAUGE_REGULARDB_BLOCK_CACHE_MULTI_TOUCH_HIT] =
		BUILD_METRIC_LABEL("rocksdb_block_cache_multi_touch_hit"),
	[YB_STORAGE_GAUGE_REGULARDB_BLOCK_CACHE_MULTI_TOUCH_ADD] =
		BUILD_METRIC_LABEL("rocksdb_block_cache_multi_touch_add"),
	[YB_STORAGE_GAUGE_REGULARDB_BLOCK_CACHE_MULTI_TOUCH_BYTES_READ] =
		BUILD_METRIC_LABEL("rocksdb_block_cache_multi_touch_bytes_read"),
	[YB_STORAGE_GAUGE_REGULARDB_BLOCK_CACHE_MULTI_TOUCH_BYTES_WRITE] =
		BUILD_METRIC_LABEL("rocksdb_block_cache_multi_touch_bytes_write"),
	[YB_STORAGE_GAUGE_INTENTSDB_BLOCK_CACHE_MISS] =
		BUILD_METRIC_LABEL("intentsdb_rocksdb_block_cache_miss"),
	[YB_STORAGE_GAUGE_INTENTSDB_BLOCK_CACHE_HIT] =
		BUILD_METRIC_LABEL("intentsdb_rocksdb_block_cache_hit"),
	[YB_STORAGE_GAUGE_INTENTSDB_BLOCK_CACHE_ADD] =
		BUILD_METRIC_LABEL("intentsdb_rocksdb_block_cache_add"),
	[YB_STORAGE_GAUGE_INTENTSDB_BLOCK_CACHE_ADD_FAILURES] =
		BUILD_METRIC_LABEL("intentsdb_rocksdb_block_cache_add_failures"),
	[YB_STORAGE_GAUGE_INTENTSDB_BLOCK_CACHE_INDEX_MISS] =
		BUILD_METRIC_LABEL("intentsdb_rocksdb_block_cache_index_miss"),
	[YB_STORAGE_GAUGE_INTENTSDB_BLOCK_CACHE_INDEX_HIT] =
		BUILD_METRIC_LABEL("intentsdb_rocksdb_block_cache_index_hit"),
	[YB_STORAGE_GAUGE_INTENTSDB_BLOCK_CACHE_FILTER_MISS] =
		BUILD_METRIC_LABEL("intentsdb_rocksdb_block_cache_filter_miss"),
	[YB_STORAGE_GAUGE_INTENTSDB_BLOCK_CACHE_FILTER_HIT] =
		BUILD_METRIC_LABEL("intentsdb_rocksdb_block_cache_filter_hit"),
	[YB_STORAGE_GAUGE_INTENTSDB_BLOCK_CACHE_DATA_MISS] =
		BUILD_METRIC_LABEL("intentsdb_rocksdb_block_cache_data_miss"),
	[YB_STORAGE_GAUGE_INTENTSDB_BLOCK_CACHE_DATA_HIT] =
		BUILD_METRIC_LABEL("intentsdb_rocksdb_block_cache_data_hit"),
	[YB_STORAGE_GAUGE_INTENTSDB_BLOCK_CACHE_BYTES_READ] =
		BUILD_METRIC_LABEL("intentsdb_rocksdb_block_cache_bytes_read"),
	[YB_STORAGE_GAUGE_INTENTSDB_BLOCK_CACHE_BYTES_WRITE] =
		BUILD_METRIC_LABEL("intentsdb_rocksdb_block_cache_bytes_write"),
	[YB_STORAGE_GAUGE_INTENTSDB_BLOOM_FILTER_USEFUL] =
		BUILD_METRIC_LABEL("intentsdb_rocksdb_bloom_filter_useful"),
	[YB_STORAGE_GAUGE_INTENTSDB_BLOOM_FILTER_CHECKED] =
		BUILD_METRIC_LABEL("intentsdb_rocksdb_bloom_filter_checked"),
	[YB_STORAGE_GAUGE_INTENTSDB_MEMTABLE_HIT] =
		BUILD_METRIC_LABEL("intentsdb_rocksdb_memtable_hit"),
	[YB_STORAGE_GAUGE_INTENTSDB_MEMTABLE_MISS] =
		BUILD_METRIC_LABEL("intentsdb_rocksdb_memtable_miss"),
	[YB_STORAGE_GAUGE_INTENTSDB_GET_HIT_L0] =
		BUILD_METRIC_LABEL("intentsdb_rocksdb_get_hit_l0"),
	[YB_STORAGE_GAUGE_INTENTSDB_GET_HIT_L1] =
		BUILD_METRIC_LABEL("intentsdb_rocksdb_get_hit_l1"),
	[YB_STORAGE_GAUGE_INTENTSDB_GET_HIT_L2_AND_UP] =
		BUILD_METRIC_LABEL("intentsdb_rocksdb_get_hit_l2_and_up"),
	[YB_STORAGE_GAUGE_INTENTSDB_NUMBER_KEYS_WRITTEN] =
		BUILD_METRIC_LABEL("intentsdb_rocksdb_number_keys_written"),
	[YB_STORAGE_GAUGE_INTENTSDB_NUMBER_KEYS_READ] =
		BUILD_METRIC_LABEL("intentsdb_rocksdb_number_keys_read"),
	[YB_STORAGE_GAUGE_INTENTSDB_NUMBER_KEYS_UPDATED] =
		BUILD_METRIC_LABEL("intentsdb_rocksdb_number_keys_updated"),
	[YB_STORAGE_GAUGE_INTENTSDB_BYTES_WRITTEN] =
		BUILD_METRIC_LABEL("intentsdb_rocksdb_bytes_written"),
	[YB_STORAGE_GAUGE_INTENTSDB_BYTES_READ] =
		BUILD_METRIC_LABEL("intentsdb_rocksdb_bytes_read"),
	[YB_STORAGE_GAUGE_INTENTSDB_NUMBER_DB_SEEK] =
		BUILD_METRIC_LABEL("intentsdb_rocksdb_number_db_seek"),
	[YB_STORAGE_GAUGE_INTENTSDB_NUMBER_DB_NEXT] =
		BUILD_METRIC_LABEL("intentsdb_rocksdb_number_db_next"),
	[YB_STORAGE_GAUGE_INTENTSDB_NUMBER_DB_PREV] =
		BUILD_METRIC_LABEL("intentsdb_rocksdb_number_db_prev"),
	[YB_STORAGE_GAUGE_INTENTSDB_NUMBER_DB_SEEK_FOUND] =
		BUILD_METRIC_LABEL("intentsdb_rocksdb_number_db_seek_found"),
	[YB_STORAGE_GAUGE_INTENTSDB_NUMBER_DB_NEXT_FOUND] =
		BUILD_METRIC_LABEL("intentsdb_rocksdb_number_db_next_found"),
	[YB_STORAGE_GAUGE_INTENTSDB_NUMBER_DB_PREV_FOUND] =
		BUILD_METRIC_LABEL("intentsdb_rocksdb_number_db_prev_found"),
	[YB_STORAGE_GAUGE_INTENTSDB_ITER_BYTES_READ] =
		BUILD_METRIC_LABEL("intentsdb_rocksdb_iter_bytes_read"),
	[YB_STORAGE_GAUGE_INTENTSDB_NO_FILE_CLOSES] =
		BUILD_METRIC_LABEL("intentsdb_rocksdb_no_file_closes"),
	[YB_STORAGE_GAUGE_INTENTSDB_NO_FILE_OPENS] =
		BUILD_METRIC_LABEL("intentsdb_rocksdb_no_file_opens"),
	[YB_STORAGE_GAUGE_INTENTSDB_NO_FILE_ERRORS] =
		BUILD_METRIC_LABEL("intentsdb_rocksdb_no_file_errors"),
	[YB_STORAGE_GAUGE_INTENTSDB_STALL_L0_SLOWDOWN_MICROS] =
		BUILD_METRIC_LABEL("intentsdb_rocksdb_stall_l0_slowdown_micros"),
	[YB_STORAGE_GAUGE_INTENTSDB_STALL_MEMTABLE_COMPACTION_MICROS] =
		BUILD_METRIC_LABEL("intentsdb_rocksdb_stall_memtable_compaction_micros"),
	[YB_STORAGE_GAUGE_INTENTSDB_STALL_L0_NUM_FILES_MICROS] =
		BUILD_METRIC_LABEL("intentsdb_rocksdb_stall_l0_num_files_micros"),
	[YB_STORAGE_GAUGE_INTENTSDB_STALL_MICROS] =
		BUILD_METRIC_LABEL("intentsdb_rocksdb_stall_micros"),
	[YB_STORAGE_GAUGE_INTENTSDB_DB_MUTEX_WAIT_MICROS] =
		BUILD_METRIC_LABEL("intentsdb_rocksdb_db_mutex_wait_micros"),
	[YB_STORAGE_GAUGE_INTENTSDB_RATE_LIMIT_DELAY_MILLIS] =
		BUILD_METRIC_LABEL("intentsdb_rocksdb_rate_limit_delay_millis"),
	[YB_STORAGE_GAUGE_INTENTSDB_NO_ITERATORS] =
		BUILD_METRIC_LABEL("intentsdb_rocksdb_no_iterators"),
	[YB_STORAGE_GAUGE_INTENTSDB_NUMBER_MULTIGET_CALLS] =
		BUILD_METRIC_LABEL("intentsdb_rocksdb_number_multiget_calls"),
	[YB_STORAGE_GAUGE_INTENTSDB_NUMBER_MULTIGET_KEYS_READ] =
		BUILD_METRIC_LABEL("intentsdb_rocksdb_number_multiget_keys_read"),
	[YB_STORAGE_GAUGE_INTENTSDB_NUMBER_MULTIGET_BYTES_READ] =
		BUILD_METRIC_LABEL("intentsdb_rocksdb_number_multiget_bytes_read"),
	[YB_STORAGE_GAUGE_INTENTSDB_NUMBER_FILTERED_DELETES] =
		BUILD_METRIC_LABEL("intentsdb_rocksdb_number_filtered_deletes"),
	[YB_STORAGE_GAUGE_INTENTSDB_NUMBER_MERGE_FAILURES] =
		BUILD_METRIC_LABEL("intentsdb_rocksdb_number_merge_failures"),
	[YB_STORAGE_GAUGE_INTENTSDB_SEQUENCE_NUMBER] =
		BUILD_METRIC_LABEL("intentsdb_rocksdb_sequence_number"),
	[YB_STORAGE_GAUGE_INTENTSDB_BLOOM_FILTER_PREFIX_CHECKED] =
		BUILD_METRIC_LABEL("intentsdb_rocksdb_bloom_filter_prefix_checked"),
	[YB_STORAGE_GAUGE_INTENTSDB_BLOOM_FILTER_PREFIX_USEFUL] =
		BUILD_METRIC_LABEL("intentsdb_rocksdb_bloom_filter_prefix_useful"),
	[YB_STORAGE_GAUGE_INTENTSDB_NUMBER_OF_RESEEKS_IN_ITERATION] =
		BUILD_METRIC_LABEL("intentsdb_rocksdb_number_of_reseeks_in_iteration"),
	[YB_STORAGE_GAUGE_INTENTSDB_GET_UPDATES_SINCE_CALLS] =
		BUILD_METRIC_LABEL("intentsdb_rocksdb_get_updates_since_calls"),
	[YB_STORAGE_GAUGE_INTENTSDB_BLOCK_CACHE_COMPRESSED_MISS] =
		BUILD_METRIC_LABEL("intentsdb_rocksdb_block_cache_compressed_miss"),
	[YB_STORAGE_GAUGE_INTENTSDB_BLOCK_CACHE_COMPRESSED_HIT] =
		BUILD_METRIC_LABEL("intentsdb_rocksdb_block_cache_compressed_hit"),
	[YB_STORAGE_GAUGE_INTENTSDB_BLOCK_CACHE_COMPRESSED_ADD] =
		BUILD_METRIC_LABEL("intentsdb_rocksdb_block_cache_compressed_add"),
	[YB_STORAGE_GAUGE_INTENTSDB_BLOCK_CACHE_COMPRESSED_ADD_FAILURES] =
		BUILD_METRIC_LABEL("intentsdb_rocksdb_block_cache_compressed_add_failures"),
	[YB_STORAGE_GAUGE_INTENTSDB_WAL_FILE_SYNCED] =
		BUILD_METRIC_LABEL("intentsdb_rocksdb_wal_file_synced"),
	[YB_STORAGE_GAUGE_INTENTSDB_WAL_FILE_BYTES] =
		BUILD_METRIC_LABEL("intentsdb_rocksdb_wal_file_bytes"),
	[YB_STORAGE_GAUGE_INTENTSDB_WRITE_DONE_BY_SELF] =
		BUILD_METRIC_LABEL("intentsdb_rocksdb_write_done_by_self"),
	[YB_STORAGE_GAUGE_INTENTSDB_WRITE_DONE_BY_OTHER] =
		BUILD_METRIC_LABEL("intentsdb_rocksdb_write_done_by_other"),
	[YB_STORAGE_GAUGE_INTENTSDB_WRITE_WITH_WAL] =
		BUILD_METRIC_LABEL("intentsdb_rocksdb_write_with_wal"),
	[YB_STORAGE_GAUGE_INTENTSDB_COMPACT_READ_BYTES] =
		BUILD_METRIC_LABEL("intentsdb_rocksdb_compact_read_bytes"),
	[YB_STORAGE_GAUGE_INTENTSDB_COMPACT_WRITE_BYTES] =
		BUILD_METRIC_LABEL("intentsdb_rocksdb_compact_write_bytes"),
	[YB_STORAGE_GAUGE_INTENTSDB_FLUSH_WRITE_BYTES] =
		BUILD_METRIC_LABEL("intentsdb_rocksdb_flush_write_bytes"),
	[YB_STORAGE_GAUGE_INTENTSDB_NUMBER_DIRECT_LOAD_TABLE_PROPERTIES] =
		BUILD_METRIC_LABEL("intentsdb_rocksdb_number_direct_load_table_properties"),
	[YB_STORAGE_GAUGE_INTENTSDB_NUMBER_SUPERVERSION_ACQUIRES] =
		BUILD_METRIC_LABEL("intentsdb_rocksdb_number_superversion_acquires"),
	[YB_STORAGE_GAUGE_INTENTSDB_NUMBER_SUPERVERSION_RELEASES] =
		BUILD_METRIC_LABEL("intentsdb_rocksdb_number_superversion_releases"),
	[YB_STORAGE_GAUGE_INTENTSDB_NUMBER_SUPERVERSION_CLEANUPS] =
		BUILD_METRIC_LABEL("intentsdb_rocksdb_number_superversion_cleanups"),
	[YB_STORAGE_GAUGE_INTENTSDB_NUMBER_BLOCK_NOT_COMPRESSED] =
		BUILD_METRIC_LABEL("intentsdb_rocksdb_number_block_not_compressed"),
	[YB_STORAGE_GAUGE_INTENTSDB_MERGE_OPERATION_TOTAL_TIME] =
		BUILD_METRIC_LABEL("intentsdb_rocksdb_merge_operation_total_time"),
	[YB_STORAGE_GAUGE_INTENTSDB_FILTER_OPERATION_TOTAL_TIME] =
		BUILD_METRIC_LABEL("intentsdb_rocksdb_filter_operation_total_time"),
	[YB_STORAGE_GAUGE_INTENTSDB_ROW_CACHE_HIT] =
		BUILD_METRIC_LABEL("intentsdb_rocksdb_row_cache_hit"),
	[YB_STORAGE_GAUGE_INTENTSDB_ROW_CACHE_MISS] =
		BUILD_METRIC_LABEL("intentsdb_rocksdb_row_cache_miss"),
	[YB_STORAGE_GAUGE_INTENTSDB_NO_TABLE_CACHE_ITERATORS] =
		BUILD_METRIC_LABEL("intentsdb_rocksdb_no_table_cache_iterators"),
	[YB_STORAGE_GAUGE_INTENTSDB_BLOCK_CACHE_SINGLE_TOUCH_HIT] =
		BUILD_METRIC_LABEL("intentsdb_rocksdb_block_cache_single_touch_hit"),
	[YB_STORAGE_GAUGE_INTENTSDB_BLOCK_CACHE_SINGLE_TOUCH_ADD] =
		BUILD_METRIC_LABEL("intentsdb_rocksdb_block_cache_single_touch_add"),
	[YB_STORAGE_GAUGE_INTENTSDB_BLOCK_CACHE_SINGLE_TOUCH_BYTES_READ] =
		BUILD_METRIC_LABEL("intentsdb_rocksdb_block_cache_single_touch_bytes_read"),
	[YB_STORAGE_GAUGE_INTENTSDB_BLOCK_CACHE_SINGLE_TOUCH_BYTES_WRITE] =
		BUILD_METRIC_LABEL("intentsdb_rocksdb_block_cache_single_touch_bytes_write"),
	[YB_STORAGE_GAUGE_INTENTSDB_BLOCK_CACHE_MULTI_TOUCH_HIT] =
		BUILD_METRIC_LABEL("intentsdb_rocksdb_block_cache_multi_touch_hit"),
	[YB_STORAGE_GAUGE_INTENTSDB_BLOCK_CACHE_MULTI_TOUCH_ADD] =
		BUILD_METRIC_LABEL("intentsdb_rocksdb_block_cache_multi_touch_add"),
	[YB_STORAGE_GAUGE_INTENTSDB_BLOCK_CACHE_MULTI_TOUCH_BYTES_READ] =
		BUILD_METRIC_LABEL("intentsdb_rocksdb_block_cache_multi_touch_bytes_read"),
	[YB_STORAGE_GAUGE_INTENTSDB_BLOCK_CACHE_MULTI_TOUCH_BYTES_WRITE] =
		BUILD_METRIC_LABEL("intentsdb_rocksdb_block_cache_multi_touch_bytes_write"),
	[YB_STORAGE_GAUGE_ACTIVE_WRITE_QUERY_OBJECTS] =
		BUILD_METRIC_LABEL("active_write_query_objects"),
};

const char *yb_metric_counter_label[] = {
	[YB_STORAGE_COUNTER_NOT_LEADER_REJECTIONS] =
		BUILD_METRIC_LABEL("not_leader_rejections"),
	[YB_STORAGE_COUNTER_LEADER_MEMORY_PRESSURE_REJECTIONS] =
		BUILD_METRIC_LABEL("leader_memory_pressure_rejections"),
	[YB_STORAGE_COUNTER_MAJORITY_SST_FILES_REJECTIONS] =
		BUILD_METRIC_LABEL("majority_sst_file_rejections"),
	[YB_STORAGE_COUNTER_TRANSACTION_CONFLICTS] =
		BUILD_METRIC_LABEL("transaction_conflicts"),
	[YB_STORAGE_COUNTER_EXPIRED_TRANSACTIONS] =
		BUILD_METRIC_LABEL("expired_transactions"),
	[YB_STORAGE_COUNTER_RESTART_READ_REQUESTS] =
		BUILD_METRIC_LABEL("restart_read_requests"),
	[YB_STORAGE_COUNTER_CONSISTENT_PREFIX_READ_REQUESTS] =
		BUILD_METRIC_LABEL("consistent_prefix_read_requests"),
	[YB_STORAGE_COUNTER_PGSQL_CONSISTENT_PREFIX_READ_ROWS] =
		BUILD_METRIC_LABEL("pgsql_consistent_prefix_read_rows"),
	[YB_STORAGE_COUNTER_TABLET_DATA_CORRUPTIONS] =
		BUILD_METRIC_LABEL("tablet_data_corruptions"),
	[YB_STORAGE_COUNTER_ROWS_INSERTED] =
		BUILD_METRIC_LABEL("rows_inserted"),
	[YB_STORAGE_COUNTER_FAILED_BATCH_LOCK] =
		BUILD_METRIC_LABEL("failed_batch_lock"),
	[YB_STORAGE_COUNTER_DOCDB_KEYS_FOUND] =
		BUILD_METRIC_LABEL("docdb_keys_found"),
	[YB_STORAGE_COUNTER_DOCDB_OBSOLETE_KEYS_FOUND] =
		BUILD_METRIC_LABEL("docdb_obsolete_keys_found"),
	[YB_STORAGE_COUNTER_DOCDB_OBSOLETE_KEYS_FOUND_PAST_CUTOFF] =
		BUILD_METRIC_LABEL("docdb_obsolete_keys_found_past_cutoff"),
};

const char *yb_metric_event_label[] = {
	[YB_STORAGE_EVENT_REGULARDB_DB_GET] =
		BUILD_METRIC_LABEL("rocksdb_db_get_micros"),
	[YB_STORAGE_EVENT_REGULARDB_DB_WRITE] =
		BUILD_METRIC_LABEL("rocksdb_db_write_micros"),
	[YB_STORAGE_EVENT_REGULARDB_COMPACTION_TIME] =
		BUILD_METRIC_LABEL("rocksdb_compaction_times_micros"),
	[YB_STORAGE_EVENT_REGULARDB_WAL_FILE_SYNC_MICROS] =
		BUILD_METRIC_LABEL("rocksdb_wal_file_sync_micros"),
	[YB_STORAGE_EVENT_REGULARDB_DB_MULTIGET] =
		BUILD_METRIC_LABEL("rocksdb_db_multiget_micros"),
	[YB_STORAGE_EVENT_REGULARDB_READ_BLOCK_COMPACTION_MICROS] =
		BUILD_METRIC_LABEL("rocksdb_read_block_compaction_micros"),
	[YB_STORAGE_EVENT_REGULARDB_READ_BLOCK_GET_MICROS] =
		BUILD_METRIC_LABEL("rocksdb_read_block_get_micros"),
	[YB_STORAGE_EVENT_REGULARDB_WRITE_RAW_BLOCK_MICROS] =
		BUILD_METRIC_LABEL("rocksdb_write_raw_block_micros"),
	[YB_STORAGE_EVENT_REGULARDB_NUM_FILES_IN_SINGLE_COMPACTION] =
		BUILD_METRIC_LABEL("rocksdb_num_files_in_singlecompaction"),
	[YB_STORAGE_EVENT_REGULARDB_DB_SEEK] =
		BUILD_METRIC_LABEL("rocksdb_db_seek_micros"),
	[YB_STORAGE_EVENT_REGULARDB_SST_READ_MICROS] =
		BUILD_METRIC_LABEL("rocksdb_sst_read_micros"),
	[YB_STORAGE_EVENT_REGULARDB_BYTES_PER_READ] =
		BUILD_METRIC_LABEL("rocksdb_bytes_per_read"),
	[YB_STORAGE_EVENT_REGULARDB_BYTES_PER_WRITE] =
		BUILD_METRIC_LABEL("rocksdb_bytes_per_write"),
	[YB_STORAGE_EVENT_REGULARDB_BYTES_PER_MULTIGET] =
		BUILD_METRIC_LABEL("rocksdb_bytes_per_multiget"),
	[YB_STORAGE_EVENT_INTENTSDB_DB_GET] =
		BUILD_METRIC_LABEL("intentsdb_rocksdb_db_get_micros"),
	[YB_STORAGE_EVENT_INTENTSDB_DB_WRITE] =
		BUILD_METRIC_LABEL("intentsdb_rocksdb_db_write_micros"),
	[YB_STORAGE_EVENT_INTENTSDB_COMPACTION_TIME] =
		BUILD_METRIC_LABEL("intentsdb_rocksdb_compaction_times_micros"),
	[YB_STORAGE_EVENT_INTENTSDB_WAL_FILE_SYNC_MICROS] =
		BUILD_METRIC_LABEL("intentsdb_rocksdb_wal_file_sync_micros"),
	[YB_STORAGE_EVENT_INTENTSDB_DB_MULTIGET] =
		BUILD_METRIC_LABEL("intentsdb_rocksdb_db_multiget_micros"),
	[YB_STORAGE_EVENT_INTENTSDB_READ_BLOCK_COMPACTION_MICROS] =
		BUILD_METRIC_LABEL("intentsdb_rocksdb_read_block_compaction_micros"),
	[YB_STORAGE_EVENT_INTENTSDB_READ_BLOCK_GET_MICROS] =
		BUILD_METRIC_LABEL("intentsdb_rocksdb_read_block_get_micros"),
	[YB_STORAGE_EVENT_INTENTSDB_WRITE_RAW_BLOCK_MICROS] =
		BUILD_METRIC_LABEL("intentsdb_rocksdb_write_raw_block_micros"),
	[YB_STORAGE_EVENT_INTENTSDB_NUM_FILES_IN_SINGLE_COMPACTION] =
		BUILD_METRIC_LABEL("intentsdb_rocksdb_num_files_in_singlecompaction"),
	[YB_STORAGE_EVENT_INTENTSDB_DB_SEEK] =
		BUILD_METRIC_LABEL("intentsdb_rocksdb_db_seek_micros"),
	[YB_STORAGE_EVENT_INTENTSDB_SST_READ_MICROS] =
		BUILD_METRIC_LABEL("intentsdb_rocksdb_sst_read_micros"),
	[YB_STORAGE_EVENT_INTENTSDB_BYTES_PER_READ] =
		BUILD_METRIC_LABEL("intentsdb_rocksdb_bytes_per_read"),
	[YB_STORAGE_EVENT_INTENTSDB_BYTES_PER_WRITE] =
		BUILD_METRIC_LABEL("intentsdb_rocksdb_bytes_per_write"),
	[YB_STORAGE_EVENT_INTENTSDB_BYTES_PER_MULTIGET] =
		BUILD_METRIC_LABEL("intentsdb_rocksdb_bytes_per_multiget"),
	[YB_STORAGE_EVENT_SNAPSHOT_READ_INFLIGHT_WAIT_DURATION] =
		BUILD_METRIC_LABEL("snapshot_read_inflight_wait_duration"),
	[YB_STORAGE_EVENT_QL_READ_LATENCY] =
		BUILD_METRIC_LABEL("ql_read_latency"),
	[YB_STORAGE_EVENT_WRITE_LOCK_LATENCY] =
		BUILD_METRIC_LABEL("write_lock_latency"),
	[YB_STORAGE_EVENT_QL_WRITE_LATENCY] =
		BUILD_METRIC_LABEL("ql_write_latency"),
	[YB_STORAGE_EVENT_READ_TIME_WAIT] =
		BUILD_METRIC_LABEL("read_time_wait"),
	[YB_STORAGE_EVENT_TOTAL_WAIT_QUEUE_TIME] =
		BUILD_METRIC_LABEL("total_wait_queue_time"),
};

#undef BUILD_METRIC_LABEL

/* Explains a single stat with no associated timing */
static void
YbExplainStatWithoutTiming(YbExplainState *yb_es, YbStatLabel label,
						   double count)
{
	if (!(count > 0 || yb_es->display_zero) ||
		(yb_explain_hide_non_deterministic_fields &&
		 yb_stat_label_data[label].is_non_deterministic))
		return;

	const YbStatLabelData *label_data = &yb_stat_label_data[label];
	ExplainState		  *es = yb_es->es;
	ExplainPropertyFloat(label_data->requests, NULL, count, 0, es);
}

/* Explains a single RPC related stat and its associated timing */
static void
YbExplainRpcRequestStat(YbExplainState *yb_es, YbStatLabel label, double count,
						double timing)
{
	if (!(count > 0 || yb_es->display_zero) ||
		(yb_explain_hide_non_deterministic_fields &&
		 yb_stat_label_data[label].is_non_deterministic))
		return;

	const YbStatLabelData *label_data = &yb_stat_label_data[label];
	ExplainState   *es = yb_es->es;
	ExplainPropertyFloat(label_data->requests, NULL, count, 0, es);

	/* Display timing info only when there is at least 1 RPC request. This
	 * enables the output to be concise. */
	if (yb_es->es->timing && count > 0)
		ExplainPropertyFloat(label_data->execution_time, "ms",
							 timing / 1000000.0, 3, yb_es->es);
}

static void
YbExplainRpcRequestNumericMetric(YbExplainState *yb_es, const char* label, double value,
								 bool is_mean) {
	if (value == 0)
		return;

	ExplainState   *es = yb_es->es;
	ExplainPropertyFloat(label, NULL, value, is_mean ? 3 : 0, es);
}

/* Explains a single RPC gauge metric */
static void
YbExplainRpcRequestGauge(YbExplainState *yb_es, YbPgGaugeMetrics metric, double value,
						 bool is_mean) {
	YbExplainRpcRequestNumericMetric(yb_es, yb_metric_gauge_label[metric], value, is_mean);
}

/* Explains a single RPC counter metric */
static void
YbExplainRpcRequestCounter(YbExplainState *yb_es, YbPgCounterMetrics metric, double value,
						   bool is_mean) {
	YbExplainRpcRequestNumericMetric(yb_es, yb_metric_counter_label[metric], value, is_mean);
}

/* Explains a single RPC event metric */
static void
YbExplainRpcRequestEvent(YbExplainState *yb_es, YbPgEventMetrics metric,
						 const YbPgEventMetric* value, double nloops, bool is_mean) {
	if (value->count == 0)
		return;

	const char  *label = yb_metric_event_label[metric];
	ExplainState   *es = yb_es->es;

	int ndigits = is_mean ? 3 : 0;

	char *buf;
	buf = psprintf("sum: %.*f, count: %.*f",
				   ndigits, value->sum / nloops, ndigits, value->count / nloops);
	ExplainProperty(label, NULL, buf, false, es);
	pfree(buf);
}

/* Maps a row mark type to a string. */
static const char *
YbRowMarkTypeToPgsqlString(RowMarkType row_mark_type)
{
	switch (row_mark_type)
	{
		case ROW_MARK_EXCLUSIVE:
			return "FOR UPDATE";
		case ROW_MARK_NOKEYEXCLUSIVE:
			return "FOR NO KEY UPDATE";
		case ROW_MARK_SHARE:
			return "FOR SHARE";
		case ROW_MARK_KEYSHARE:
			return "FOR KEY SHARE";
		default:
			return "";
	}
}

/* Explains a scan lock using row marks. */
static void
YbExplainScanLocks(YbLockMechanism yb_lock_mechanism, ExplainState *es)
{
	ListCell   *l;
	const char *lock_mode;

	if (!es->pstmt->rowMarks)
		return;

	if (!IsolationIsSerializable() && yb_lock_mechanism == YB_NO_SCAN_LOCK)
		return;

	foreach(l, es->pstmt->rowMarks)
	{
		PlanRowMark *erm = (PlanRowMark *) lfirst(l);
		if (erm->markType != ROW_MARK_REFERENCE &&
			erm->markType != ROW_MARK_COPY)
		{
			lock_mode = YbRowMarkTypeToPgsqlString(erm->markType);
			break;
		}
	}

	if (es->format == EXPLAIN_FORMAT_TEXT)
		appendStringInfo(es->str, " (Locked %s)", lock_mode);
	else
		ExplainPropertyText("Lock Type", lock_mode, es);
}

/* Explains a LockRows node */
static void
YbExplainLockRows(ExplainState *es)
{
	/* We only have something interesting to do in SERIALIZABLE isolation. */
	if (!IsolationIsSerializable())
		return;

	if (es->format == EXPLAIN_FORMAT_TEXT)
		appendStringInfoString(es->str, " (no-op)");
	else
		ExplainPropertyBool("Executes", false, es);
}

static bool
YbIsTimingNeeded(ExplainState *es, bool timing_set)
{
	/* Disable timing if only deterministic fields are requested */
	if (yb_explain_hide_non_deterministic_fields)
	{
		if (timing_set && es->timing)
		{
			ereport(WARNING,
					(errcode(ERRCODE_INVALID_PARAMETER_VALUE),
					 errmsg("GUC yb_explain_hide_non_deterministic_fields "
							"disables EXPLAIN option TIMING")));
		}
		return false;
	}

	/* Else if timing option is explicitly set in the query, honor it */
	if (timing_set)
		return es->timing;

	/* Else, use timing if the query needs it */
	return es->analyze;
}

/*
 * ExplainQuery -
 *	  execute an EXPLAIN command
 */
void
ExplainQuery(ParseState *pstate, ExplainStmt *stmt,
			 ParamListInfo params, DestReceiver *dest)
{
	ExplainState *es = NewExplainState();
	TupOutputState *tstate;
	JumbleState *jstate = NULL;
	Query	   *query;
	List	   *rewritten;
	ListCell   *lc;
	bool		timing_set = false;
	bool		summary_set = false;

	/* Parse options list. */
	foreach(lc, stmt->options)
	{
		DefElem    *opt = (DefElem *) lfirst(lc);

		if (strcmp(opt->defname, "analyze") == 0)
			es->analyze = defGetBoolean(opt);
		else if (strcmp(opt->defname, "verbose") == 0)
			es->verbose = defGetBoolean(opt);
		else if (strcmp(opt->defname, "costs") == 0)
			es->costs = defGetBoolean(opt);
		else if (strcmp(opt->defname, "buffers") == 0)
			es->buffers = defGetBoolean(opt);
		else if (strcmp(opt->defname, "wal") == 0)
			es->wal = defGetBoolean(opt);
		else if (strcmp(opt->defname, "settings") == 0)
			es->settings = defGetBoolean(opt);
		else if (strcmp(opt->defname, "dist") == 0)
			es->rpc = defGetBoolean(opt);
		else if (strcmp(opt->defname, "debug") == 0)
			es->yb_debug = defGetBoolean(opt);
		else if (strcmp(opt->defname, "timing") == 0)
		{
			timing_set = true;
			es->timing = defGetBoolean(opt);
		}
		else if (strcmp(opt->defname, "summary") == 0)
		{
			summary_set = true;
			es->summary = defGetBoolean(opt);
		}
		else if (strcmp(opt->defname, "format") == 0)
		{
			char	   *p = defGetString(opt);

			if (strcmp(p, "text") == 0)
				es->format = EXPLAIN_FORMAT_TEXT;
			else if (strcmp(p, "xml") == 0)
				es->format = EXPLAIN_FORMAT_XML;
			else if (strcmp(p, "json") == 0)
				es->format = EXPLAIN_FORMAT_JSON;
			else if (strcmp(p, "yaml") == 0)
				es->format = EXPLAIN_FORMAT_YAML;
			else
				ereport(ERROR,
						(errcode(ERRCODE_INVALID_PARAMETER_VALUE),
						 errmsg("unrecognized value for EXPLAIN option \"%s\": \"%s\"",
								opt->defname, p),
						 parser_errposition(pstate, opt->location)));
		}
		else
			ereport(ERROR,
					(errcode(ERRCODE_SYNTAX_ERROR),
					 errmsg("unrecognized EXPLAIN option \"%s\"",
							opt->defname),
					 parser_errposition(pstate, opt->location)));
	}

	if (es->analyze)
		yb_run_with_explain_analyze = true;

	if (es->wal && !es->analyze)
		ereport(ERROR,
				(errcode(ERRCODE_INVALID_PARAMETER_VALUE),
				 errmsg("EXPLAIN option WAL requires ANALYZE")));

	/* if hiding of non-deterministic fields is requested, turn off debug and verbose modes */
	if (yb_explain_hide_non_deterministic_fields)
	{
		if (es->yb_debug)
		{
			ereport(WARNING,
					(errcode(ERRCODE_INVALID_PARAMETER_VALUE),
					 errmsg("GUC yb_explain_hide_non_deterministic_fields "
							"disables EXPLAIN option DEBUG")));
			es->yb_debug = false;
		}

		if (es->verbose)
		{
			ereport(WARNING,
					(errcode(ERRCODE_INVALID_PARAMETER_VALUE),
					 errmsg("GUC yb_explain_hide_non_deterministic_fields "
							"disables EXPLAIN option VERBOSE")));
			es->verbose = false;
		}
	}

	/* check if timing is required */
	es->timing = YbIsTimingNeeded(es, timing_set);

	/* check that timing is used with EXPLAIN ANALYZE */
	if (es->timing && !es->analyze)
		ereport(ERROR,
				(errcode(ERRCODE_INVALID_PARAMETER_VALUE),
				 errmsg("EXPLAIN option TIMING requires ANALYZE")));

	/* if the summary was not set explicitly, set default value */
	es->summary = (summary_set) ? es->summary : es->analyze;

	if (es->rpc && !es->analyze)
		ereport(ERROR,
				(errcode(ERRCODE_INVALID_PARAMETER_VALUE),
				 errmsg("EXPLAIN option DIST requires ANALYZE")));

	/* Turn on timing of RPC requests in accordance to the flags passed */
	YbToggleSessionStatsTimer(es->timing);
	if (es->yb_debug) {
		YbSetMetricsCaptureType(YB_YQL_METRICS_CAPTURE_ALL);
	}

	query = castNode(Query, stmt->query);
	if (IsQueryIdEnabled())
		jstate = JumbleQuery(query, pstate->p_sourcetext);

	if (post_parse_analyze_hook)
		(*post_parse_analyze_hook) (pstate, query, jstate);

	/*
	 * Parse analysis was done already, but we still have to run the rule
	 * rewriter.  We do not do AcquireRewriteLocks: we assume the query either
	 * came straight from the parser, or suitable locks were acquired by
	 * plancache.c.
	 */
	rewritten = QueryRewrite(castNode(Query, stmt->query));

	/* emit opening boilerplate */
	ExplainBeginOutput(es);

	if (rewritten == NIL)
	{
		/*
		 * In the case of an INSTEAD NOTHING, tell at least that.  But in
		 * non-text format, the output is delimited, so this isn't necessary.
		 */
		if (es->format == EXPLAIN_FORMAT_TEXT)
			appendStringInfoString(es->str, "Query rewrites to nothing\n");
	}
	else
	{
		ListCell   *l;

		/* Explain every plan */
		foreach(l, rewritten)
		{
			ExplainOneQuery(lfirst_node(Query, l),
							CURSOR_OPT_PARALLEL_OK, NULL, es,
							pstate->p_sourcetext, params, pstate->p_queryEnv);

			/* Separate plans with an appropriate separator */
			if (lnext(rewritten, l) != NULL)
				ExplainSeparatePlans(es);
		}
	}

	/* emit closing boilerplate */
	ExplainEndOutput(es);
	Assert(es->indent == 0);

	/* output tuples */
	tstate = begin_tup_output_tupdesc(dest, ExplainResultDesc(stmt),
									  &TTSOpsVirtual);
	if (es->format == EXPLAIN_FORMAT_TEXT)
		do_text_output_multiline(tstate, es->str->data);
	else
		do_text_output_oneline(tstate, es->str->data);
	end_tup_output(tstate);

	/* Turn off timing RPC requests and metrics capture so that future queries are not timed
	 * and metrics are not sent by default */
	YbToggleSessionStatsTimer(false);
	YbSetMetricsCaptureType(YB_YQL_METRICS_CAPTURE_NONE);
	pfree(es->str->data);
}

/*
 * Create a new ExplainState struct initialized with default options.
 */
ExplainState *
NewExplainState(void)
{
	ExplainState *es = (ExplainState *) palloc0(sizeof(ExplainState));

	/* Set default options (most fields can be left as zeroes). */
	es->costs = true;
	/* Prepare output buffer. */
	es->str = makeStringInfo();

	return es;
}

/*
 * ExplainResultDesc -
 *	  construct the result tupledesc for an EXPLAIN
 */
TupleDesc
ExplainResultDesc(ExplainStmt *stmt)
{
	TupleDesc	tupdesc;
	ListCell   *lc;
	Oid			result_type = TEXTOID;

	/* Check for XML format option */
	foreach(lc, stmt->options)
	{
		DefElem    *opt = (DefElem *) lfirst(lc);

		if (strcmp(opt->defname, "format") == 0)
		{
			char	   *p = defGetString(opt);

			if (strcmp(p, "xml") == 0)
				result_type = XMLOID;
			else if (strcmp(p, "json") == 0)
				result_type = JSONOID;
			else
				result_type = TEXTOID;
			/* don't "break", as ExplainQuery will use the last value */
		}
	}

	/* Need a tuple descriptor representing a single TEXT or XML column */
	tupdesc = CreateTemplateTupleDesc(1);
	TupleDescInitEntry(tupdesc, (AttrNumber) 1, "QUERY PLAN",
					   result_type, -1, 0);
	return tupdesc;
}

/*
 * ExplainOneQuery -
 *	  print out the execution plan for one Query
 *
 * "into" is NULL unless we are explaining the contents of a CreateTableAsStmt.
 */
static void
ExplainOneQuery(Query *query, int cursorOptions,
				IntoClause *into, ExplainState *es,
				const char *queryString, ParamListInfo params,
				QueryEnvironment *queryEnv)
{
	/* planner will not cope with utility statements */
	if (query->commandType == CMD_UTILITY)
	{
		ExplainOneUtility(query->utilityStmt, into, es, queryString, params,
						  queryEnv);
		return;
	}

	/* if an advisor plugin is present, let it manage things */
	if (ExplainOneQuery_hook)
		(*ExplainOneQuery_hook) (query, cursorOptions, into, es,
								 queryString, params, queryEnv);
	else
	{
		PlannedStmt *plan;
		instr_time	planstart,
					planduration;
		BufferUsage bufusage_start,
					bufusage;

		if (es->buffers)
			bufusage_start = pgBufferUsage;
		INSTR_TIME_SET_CURRENT(planstart);

		/* plan the query */
		plan = pg_plan_query(query, queryString, cursorOptions, params);

		INSTR_TIME_SET_CURRENT(planduration);
		INSTR_TIME_SUBTRACT(planduration, planstart);

		/* calc differences of buffer counters. */
		if (es->buffers)
		{
			memset(&bufusage, 0, sizeof(BufferUsage));
			BufferUsageAccumDiff(&bufusage, &pgBufferUsage, &bufusage_start);
		}

		/* run it (if needed) and produce output */
		ExplainOnePlan(plan, into, es, queryString, params, queryEnv,
					   &planduration, (es->buffers ? &bufusage : NULL));
	}
}

/*
 * ExplainOneUtility -
 *	  print out the execution plan for one utility statement
 *	  (In general, utility statements don't have plans, but there are some
 *	  we treat as special cases)
 *
 * "into" is NULL unless we are explaining the contents of a CreateTableAsStmt.
 *
 * This is exported because it's called back from prepare.c in the
 * EXPLAIN EXECUTE case.  In that case, we'll be dealing with a statement
 * that's in the plan cache, so we have to ensure we don't modify it.
 */
void
ExplainOneUtility(Node *utilityStmt, IntoClause *into, ExplainState *es,
				  const char *queryString, ParamListInfo params,
				  QueryEnvironment *queryEnv)
{
	if (utilityStmt == NULL)
		return;

	if (IsA(utilityStmt, CreateTableAsStmt))
	{
		/*
		 * We have to rewrite the contained SELECT and then pass it back to
		 * ExplainOneQuery.  Copy to be safe in the EXPLAIN EXECUTE case.
		 */
		CreateTableAsStmt *ctas = (CreateTableAsStmt *) utilityStmt;
		List	   *rewritten;

		/*
		 * Check if the relation exists or not.  This is done at this stage to
		 * avoid query planning or execution.
		 */
		if (CreateTableAsRelExists(ctas))
		{
			if (ctas->objtype == OBJECT_TABLE)
				ExplainDummyGroup("CREATE TABLE AS", NULL, es);
			else if (ctas->objtype == OBJECT_MATVIEW)
				ExplainDummyGroup("CREATE MATERIALIZED VIEW", NULL, es);
			else
				elog(ERROR, "unexpected object type: %d",
					 (int) ctas->objtype);
			return;
		}

		rewritten = QueryRewrite(castNode(Query, copyObject(ctas->query)));
		Assert(list_length(rewritten) == 1);
		ExplainOneQuery(linitial_node(Query, rewritten),
						CURSOR_OPT_PARALLEL_OK, ctas->into, es,
						queryString, params, queryEnv);
	}
	else if (IsA(utilityStmt, DeclareCursorStmt))
	{
		/*
		 * Likewise for DECLARE CURSOR.
		 *
		 * Notice that if you say EXPLAIN ANALYZE DECLARE CURSOR then we'll
		 * actually run the query.  This is different from pre-8.3 behavior
		 * but seems more useful than not running the query.  No cursor will
		 * be created, however.
		 */
		DeclareCursorStmt *dcs = (DeclareCursorStmt *) utilityStmt;
		List	   *rewritten;

		rewritten = QueryRewrite(castNode(Query, copyObject(dcs->query)));
		Assert(list_length(rewritten) == 1);
		ExplainOneQuery(linitial_node(Query, rewritten),
						dcs->options, NULL, es,
						queryString, params, queryEnv);
	}
	else if (IsA(utilityStmt, ExecuteStmt))
		ExplainExecuteQuery((ExecuteStmt *) utilityStmt, into, es,
							queryString, params, queryEnv);
	else if (IsA(utilityStmt, NotifyStmt))
	{
		if (es->format == EXPLAIN_FORMAT_TEXT)
			appendStringInfoString(es->str, "NOTIFY\n");
		else
			ExplainDummyGroup("Notify", NULL, es);
	}
	else
	{
		if (es->format == EXPLAIN_FORMAT_TEXT)
			appendStringInfoString(es->str,
								   "Utility statements have no plan structure\n");
		else
			ExplainDummyGroup("Utility Statement", NULL, es);
	}
}

/*
 * ExplainOnePlan -
 *		given a planned query, execute it if needed, and then print
 *		EXPLAIN output
 *
 * "into" is NULL unless we are explaining the contents of a CreateTableAsStmt,
 * in which case executing the query should result in creating that table.
 *
 * This is exported because it's called back from prepare.c in the
 * EXPLAIN EXECUTE case, and because an index advisor plugin would need
 * to call it.
 */
void
ExplainOnePlan(PlannedStmt *plannedstmt, IntoClause *into, ExplainState *es,
			   const char *queryString, ParamListInfo params,
			   QueryEnvironment *queryEnv, const instr_time *planduration,
			   const BufferUsage *bufusage)
{
	DestReceiver *dest;
	QueryDesc  *queryDesc;
	instr_time	starttime;
	double		totaltime = 0;
	int			eflags;
	int			instrument_option = 0;
	bool		show_variable_fields = !yb_explain_hide_non_deterministic_fields;

	Assert(plannedstmt->commandType != CMD_UTILITY);

	if (es->analyze && es->timing)
		instrument_option |= INSTRUMENT_TIMER;
	else if (es->analyze)
		instrument_option |= INSTRUMENT_ROWS;

	if (es->buffers)
		instrument_option |= INSTRUMENT_BUFFERS;
	if (es->wal)
		instrument_option |= INSTRUMENT_WAL;

	/*
	 * We always collect timing for the entire statement, even when node-level
	 * timing is off, so we don't look at es->timing here.  (We could skip
	 * this if !es->summary, but it's hardly worth the complication.)
	 */
	INSTR_TIME_SET_CURRENT(starttime);

	/*
	 * Use a snapshot with an updated command ID to ensure this query sees
	 * results of any previously executed queries.
	 */
	PushCopiedSnapshot(GetActiveSnapshot());
	UpdateActiveSnapshotCommandId();

	/*
	 * Normally we discard the query's output, but if explaining CREATE TABLE
	 * AS, we'd better use the appropriate tuple receiver.
	 */
	if (into)
		dest = CreateIntoRelDestReceiver(into);
	else
		dest = None_Receiver;

	/* Create a QueryDesc for the query */
	queryDesc = CreateQueryDesc(plannedstmt, queryString,
								GetActiveSnapshot(), InvalidSnapshot,
								dest, params, queryEnv, instrument_option);

	/* Select execution options */
	if (es->analyze)
		eflags = 0;				/* default run-to-completion flags */
	else
		eflags = EXEC_FLAG_EXPLAIN_ONLY;
	if (into)
		eflags |= GetIntoRelEFlags(into);

	/* call ExecutorStart to prepare the plan for execution */
	ExecutorStart(queryDesc, eflags);

	int64 peakMem = 0;

	/* Execute the plan for statistics if asked for */
	if (es->analyze)
	{
		ScanDirection dir;

		/* EXPLAIN ANALYZE CREATE TABLE AS WITH NO DATA is weird */
		if (into && into->skipData)
			dir = NoMovementScanDirection;
		else
			dir = ForwardScanDirection;

		/* Figure out if the query can be run as a single row txn */
		queryDesc->estate->yb_es_is_single_row_modify_txn =
			YbIsSingleRowModifyTxnPlanned(plannedstmt, queryDesc->estate);

		/* Refresh the session stats before the start of the query */
		if (es->rpc)
		{
			YbRefreshSessionStatsBeforeExecution();
		}

		/* run the plan */
		ExecutorRun(queryDesc, dir, 0L, true);

		/* take a snapshot on the max PG memory consumption */
		peakMem = PgMemTracker.stmt_max_mem_bytes;

		/* run cleanup too */
		ExecutorFinish(queryDesc);

		/* Fetch stats collected at the query level (ie. not corresponding to
		 * any execution node) */
		if (es->rpc)
		{
			YbInstrumentation *yb_instr = &queryDesc->yb_query_stats->yb_instr;
			YbUpdateSessionStats(yb_instr);
			YbAggregateExplainableRPCRequestStat(es, yb_instr);
		}

		/* We can't run ExecutorEnd 'till we're done printing the stats... */
		totaltime += elapsed_time(&starttime);
	}

	ExplainOpenGroup("Query", NULL, true, es);

	/* Create textual dump of plan tree */
	ExplainPrintPlan(es, queryDesc);

	/*
	 * COMPUTE_QUERY_ID_REGRESS means COMPUTE_QUERY_ID_AUTO, but we don't show
	 * the queryid in any of the EXPLAIN plans to keep stable the results
	 * generated by regression test suites.
	 */
	if (es->verbose && plannedstmt->queryId != UINT64CONST(0) &&
		compute_query_id != COMPUTE_QUERY_ID_REGRESS)
	{
		/*
		 * Output the queryid as an int64 rather than a uint64 so we match
		 * what would be seen in the BIGINT pg_stat_statements.queryid column.
		 */
		ExplainPropertyInteger("Query Identifier", NULL, (int64)
							   plannedstmt->queryId, es);
	}

	/* Show buffer usage in planning */
	if (bufusage && show_variable_fields)
	{
		ExplainOpenGroup("Planning", "Planning", true, es);
		show_buffer_usage(es, bufusage, true);
		ExplainCloseGroup("Planning", "Planning", true, es);
	}

	if (es->summary && planduration && show_variable_fields)
	{
		double		plantime = INSTR_TIME_GET_DOUBLE(*planduration);

		ExplainPropertyFloat("Planning Time", "ms", 1000.0 * plantime, 3, es);
	}

	/* Print info about runtime of triggers */
	if (es->analyze)
		ExplainPrintTriggers(es, queryDesc);

	/*
	 * Print info about JITing. Tied to es->costs because we don't want to
	 * display this in regression tests, as it'd cause output differences
	 * depending on build options.  Might want to separate that out from COSTS
	 * at a later stage.
	 */
	if (es->costs)
		ExplainPrintJITSummary(es, queryDesc);

	/*
	 * Close down the query and free resources.  Include time for this in the
	 * total execution time (although it should be pretty minimal).
	 */
	INSTR_TIME_SET_CURRENT(starttime);

	ExecutorEnd(queryDesc);

	FreeQueryDesc(queryDesc);

	PopActiveSnapshot();

	/* We need a CCI just in case query expanded to multiple plans */
	if (es->analyze)
		CommandCounterIncrement();

	totaltime += elapsed_time(&starttime);

	/*
	 * We only report execution time if we actually ran the query (that is,
	 * the user specified ANALYZE), and if summary reporting is enabled (the
	 * user can set SUMMARY OFF to not have the timing information included in
	 * the output).  By default, ANALYZE sets SUMMARY to true.
	 */
	if (es->summary && es->analyze)
	{
		if (show_variable_fields)
			ExplainPropertyFloat("Execution Time", "ms", 1000.0 * totaltime, 3,
								 es);

		if (es->rpc)
		{
			/*
			 * Total RPC wait time is the sum of Read waits, Flush waits and Catalog waits.
			 */
			double total_rpc_wait = 0.0;
			if (es->yb_stats.read.count > 0.0)
				total_rpc_wait += es->yb_stats.read.wait_time;

			if (es->yb_stats.flush.count > 0.0)
				total_rpc_wait += es->yb_stats.flush.wait_time;

			if (es->yb_stats.catalog_read.count > 0.0)
				total_rpc_wait += es->yb_stats.catalog_read.wait_time;

			YbExplainState yb_es = {es, true};
			YbExplainRpcRequestStat(&yb_es, YB_STAT_LABEL_STORAGE_READ,
									es->yb_stats.read.count,
									es->yb_stats.read.wait_time);
			YbExplainStatWithoutTiming(&yb_es,
									   YB_STAT_LABEL_STORAGE_ROWS_SCANNED,
									   es->yb_stats.read.rows_scanned);
			YbExplainStatWithoutTiming(&yb_es, YB_STAT_LABEL_STORAGE_WRITE,
									   es->yb_stats.write_count);
			YbExplainRpcRequestStat(&yb_es, YB_STAT_LABEL_CATALOG_READ,
									es->yb_stats.catalog_read.count,
									es->yb_stats.catalog_read.wait_time);
			YbExplainStatWithoutTiming(&yb_es, YB_STAT_LABEL_CATALOG_WRITE,
									   es->yb_stats.catalog_write_count);
			YbExplainRpcRequestStat(&yb_es, YB_STAT_LABEL_STORAGE_FLUSH,
									es->yb_stats.flush.count,
									es->yb_stats.flush.wait_time);

			if (es->yb_debug) {
				for (int i = 0; i < YB_STORAGE_GAUGE_COUNT; ++i) {
					YbExplainRpcRequestGauge(&yb_es, i, es->yb_stats.storage_gauge_metrics[i],
											 false /* is_mean */);
				}
				for (int i = 0; i < YB_STORAGE_COUNTER_COUNT; ++i) {
					YbExplainRpcRequestCounter(&yb_es, i, es->yb_stats.storage_counter_metrics[i],
											   false /* is_mean */);
				}
				for (int i = 0; i < YB_STORAGE_EVENT_COUNT; ++i) {
					YbExplainRpcRequestEvent(&yb_es, i,
											 &es->yb_stats.storage_event_metrics[i],
											 1.0 /* nloops */, false /* is_mean */);
				}
			}

			if (es->timing)
				ExplainPropertyFloat("Storage Execution Time", "ms",
									 total_rpc_wait / 1000000.0, 3, es);
		}

		if (IsYugaByteEnabled() && yb_enable_memory_tracking && show_variable_fields)
			YbAppendPgMemInfo(es, peakMem);
	}

	ExplainCloseGroup("Query", NULL, true, es);
}

/*
 * ExplainPrintSettings -
 *    Print summary of modified settings affecting query planning.
 */
static void
ExplainPrintSettings(ExplainState *es)
{
	int			num;
	struct config_generic **gucs;

	/* bail out if information about settings not requested */
	if (!es->settings)
		return;

	/* request an array of relevant settings */
	gucs = get_explain_guc_options(&num);

	if (es->format != EXPLAIN_FORMAT_TEXT)
	{
		ExplainOpenGroup("Settings", "Settings", true, es);

		for (int i = 0; i < num; i++)
		{
			char	   *setting;
			struct config_generic *conf = gucs[i];

			setting = GetConfigOptionByName(conf->name, NULL, true);

			ExplainPropertyText(conf->name, setting, es);
		}

		ExplainCloseGroup("Settings", "Settings", true, es);
	}
	else
	{
		StringInfoData str;

		/* In TEXT mode, print nothing if there are no options */
		if (num <= 0)
			return;

		initStringInfo(&str);

		for (int i = 0; i < num; i++)
		{
			char	   *setting;
			struct config_generic *conf = gucs[i];

			if (i > 0)
				appendStringInfoString(&str, ", ");

			setting = GetConfigOptionByName(conf->name, NULL, true);

			if (setting)
				appendStringInfo(&str, "%s = '%s'", conf->name, setting);
			else
				appendStringInfo(&str, "%s = NULL", conf->name);
		}

		ExplainPropertyText("Settings", str.data, es);
	}
}

/*
 * ExplainPrintPlan -
 *	  convert a QueryDesc's plan tree to text and append it to es->str
 *
 * The caller should have set up the options fields of *es, as well as
 * initializing the output buffer es->str.  Also, output formatting state
 * such as the indent level is assumed valid.  Plan-tree-specific fields
 * in *es are initialized here.
 *
 * NB: will not work on utility statements
 */
void
ExplainPrintPlan(ExplainState *es, QueryDesc *queryDesc)
{
	Bitmapset  *rels_used = NULL;
	PlanState  *ps;

	/* Set up ExplainState fields associated with this plan tree */
	Assert(queryDesc->plannedstmt != NULL);
	es->pstmt = queryDesc->plannedstmt;
	es->rtable = queryDesc->plannedstmt->rtable;
	ExplainPreScanNode(queryDesc->planstate, &rels_used);
	es->rtable_names = select_rtable_names_for_explain(es->rtable, rels_used);
	es->deparse_cxt = deparse_context_for_plan_tree(queryDesc->plannedstmt,
													es->rtable_names);
	es->printed_subplans = NULL;

	/*
	 * Sometimes we mark a Gather node as "invisible", which means that it's
	 * not to be displayed in EXPLAIN output.  The purpose of this is to allow
	 * running regression tests with force_parallel_mode=regress to get the
	 * same results as running the same tests with force_parallel_mode=off.
	 * Such marking is currently only supported on a Gather at the top of the
	 * plan.  We skip that node, and we must also hide per-worker detail data
	 * further down in the plan tree.
	 */
	ps = queryDesc->planstate;
	if (IsA(ps, GatherState) && ((Gather *) ps->plan)->invisible)
	{
		ps = outerPlanState(ps);
		es->hide_workers = true;
	}
	ExplainNode(ps, NIL, NULL, NULL, es);

	/*
	 * If requested, include information about GUC parameters with values that
	 * don't match the built-in defaults.
	 */
	ExplainPrintSettings(es);
}

/*
 * ExplainPrintTriggers -
 *	  convert a QueryDesc's trigger statistics to text and append it to
 *	  es->str
 *
 * The caller should have set up the options fields of *es, as well as
 * initializing the output buffer es->str.  Other fields in *es are
 * initialized here.
 */
void
ExplainPrintTriggers(ExplainState *es, QueryDesc *queryDesc)
{
	ResultRelInfo *rInfo;
	bool		show_relname;
	List	   *resultrels;
	List	   *routerels;
	List	   *targrels;
	ListCell   *l;

	resultrels = queryDesc->estate->es_opened_result_relations;
	routerels = queryDesc->estate->es_tuple_routing_result_relations;
	targrels = queryDesc->estate->es_trig_target_relations;

	ExplainOpenGroup("Triggers", "Triggers", false, es);

	show_relname = (list_length(resultrels) > 1 ||
					routerels != NIL || targrels != NIL);
	foreach(l, resultrels)
	{
		rInfo = (ResultRelInfo *) lfirst(l);
		report_triggers(rInfo, show_relname, es);
	}

	foreach(l, routerels)
	{
		rInfo = (ResultRelInfo *) lfirst(l);
		report_triggers(rInfo, show_relname, es);
	}

	foreach(l, targrels)
	{
		rInfo = (ResultRelInfo *) lfirst(l);
		report_triggers(rInfo, show_relname, es);
	}

	ExplainCloseGroup("Triggers", "Triggers", false, es);
}

/*
 * ExplainPrintJITSummary -
 *    Print summarized JIT instrumentation from leader and workers
 */
void
ExplainPrintJITSummary(ExplainState *es, QueryDesc *queryDesc)
{
	JitInstrumentation ji = {0};

	if (!(queryDesc->estate->es_jit_flags & PGJIT_PERFORM))
		return;

	/*
	 * Work with a copy instead of modifying the leader state, since this
	 * function may be called twice
	 */
	if (queryDesc->estate->es_jit)
		InstrJitAgg(&ji, &queryDesc->estate->es_jit->instr);

	/* If this process has done JIT in parallel workers, merge stats */
	if (queryDesc->estate->es_jit_worker_instr)
		InstrJitAgg(&ji, queryDesc->estate->es_jit_worker_instr);

	ExplainPrintJIT(es, queryDesc->estate->es_jit_flags, &ji);
}

/*
 * ExplainPrintJIT -
 *	  Append information about JITing to es->str.
 */
static void
ExplainPrintJIT(ExplainState *es, int jit_flags, JitInstrumentation *ji)
{
	instr_time	total_time;

	/* don't print information if no JITing happened */
	if (!ji || ji->created_functions == 0)
		return;

	/* calculate total time */
	INSTR_TIME_SET_ZERO(total_time);
	INSTR_TIME_ADD(total_time, ji->generation_counter);
	INSTR_TIME_ADD(total_time, ji->inlining_counter);
	INSTR_TIME_ADD(total_time, ji->optimization_counter);
	INSTR_TIME_ADD(total_time, ji->emission_counter);

	ExplainOpenGroup("JIT", "JIT", true, es);

	/* for higher density, open code the text output format */
	if (es->format == EXPLAIN_FORMAT_TEXT)
	{
		ExplainIndentText(es);
		appendStringInfoString(es->str, "JIT:\n");
		es->indent++;

		ExplainPropertyInteger("Functions", NULL, ji->created_functions, es);

		ExplainIndentText(es);
		appendStringInfo(es->str, "Options: %s %s, %s %s, %s %s, %s %s\n",
						 "Inlining", jit_flags & PGJIT_INLINE ? "true" : "false",
						 "Optimization", jit_flags & PGJIT_OPT3 ? "true" : "false",
						 "Expressions", jit_flags & PGJIT_EXPR ? "true" : "false",
						 "Deforming", jit_flags & PGJIT_DEFORM ? "true" : "false");

		if (es->analyze && es->timing)
		{
			ExplainIndentText(es);
			appendStringInfo(es->str,
							 "Timing: %s %.3f ms, %s %.3f ms, %s %.3f ms, %s %.3f ms, %s %.3f ms\n",
							 "Generation", 1000.0 * INSTR_TIME_GET_DOUBLE(ji->generation_counter),
							 "Inlining", 1000.0 * INSTR_TIME_GET_DOUBLE(ji->inlining_counter),
							 "Optimization", 1000.0 * INSTR_TIME_GET_DOUBLE(ji->optimization_counter),
							 "Emission", 1000.0 * INSTR_TIME_GET_DOUBLE(ji->emission_counter),
							 "Total", 1000.0 * INSTR_TIME_GET_DOUBLE(total_time));
		}

		es->indent--;
	}
	else
	{
		ExplainPropertyInteger("Functions", NULL, ji->created_functions, es);

		ExplainOpenGroup("Options", "Options", true, es);
		ExplainPropertyBool("Inlining", jit_flags & PGJIT_INLINE, es);
		ExplainPropertyBool("Optimization", jit_flags & PGJIT_OPT3, es);
		ExplainPropertyBool("Expressions", jit_flags & PGJIT_EXPR, es);
		ExplainPropertyBool("Deforming", jit_flags & PGJIT_DEFORM, es);
		ExplainCloseGroup("Options", "Options", true, es);

		if (es->analyze && es->timing)
		{
			ExplainOpenGroup("Timing", "Timing", true, es);

			ExplainPropertyFloat("Generation", "ms",
								 1000.0 * INSTR_TIME_GET_DOUBLE(ji->generation_counter),
								 3, es);
			ExplainPropertyFloat("Inlining", "ms",
								 1000.0 * INSTR_TIME_GET_DOUBLE(ji->inlining_counter),
								 3, es);
			ExplainPropertyFloat("Optimization", "ms",
								 1000.0 * INSTR_TIME_GET_DOUBLE(ji->optimization_counter),
								 3, es);
			ExplainPropertyFloat("Emission", "ms",
								 1000.0 * INSTR_TIME_GET_DOUBLE(ji->emission_counter),
								 3, es);
			ExplainPropertyFloat("Total", "ms",
								 1000.0 * INSTR_TIME_GET_DOUBLE(total_time),
								 3, es);

			ExplainCloseGroup("Timing", "Timing", true, es);
		}
	}

	ExplainCloseGroup("JIT", "JIT", true, es);
}

/*
 * ExplainQueryText -
 *	  add a "Query Text" node that contains the actual text of the query
 *
 * The caller should have set up the options fields of *es, as well as
 * initializing the output buffer es->str.
 *
 */
void
ExplainQueryText(ExplainState *es, QueryDesc *queryDesc)
{
	if (queryDesc->sourceText)
		ExplainPropertyText("Query Text", queryDesc->sourceText, es);
}

/*
 * report_triggers -
 *		report execution stats for a single relation's triggers
 */
static void
report_triggers(ResultRelInfo *rInfo, bool show_relname, ExplainState *es)
{
	int			nt;

	if (!rInfo->ri_TrigDesc || !rInfo->ri_TrigInstrument)
		return;
	for (nt = 0; nt < rInfo->ri_TrigDesc->numtriggers; nt++)
	{
		Trigger    *trig = rInfo->ri_TrigDesc->triggers + nt;
		Instrumentation *instr = rInfo->ri_TrigInstrument + nt;
		char	   *relname;
		char	   *conname = NULL;

		/* Must clean up instrumentation state */
		InstrEndLoop(instr);

		/*
		 * We ignore triggers that were never invoked; they likely aren't
		 * relevant to the current query type.
		 */
		if (instr->ntuples == 0)
			continue;

		ExplainOpenGroup("Trigger", NULL, true, es);

		relname = RelationGetRelationName(rInfo->ri_RelationDesc);
		if (OidIsValid(trig->tgconstraint))
			conname = get_constraint_name(trig->tgconstraint);

		/*
		 * In text format, we avoid printing both the trigger name and the
		 * constraint name unless VERBOSE is specified.  In non-text formats
		 * we just print everything.
		 */
		if (es->format == EXPLAIN_FORMAT_TEXT)
		{
			if (es->verbose || conname == NULL)
				appendStringInfo(es->str, "Trigger %s", trig->tgname);
			else
				appendStringInfoString(es->str, "Trigger");
			if (conname)
				appendStringInfo(es->str, " for constraint %s", conname);
			if (show_relname)
				appendStringInfo(es->str, " on %s", relname);
			if (es->timing)
				appendStringInfo(es->str, ": time=%.3f calls=%.0f\n",
								 1000.0 * instr->total, instr->ntuples);
			else
				appendStringInfo(es->str, ": calls=%.0f\n", instr->ntuples);
		}
		else
		{
			ExplainPropertyText("Trigger Name", trig->tgname, es);
			if (conname)
				ExplainPropertyText("Constraint Name", conname, es);
			ExplainPropertyText("Relation", relname, es);
			if (es->timing)
				ExplainPropertyFloat("Time", "ms", 1000.0 * instr->total, 3,
									 es);
			ExplainPropertyFloat("Calls", NULL, instr->ntuples, 0, es);
		}

		if (conname)
			pfree(conname);

		ExplainCloseGroup("Trigger", NULL, true, es);
	}
}

/* Compute elapsed time in seconds since given timestamp */
static double
elapsed_time(instr_time *starttime)
{
	instr_time	endtime;

	INSTR_TIME_SET_CURRENT(endtime);
	INSTR_TIME_SUBTRACT(endtime, *starttime);
	return INSTR_TIME_GET_DOUBLE(endtime);
}

/*
 * ExplainPreScanNode -
 *	  Prescan the planstate tree to identify which RTEs are referenced
 *
 * Adds the relid of each referenced RTE to *rels_used.  The result controls
 * which RTEs are assigned aliases by select_rtable_names_for_explain.
 * This ensures that we don't confusingly assign un-suffixed aliases to RTEs
 * that never appear in the EXPLAIN output (such as inheritance parents).
 */
static bool
ExplainPreScanNode(PlanState *planstate, Bitmapset **rels_used)
{
	Plan	   *plan = planstate->plan;

	switch (nodeTag(plan))
	{
		case T_SeqScan:
		case T_YbSeqScan:
		case T_SampleScan:
		case T_IndexScan:
		case T_IndexOnlyScan:
		case T_BitmapHeapScan:
		case T_YbBitmapTableScan:
		case T_TidScan:
		case T_TidRangeScan:
		case T_SubqueryScan:
		case T_FunctionScan:
		case T_TableFuncScan:
		case T_ValuesScan:
		case T_CteScan:
		case T_NamedTuplestoreScan:
		case T_WorkTableScan:
			*rels_used = bms_add_member(*rels_used,
										((Scan *) plan)->scanrelid);
			break;
		case T_ForeignScan:
			*rels_used = bms_add_members(*rels_used,
										 ((ForeignScan *) plan)->fs_relids);
			break;
		case T_CustomScan:
			*rels_used = bms_add_members(*rels_used,
										 ((CustomScan *) plan)->custom_relids);
			break;
		case T_ModifyTable:
			*rels_used = bms_add_member(*rels_used,
										((ModifyTable *) plan)->nominalRelation);
			if (((ModifyTable *) plan)->exclRelRTI)
				*rels_used = bms_add_member(*rels_used,
											((ModifyTable *) plan)->exclRelRTI);
			break;
		case T_Append:
			*rels_used = bms_add_members(*rels_used,
										 ((Append *) plan)->apprelids);
			break;
		case T_MergeAppend:
			*rels_used = bms_add_members(*rels_used,
										 ((MergeAppend *) plan)->apprelids);
			break;
		default:
			break;
	}

	return planstate_tree_walker(planstate, ExplainPreScanNode, rels_used);
}

/*
 * ExplainNode -
 *	  Appends a description of a plan tree to es->str
 *
 * planstate points to the executor state node for the current plan node.
 * We need to work from a PlanState node, not just a Plan node, in order to
 * get at the instrumentation data (if any) as well as the list of subplans.
 *
 * ancestors is a list of parent Plan and SubPlan nodes, most-closely-nested
 * first.  These are needed in order to interpret PARAM_EXEC Params.
 *
 * relationship describes the relationship of this plan node to its parent
 * (eg, "Outer", "Inner"); it can be null at top level.  plan_name is an
 * optional name to be attached to the node.
 *
 * In text format, es->indent is controlled in this function since we only
 * want it to change at plan-node boundaries (but a few subroutines will
 * transiently increment it).  In non-text formats, es->indent corresponds
 * to the nesting depth of logical output groups, and therefore is controlled
 * by ExplainOpenGroup/ExplainCloseGroup.
 */
static void
ExplainNode(PlanState *planstate, List *ancestors,
			const char *relationship, const char *plan_name,
			ExplainState *es)
{
	Plan	   *plan = planstate->plan;
	const char *pname;			/* node type name for text output */
	const char *sname;			/* node type name for non-text output */
	const char *strategy = NULL;
	const char *partialmode = NULL;
	const char *operation = NULL;
	const char *custom_name = NULL;
	ExplainWorkersState *save_workers_state = es->workers_state;
	int			save_indent = es->indent;
	bool		haschildren;

	if (planstate->instrument)
	{
		YbAggregateExplainableRPCRequestStat(es,
											 &planstate->instrument->yb_instr);
	}

	/*
	 * Prepare per-worker output buffers, if needed.  We'll append the data in
	 * these to the main output string further down.
	 */
	if (planstate->worker_instrument && es->analyze && !es->hide_workers)
		es->workers_state = ExplainCreateWorkersState(planstate->worker_instrument->num_workers);
	else
		es->workers_state = NULL;

	/* Identify plan node type, and print generic details */
	switch (nodeTag(plan))
	{
		case T_Result:
			pname = sname = "Result";
			break;
		case T_ProjectSet:
			pname = sname = "ProjectSet";
			break;
		case T_ModifyTable:
			sname = "ModifyTable";
			switch (((ModifyTable *) plan)->operation)
			{
				case CMD_INSERT:
					pname = operation = "Insert";
					break;
				case CMD_UPDATE:
					pname = operation = "Update";
					break;
				case CMD_DELETE:
					pname = operation = "Delete";
					break;
				case CMD_MERGE:
					pname = operation = "Merge";
					break;
				default:
					pname = "???";
					break;
			}
			break;
		case T_Append:
			pname = sname = "Append";
			break;
		case T_MergeAppend:
			pname = sname = "Merge Append";
			break;
		case T_RecursiveUnion:
			pname = sname = "Recursive Union";
			break;
		case T_BitmapAnd:
			pname = sname = "BitmapAnd";
			break;
		case T_BitmapOr:
			pname = sname = "BitmapOr";
			break;
		case T_NestLoop:
			pname = sname = "Nested Loop";
			break;
		case T_YbBatchedNestLoop:
			pname = sname = "YB Batched Nested Loop";
			break;
		case T_MergeJoin:
			pname = "Merge";	/* "Join" gets added by jointype switch */
			sname = "Merge Join";
			break;
		case T_HashJoin:
			pname = "Hash";		/* "Join" gets added by jointype switch */
			sname = "Hash Join";
			break;
		case T_SeqScan:
			pname = sname = "Seq Scan";
			break;
		case T_YbSeqScan:
			pname = sname = "Seq Scan";
			break;
		case T_SampleScan:
			pname = sname = "Sample Scan";
			break;
		case T_Gather:
			pname = sname = "Gather";
			break;
		case T_GatherMerge:
			pname = sname = "Gather Merge";
			break;
		case T_IndexScan:
			pname = sname = "Index Scan";
			if (((IndexScan *) plan)->yb_distinct_prefixlen > 0)
				pname = sname = "Distinct Index Scan";
			break;
		case T_IndexOnlyScan:
			pname = sname = "Index Only Scan";
			if (((IndexOnlyScan *) plan)->yb_distinct_prefixlen > 0)
				pname = sname = "Distinct Index Only Scan";
			break;
		case T_BitmapIndexScan:
			pname = sname = "Bitmap Index Scan";
			break;
		case T_YbBitmapIndexScan:
			pname = sname = "Bitmap Index Scan";
			break;
		case T_BitmapHeapScan:
			pname = sname = "Bitmap Heap Scan";
			break;
		case T_YbBitmapTableScan:
			pname = sname = "YB Bitmap Table Scan";
			break;
		case T_TidScan:
			pname = sname = "Tid Scan";
			break;
		case T_TidRangeScan:
			pname = sname = "Tid Range Scan";
			break;
		case T_SubqueryScan:
			pname = sname = "Subquery Scan";
			break;
		case T_FunctionScan:
			pname = sname = "Function Scan";
			break;
		case T_TableFuncScan:
			pname = sname = "Table Function Scan";
			break;
		case T_ValuesScan:
			pname = sname = "Values Scan";
			break;
		case T_CteScan:
			pname = sname = "CTE Scan";
			break;
		case T_NamedTuplestoreScan:
			pname = sname = "Named Tuplestore Scan";
			break;
		case T_WorkTableScan:
			pname = sname = "WorkTable Scan";
			break;
		case T_ForeignScan:
			sname = "Foreign Scan";
			switch (((ForeignScan *) plan)->operation)
			{
				case CMD_SELECT:
					/* Don't need to expose implementation details */
					if (IsYBRelation(((ScanState*) planstate)->ss_currentRelation))
						sname = pname = "YB Foreign Scan";
					else
						pname = "Foreign Scan";
					operation = "Select";
					break;
				case CMD_INSERT:
					pname = "Foreign Insert";
					operation = "Insert";
					break;
				case CMD_UPDATE:
					pname = "Foreign Update";
					operation = "Update";
					break;
				case CMD_DELETE:
					pname = "Foreign Delete";
					operation = "Delete";
					break;
				default:
					pname = "???";
					break;
			}
			break;
		case T_CustomScan:
			sname = "Custom Scan";
			custom_name = ((CustomScan *) plan)->methods->CustomName;
			if (custom_name)
				pname = psprintf("Custom Scan (%s)", custom_name);
			else
				pname = sname;
			break;
		case T_Material:
			pname = sname = "Materialize";
			break;
		case T_Memoize:
			pname = sname = "Memoize";
			break;
		case T_Sort:
			pname = sname = "Sort";
			break;
		case T_IncrementalSort:
			pname = sname = "Incremental Sort";
			break;
		case T_Group:
			pname = sname = "Group";
			break;
		case T_Agg:
			{
				Agg		   *agg = (Agg *) plan;

				sname = "Aggregate";
				switch (agg->aggstrategy)
				{
					case AGG_PLAIN:
						pname = "Aggregate";
						strategy = "Plain";
						break;
					case AGG_SORTED:
						pname = "GroupAggregate";
						strategy = "Sorted";
						break;
					case AGG_HASHED:
						pname = "HashAggregate";
						strategy = "Hashed";
						break;
					case AGG_MIXED:
						pname = "MixedAggregate";
						strategy = "Mixed";
						break;
					default:
						pname = "Aggregate ???";
						strategy = "???";
						break;
				}

				if (DO_AGGSPLIT_SKIPFINAL(agg->aggsplit))
				{
					if (((AggState*) planstate)->yb_pushdown_supported)
						/*
						 * If partial aggregate is pushed down, it does not
						 * really do anything, since entire operation is
						 * delegated to DocDB.
						 */
						partialmode = "Noop";
					else
						partialmode = "Partial";
					pname = psprintf("%s %s", partialmode, pname);
				}
				else if (DO_AGGSPLIT_COMBINE(agg->aggsplit) ||
						 ((AggState*) planstate)->yb_pushdown_supported)
				{
					partialmode = "Finalize";
					pname = psprintf("%s %s", partialmode, pname);
				}
				else
					partialmode = "Simple";
			}
			break;
		case T_WindowAgg:
			pname = sname = "WindowAgg";
			break;
		case T_Unique:
			pname = sname = "Unique";
			break;
		case T_SetOp:
			sname = "SetOp";
			switch (((SetOp *) plan)->strategy)
			{
				case SETOP_SORTED:
					pname = "SetOp";
					strategy = "Sorted";
					break;
				case SETOP_HASHED:
					pname = "HashSetOp";
					strategy = "Hashed";
					break;
				default:
					pname = "SetOp ???";
					strategy = "???";
					break;
			}
			break;
		case T_LockRows:
			pname = sname = "LockRows";
			break;
		case T_Limit:
			pname = sname = "Limit";
			break;
		case T_Hash:
			pname = sname = "Hash";
			break;
		default:
			pname = sname = "???";
			break;
	}

	ExplainOpenGroup("Plan",
					 relationship ? NULL : "Plan",
					 true, es);

	if (es->format == EXPLAIN_FORMAT_TEXT)
	{
		if (plan_name)
		{
			ExplainIndentText(es);
			appendStringInfo(es->str, "%s\n", plan_name);
			es->indent++;
		}
		if (es->indent)
		{
			ExplainIndentText(es);
			appendStringInfoString(es->str, "->  ");
			es->indent += 2;
		}
		if (plan->parallel_aware)
			appendStringInfoString(es->str, "Parallel ");
		if (plan->async_capable)
			appendStringInfoString(es->str, "Async ");
		appendStringInfoString(es->str, pname);
		es->indent++;
	}
	else
	{
		ExplainPropertyText("Node Type", sname, es);
		if (strategy)
			ExplainPropertyText("Strategy", strategy, es);
		if (partialmode)
			ExplainPropertyText("Partial Mode", partialmode, es);
		if (operation)
			ExplainPropertyText("Operation", operation, es);
		if (relationship)
			ExplainPropertyText("Parent Relationship", relationship, es);
		if (plan_name)
			ExplainPropertyText("Subplan Name", plan_name, es);
		if (custom_name)
			ExplainPropertyText("Custom Plan Provider", custom_name, es);
		ExplainPropertyBool("Parallel Aware", plan->parallel_aware, es);
		ExplainPropertyBool("Async Capable", plan->async_capable, es);
	}

	switch (nodeTag(plan))
	{
		case T_SeqScan:
		case T_YbSeqScan:
		case T_SampleScan:
		case T_BitmapHeapScan:
		case T_YbBitmapTableScan:
		case T_TidScan:
		case T_TidRangeScan:
		case T_SubqueryScan:
		case T_FunctionScan:
		case T_TableFuncScan:
		case T_ValuesScan:
		case T_CteScan:
		case T_WorkTableScan:
			YbExplainScanLocks(YB_NO_SCAN_LOCK, es);
			ExplainScanTarget((Scan *) plan, es);
			break;
		case T_ForeignScan:
		case T_CustomScan:
			YbExplainScanLocks(YB_NO_SCAN_LOCK, es);
			if (((Scan *) plan)->scanrelid > 0)
				ExplainScanTarget((Scan *) plan, es);
			break;
		case T_IndexScan:
			{
				IndexScan  *indexscan = (IndexScan *) plan;

				YbExplainScanLocks(indexscan->yb_lock_mechanism, es);
				ExplainIndexScanDetails(indexscan->indexid,
										indexscan->indexorderdir,
										&indexscan->yb_plan_info,
										es);
				ExplainScanTarget((Scan *) indexscan, es);
			}
			break;
		case T_IndexOnlyScan:
			{
				IndexOnlyScan *indexonlyscan = (IndexOnlyScan *) plan;

				ExplainIndexScanDetails(indexonlyscan->indexid,
										indexonlyscan->indexorderdir,
										&indexonlyscan->yb_plan_info,
										es);
				ExplainScanTarget((Scan *) indexonlyscan, es);
			}
			break;
		case T_BitmapIndexScan:
		case T_YbBitmapIndexScan:
			{
				BitmapIndexScan *bitmapindexscan = (BitmapIndexScan *) plan;
				const char *indexname =
				explain_get_index_name(bitmapindexscan->indexid);

				if (es->format == EXPLAIN_FORMAT_TEXT)
					appendStringInfo(es->str, " on %s",
									 quote_identifier(indexname));
				else
					ExplainPropertyText("Index Name", indexname, es);
			}
			break;
		case T_ModifyTable:
			ExplainModifyTarget((ModifyTable *) plan, es);
			break;
		case T_NestLoop:
		case T_YbBatchedNestLoop:
		case T_MergeJoin:
		case T_HashJoin:
			{
				const char *jointype;

				switch (((Join *) plan)->jointype)
				{
					case JOIN_INNER:
						jointype = "Inner";
						break;
					case JOIN_LEFT:
						jointype = "Left";
						break;
					case JOIN_FULL:
						jointype = "Full";
						break;
					case JOIN_RIGHT:
						jointype = "Right";
						break;
					case JOIN_SEMI:
						jointype = "Semi";
						break;
					case JOIN_ANTI:
						jointype = "Anti";
						break;
					default:
						jointype = "???";
						break;
				}
				if (es->format == EXPLAIN_FORMAT_TEXT)
				{
					/*
					 * For historical reasons, the join type is interpolated
					 * into the node type name...
					 */
					if (((Join *) plan)->jointype != JOIN_INNER)
						appendStringInfo(es->str, " %s Join", jointype);
					else if (!IsA(plan, NestLoop))
						appendStringInfoString(es->str, " Join");
				}
				else
					ExplainPropertyText("Join Type", jointype, es);
			}
			break;
		case T_SetOp:
			{
				const char *setopcmd;

				switch (((SetOp *) plan)->cmd)
				{
					case SETOPCMD_INTERSECT:
						setopcmd = "Intersect";
						break;
					case SETOPCMD_INTERSECT_ALL:
						setopcmd = "Intersect All";
						break;
					case SETOPCMD_EXCEPT:
						setopcmd = "Except";
						break;
					case SETOPCMD_EXCEPT_ALL:
						setopcmd = "Except All";
						break;
					default:
						setopcmd = "???";
						break;
				}
				if (es->format == EXPLAIN_FORMAT_TEXT)
					appendStringInfo(es->str, " %s", setopcmd);
				else
					ExplainPropertyText("Command", setopcmd, es);
			}
			break;
		case T_LockRows:
			YbExplainLockRows(es);
			break;
		default:
			break;
	}

	if (es->costs)
	{
		if (es->format == EXPLAIN_FORMAT_TEXT)
		{
			appendStringInfo(es->str, "  (cost=%.2f..%.2f rows=%.0f width=%d)",
							 plan->startup_cost, plan->total_cost,
							 plan->plan_rows, plan->plan_width);
		}
		else
		{
			ExplainPropertyFloat("Startup Cost", NULL, plan->startup_cost,
								 2, es);
			ExplainPropertyFloat("Total Cost", NULL, plan->total_cost,
								 2, es);
			ExplainPropertyFloat("Plan Rows", NULL, plan->plan_rows,
								 0, es);
			ExplainPropertyInteger("Plan Width", NULL, plan->plan_width,
								   es);
		}
	}

	/*
	 * We have to forcibly clean up the instrumentation state because we
	 * haven't done ExecutorEnd yet.  This is pretty grotty ...
	 *
	 * Note: contrib/auto_explain could cause instrumentation to be set up
	 * even though we didn't ask for it here.  Be careful not to print any
	 * instrumentation results the user didn't ask for.  But we do the
	 * InstrEndLoop call anyway, if possible, to reduce the number of cases
	 * auto_explain has to contend with.
	 */
	if (planstate->instrument)
		InstrEndLoop(planstate->instrument);

	if (es->analyze &&
		planstate->instrument && planstate->instrument->nloops > 0)
	{
		double		nloops = planstate->instrument->nloops;
		double		startup_ms = 1000.0 * planstate->instrument->startup / nloops;
		double		total_ms = 1000.0 * planstate->instrument->total / nloops;
		double		rows = planstate->instrument->ntuples / nloops;

		if (es->format == EXPLAIN_FORMAT_TEXT)
		{
			if (es->timing)
				appendStringInfo(es->str,
								 " (actual time=%.3f..%.3f rows=%.0f loops=%.0f)",
								 startup_ms, total_ms, rows, nloops);
			else
				appendStringInfo(es->str,
								 " (actual rows=%.0f loops=%.0f)",
								 rows, nloops);
		}
		else
		{
			if (es->timing)
			{
				ExplainPropertyFloat("Actual Startup Time", "ms", startup_ms,
									 3, es);
				ExplainPropertyFloat("Actual Total Time", "ms", total_ms,
									 3, es);
			}
			ExplainPropertyFloat("Actual Rows", NULL, rows, 0, es);
			ExplainPropertyFloat("Actual Loops", NULL, nloops, 0, es);
		}
	}
	else if (es->analyze)
	{
		if (es->format == EXPLAIN_FORMAT_TEXT)
			appendStringInfoString(es->str, " (never executed)");
		else
		{
			if (es->timing)
			{
				ExplainPropertyFloat("Actual Startup Time", "ms", 0.0, 3, es);
				ExplainPropertyFloat("Actual Total Time", "ms", 0.0, 3, es);
			}
			ExplainPropertyFloat("Actual Rows", NULL, 0.0, 0, es);
			ExplainPropertyFloat("Actual Loops", NULL, 0.0, 0, es);
		}
	}

	/* in text format, first line ends here */
	if (es->format == EXPLAIN_FORMAT_TEXT)
		appendStringInfoChar(es->str, '\n');

	/* prepare per-worker general execution details */
	if (es->workers_state && es->verbose)
	{
		WorkerInstrumentation *w = planstate->worker_instrument;

		for (int n = 0; n < w->num_workers; n++)
		{
			Instrumentation *instrument = &w->instrument[n];
			double		nloops = instrument->nloops;
			double		startup_ms;
			double		total_ms;
			double		rows;

			if (nloops <= 0)
				continue;
			startup_ms = 1000.0 * instrument->startup / nloops;
			total_ms = 1000.0 * instrument->total / nloops;
			rows = instrument->ntuples / nloops;

			ExplainOpenWorker(n, es);

			if (es->format == EXPLAIN_FORMAT_TEXT)
			{
				ExplainIndentText(es);
				if (es->timing)
					appendStringInfo(es->str,
									 "actual time=%.3f..%.3f rows=%.0f loops=%.0f\n",
									 startup_ms, total_ms, rows, nloops);
				else
					appendStringInfo(es->str,
									 "actual rows=%.0f loops=%.0f\n",
									 rows, nloops);
			}
			else
			{
				if (es->timing)
				{
					ExplainPropertyFloat("Actual Startup Time", "ms",
										 startup_ms, 3, es);
					ExplainPropertyFloat("Actual Total Time", "ms",
										 total_ms, 3, es);
				}
				ExplainPropertyFloat("Actual Rows", NULL, rows, 0, es);
				ExplainPropertyFloat("Actual Loops", NULL, nloops, 0, es);
			}

			ExplainCloseWorker(n, es);
		}
	}

	/* target list */
	if (es->verbose)
		show_plan_tlist(planstate, ancestors, es);

	/* unique join */
	switch (nodeTag(plan))
	{
		case T_NestLoop:
		case T_YbBatchedNestLoop:
		case T_MergeJoin:
		case T_HashJoin:
			/* try not to be too chatty about this in text mode */
			if (es->format != EXPLAIN_FORMAT_TEXT ||
				(es->verbose && ((Join *) plan)->inner_unique))
				ExplainPropertyBool("Inner Unique",
									((Join *) plan)->inner_unique,
									es);
			break;
		default:
			break;
	}

	const bool is_yb_rpc_stats_required = es->rpc && es->analyze &&
										  planstate->instrument->nloops > 0;
	const bool is_yb_planning_stats_required = es->yb_debug &&
											   yb_enable_base_scans_cost_model;

	/* quals, sort keys, etc */
	switch (nodeTag(plan))
	{
		case T_IndexScan:
			show_scan_qual(((IndexScan *) plan)->indexqualorig,
						   "Index Cond", planstate, ancestors, es);
			if (((IndexScan *) plan)->indexqualorig)
				show_instrumentation_count("Rows Removed by Index Recheck", 2,
										   planstate, es);
			/*
			 * Quals are shown in the order they are applied: index pushdown,
			 * relation pushdown, local clauses.
			 */
			show_scan_qual(((IndexScan *) plan)->indexorderbyorig,
						   "Order By", planstate, ancestors, es);
			/*
			 * YB: Distinct prefix during Distinct Index Scan.
			 * Shown after ORDER BY clause and before storage filters since
			 * that's currently the order of operations in DocDB.
			 */
			YbExplainDistinctPrefixLen(
				planstate, ((IndexScan *) plan)->indextlist,
				((IndexScan *) plan)->yb_distinct_prefixlen, es, ancestors);
			show_scan_qual(((IndexScan *) plan)->yb_idx_pushdown.quals,
						   "Storage Index Filter", planstate, ancestors, es);
			show_scan_qual(((IndexScan *) plan)->yb_rel_pushdown.quals,
						   "Storage Filter", planstate, ancestors, es);
			show_scan_qual(plan->qual, "Filter", planstate, ancestors, es);
			if (plan->qual)
				show_instrumentation_count("Rows Removed by Filter", 1,
										   planstate, es);
			if (is_yb_rpc_stats_required)
				show_yb_rpc_stats(planstate, es);
			if (is_yb_planning_stats_required)
				show_yb_planning_stats(&((IndexScan *) plan)->yb_plan_info, es);
			break;
		case T_IndexOnlyScan:
			show_scan_qual(((IndexOnlyScan *) plan)->indexqual,
						   "Index Cond", planstate, ancestors, es);
			if (((IndexOnlyScan *) plan)->recheckqual)
				show_instrumentation_count("Rows Removed by Index Recheck", 2,
										   planstate, es);
			show_scan_qual(((IndexOnlyScan *) plan)->indexorderby,
						   "Order By", planstate, ancestors, es);
			/*
			 * YB: Distinct prefix during HybridScan.
			 * Shown after ORDER BY clause and before storage filters since
			 * that's currently the order of operations in DocDB.
			 */
			YbExplainDistinctPrefixLen(
				planstate, ((IndexOnlyScan *) plan)->indextlist,
				((IndexOnlyScan *) plan)->yb_distinct_prefixlen, es, ancestors);
			/*
			 * Storage filter is applied first, so it is output first.
			 */
			show_scan_qual(((IndexOnlyScan *) plan)->yb_pushdown.quals,
						   "Storage Filter", planstate, ancestors, es);
			show_scan_qual(plan->qual, "Filter", planstate, ancestors, es);
			if (plan->qual)
				show_instrumentation_count("Rows Removed by Filter", 1,
										   planstate, es);
			if (es->analyze)
				ExplainPropertyFloat("Heap Fetches", NULL,
									 planstate->instrument->ntuples2, 0, es);
			if (is_yb_rpc_stats_required)
				show_yb_rpc_stats(planstate, es);
			if (is_yb_planning_stats_required)
				show_yb_planning_stats(&((IndexOnlyScan *) plan)->yb_plan_info, es);
			break;
		case T_BitmapIndexScan:
			show_scan_qual(((BitmapIndexScan *) plan)->indexqualorig,
						   "Index Cond", planstate, ancestors, es);
			break;
		case T_YbBitmapIndexScan:
			show_scan_qual(((YbBitmapIndexScan *) plan)->indexqualorig,
						   "Index Cond", planstate, ancestors, es);
			show_scan_qual(((YbBitmapIndexScan *) plan)->yb_idx_pushdown.quals,
						   "Storage Index Filter", planstate, ancestors, es);
			if (is_yb_rpc_stats_required)
				show_yb_rpc_stats(planstate, es);
			if (is_yb_planning_stats_required)
				show_yb_planning_stats(&((YbBitmapIndexScan *) plan)->yb_plan_info, es);
			break;
		case T_BitmapHeapScan:
			show_scan_qual(((BitmapHeapScan *) plan)->bitmapqualorig,
						   "Recheck Cond", planstate, ancestors, es);
			if (((BitmapHeapScan *) plan)->bitmapqualorig)
				show_instrumentation_count("Rows Removed by Index Recheck", 2,
										   planstate, es);
			show_scan_qual(plan->qual, "Filter", planstate, ancestors, es);
			if (plan->qual)
				show_instrumentation_count("Rows Removed by Filter", 1,
										   planstate, es);
			if (es->analyze)
				show_tidbitmap_info((BitmapHeapScanState *) planstate, es);
			break;
		case T_YbBitmapTableScan:
		{
			YbBitmapTableScanState *bitmapscanstate =
				(YbBitmapTableScanState *) planstate;
			YbBitmapTableScan *bitmapplan = (YbBitmapTableScan *) plan;
			List *storage_filter = bitmapscanstate->work_mem_exceeded
				? bitmapplan->fallback_pushdown.quals
				: bitmapplan->rel_pushdown.quals;
			List *local_filter = bitmapscanstate->work_mem_exceeded
				? bitmapplan->fallback_local_quals
				: plan->qual;

			/* Storage filters are applied first, so they are output first. */
			if (bitmapscanstate->recheck_required)
				show_scan_qual(bitmapplan->recheck_pushdown.quals,
							   "Storage Recheck Cond", planstate, ancestors,
							   es);
			show_scan_qual(storage_filter, "Storage Filter", planstate,
						   ancestors, es);

			if (bitmapscanstate->recheck_required)
			{
				show_scan_qual(bitmapplan->recheck_local_quals, "Recheck Cond",
							   planstate, ancestors, es);
				if (bitmapplan->recheck_local_quals)
					show_instrumentation_count("Rows Removed by Index Recheck",
											   2, planstate, es);
			}

			show_scan_qual(local_filter, "Filter", planstate, ancestors, es);
			if (local_filter)
				show_instrumentation_count("Rows Removed by Filter", 1,
										   planstate, es);
			if (es->rpc && es->analyze)
				show_yb_rpc_stats(planstate, es);
			if (es->analyze)
				show_ybtidbitmap_info(bitmapscanstate, es);
			if (is_yb_planning_stats_required)
				show_yb_planning_stats(&bitmapplan->yb_plan_info, es);
			break;
		}
		case T_SampleScan:
			show_tablesample(((SampleScan *) plan)->tablesample,
							 planstate, ancestors, es);
			/* fall through to print additional fields the same as SeqScan */
			switch_fallthrough();
		case T_SeqScan:
		case T_ValuesScan:
		case T_CteScan:
		case T_NamedTuplestoreScan:
		case T_WorkTableScan:
		case T_SubqueryScan:
			show_scan_qual(plan->qual, "Filter", planstate, ancestors, es);
			if (plan->qual)
				show_instrumentation_count("Rows Removed by Filter", 1,
										   planstate, es);
			if (is_yb_rpc_stats_required)
				show_yb_rpc_stats(planstate, es);
			break;
		case T_YbSeqScan:
			/*
			 * Storage filter is applied first, so it is output first.
			 */
			show_scan_qual(((YbSeqScan *) plan)->yb_pushdown.quals,
						   "Storage Filter", planstate, ancestors, es);
			show_scan_qual(plan->qual, "Filter", planstate, ancestors, es);
			if (plan->qual)
				show_instrumentation_count("Rows Removed by Filter", 1,
										   planstate, es);
			if (is_yb_rpc_stats_required)
				show_yb_rpc_stats(planstate, es);
			if (is_yb_planning_stats_required)
				show_yb_planning_stats(&((YbSeqScan *) plan)->yb_plan_info, es);
			break;
		case T_Gather:
			{
				Gather	   *gather = (Gather *) plan;

				show_scan_qual(plan->qual, "Filter", planstate, ancestors, es);
				if (plan->qual)
					show_instrumentation_count("Rows Removed by Filter", 1,
											   planstate, es);
				ExplainPropertyInteger("Workers Planned", NULL,
									   gather->num_workers, es);

				/* Show params evaluated at gather node */
				if (gather->initParam)
					show_eval_params(gather->initParam, es);

				if (es->analyze)
				{
					int			nworkers;

					nworkers = ((GatherState *) planstate)->nworkers_launched;
					ExplainPropertyInteger("Workers Launched", NULL,
										   nworkers, es);
				}

				if (gather->single_copy || es->format != EXPLAIN_FORMAT_TEXT)
					ExplainPropertyBool("Single Copy", gather->single_copy, es);
			}
			break;
		case T_GatherMerge:
			{
				GatherMerge *gm = (GatherMerge *) plan;

				show_scan_qual(plan->qual, "Filter", planstate, ancestors, es);
				if (plan->qual)
					show_instrumentation_count("Rows Removed by Filter", 1,
											   planstate, es);
				ExplainPropertyInteger("Workers Planned", NULL,
									   gm->num_workers, es);

				/* Show params evaluated at gather-merge node */
				if (gm->initParam)
					show_eval_params(gm->initParam, es);

				if (es->analyze)
				{
					int			nworkers;

					nworkers = ((GatherMergeState *) planstate)->nworkers_launched;
					ExplainPropertyInteger("Workers Launched", NULL,
										   nworkers, es);
				}
			}
			break;
		case T_FunctionScan:
			if (es->verbose)
			{
				List	   *fexprs = NIL;
				ListCell   *lc;

				foreach(lc, ((FunctionScan *) plan)->functions)
				{
					RangeTblFunction *rtfunc = (RangeTblFunction *) lfirst(lc);

					fexprs = lappend(fexprs, rtfunc->funcexpr);
				}
				/* We rely on show_expression to insert commas as needed */
				show_expression((Node *) fexprs,
								"Function Call", planstate, ancestors,
								es->verbose, es);
			}
			show_scan_qual(plan->qual, "Filter", planstate, ancestors, es);
			if (plan->qual)
				show_instrumentation_count("Rows Removed by Filter", 1,
										   planstate, es);
			break;
		case T_TableFuncScan:
			if (es->verbose)
			{
				TableFunc  *tablefunc = ((TableFuncScan *) plan)->tablefunc;

				show_expression((Node *) tablefunc,
								"Table Function Call", planstate, ancestors,
								es->verbose, es);
			}
			show_scan_qual(plan->qual, "Filter", planstate, ancestors, es);
			if (plan->qual)
				show_instrumentation_count("Rows Removed by Filter", 1,
										   planstate, es);
			break;
		case T_TidScan:
			{
				/*
				 * The tidquals list has OR semantics, so be sure to show it
				 * as an OR condition.
				 */
				List	   *tidquals = ((TidScan *) plan)->tidquals;

				if (list_length(tidquals) > 1)
					tidquals = list_make1(make_orclause(tidquals));
				show_scan_qual(tidquals, "TID Cond", planstate, ancestors, es);
				show_scan_qual(plan->qual, "Filter", planstate, ancestors, es);
				if (plan->qual)
					show_instrumentation_count("Rows Removed by Filter", 1,
											   planstate, es);
			}
			break;
		case T_TidRangeScan:
			{
				/*
				 * The tidrangequals list has AND semantics, so be sure to
				 * show it as an AND condition.
				 */
				List	   *tidquals = ((TidRangeScan *) plan)->tidrangequals;

				if (list_length(tidquals) > 1)
					tidquals = list_make1(make_andclause(tidquals));
				show_scan_qual(tidquals, "TID Cond", planstate, ancestors, es);
				show_scan_qual(plan->qual, "Filter", planstate, ancestors, es);
				if (plan->qual)
					show_instrumentation_count("Rows Removed by Filter", 1,
											   planstate, es);
			}
			break;
		case T_ForeignScan:
			show_scan_qual(plan->qual, "Filter", planstate, ancestors, es);
			if (plan->qual)
				show_instrumentation_count("Rows Removed by Filter", 1,
										   planstate, es);
			show_scan_qual(((ForeignScan *) plan)->fdw_recheck_quals,
						   "Remote Filter", planstate, ancestors, es);
			show_foreignscan_info((ForeignScanState *) planstate, es);
			if (is_yb_rpc_stats_required)
				show_yb_rpc_stats(planstate, es);
			break;
		case T_CustomScan:
			{
				CustomScanState *css = (CustomScanState *) planstate;

				show_scan_qual(plan->qual, "Filter", planstate, ancestors, es);
				if (plan->qual)
					show_instrumentation_count("Rows Removed by Filter", 1,
											   planstate, es);
				if (css->methods->ExplainCustomScan)
					css->methods->ExplainCustomScan(css, ancestors, es);
			}
			break;
		case T_NestLoop:
		case T_YbBatchedNestLoop:
			show_upper_qual(((NestLoop *) plan)->join.joinqual,
							"Join Filter", planstate, ancestors, es);
			if (((NestLoop *) plan)->join.joinqual)
				show_instrumentation_count("Rows Removed by Join Filter", 1,
										   planstate, es);
			if (IsA(plan, YbBatchedNestLoop))
			{
				YbBatchedNestLoop *bnl = (YbBatchedNestLoop *) plan;
				if (bnl->numSortCols > 0)
					show_sort_group_keys(planstate, "Sort Keys",
										 bnl->numSortCols, 0, bnl->sortColIdx,
										 bnl->sortOperators, bnl->collations,
										 bnl->nullsFirst, ancestors, es);
			}

			show_upper_qual(plan->qual, "Filter", planstate, ancestors, es);
			if (plan->qual)
				show_instrumentation_count("Rows Removed by Filter", 2,
										   planstate, es);
			break;
		case T_MergeJoin:
			show_upper_qual(((MergeJoin *) plan)->mergeclauses,
							"Merge Cond", planstate, ancestors, es);
			show_upper_qual(((MergeJoin *) plan)->join.joinqual,
							"Join Filter", planstate, ancestors, es);
			if (((MergeJoin *) plan)->join.joinqual)
				show_instrumentation_count("Rows Removed by Join Filter", 1,
										   planstate, es);
			show_upper_qual(plan->qual, "Filter", planstate, ancestors, es);
			if (plan->qual)
				show_instrumentation_count("Rows Removed by Filter", 2,
										   planstate, es);
			break;
		case T_HashJoin:
			show_upper_qual(((HashJoin *) plan)->hashclauses,
							"Hash Cond", planstate, ancestors, es);
			show_upper_qual(((HashJoin *) plan)->join.joinqual,
							"Join Filter", planstate, ancestors, es);
			if (((HashJoin *) plan)->join.joinqual)
				show_instrumentation_count("Rows Removed by Join Filter", 1,
										   planstate, es);
			show_upper_qual(plan->qual, "Filter", planstate, ancestors, es);
			if (plan->qual)
				show_instrumentation_count("Rows Removed by Filter", 2,
										   planstate, es);
			break;
		case T_Agg:
			show_agg_keys(castNode(AggState, planstate), ancestors, es);
			show_upper_qual(plan->qual, "Filter", planstate, ancestors, es);
			if (!yb_explain_hide_non_deterministic_fields)
				show_hashagg_info((AggState *) planstate, es);
			if (plan->qual)
				show_instrumentation_count("Rows Removed by Filter", 1,
										   planstate, es);
			break;
		case T_WindowAgg:
			show_upper_qual(plan->qual, "Filter", planstate, ancestors, es);
			if (plan->qual)
				show_instrumentation_count("Rows Removed by Filter", 1,
										   planstate, es);
			show_upper_qual(((WindowAgg *) plan)->runConditionOrig,
							"Run Condition", planstate, ancestors, es);
			break;
		case T_Group:
			show_group_keys(castNode(GroupState, planstate), ancestors, es);
			show_upper_qual(plan->qual, "Filter", planstate, ancestors, es);
			if (plan->qual)
				show_instrumentation_count("Rows Removed by Filter", 1,
										   planstate, es);
			break;
		case T_Sort:
			show_sort_keys(castNode(SortState, planstate), ancestors, es);
			show_sort_info(castNode(SortState, planstate), es);
			break;
		case T_IncrementalSort:
			show_incremental_sort_keys(castNode(IncrementalSortState, planstate),
									   ancestors, es);
			show_incremental_sort_info(castNode(IncrementalSortState, planstate),
									   es);
			break;
		case T_MergeAppend:
			show_merge_append_keys(castNode(MergeAppendState, planstate),
								   ancestors, es);
			break;
		case T_Result:
			show_upper_qual((List *) ((Result *) plan)->resconstantqual,
							"One-Time Filter", planstate, ancestors, es);
			show_upper_qual(plan->qual, "Filter", planstate, ancestors, es);
			if (plan->qual)
				show_instrumentation_count("Rows Removed by Filter", 1,
										   planstate, es);
			if (is_yb_rpc_stats_required)
				show_yb_rpc_stats(planstate, es);
			break;
		case T_ModifyTable:
			show_modifytable_info(castNode(ModifyTableState, planstate), ancestors,
								  es);
			if (is_yb_rpc_stats_required)
				show_yb_rpc_stats(planstate, es);
			break;
		case T_Hash:
			show_hash_info(castNode(HashState, planstate), es);
			break;
		case T_Memoize:
			show_memoize_info(castNode(MemoizeState, planstate), ancestors,
							  es);
			break;
		default:
			break;
	}

	/* YB aggregate pushdown */
	if (IsYugaByteEnabled())
	{
		List **aggrefs = YbPlanStateTryGetAggrefs(planstate);
		if (aggrefs && *aggrefs != NIL)
			ExplainPropertyBool("Partial Aggregate", true, es);
	}

	/*
	 * Prepare per-worker JIT instrumentation.  As with the overall JIT
	 * summary, this is printed only if printing costs is enabled.
	 */
	if (es->workers_state && es->costs && es->verbose)
	{
		SharedJitInstrumentation *w = planstate->worker_jit_instrument;

		if (w)
		{
			for (int n = 0; n < w->num_workers; n++)
			{
				ExplainOpenWorker(n, es);
				ExplainPrintJIT(es, planstate->state->es_jit_flags,
								&w->jit_instr[n]);
				ExplainCloseWorker(n, es);
			}
		}
	}

	/* Show buffer/WAL usage */
	if (es->buffers && planstate->instrument)
		show_buffer_usage(es, &planstate->instrument->bufusage, false);
	if (es->wal && planstate->instrument)
		show_wal_usage(es, &planstate->instrument->walusage);

	/* Prepare per-worker buffer/WAL usage */
	if (es->workers_state && (es->buffers || es->wal) && es->verbose)
	{
		WorkerInstrumentation *w = planstate->worker_instrument;

		for (int n = 0; n < w->num_workers; n++)
		{
			Instrumentation *instrument = &w->instrument[n];
			double		nloops = instrument->nloops;

			if (nloops <= 0)
				continue;

			ExplainOpenWorker(n, es);
			if (es->buffers)
				show_buffer_usage(es, &instrument->bufusage, false);
			if (es->wal)
				show_wal_usage(es, &instrument->walusage);
			ExplainCloseWorker(n, es);
		}
	}

	/* Show per-worker details for this plan node, then pop that stack */
	if (es->workers_state)
		ExplainFlushWorkersState(es);
	es->workers_state = save_workers_state;

	/*
	 * If partition pruning was done during executor initialization, the
	 * number of child plans we'll display below will be less than the number
	 * of subplans that was specified in the plan.  To make this a bit less
	 * mysterious, emit an indication that this happened.  Note that this
	 * field is emitted now because we want it to be a property of the parent
	 * node; it *cannot* be emitted within the Plans sub-node we'll open next.
	 */
	switch (nodeTag(plan))
	{
		case T_Append:
			ExplainMissingMembers(((AppendState *) planstate)->as_nplans,
								  list_length(((Append *) plan)->appendplans),
								  es);
			break;
		case T_MergeAppend:
			ExplainMissingMembers(((MergeAppendState *) planstate)->ms_nplans,
								  list_length(((MergeAppend *) plan)->mergeplans),
								  es);
			break;
		default:
			break;
	}

	/* Get ready to display the child plans */
	haschildren = planstate->initPlan ||
		outerPlanState(planstate) ||
		innerPlanState(planstate) ||
		IsA(plan, Append) ||
		IsA(plan, MergeAppend) ||
		IsA(plan, BitmapAnd) ||
		IsA(plan, BitmapOr) ||
		IsA(plan, SubqueryScan) ||
		(IsA(planstate, CustomScanState) &&
		 ((CustomScanState *) planstate)->custom_ps != NIL) ||
		planstate->subPlan;
	if (haschildren)
	{
		ExplainOpenGroup("Plans", "Plans", false, es);
		/* Pass current Plan as head of ancestors list for children */
		ancestors = lcons(plan, ancestors);
	}

	/* initPlan-s */
	if (planstate->initPlan)
		ExplainSubPlans(planstate->initPlan, ancestors, "InitPlan", es);

	/* lefttree */
	if (outerPlanState(planstate))
		ExplainNode(outerPlanState(planstate), ancestors,
					"Outer", NULL, es);

	/* righttree */
	if (innerPlanState(planstate))
		ExplainNode(innerPlanState(planstate), ancestors,
					"Inner", NULL, es);

	/* special child plans */
	switch (nodeTag(plan))
	{
		case T_Append:
			ExplainMemberNodes(((AppendState *) planstate)->appendplans,
							   ((AppendState *) planstate)->as_nplans,
							   ancestors, es);
			break;
		case T_MergeAppend:
			ExplainMemberNodes(((MergeAppendState *) planstate)->mergeplans,
							   ((MergeAppendState *) planstate)->ms_nplans,
							   ancestors, es);
			break;
		case T_BitmapAnd:
			ExplainMemberNodes(((BitmapAndState *) planstate)->bitmapplans,
							   ((BitmapAndState *) planstate)->nplans,
							   ancestors, es);
			break;
		case T_BitmapOr:
			ExplainMemberNodes(((BitmapOrState *) planstate)->bitmapplans,
							   ((BitmapOrState *) planstate)->nplans,
							   ancestors, es);
			break;
		case T_SubqueryScan:
			ExplainNode(((SubqueryScanState *) planstate)->subplan, ancestors,
						"Subquery", NULL, es);
			break;
		case T_CustomScan:
			ExplainCustomChildren((CustomScanState *) planstate,
								  ancestors, es);
			break;
		default:
			break;
	}

	/* subPlan-s */
	if (planstate->subPlan)
		ExplainSubPlans(planstate->subPlan, ancestors, "SubPlan", es);

	/* end of child plans */
	if (haschildren)
	{
		ancestors = list_delete_first(ancestors);
		ExplainCloseGroup("Plans", "Plans", false, es);
	}

	/* in text format, undo whatever indentation we added */
	if (es->format == EXPLAIN_FORMAT_TEXT)
		es->indent = save_indent;

	ExplainCloseGroup("Plan",
					  relationship ? NULL : "Plan",
					  true, es);
}

/*
 * Show the targetlist of a plan node
 */
static void
show_plan_tlist(PlanState *planstate, List *ancestors, ExplainState *es)
{
	Plan	   *plan = planstate->plan;
	List	   *context;
	List	   *result = NIL;
	bool		useprefix;
	ListCell   *lc;

	/* No work if empty tlist (this occurs eg in bitmap indexscans) */
	if (plan->targetlist == NIL)
		return;
	/* The tlist of an Append isn't real helpful, so suppress it */
	if (IsA(plan, Append))
		return;
	/* Likewise for MergeAppend and RecursiveUnion */
	if (IsA(plan, MergeAppend))
		return;
	if (IsA(plan, RecursiveUnion))
		return;

	/*
	 * Likewise for ForeignScan that executes a direct INSERT/UPDATE/DELETE
	 *
	 * Note: the tlist for a ForeignScan that executes a direct INSERT/UPDATE
	 * might contain subplan output expressions that are confusing in this
	 * context.  The tlist for a ForeignScan that executes a direct UPDATE/
	 * DELETE always contains "junk" target columns to identify the exact row
	 * to update or delete, which would be confusing in this context.  So, we
	 * suppress it in all the cases.
	 */
	if (IsA(plan, ForeignScan) &&
		((ForeignScan *) plan)->operation != CMD_SELECT)
		return;

	/* Set up deparsing context */
	context = set_deparse_context_plan(es->deparse_cxt,
									   plan,
									   ancestors);
	useprefix = list_length(es->rtable) > 1;

	/* Deparse each result column (we now include resjunk ones) */
	foreach(lc, plan->targetlist)
	{
		TargetEntry *tle = (TargetEntry *) lfirst(lc);

		result = lappend(result,
						 deparse_expression((Node *) tle->expr, context,
											useprefix, false));
	}

	/* Print results */
	ExplainPropertyList("Output", result, es);
}

/*
 * Show a generic expression
 */
static void
show_expression(Node *node, const char *qlabel,
				PlanState *planstate, List *ancestors,
				bool useprefix, ExplainState *es)
{
	List	   *context;
	char	   *exprstr;

	/* Set up deparsing context */
	context = set_deparse_context_plan(es->deparse_cxt,
									   planstate->plan,
									   ancestors);

	/* Deparse the expression */
	if (YBCPgIsYugaByteEnabled())
		exprstr =
			yb_deparse_expression(node, context, useprefix, false,
								  es->verbose);
	else
		exprstr = deparse_expression(node, context, useprefix, false);

	/* And add to es->str */
	ExplainPropertyText(qlabel, exprstr, es);
}

/*
 * Show a qualifier expression (which is a List with implicit AND semantics)
 */
static void
show_qual(List *qual, const char *qlabel,
		  PlanState *planstate, List *ancestors,
		  bool useprefix, ExplainState *es)
{
	Node	   *node;

	/* No work if empty qual */
	if (qual == NIL)
		return;

	/* Convert AND list to explicit AND */
	node = (Node *) make_ands_explicit(qual);

	/* And show it */
	show_expression(node, qlabel, planstate, ancestors, useprefix, es);
}

/*
 * Show a qualifier expression for a scan plan node
 */
static void
show_scan_qual(List *qual, const char *qlabel,
			   PlanState *planstate, List *ancestors,
			   ExplainState *es)
{
	bool		useprefix;

	useprefix = (IsA(planstate->plan, SubqueryScan) || es->verbose);
	show_qual(qual, qlabel, planstate, ancestors, useprefix, es);
}

/*
 * Show a qualifier expression for an upper-level plan node
 */
static void
show_upper_qual(List *qual, const char *qlabel,
				PlanState *planstate, List *ancestors,
				ExplainState *es)
{
	bool		useprefix;

	useprefix = (list_length(es->rtable) > 1 || es->verbose);
	show_qual(qual, qlabel, planstate, ancestors, useprefix, es);
}

/*
 * Show the sort keys for a Sort node.
 */
static void
show_sort_keys(SortState *sortstate, List *ancestors, ExplainState *es)
{
	Sort	   *plan = (Sort *) sortstate->ss.ps.plan;

	show_sort_group_keys((PlanState *) sortstate, "Sort Key",
						 plan->numCols, 0, plan->sortColIdx,
						 plan->sortOperators, plan->collations,
						 plan->nullsFirst,
						 ancestors, es);
}

/*
 * Show the sort keys for a IncrementalSort node.
 */
static void
show_incremental_sort_keys(IncrementalSortState *incrsortstate,
						   List *ancestors, ExplainState *es)
{
	IncrementalSort *plan = (IncrementalSort *) incrsortstate->ss.ps.plan;

	show_sort_group_keys((PlanState *) incrsortstate, "Sort Key",
						 plan->sort.numCols, plan->nPresortedCols,
						 plan->sort.sortColIdx,
						 plan->sort.sortOperators, plan->sort.collations,
						 plan->sort.nullsFirst,
						 ancestors, es);
}

/*
 * Likewise, for a MergeAppend node.
 */
static void
show_merge_append_keys(MergeAppendState *mstate, List *ancestors,
					   ExplainState *es)
{
	MergeAppend *plan = (MergeAppend *) mstate->ps.plan;

	show_sort_group_keys((PlanState *) mstate, "Sort Key",
						 plan->numCols, 0, plan->sortColIdx,
						 plan->sortOperators, plan->collations,
						 plan->nullsFirst,
						 ancestors, es);
}

/*
 * Show the grouping keys for an Agg node.
 */
static void
show_agg_keys(AggState *astate, List *ancestors,
			  ExplainState *es)
{
	Agg		   *plan = (Agg *) astate->ss.ps.plan;

	if (plan->numCols > 0 || plan->groupingSets)
	{
		/* The key columns refer to the tlist of the child plan */
		ancestors = lcons(plan, ancestors);

		if (plan->groupingSets)
			show_grouping_sets(outerPlanState(astate), plan, ancestors, es);
		else
			show_sort_group_keys(outerPlanState(astate), "Group Key",
								 plan->numCols, 0, plan->grpColIdx,
								 NULL, NULL, NULL,
								 ancestors, es);

		ancestors = list_delete_first(ancestors);
	}
}

static void
show_grouping_sets(PlanState *planstate, Agg *agg,
				   List *ancestors, ExplainState *es)
{
	List	   *context;
	bool		useprefix;
	ListCell   *lc;

	/* Set up deparsing context */
	context = set_deparse_context_plan(es->deparse_cxt,
									   planstate->plan,
									   ancestors);
	useprefix = (list_length(es->rtable) > 1 || es->verbose);

	ExplainOpenGroup("Grouping Sets", "Grouping Sets", false, es);

	show_grouping_set_keys(planstate, agg, NULL,
						   context, useprefix, ancestors, es);

	foreach(lc, agg->chain)
	{
		Agg		   *aggnode = lfirst(lc);
		Sort	   *sortnode = (Sort *) aggnode->plan.lefttree;

		show_grouping_set_keys(planstate, aggnode, sortnode,
							   context, useprefix, ancestors, es);
	}

	ExplainCloseGroup("Grouping Sets", "Grouping Sets", false, es);
}

static void
show_grouping_set_keys(PlanState *planstate,
					   Agg *aggnode, Sort *sortnode,
					   List *context, bool useprefix,
					   List *ancestors, ExplainState *es)
{
	Plan	   *plan = planstate->plan;
	char	   *exprstr;
	ListCell   *lc;
	List	   *gsets = aggnode->groupingSets;
	AttrNumber *keycols = aggnode->grpColIdx;
	const char *keyname;
	const char *keysetname;

	if (aggnode->aggstrategy == AGG_HASHED || aggnode->aggstrategy == AGG_MIXED)
	{
		keyname = "Hash Key";
		keysetname = "Hash Keys";
	}
	else
	{
		keyname = "Group Key";
		keysetname = "Group Keys";
	}

	ExplainOpenGroup("Grouping Set", NULL, true, es);

	if (sortnode)
	{
		show_sort_group_keys(planstate, "Sort Key",
							 sortnode->numCols, 0, sortnode->sortColIdx,
							 sortnode->sortOperators, sortnode->collations,
							 sortnode->nullsFirst,
							 ancestors, es);
		if (es->format == EXPLAIN_FORMAT_TEXT)
			es->indent++;
	}

	ExplainOpenGroup(keysetname, keysetname, false, es);

	foreach(lc, gsets)
	{
		List	   *result = NIL;
		ListCell   *lc2;

		foreach(lc2, (List *) lfirst(lc))
		{
			Index		i = lfirst_int(lc2);
			AttrNumber	keyresno = keycols[i];
			TargetEntry *target = get_tle_by_resno(plan->targetlist,
												   keyresno);

			if (!target)
				elog(ERROR, "no tlist entry for key %d", keyresno);
			/* Deparse the expression, showing any top-level cast */
			exprstr = deparse_expression((Node *) target->expr, context,
										 useprefix, true);

			result = lappend(result, exprstr);
		}

		if (!result && es->format == EXPLAIN_FORMAT_TEXT)
			ExplainPropertyText(keyname, "()", es);
		else
			ExplainPropertyListNested(keyname, result, es);
	}

	ExplainCloseGroup(keysetname, keysetname, false, es);

	if (sortnode && es->format == EXPLAIN_FORMAT_TEXT)
		es->indent--;

	ExplainCloseGroup("Grouping Set", NULL, true, es);
}

/*
 * Show the grouping keys for a Group node.
 */
static void
show_group_keys(GroupState *gstate, List *ancestors,
				ExplainState *es)
{
	Group	   *plan = (Group *) gstate->ss.ps.plan;

	/* The key columns refer to the tlist of the child plan */
	ancestors = lcons(plan, ancestors);
	show_sort_group_keys(outerPlanState(gstate), "Group Key",
						 plan->numCols, 0, plan->grpColIdx,
						 NULL, NULL, NULL,
						 ancestors, es);
	ancestors = list_delete_first(ancestors);
}

/*
 * Common code to show sort/group keys, which are represented in plan nodes
 * as arrays of targetlist indexes.  If it's a sort key rather than a group
 * key, also pass sort operators/collations/nullsFirst arrays.
 */
static void
show_sort_group_keys(PlanState *planstate, const char *qlabel,
					 int nkeys, int nPresortedKeys, AttrNumber *keycols,
					 Oid *sortOperators, Oid *collations, bool *nullsFirst,
					 List *ancestors, ExplainState *es)
{
	Plan	   *plan = planstate->plan;
	List	   *context;
	List	   *result = NIL;
	List	   *resultPresorted = NIL;
	StringInfoData sortkeybuf;
	bool		useprefix;
	int			keyno;

	if (nkeys <= 0)
		return;

	initStringInfo(&sortkeybuf);

	/* Set up deparsing context */
	context = set_deparse_context_plan(es->deparse_cxt,
									   plan,
									   ancestors);
	useprefix = (list_length(es->rtable) > 1 || es->verbose);

	for (keyno = 0; keyno < nkeys; keyno++)
	{
		/* find key expression in tlist */
		AttrNumber	keyresno = keycols[keyno];
		TargetEntry *target = get_tle_by_resno(plan->targetlist,
											   keyresno);
		char	   *exprstr;

		if (!target)
			elog(ERROR, "no tlist entry for key %d", keyresno);
		/* Deparse the expression, showing any top-level cast */
		exprstr = deparse_expression((Node *) target->expr, context,
									 useprefix, true);
		resetStringInfo(&sortkeybuf);
		appendStringInfoString(&sortkeybuf, exprstr);
		/* Append sort order information, if relevant */
		if (sortOperators != NULL)
			show_sortorder_options(&sortkeybuf,
								   (Node *) target->expr,
								   sortOperators[keyno],
								   collations[keyno],
								   nullsFirst[keyno]);
		/* Emit one property-list item per sort key */
		result = lappend(result, pstrdup(sortkeybuf.data));
		if (keyno < nPresortedKeys)
			resultPresorted = lappend(resultPresorted, exprstr);
	}

	ExplainPropertyList(qlabel, result, es);
	if (nPresortedKeys > 0)
		ExplainPropertyList("Presorted Key", resultPresorted, es);
}

/*
 * Append nondefault characteristics of the sort ordering of a column to buf
 * (collation, direction, NULLS FIRST/LAST)
 */
static void
show_sortorder_options(StringInfo buf, Node *sortexpr,
					   Oid sortOperator, Oid collation, bool nullsFirst)
{
	Oid			sortcoltype = exprType(sortexpr);
	bool		reverse = false;
	TypeCacheEntry *typentry;

	typentry = lookup_type_cache(sortcoltype,
								 TYPECACHE_LT_OPR | TYPECACHE_GT_OPR);

	/*
	 * Print COLLATE if it's not default for the column's type.  There are
	 * some cases where this is redundant, eg if expression is a column whose
	 * declared collation is that collation, but it's hard to distinguish that
	 * here (and arguably, printing COLLATE explicitly is a good idea anyway
	 * in such cases).
	 */
	if (OidIsValid(collation) && collation != get_typcollation(sortcoltype))
	{
		char	   *collname = get_collation_name(collation);

		if (collname == NULL)
			elog(ERROR, "cache lookup failed for collation %u", collation);
		appendStringInfo(buf, " COLLATE %s", quote_identifier(collname));
	}

	/* Print direction if not ASC, or USING if non-default sort operator */
	if (sortOperator == typentry->gt_opr)
	{
		appendStringInfoString(buf, " DESC");
		reverse = true;
	}
	else if (sortOperator != typentry->lt_opr)
	{
		char	   *opname = get_opname(sortOperator);

		if (opname == NULL)
			elog(ERROR, "cache lookup failed for operator %u", sortOperator);
		appendStringInfo(buf, " USING %s", opname);
		/* Determine whether operator would be considered ASC or DESC */
		(void) get_equality_op_for_ordering_op(sortOperator, &reverse);
	}

	/* Add NULLS FIRST/LAST only if it wouldn't be default */
	if (nullsFirst && !reverse)
	{
		appendStringInfoString(buf, " NULLS FIRST");
	}
	else if (!nullsFirst && reverse)
	{
		appendStringInfoString(buf, " NULLS LAST");
	}
}

/*
 * Show TABLESAMPLE properties
 */
static void
show_tablesample(TableSampleClause *tsc, PlanState *planstate,
				 List *ancestors, ExplainState *es)
{
	List	   *context;
	bool		useprefix;
	char	   *method_name;
	List	   *params = NIL;
	char	   *repeatable;
	ListCell   *lc;

	/* Set up deparsing context */
	context = set_deparse_context_plan(es->deparse_cxt,
									   planstate->plan,
									   ancestors);
	useprefix = list_length(es->rtable) > 1;

	/* Get the tablesample method name */
	method_name = get_func_name(tsc->tsmhandler);

	/* Deparse parameter expressions */
	foreach(lc, tsc->args)
	{
		Node	   *arg = (Node *) lfirst(lc);

		params = lappend(params,
						 deparse_expression(arg, context,
											useprefix, false));
	}
	if (tsc->repeatable)
		repeatable = deparse_expression((Node *) tsc->repeatable, context,
										useprefix, false);
	else
		repeatable = NULL;

	/* Print results */
	if (es->format == EXPLAIN_FORMAT_TEXT)
	{
		bool		first = true;

		ExplainIndentText(es);
		appendStringInfo(es->str, "Sampling: %s (", method_name);
		foreach(lc, params)
		{
			if (!first)
				appendStringInfoString(es->str, ", ");
			appendStringInfoString(es->str, (const char *) lfirst(lc));
			first = false;
		}
		appendStringInfoChar(es->str, ')');
		if (repeatable)
			appendStringInfo(es->str, " REPEATABLE (%s)", repeatable);
		appendStringInfoChar(es->str, '\n');
	}
	else
	{
		ExplainPropertyText("Sampling Method", method_name, es);
		ExplainPropertyList("Sampling Parameters", params, es);
		if (repeatable)
			ExplainPropertyText("Repeatable Seed", repeatable, es);
	}
}

/*
 * If it's EXPLAIN ANALYZE, show tuplesort stats for a sort node
 */
static void
show_sort_info(SortState *sortstate, ExplainState *es)
{
	if (!es->analyze)
		return;

	if (sortstate->sort_Done && sortstate->tuplesortstate != NULL)
	{
		Tuplesortstate *state = (Tuplesortstate *) sortstate->tuplesortstate;
		TuplesortInstrumentation stats;
		const char *sortMethod;
		const char *spaceType;
		int64		spaceUsed;
		bool		show_variable_fields = !yb_explain_hide_non_deterministic_fields;

		tuplesort_get_stats(state, &stats);
		sortMethod = tuplesort_method_name(stats.sortMethod);
		if (show_variable_fields)
		{
			spaceType = tuplesort_space_type_name(stats.spaceType);
			spaceUsed = stats.spaceUsed;
		}

		if (es->format == EXPLAIN_FORMAT_TEXT)
		{
			ExplainIndentText(es);
			appendStringInfo(es->str, "Sort Method: %s", sortMethod);

			if (show_variable_fields)
				appendStringInfo(es->str, "  %s: " INT64_FORMAT "kB\n",
								 spaceType, spaceUsed);
			else
				appendStringInfo(es->str, "\n");
		}
		else
		{
			ExplainPropertyText("Sort Method", sortMethod, es);
			if (show_variable_fields)
			{
				ExplainPropertyInteger("Sort Space Used", "kB", spaceUsed, es);
				ExplainPropertyText("Sort Space Type", spaceType, es);
			}
		}
	}

	/*
	 * You might think we should just skip this stanza entirely when
	 * es->hide_workers is true, but then we'd get no sort-method output at
	 * all.  We have to make it look like worker 0's data is top-level data.
	 * This is easily done by just skipping the OpenWorker/CloseWorker calls.
	 * Currently, we don't worry about the possibility that there are multiple
	 * workers in such a case; if there are, duplicate output fields will be
	 * emitted.
	 */
	if (sortstate->shared_info != NULL)
	{
		int			n;

		for (n = 0; n < sortstate->shared_info->num_workers; n++)
		{
			TuplesortInstrumentation *sinstrument;
			const char *sortMethod;
			const char *spaceType;
			int64		spaceUsed;

			sinstrument = &sortstate->shared_info->sinstrument[n];
			if (sinstrument->sortMethod == SORT_TYPE_STILL_IN_PROGRESS)
				continue;		/* ignore any unfilled slots */
			sortMethod = tuplesort_method_name(sinstrument->sortMethod);
			spaceType = tuplesort_space_type_name(sinstrument->spaceType);
			spaceUsed = sinstrument->spaceUsed;

			if (es->workers_state)
				ExplainOpenWorker(n, es);

			if (es->format == EXPLAIN_FORMAT_TEXT)
			{
				ExplainIndentText(es);
				appendStringInfo(es->str,
								 "Sort Method: %s  %s: " INT64_FORMAT "kB\n",
								 sortMethod, spaceType, spaceUsed);
			}
			else
			{
				ExplainPropertyText("Sort Method", sortMethod, es);
				ExplainPropertyInteger("Sort Space Used", "kB", spaceUsed, es);
				ExplainPropertyText("Sort Space Type", spaceType, es);
			}

			if (es->workers_state)
				ExplainCloseWorker(n, es);
		}
	}
}

/*
 * Incremental sort nodes sort in (a potentially very large number of) batches,
 * so EXPLAIN ANALYZE needs to roll up the tuplesort stats from each batch into
 * an intelligible summary.
 *
 * This function is used for both a non-parallel node and each worker in a
 * parallel incremental sort node.
 */
static void
show_incremental_sort_group_info(IncrementalSortGroupInfo *groupInfo,
								 const char *groupLabel, bool indent, ExplainState *es)
{
	ListCell   *methodCell;
	List	   *methodNames = NIL;

	/* Generate a list of sort methods used across all groups. */
	for (int bit = 0; bit < NUM_TUPLESORTMETHODS; bit++)
	{
		TuplesortMethod sortMethod = (1 << bit);

		if (groupInfo->sortMethods & sortMethod)
		{
			const char *methodName = tuplesort_method_name(sortMethod);

			methodNames = lappend(methodNames, unconstify(char *, methodName));
		}
	}

	if (es->format == EXPLAIN_FORMAT_TEXT)
	{
		if (indent)
			appendStringInfoSpaces(es->str, es->indent * 2);
		appendStringInfo(es->str, "%s Groups: " INT64_FORMAT "  Sort Method", groupLabel,
						 groupInfo->groupCount);
		/* plural/singular based on methodNames size */
		if (list_length(methodNames) > 1)
			appendStringInfoString(es->str, "s: ");
		else
			appendStringInfoString(es->str, ": ");
		foreach(methodCell, methodNames)
		{
			appendStringInfoString(es->str, (char *) methodCell->ptr_value);
			if (foreach_current_index(methodCell) < list_length(methodNames) - 1)
				appendStringInfoString(es->str, ", ");
		}

		if (groupInfo->maxMemorySpaceUsed > 0)
		{
			int64		avgSpace = groupInfo->totalMemorySpaceUsed / groupInfo->groupCount;
			const char *spaceTypeName;

			spaceTypeName = tuplesort_space_type_name(SORT_SPACE_TYPE_MEMORY);
			appendStringInfo(es->str, "  Average %s: " INT64_FORMAT "kB  Peak %s: " INT64_FORMAT "kB",
							 spaceTypeName, avgSpace,
							 spaceTypeName, groupInfo->maxMemorySpaceUsed);
		}

		if (groupInfo->maxDiskSpaceUsed > 0)
		{
			int64		avgSpace = groupInfo->totalDiskSpaceUsed / groupInfo->groupCount;

			const char *spaceTypeName;

			spaceTypeName = tuplesort_space_type_name(SORT_SPACE_TYPE_DISK);
			appendStringInfo(es->str, "  Average %s: " INT64_FORMAT "kB  Peak %s: " INT64_FORMAT "kB",
							 spaceTypeName, avgSpace,
							 spaceTypeName, groupInfo->maxDiskSpaceUsed);
		}
	}
	else
	{
		StringInfoData groupName;

		initStringInfo(&groupName);
		appendStringInfo(&groupName, "%s Groups", groupLabel);
		ExplainOpenGroup("Incremental Sort Groups", groupName.data, true, es);
		ExplainPropertyInteger("Group Count", NULL, groupInfo->groupCount, es);

		ExplainPropertyList("Sort Methods Used", methodNames, es);

		if (groupInfo->maxMemorySpaceUsed > 0)
		{
			int64		avgSpace = groupInfo->totalMemorySpaceUsed / groupInfo->groupCount;
			const char *spaceTypeName;
			StringInfoData memoryName;

			spaceTypeName = tuplesort_space_type_name(SORT_SPACE_TYPE_MEMORY);
			initStringInfo(&memoryName);
			appendStringInfo(&memoryName, "Sort Space %s", spaceTypeName);
			ExplainOpenGroup("Sort Space", memoryName.data, true, es);

			ExplainPropertyInteger("Average Sort Space Used", "kB", avgSpace, es);
			ExplainPropertyInteger("Peak Sort Space Used", "kB",
								   groupInfo->maxMemorySpaceUsed, es);

			ExplainCloseGroup("Sort Space", memoryName.data, true, es);
		}
		if (groupInfo->maxDiskSpaceUsed > 0)
		{
			int64		avgSpace = groupInfo->totalDiskSpaceUsed / groupInfo->groupCount;
			const char *spaceTypeName;
			StringInfoData diskName;

			spaceTypeName = tuplesort_space_type_name(SORT_SPACE_TYPE_DISK);
			initStringInfo(&diskName);
			appendStringInfo(&diskName, "Sort Space %s", spaceTypeName);
			ExplainOpenGroup("Sort Space", diskName.data, true, es);

			ExplainPropertyInteger("Average Sort Space Used", "kB", avgSpace, es);
			ExplainPropertyInteger("Peak Sort Space Used", "kB",
								   groupInfo->maxDiskSpaceUsed, es);

			ExplainCloseGroup("Sort Space", diskName.data, true, es);
		}

		ExplainCloseGroup("Incremental Sort Groups", groupName.data, true, es);
	}
}

/*
 * If it's EXPLAIN ANALYZE, show tuplesort stats for an incremental sort node
 */
static void
show_incremental_sort_info(IncrementalSortState *incrsortstate,
						   ExplainState *es)
{
	IncrementalSortGroupInfo *fullsortGroupInfo;
	IncrementalSortGroupInfo *prefixsortGroupInfo;

	fullsortGroupInfo = &incrsortstate->incsort_info.fullsortGroupInfo;

	if (!es->analyze)
		return;

	/*
	 * Since we never have any prefix groups unless we've first sorted a full
	 * groups and transitioned modes (copying the tuples into a prefix group),
	 * we don't need to do anything if there were 0 full groups.
	 *
	 * We still have to continue after this block if there are no full groups,
	 * though, since it's possible that we have workers that did real work
	 * even if the leader didn't participate.
	 */
	if (fullsortGroupInfo->groupCount > 0)
	{
		show_incremental_sort_group_info(fullsortGroupInfo, "Full-sort", true, es);
		prefixsortGroupInfo = &incrsortstate->incsort_info.prefixsortGroupInfo;
		if (prefixsortGroupInfo->groupCount > 0)
		{
			if (es->format == EXPLAIN_FORMAT_TEXT)
				appendStringInfoChar(es->str, '\n');
			show_incremental_sort_group_info(prefixsortGroupInfo, "Pre-sorted", true, es);
		}
		if (es->format == EXPLAIN_FORMAT_TEXT)
			appendStringInfoChar(es->str, '\n');
	}

	if (incrsortstate->shared_info != NULL)
	{
		int			n;
		bool		indent_first_line;

		for (n = 0; n < incrsortstate->shared_info->num_workers; n++)
		{
			IncrementalSortInfo *incsort_info =
			&incrsortstate->shared_info->sinfo[n];

			/*
			 * If a worker hasn't processed any sort groups at all, then
			 * exclude it from output since it either didn't launch or didn't
			 * contribute anything meaningful.
			 */
			fullsortGroupInfo = &incsort_info->fullsortGroupInfo;

			/*
			 * Since we never have any prefix groups unless we've first sorted
			 * a full groups and transitioned modes (copying the tuples into a
			 * prefix group), we don't need to do anything if there were 0
			 * full groups.
			 */
			if (fullsortGroupInfo->groupCount == 0)
				continue;

			if (es->workers_state)
				ExplainOpenWorker(n, es);

			indent_first_line = es->workers_state == NULL || es->verbose;
			show_incremental_sort_group_info(fullsortGroupInfo, "Full-sort",
											 indent_first_line, es);
			prefixsortGroupInfo = &incsort_info->prefixsortGroupInfo;
			if (prefixsortGroupInfo->groupCount > 0)
			{
				if (es->format == EXPLAIN_FORMAT_TEXT)
					appendStringInfoChar(es->str, '\n');
				show_incremental_sort_group_info(prefixsortGroupInfo, "Pre-sorted", true, es);
			}
			if (es->format == EXPLAIN_FORMAT_TEXT)
				appendStringInfoChar(es->str, '\n');

			if (es->workers_state)
				ExplainCloseWorker(n, es);
		}
	}
}

/*
 * Show information on hash buckets/batches.
 */
static void
show_hash_info(HashState *hashstate, ExplainState *es)
{
	HashInstrumentation hinstrument = {0};

	/*
	 * Collect stats from the local process, even when it's a parallel query.
	 * In a parallel query, the leader process may or may not have run the
	 * hash join, and even if it did it may not have built a hash table due to
	 * timing (if it started late it might have seen no tuples in the outer
	 * relation and skipped building the hash table).  Therefore we have to be
	 * prepared to get instrumentation data from all participants.
	 */
	if (hashstate->hinstrument)
		memcpy(&hinstrument, hashstate->hinstrument,
			   sizeof(HashInstrumentation));

	/*
	 * Merge results from workers.  In the parallel-oblivious case, the
	 * results from all participants should be identical, except where
	 * participants didn't run the join at all so have no data.  In the
	 * parallel-aware case, we need to consider all the results.  Each worker
	 * may have seen a different subset of batches and we want to report the
	 * highest memory usage across all batches.  We take the maxima of other
	 * values too, for the same reasons as in ExecHashAccumInstrumentation.
	 */
	if (hashstate->shared_info)
	{
		SharedHashInfo *shared_info = hashstate->shared_info;
		int			i;

		for (i = 0; i < shared_info->num_workers; ++i)
		{
			HashInstrumentation *worker_hi = &shared_info->hinstrument[i];

			hinstrument.nbuckets = Max(hinstrument.nbuckets,
									   worker_hi->nbuckets);
			hinstrument.nbuckets_original = Max(hinstrument.nbuckets_original,
												worker_hi->nbuckets_original);
			hinstrument.nbatch = Max(hinstrument.nbatch,
									 worker_hi->nbatch);
			hinstrument.nbatch_original = Max(hinstrument.nbatch_original,
											  worker_hi->nbatch_original);
			hinstrument.space_peak = Max(hinstrument.space_peak,
										 worker_hi->space_peak);
		}
	}

	if (hinstrument.nbatch > 0)
	{
		long		spacePeakKb = (hinstrument.space_peak + 1023) / 1024;

		/*
		 * Hash joins have some non-deterministic fields and some deterministic
		 * fields.
		 * - Original Hash Buckets and Original Hash Batches are computed at the
		 *   beginning by ExecChooseHashTableSize.
		 * - Hash Buckets may be updated based on the number of tuples. This
		 *   is consistent across multiple runs.
		 * - Hash Batches and Memory Usage depend on the size of each tuple,
		 *   which may vary slightly.
		 */
		bool		show_variable_fields = !IsYugaByteEnabled() ||
						!yb_explain_hide_non_deterministic_fields;

		if (es->format != EXPLAIN_FORMAT_TEXT)
		{
			ExplainPropertyInteger("Hash Buckets", NULL,
								   hinstrument.nbuckets, es);
			ExplainPropertyInteger("Original Hash Buckets", NULL,
								   hinstrument.nbuckets_original, es);
			if (show_variable_fields)
				ExplainPropertyInteger("Hash Batches", NULL,
									   hinstrument.nbatch, es);
			ExplainPropertyInteger("Original Hash Batches", NULL,
								   hinstrument.nbatch_original, es);
			if (show_variable_fields)
				ExplainPropertyInteger("Peak Memory Usage", "kB",
									   spacePeakKb, es);
		}
		else if (!show_variable_fields)
		{
			appendStringInfoSpaces(es->str, es->indent * 2);
			appendStringInfo(es->str,
							 "Buckets: %d (originally %d)  Original Batches: %d\n",
							 hinstrument.nbuckets,
							 hinstrument.nbuckets_original,
							 hinstrument.nbatch_original);
		}
		else if (hinstrument.nbatch_original != hinstrument.nbatch ||
				 hinstrument.nbuckets_original != hinstrument.nbuckets)
		{
			ExplainIndentText(es);
			appendStringInfo(es->str,
							 "Buckets: %d (originally %d)  Batches: %d (originally %d)  Memory Usage: %ldkB\n",
							 hinstrument.nbuckets,
							 hinstrument.nbuckets_original,
							 hinstrument.nbatch,
							 hinstrument.nbatch_original,
							 spacePeakKb);
		}
		else
		{
			ExplainIndentText(es);
			appendStringInfo(es->str,
							 "Buckets: %d  Batches: %d  Memory Usage: %ldkB\n",
							 hinstrument.nbuckets, hinstrument.nbatch,
							 spacePeakKb);
		}
	}
}

/*
 * Show information on memoize hits/misses/evictions and memory usage.
 */
static void
show_memoize_info(MemoizeState *mstate, List *ancestors, ExplainState *es)
{
	Plan	   *plan = ((PlanState *) mstate)->plan;
	ListCell   *lc;
	List	   *context;
	StringInfoData keystr;
	char	   *separator = "";
	bool		useprefix;
	int64		memPeakKb;

	initStringInfo(&keystr);

	/*
	 * It's hard to imagine having a memoize node with fewer than 2 RTEs, but
	 * let's just keep the same useprefix logic as elsewhere in this file.
	 */
	useprefix = list_length(es->rtable) > 1 || es->verbose;

	/* Set up deparsing context */
	context = set_deparse_context_plan(es->deparse_cxt,
									   plan,
									   ancestors);

	foreach(lc, ((Memoize *) plan)->param_exprs)
	{
		Node	   *expr = (Node *) lfirst(lc);

		appendStringInfoString(&keystr, separator);

		appendStringInfoString(&keystr, deparse_expression(expr, context,
														   useprefix, false));
		separator = ", ";
	}

	if (es->format != EXPLAIN_FORMAT_TEXT)
	{
		ExplainPropertyText("Cache Key", keystr.data, es);
		ExplainPropertyText("Cache Mode", mstate->binary_mode ? "binary" : "logical", es);
	}
	else
	{
		ExplainIndentText(es);
		appendStringInfo(es->str, "Cache Key: %s\n", keystr.data);
		ExplainIndentText(es);
		appendStringInfo(es->str, "Cache Mode: %s\n", mstate->binary_mode ? "binary" : "logical");
	}

	pfree(keystr.data);

	if (!es->analyze)
		return;

	if (mstate->stats.cache_misses > 0)
	{
		/*
		 * mem_peak is only set when we freed memory, so we must use mem_used
		 * when mem_peak is 0.
		 */
		if (mstate->stats.mem_peak > 0)
			memPeakKb = (mstate->stats.mem_peak + 1023) / 1024;
		else
			memPeakKb = (mstate->mem_used + 1023) / 1024;

		if (es->format != EXPLAIN_FORMAT_TEXT)
		{
			ExplainPropertyInteger("Cache Hits", NULL, mstate->stats.cache_hits, es);
			ExplainPropertyInteger("Cache Misses", NULL, mstate->stats.cache_misses, es);
			ExplainPropertyInteger("Cache Evictions", NULL, mstate->stats.cache_evictions, es);
			ExplainPropertyInteger("Cache Overflows", NULL, mstate->stats.cache_overflows, es);
			ExplainPropertyInteger("Peak Memory Usage", "kB", memPeakKb, es);
		}
		else
		{
			ExplainIndentText(es);
			appendStringInfo(es->str,
							 "Hits: " UINT64_FORMAT "  Misses: " UINT64_FORMAT "  Evictions: " UINT64_FORMAT "  Overflows: " UINT64_FORMAT "  Memory Usage: " INT64_FORMAT "kB\n",
							 mstate->stats.cache_hits,
							 mstate->stats.cache_misses,
							 mstate->stats.cache_evictions,
							 mstate->stats.cache_overflows,
							 memPeakKb);
		}
	}

	if (mstate->shared_info == NULL)
		return;

	/* Show details from parallel workers */
	for (int n = 0; n < mstate->shared_info->num_workers; n++)
	{
		MemoizeInstrumentation *si;

		si = &mstate->shared_info->sinstrument[n];

		/*
		 * Skip workers that didn't do any work.  We needn't bother checking
		 * for cache hits as a miss will always occur before a cache hit.
		 */
		if (si->cache_misses == 0)
			continue;

		if (es->workers_state)
			ExplainOpenWorker(n, es);

		/*
		 * Since the worker's MemoizeState.mem_used field is unavailable to
		 * us, ExecEndMemoize will have set the
		 * MemoizeInstrumentation.mem_peak field for us.  No need to do the
		 * zero checks like we did for the serial case above.
		 */
		memPeakKb = (si->mem_peak + 1023) / 1024;

		if (es->format == EXPLAIN_FORMAT_TEXT)
		{
			ExplainIndentText(es);
			appendStringInfo(es->str,
							 "Hits: " UINT64_FORMAT "  Misses: " UINT64_FORMAT "  Evictions: " UINT64_FORMAT "  Overflows: " UINT64_FORMAT "  Memory Usage: " INT64_FORMAT "kB\n",
							 si->cache_hits, si->cache_misses,
							 si->cache_evictions, si->cache_overflows,
							 memPeakKb);
		}
		else
		{
			ExplainPropertyInteger("Cache Hits", NULL,
								   si->cache_hits, es);
			ExplainPropertyInteger("Cache Misses", NULL,
								   si->cache_misses, es);
			ExplainPropertyInteger("Cache Evictions", NULL,
								   si->cache_evictions, es);
			ExplainPropertyInteger("Cache Overflows", NULL,
								   si->cache_overflows, es);
			ExplainPropertyInteger("Peak Memory Usage", "kB", memPeakKb,
								   es);
		}

		if (es->workers_state)
			ExplainCloseWorker(n, es);
	}
}

/*
 * Show information on hash aggregate memory usage and batches.
 */
static void
show_hashagg_info(AggState *aggstate, ExplainState *es)
{
	Agg		   *agg = (Agg *) aggstate->ss.ps.plan;
	int64		memPeakKb = (aggstate->hash_mem_peak + 1023) / 1024;

	if (agg->aggstrategy != AGG_HASHED &&
		agg->aggstrategy != AGG_MIXED)
		return;

	if (es->format != EXPLAIN_FORMAT_TEXT)
	{

		if (es->costs)
			ExplainPropertyInteger("Planned Partitions", NULL,
								   aggstate->hash_planned_partitions, es);

		/*
		 * During parallel query the leader may have not helped out.  We
		 * detect this by checking how much memory it used.  If we find it
		 * didn't do any work then we don't show its properties.
		 */
		if (es->analyze && aggstate->hash_mem_peak > 0)
		{
			ExplainPropertyInteger("HashAgg Batches", NULL,
								   aggstate->hash_batches_used, es);
			ExplainPropertyInteger("Peak Memory Usage", "kB", memPeakKb, es);
			ExplainPropertyInteger("Disk Usage", "kB",
								   aggstate->hash_disk_used, es);
		}
	}
	else
	{
		bool		gotone = false;

		if (es->costs && aggstate->hash_planned_partitions > 0)
		{
			ExplainIndentText(es);
			appendStringInfo(es->str, "Planned Partitions: %d",
							 aggstate->hash_planned_partitions);
			gotone = true;
		}

		/*
		 * During parallel query the leader may have not helped out.  We
		 * detect this by checking how much memory it used.  If we find it
		 * didn't do any work then we don't show its properties.
		 */
		if (es->analyze && aggstate->hash_mem_peak > 0)
		{
			if (!gotone)
				ExplainIndentText(es);
			else
				appendStringInfoString(es->str, "  ");

			appendStringInfo(es->str, "Batches: %d  Memory Usage: " INT64_FORMAT "kB",
							 aggstate->hash_batches_used, memPeakKb);
			gotone = true;

			/* Only display disk usage if we spilled to disk */
			if (aggstate->hash_batches_used > 1)
			{
				appendStringInfo(es->str, "  Disk Usage: " UINT64_FORMAT "kB",
								 aggstate->hash_disk_used);
			}
		}

		if (gotone)
			appendStringInfoChar(es->str, '\n');
	}

	/* Display stats for each parallel worker */
	if (es->analyze && aggstate->shared_info != NULL)
	{
		for (int n = 0; n < aggstate->shared_info->num_workers; n++)
		{
			AggregateInstrumentation *sinstrument;
			uint64		hash_disk_used;
			int			hash_batches_used;

			sinstrument = &aggstate->shared_info->sinstrument[n];
			/* Skip workers that didn't do anything */
			if (sinstrument->hash_mem_peak == 0)
				continue;
			hash_disk_used = sinstrument->hash_disk_used;
			hash_batches_used = sinstrument->hash_batches_used;
			memPeakKb = (sinstrument->hash_mem_peak + 1023) / 1024;

			if (es->workers_state)
				ExplainOpenWorker(n, es);

			if (es->format == EXPLAIN_FORMAT_TEXT)
			{
				ExplainIndentText(es);

				appendStringInfo(es->str, "Batches: %d  Memory Usage: " INT64_FORMAT "kB",
								 hash_batches_used, memPeakKb);

				/* Only display disk usage if we spilled to disk */
				if (hash_batches_used > 1)
					appendStringInfo(es->str, "  Disk Usage: " UINT64_FORMAT "kB",
									 hash_disk_used);
				appendStringInfoChar(es->str, '\n');
			}
			else
			{
				ExplainPropertyInteger("HashAgg Batches", NULL,
									   hash_batches_used, es);
				ExplainPropertyInteger("Peak Memory Usage", "kB", memPeakKb,
									   es);
				ExplainPropertyInteger("Disk Usage", "kB", hash_disk_used, es);
			}

			if (es->workers_state)
				ExplainCloseWorker(n, es);
		}
	}
}

/*
 * If it's EXPLAIN ANALYZE, show exact/lossy pages for a BitmapHeapScan node
 */
static void
show_tidbitmap_info(BitmapHeapScanState *planstate, ExplainState *es)
{
	if (es->format != EXPLAIN_FORMAT_TEXT)
	{
		ExplainPropertyInteger("Exact Heap Blocks", NULL,
							   planstate->exact_pages, es);
		ExplainPropertyInteger("Lossy Heap Blocks", NULL,
							   planstate->lossy_pages, es);
	}
	else
	{
		if (planstate->exact_pages > 0 || planstate->lossy_pages > 0)
		{
			ExplainIndentText(es);
			appendStringInfoString(es->str, "Heap Blocks:");
			if (planstate->exact_pages > 0)
				appendStringInfo(es->str, " exact=%ld", planstate->exact_pages);
			if (planstate->lossy_pages > 0)
				appendStringInfo(es->str, " lossy=%ld", planstate->lossy_pages);
			appendStringInfoChar(es->str, '\n');
		}
	}
}

/*
 * If it's EXPLAIN ANALYZE, show some details about the YBBitmapTableScan node
 */
static void
show_ybtidbitmap_info(YbBitmapTableScanState *planstate, ExplainState *es)
{

	if (planstate->work_mem_exceeded)
		ExplainPropertyBool("Exceeded work_mem", true, es);

	if (es->yb_debug && !yb_explain_hide_non_deterministic_fields)
		ExplainPropertyInteger("Average ybctid Size", "B",
							   planstate->average_ybctid_bytes, es);
}

/*
 * If it's EXPLAIN ANALYZE, show instrumentation information for a plan node
 *
 * "which" identifies which instrumentation counter to print
 */
static void
show_instrumentation_count(const char *qlabel, int which,
						   PlanState *planstate, ExplainState *es)
{
	double		nfiltered;
	double		nloops;

	if (!es->analyze || !planstate->instrument)
		return;

	if (which == 2)
		nfiltered = planstate->instrument->nfiltered2;
	else
		nfiltered = planstate->instrument->nfiltered1;
	nloops = planstate->instrument->nloops;

	/* In text mode, suppress zero counts; they're not interesting enough */
	if (nfiltered > 0 || es->format != EXPLAIN_FORMAT_TEXT)
	{
		if (nloops > 0)
			ExplainPropertyFloat(qlabel, NULL, nfiltered / nloops, 0, es);
		else
			ExplainPropertyFloat(qlabel, NULL, 0.0, 0, es);
	}
}

/*
 * Show extra information for a ForeignScan node.
 */
static void
show_foreignscan_info(ForeignScanState *fsstate, ExplainState *es)
{
	FdwRoutine *fdwroutine = fsstate->fdwroutine;

	/* Let the FDW emit whatever fields it wants */
	if (((ForeignScan *) fsstate->ss.ps.plan)->operation != CMD_SELECT)
	{
		if (fdwroutine->ExplainDirectModify != NULL)
			fdwroutine->ExplainDirectModify(fsstate, es);
	}
	else
	{
		if (fdwroutine->ExplainForeignScan != NULL)
			fdwroutine->ExplainForeignScan(fsstate, es);
	}
}

/*
 * Show initplan params evaluated at Gather or Gather Merge node.
 */
static void
show_eval_params(Bitmapset *bms_params, ExplainState *es)
{
	int			paramid = -1;
	List	   *params = NIL;

	Assert(bms_params);

	while ((paramid = bms_next_member(bms_params, paramid)) >= 0)
	{
		char		param[32];

		snprintf(param, sizeof(param), "$%d", paramid);
		params = lappend(params, pstrdup(param));
	}

	if (params)
		ExplainPropertyList("Params Evaluated", params, es);
}

/*
 * Fetch the name of an index in an EXPLAIN
 *
 * We allow plugins to get control here so that plans involving hypothetical
 * indexes can be explained.
 *
 * Note: names returned by this function should be "raw"; the caller will
 * apply quoting if needed.  Formerly the convention was to do quoting here,
 * but we don't want that in non-text output formats.
 */
static const char *
explain_get_index_name(Oid indexId)
{
	const char *result;

	if (explain_get_index_name_hook)
		result = (*explain_get_index_name_hook) (indexId);
	else
		result = NULL;
	if (result == NULL)
	{
		/* default behavior: look it up in the catalogs */
		result = get_rel_name(indexId);
		if (result == NULL)
			elog(ERROR, "cache lookup failed for index %u", indexId);
	}
	return result;
}

/*
 * Show buffer usage details.
 */
static void
show_buffer_usage(ExplainState *es, const BufferUsage *usage, bool planning)
{
	if (es->format == EXPLAIN_FORMAT_TEXT)
	{
		bool		has_shared = (usage->shared_blks_hit > 0 ||
								  usage->shared_blks_read > 0 ||
								  usage->shared_blks_dirtied > 0 ||
								  usage->shared_blks_written > 0);
		bool		has_local = (usage->local_blks_hit > 0 ||
								 usage->local_blks_read > 0 ||
								 usage->local_blks_dirtied > 0 ||
								 usage->local_blks_written > 0);
		bool		has_temp = (usage->temp_blks_read > 0 ||
								usage->temp_blks_written > 0);
		bool		has_timing = (!INSTR_TIME_IS_ZERO(usage->blk_read_time) ||
								  !INSTR_TIME_IS_ZERO(usage->blk_write_time));
		bool		has_temp_timing = (!INSTR_TIME_IS_ZERO(usage->temp_blk_read_time) ||
									   !INSTR_TIME_IS_ZERO(usage->temp_blk_write_time));
		bool		show_planning = (planning && (has_shared ||
												  has_local || has_temp || has_timing ||
												  has_temp_timing));

		if (show_planning)
		{
			ExplainIndentText(es);
			appendStringInfoString(es->str, "Planning:\n");
			es->indent++;
		}

		/* Show only positive counter values. */
		if (has_shared || has_local || has_temp)
		{
			ExplainIndentText(es);
			appendStringInfoString(es->str, "Buffers:");

			if (has_shared)
			{
				appendStringInfoString(es->str, " shared");
				if (usage->shared_blks_hit > 0)
					appendStringInfo(es->str, " hit=%lld",
									 (long long) usage->shared_blks_hit);
				if (usage->shared_blks_read > 0)
					appendStringInfo(es->str, " read=%lld",
									 (long long) usage->shared_blks_read);
				if (usage->shared_blks_dirtied > 0)
					appendStringInfo(es->str, " dirtied=%lld",
									 (long long) usage->shared_blks_dirtied);
				if (usage->shared_blks_written > 0)
					appendStringInfo(es->str, " written=%lld",
									 (long long) usage->shared_blks_written);
				if (has_local || has_temp)
					appendStringInfoChar(es->str, ',');
			}
			if (has_local)
			{
				appendStringInfoString(es->str, " local");
				if (usage->local_blks_hit > 0)
					appendStringInfo(es->str, " hit=%lld",
									 (long long) usage->local_blks_hit);
				if (usage->local_blks_read > 0)
					appendStringInfo(es->str, " read=%lld",
									 (long long) usage->local_blks_read);
				if (usage->local_blks_dirtied > 0)
					appendStringInfo(es->str, " dirtied=%lld",
									 (long long) usage->local_blks_dirtied);
				if (usage->local_blks_written > 0)
					appendStringInfo(es->str, " written=%lld",
									 (long long) usage->local_blks_written);
				if (has_temp)
					appendStringInfoChar(es->str, ',');
			}
			if (has_temp)
			{
				appendStringInfoString(es->str, " temp");
				if (usage->temp_blks_read > 0)
					appendStringInfo(es->str, " read=%lld",
									 (long long) usage->temp_blks_read);
				if (usage->temp_blks_written > 0)
					appendStringInfo(es->str, " written=%lld",
									 (long long) usage->temp_blks_written);
			}
			appendStringInfoChar(es->str, '\n');
		}

		/* As above, show only positive counter values. */
		if (has_timing || has_temp_timing)
		{
			ExplainIndentText(es);
			appendStringInfoString(es->str, "I/O Timings:");

			if (has_timing)
			{
				appendStringInfoString(es->str, " shared/local");
				if (!INSTR_TIME_IS_ZERO(usage->blk_read_time))
					appendStringInfo(es->str, " read=%0.3f",
									 INSTR_TIME_GET_MILLISEC(usage->blk_read_time));
				if (!INSTR_TIME_IS_ZERO(usage->blk_write_time))
					appendStringInfo(es->str, " write=%0.3f",
									 INSTR_TIME_GET_MILLISEC(usage->blk_write_time));
				if (has_temp_timing)
					appendStringInfoChar(es->str, ',');
			}
			if (has_temp_timing)
			{
				appendStringInfoString(es->str, " temp");
				if (!INSTR_TIME_IS_ZERO(usage->temp_blk_read_time))
					appendStringInfo(es->str, " read=%0.3f",
									 INSTR_TIME_GET_MILLISEC(usage->temp_blk_read_time));
				if (!INSTR_TIME_IS_ZERO(usage->temp_blk_write_time))
					appendStringInfo(es->str, " write=%0.3f",
									 INSTR_TIME_GET_MILLISEC(usage->temp_blk_write_time));
			}
			appendStringInfoChar(es->str, '\n');
		}

		if (show_planning)
			es->indent--;
	}
	else
	{
		ExplainPropertyInteger("Shared Hit Blocks", NULL,
							   usage->shared_blks_hit, es);
		ExplainPropertyInteger("Shared Read Blocks", NULL,
							   usage->shared_blks_read, es);
		ExplainPropertyInteger("Shared Dirtied Blocks", NULL,
							   usage->shared_blks_dirtied, es);
		ExplainPropertyInteger("Shared Written Blocks", NULL,
							   usage->shared_blks_written, es);
		ExplainPropertyInteger("Local Hit Blocks", NULL,
							   usage->local_blks_hit, es);
		ExplainPropertyInteger("Local Read Blocks", NULL,
							   usage->local_blks_read, es);
		ExplainPropertyInteger("Local Dirtied Blocks", NULL,
							   usage->local_blks_dirtied, es);
		ExplainPropertyInteger("Local Written Blocks", NULL,
							   usage->local_blks_written, es);
		ExplainPropertyInteger("Temp Read Blocks", NULL,
							   usage->temp_blks_read, es);
		ExplainPropertyInteger("Temp Written Blocks", NULL,
							   usage->temp_blks_written, es);
		if (track_io_timing)
		{
			ExplainPropertyFloat("I/O Read Time", "ms",
								 INSTR_TIME_GET_MILLISEC(usage->blk_read_time),
								 3, es);
			ExplainPropertyFloat("I/O Write Time", "ms",
								 INSTR_TIME_GET_MILLISEC(usage->blk_write_time),
								 3, es);
			ExplainPropertyFloat("Temp I/O Read Time", "ms",
								 INSTR_TIME_GET_MILLISEC(usage->temp_blk_read_time),
								 3, es);
			ExplainPropertyFloat("Temp I/O Write Time", "ms",
								 INSTR_TIME_GET_MILLISEC(usage->temp_blk_write_time),
								 3, es);
		}
	}
}

/*
 * Show WAL usage details.
 */
static void
show_wal_usage(ExplainState *es, const WalUsage *usage)
{
	if (es->format == EXPLAIN_FORMAT_TEXT)
	{
		/* Show only positive counter values. */
		if ((usage->wal_records > 0) || (usage->wal_fpi > 0) ||
			(usage->wal_bytes > 0))
		{
			ExplainIndentText(es);
			appendStringInfoString(es->str, "WAL:");

			if (usage->wal_records > 0)
				appendStringInfo(es->str, " records=%lld",
								 (long long) usage->wal_records);
			if (usage->wal_fpi > 0)
				appendStringInfo(es->str, " fpi=%lld",
								 (long long) usage->wal_fpi);
			if (usage->wal_bytes > 0)
				appendStringInfo(es->str, " bytes=" UINT64_FORMAT,
								 usage->wal_bytes);
			appendStringInfoChar(es->str, '\n');
		}
	}
	else
	{
		ExplainPropertyInteger("WAL Records", NULL,
							   usage->wal_records, es);
		ExplainPropertyInteger("WAL FPI", NULL,
							   usage->wal_fpi, es);
		ExplainPropertyUInteger("WAL Bytes", NULL,
								usage->wal_bytes, es);
	}
}

static void
show_yb_planning_stats(YbPlanInfo *planinfo, ExplainState *es)
{
	ExplainPropertyFloat("Estimated Seeks", NULL,
						 planinfo->estimated_num_seeks, 0, es);
	ExplainPropertyFloat("Estimated Nexts", NULL,
						 planinfo->estimated_num_nexts, 0, es);
	ExplainPropertyInteger("Estimated Docdb Result Width", NULL,
						   planinfo->estimated_docdb_result_width, es);
}

/*
 * Show YB RPC stats.
 */
static void
show_yb_rpc_stats(PlanState *planstate, ExplainState *es)
{
	YbInstrumentation *yb_instr = &planstate->instrument->yb_instr;
	double nloops = planstate->instrument->nloops;

	/* Read stats */
	double table_reads = yb_instr->tbl_reads.count / nloops;
	double table_read_wait = yb_instr->tbl_reads.wait_time / nloops;
	double index_reads = yb_instr->index_reads.count / nloops;
	double index_read_wait = yb_instr->index_reads.wait_time / nloops;
	double table_rows_scanned = yb_instr->tbl_reads.rows_scanned / nloops;
	double index_rows_scanned = yb_instr->index_reads.rows_scanned / nloops ;

	/* Write stats */
	double table_writes = yb_instr->tbl_writes / nloops;
	double index_writes = yb_instr->index_writes / nloops;
	double flushes = yb_instr->write_flushes.count / nloops;
	double flushes_wait = yb_instr->write_flushes.wait_time / nloops;

	YbExplainState yb_es = {es, false};

	YbExplainRpcRequestStat(&yb_es, YB_STAT_LABEL_STORAGE_TABLE_READ,
							table_reads, table_read_wait);
	YbExplainStatWithoutTiming(&yb_es, YB_STAT_LABEL_STORAGE_TABLE_ROWS_SCANNED,
							   table_rows_scanned);
	YbExplainRpcRequestStat(&yb_es, YB_STAT_LABEL_STORAGE_INDEX_READ,
							index_reads, index_read_wait);
	YbExplainStatWithoutTiming(&yb_es, YB_STAT_LABEL_STORAGE_INDEX_ROWS_SCANNED,
							   index_rows_scanned);

	YbExplainStatWithoutTiming(&yb_es, YB_STAT_LABEL_STORAGE_TABLE_WRITE,
							   table_writes);
	YbExplainStatWithoutTiming(&yb_es, YB_STAT_LABEL_STORAGE_INDEX_WRITE,
							   index_writes);
	YbExplainRpcRequestStat(&yb_es, YB_STAT_LABEL_STORAGE_FLUSH, flushes,
							flushes_wait);

	if (es->yb_debug) {
		for (int i = 0; i < YB_STORAGE_GAUGE_COUNT; ++i) {
			YbExplainRpcRequestGauge(&yb_es, i, yb_instr->storage_gauge_metrics[i] / nloops,
									 true /* is_mean */);
		}
		for (int i = 0; i < YB_STORAGE_COUNTER_COUNT; ++i) {
			YbExplainRpcRequestCounter(&yb_es, i, yb_instr->storage_counter_metrics[i] / nloops,
									   true /* is_mean */);
		}
		for (int i = 0; i < YB_STORAGE_EVENT_COUNT; ++i) {
			YbExplainRpcRequestEvent(&yb_es, i, &yb_instr->storage_event_metrics[i],
									 nloops, true /* is_mean */);
		}
	}
}

/*
 * Add some additional details about an IndexScan or IndexOnlyScan
 */
static void
ExplainIndexScanDetails(Oid indexid, ScanDirection indexorderdir,
						YbPlanInfo *yb_plan_info, ExplainState *es)
{
	const char *indexname = explain_get_index_name(indexid);

	if (es->format == EXPLAIN_FORMAT_TEXT)
	{
		if (ScanDirectionIsBackward(indexorderdir))
			appendStringInfoString(es->str, " Backward");
		appendStringInfo(es->str, " using %s", quote_identifier(indexname));
	}
	else
	{
		const char *scandir;

		switch (indexorderdir)
		{
			case BackwardScanDirection:
				scandir = "Backward";
				break;
			case NoMovementScanDirection:
				scandir = "NoMovement";
				break;
			case ForwardScanDirection:
				scandir = "Forward";
				break;
			default:
				scandir = "???";
				break;
		}
		ExplainPropertyText("Scan Direction", scandir, es);
		ExplainPropertyText("Index Name", indexname, es);
		if (es->yb_debug && yb_enable_base_scans_cost_model)
			show_yb_planning_stats(yb_plan_info, es);
	}
}

/*
 * Show the target of a Scan node
 */
static void
ExplainScanTarget(Scan *plan, ExplainState *es)
{
	ExplainTargetRel((Plan *) plan, plan->scanrelid, es);
}

/*
 * Show the target of a ModifyTable node
 *
 * Here we show the nominal target (ie, the relation that was named in the
 * original query).  If the actual target(s) is/are different, we'll show them
 * in show_modifytable_info().
 */
static void
ExplainModifyTarget(ModifyTable *plan, ExplainState *es)
{
	ExplainTargetRel((Plan *) plan, plan->nominalRelation, es);
}

/*
 * Show the target relation of a scan or modify node
 */
static void
ExplainTargetRel(Plan *plan, Index rti, ExplainState *es)
{
	char	   *objectname = NULL;
	char	   *namespace = NULL;
	const char *objecttag = NULL;
	RangeTblEntry *rte;
	char	   *refname;

	rte = rt_fetch(rti, es->rtable);
	refname = (char *) list_nth(es->rtable_names, rti - 1);
	if (refname == NULL)
		refname = rte->eref->aliasname;

	switch (nodeTag(plan))
	{
		case T_SeqScan:
		case T_YbSeqScan:
		case T_SampleScan:
		case T_IndexScan:
		case T_IndexOnlyScan:
		case T_BitmapHeapScan:
		case T_YbBitmapTableScan:
		case T_TidScan:
		case T_TidRangeScan:
		case T_ForeignScan:
		case T_CustomScan:
		case T_ModifyTable:
			/* Assert it's on a real relation */
			Assert(rte->rtekind == RTE_RELATION);
			objectname = get_rel_name(rte->relid);
			if (es->verbose)
				namespace = get_namespace_name_or_temp(get_rel_namespace(rte->relid));
			objecttag = "Relation Name";
			break;
		case T_FunctionScan:
			{
				FunctionScan *fscan = (FunctionScan *) plan;

				/* Assert it's on a RangeFunction */
				Assert(rte->rtekind == RTE_FUNCTION);

				/*
				 * If the expression is still a function call of a single
				 * function, we can get the real name of the function.
				 * Otherwise, punt.  (Even if it was a single function call
				 * originally, the optimizer could have simplified it away.)
				 */
				if (list_length(fscan->functions) == 1)
				{
					RangeTblFunction *rtfunc = (RangeTblFunction *) linitial(fscan->functions);

					if (IsA(rtfunc->funcexpr, FuncExpr))
					{
						FuncExpr   *funcexpr = (FuncExpr *) rtfunc->funcexpr;
						Oid			funcid = funcexpr->funcid;

						objectname = get_func_name(funcid);
						if (es->verbose)
							namespace = get_namespace_name_or_temp(get_func_namespace(funcid));
					}
				}
				objecttag = "Function Name";
			}
			break;
		case T_TableFuncScan:
			Assert(rte->rtekind == RTE_TABLEFUNC);
			objectname = "xmltable";
			objecttag = "Table Function Name";
			break;
		case T_ValuesScan:
			Assert(rte->rtekind == RTE_VALUES);
			break;
		case T_CteScan:
			/* Assert it's on a non-self-reference CTE */
			Assert(rte->rtekind == RTE_CTE);
			Assert(!rte->self_reference);
			objectname = rte->ctename;
			objecttag = "CTE Name";
			break;
		case T_NamedTuplestoreScan:
			Assert(rte->rtekind == RTE_NAMEDTUPLESTORE);
			objectname = rte->enrname;
			objecttag = "Tuplestore Name";
			break;
		case T_WorkTableScan:
			/* Assert it's on a self-reference CTE */
			Assert(rte->rtekind == RTE_CTE);
			Assert(rte->self_reference);
			objectname = rte->ctename;
			objecttag = "CTE Name";
			break;
		default:
			break;
	}

	if (es->format == EXPLAIN_FORMAT_TEXT)
	{
		appendStringInfoString(es->str, " on");
		if (namespace != NULL)
			appendStringInfo(es->str, " %s.%s", quote_identifier(namespace),
							 quote_identifier(objectname));
		else if (objectname != NULL)
			appendStringInfo(es->str, " %s", quote_identifier(objectname));
		if (objectname == NULL || strcmp(refname, objectname) != 0)
			appendStringInfo(es->str, " %s", quote_identifier(refname));
	}
	else
	{
		if (objecttag != NULL && objectname != NULL)
			ExplainPropertyText(objecttag, objectname, es);
		if (namespace != NULL)
			ExplainPropertyText("Schema", namespace, es);
		ExplainPropertyText("Alias", refname, es);
	}
}

/*
 * Show extra information for a ModifyTable node
 *
 * We have three objectives here.  First, if there's more than one target
 * table or it's different from the nominal target, identify the actual
 * target(s).  Second, give FDWs a chance to display extra info about foreign
 * targets.  Third, show information about ON CONFLICT.
 */
static void
show_modifytable_info(ModifyTableState *mtstate, List *ancestors,
					  ExplainState *es)
{
	ModifyTable *node = (ModifyTable *) mtstate->ps.plan;
	const char *operation;
	const char *foperation;
	bool		labeltargets;
	int			j;
	List	   *idxNames = NIL;
	ListCell   *lst;

	switch (node->operation)
	{
		case CMD_INSERT:
			operation = "Insert";
			foperation = "Foreign Insert";
			break;
		case CMD_UPDATE:
			operation = "Update";
			foperation = "Foreign Update";
			break;
		case CMD_DELETE:
			operation = "Delete";
			foperation = "Foreign Delete";
			break;
		case CMD_MERGE:
			operation = "Merge";
			/* XXX unsupported for now, but avoid compiler noise */
			foperation = "Foreign Merge";
			break;
		default:
			operation = "???";
			foperation = "Foreign ???";
			break;
	}

	/* Should we explicitly label target relations? */
	labeltargets = (mtstate->mt_nrels > 1 ||
					(mtstate->mt_nrels == 1 &&
					 mtstate->resultRelInfo[0].ri_RangeTableIndex != node->nominalRelation));

	if (labeltargets)
		ExplainOpenGroup("Target Tables", "Target Tables", false, es);

	for (j = 0; j < mtstate->mt_nrels; j++)
	{
		ResultRelInfo *resultRelInfo = mtstate->resultRelInfo + j;
		FdwRoutine *fdwroutine = resultRelInfo->ri_FdwRoutine;

		if (labeltargets)
		{
			/* Open a group for this target */
			ExplainOpenGroup("Target Table", NULL, true, es);

			/*
			 * In text mode, decorate each target with operation type, so that
			 * ExplainTargetRel's output of " on foo" will read nicely.
			 */
			if (es->format == EXPLAIN_FORMAT_TEXT)
			{
				ExplainIndentText(es);
				appendStringInfoString(es->str,
									   fdwroutine ? foperation : operation);
			}

			/* Identify target */
			ExplainTargetRel((Plan *) node,
							 resultRelInfo->ri_RangeTableIndex,
							 es);

			if (es->format == EXPLAIN_FORMAT_TEXT)
			{
				appendStringInfoChar(es->str, '\n');
				es->indent++;
			}
		}

		/* Give FDW a chance if needed */
		if (!resultRelInfo->ri_usesFdwDirectModify &&
			fdwroutine != NULL &&
			fdwroutine->ExplainForeignModify != NULL)
		{
			List	   *fdw_private = (List *) list_nth(node->fdwPrivLists, j);

			fdwroutine->ExplainForeignModify(mtstate,
											 resultRelInfo,
											 fdw_private,
											 j,
											 es);
		}

		if (labeltargets)
		{
			/* Undo the indentation we added in text format */
			if (es->format == EXPLAIN_FORMAT_TEXT)
				es->indent--;

			/* Close the group */
			ExplainCloseGroup("Target Table", NULL, true, es);
		}
	}

	/* Gather names of ON CONFLICT arbiter indexes */
	foreach(lst, node->arbiterIndexes)
	{
		char	   *indexname = get_rel_name(lfirst_oid(lst));

		idxNames = lappend(idxNames, indexname);
	}

	if (node->onConflictAction != ONCONFLICT_NONE)
	{
		ExplainPropertyText("Conflict Resolution",
							node->onConflictAction == ONCONFLICT_NOTHING ?
							"NOTHING" : "UPDATE",
							es);

		/*
		 * Don't display arbiter indexes at all when DO NOTHING variant
		 * implicitly ignores all conflicts
		 */
		if (idxNames)
			ExplainPropertyList("Conflict Arbiter Indexes", idxNames, es);

		/* ON CONFLICT DO UPDATE WHERE qual is specially displayed */
		if (node->onConflictWhere)
		{
			show_upper_qual((List *) node->onConflictWhere, "Conflict Filter",
							&mtstate->ps, ancestors, es);
			show_instrumentation_count("Rows Removed by Conflict Filter", 1, &mtstate->ps, es);
		}

		/* EXPLAIN ANALYZE display of actual outcome for each tuple proposed */
		if (es->analyze && mtstate->ps.instrument)
		{
			double		total;
			double		insert_path;
			double		other_path;

			InstrEndLoop(outerPlanState(mtstate)->instrument);

			/* count the number of source rows */
			total = outerPlanState(mtstate)->instrument->ntuples;
			other_path = mtstate->ps.instrument->ntuples2;
			insert_path = total - other_path;

			ExplainPropertyFloat("Tuples Inserted", NULL,
								 insert_path, 0, es);
			ExplainPropertyFloat("Conflicting Tuples", NULL,
								 other_path, 0, es);
		}
	}
	else if (node->operation == CMD_MERGE)
	{
		/* EXPLAIN ANALYZE display of tuples processed */
		if (es->analyze && mtstate->ps.instrument)
		{
			double		total;
			double		insert_path;
			double		update_path;
			double		delete_path;
			double		skipped_path;

			InstrEndLoop(outerPlanState(mtstate)->instrument);

			/* count the number of source rows */
			total = outerPlanState(mtstate)->instrument->ntuples;
			insert_path = mtstate->mt_merge_inserted;
			update_path = mtstate->mt_merge_updated;
			delete_path = mtstate->mt_merge_deleted;
			skipped_path = total - insert_path - update_path - delete_path;
			Assert(skipped_path >= 0);

			if (es->format == EXPLAIN_FORMAT_TEXT)
			{
				if (total > 0)
				{
					ExplainIndentText(es);
					appendStringInfoString(es->str, "Tuples:");
					if (insert_path > 0)
						appendStringInfo(es->str, " inserted=%.0f", insert_path);
					if (update_path > 0)
						appendStringInfo(es->str, " updated=%.0f", update_path);
					if (delete_path > 0)
						appendStringInfo(es->str, " deleted=%.0f", delete_path);
					if (skipped_path > 0)
						appendStringInfo(es->str, " skipped=%.0f", skipped_path);
					appendStringInfoChar(es->str, '\n');
				}
			}
			else
			{
				ExplainPropertyFloat("Tuples Inserted", NULL, insert_path, 0, es);
				ExplainPropertyFloat("Tuples Updated", NULL, update_path, 0, es);
				ExplainPropertyFloat("Tuples Deleted", NULL, delete_path, 0, es);
				ExplainPropertyFloat("Tuples Skipped", NULL, skipped_path, 0, es);
			}
		}
	}

	if (labeltargets)
		ExplainCloseGroup("Target Tables", "Target Tables", false, es);
}

/*
 * Explain the constituent plans of an Append, MergeAppend,
 * BitmapAnd, or BitmapOr node.
 *
 * The ancestors list should already contain the immediate parent of these
 * plans.
 */
static void
ExplainMemberNodes(PlanState **planstates, int nplans,
				   List *ancestors, ExplainState *es)
{
	int			j;

	for (j = 0; j < nplans; j++)
		ExplainNode(planstates[j], ancestors,
					"Member", NULL, es);
}

/*
 * Report about any pruned subnodes of an Append or MergeAppend node.
 *
 * nplans indicates the number of live subplans.
 * nchildren indicates the original number of subnodes in the Plan;
 * some of these may have been pruned by the run-time pruning code.
 */
static void
ExplainMissingMembers(int nplans, int nchildren, ExplainState *es)
{
	if (nplans < nchildren || es->format != EXPLAIN_FORMAT_TEXT)
		ExplainPropertyInteger("Subplans Removed", NULL,
							   nchildren - nplans, es);
}

/*
 * Explain a list of SubPlans (or initPlans, which also use SubPlan nodes).
 *
 * The ancestors list should already contain the immediate parent of these
 * SubPlans.
 */
static void
ExplainSubPlans(List *plans, List *ancestors,
				const char *relationship, ExplainState *es)
{
	ListCell   *lst;

	foreach(lst, plans)
	{
		SubPlanState *sps = (SubPlanState *) lfirst(lst);
		SubPlan    *sp = sps->subplan;

		/*
		 * There can be multiple SubPlan nodes referencing the same physical
		 * subplan (same plan_id, which is its index in PlannedStmt.subplans).
		 * We should print a subplan only once, so track which ones we already
		 * printed.  This state must be global across the plan tree, since the
		 * duplicate nodes could be in different plan nodes, eg both a bitmap
		 * indexscan's indexqual and its parent heapscan's recheck qual.  (We
		 * do not worry too much about which plan node we show the subplan as
		 * attached to in such cases.)
		 */
		if (bms_is_member(sp->plan_id, es->printed_subplans))
			continue;
		es->printed_subplans = bms_add_member(es->printed_subplans,
											  sp->plan_id);

		/*
		 * Treat the SubPlan node as an ancestor of the plan node(s) within
		 * it, so that ruleutils.c can find the referents of subplan
		 * parameters.
		 */
		ancestors = lcons(sp, ancestors);

		ExplainNode(sps->planstate, ancestors,
					relationship, sp->plan_name, es);

		ancestors = list_delete_first(ancestors);
	}
}

/*
 * Explain a list of children of a CustomScan.
 */
static void
ExplainCustomChildren(CustomScanState *css, List *ancestors, ExplainState *es)
{
	ListCell   *cell;
	const char *label =
	(list_length(css->custom_ps) != 1 ? "children" : "child");

	foreach(cell, css->custom_ps)
		ExplainNode((PlanState *) lfirst(cell), ancestors, label, NULL, es);
}

/*
 * Create a per-plan-node workspace for collecting per-worker data.
 *
 * Output related to each worker will be temporarily "set aside" into a
 * separate buffer, which we'll merge into the main output stream once
 * we've processed all data for the plan node.  This makes it feasible to
 * generate a coherent sub-group of fields for each worker, even though the
 * code that produces the fields is in several different places in this file.
 * Formatting of such a set-aside field group is managed by
 * ExplainOpenSetAsideGroup and ExplainSaveGroup/ExplainRestoreGroup.
 */
static ExplainWorkersState *
ExplainCreateWorkersState(int num_workers)
{
	ExplainWorkersState *wstate;

	wstate = (ExplainWorkersState *) palloc(sizeof(ExplainWorkersState));
	wstate->num_workers = num_workers;
	wstate->worker_inited = (bool *) palloc0(num_workers * sizeof(bool));
	wstate->worker_str = (StringInfoData *)
		palloc0(num_workers * sizeof(StringInfoData));
	wstate->worker_state_save = (int *) palloc(num_workers * sizeof(int));
	return wstate;
}

/*
 * Begin or resume output into the set-aside group for worker N.
 */
static void
ExplainOpenWorker(int n, ExplainState *es)
{
	ExplainWorkersState *wstate = es->workers_state;

	Assert(wstate);
	Assert(n >= 0 && n < wstate->num_workers);

	/* Save prior output buffer pointer */
	wstate->prev_str = es->str;

	if (!wstate->worker_inited[n])
	{
		/* First time through, so create the buffer for this worker */
		initStringInfo(&wstate->worker_str[n]);
		es->str = &wstate->worker_str[n];

		/*
		 * Push suitable initial formatting state for this worker's field
		 * group.  We allow one extra logical nesting level, since this group
		 * will eventually be wrapped in an outer "Workers" group.
		 */
		ExplainOpenSetAsideGroup("Worker", NULL, true, 2, es);

		/*
		 * In non-TEXT formats we always emit a "Worker Number" field, even if
		 * there's no other data for this worker.
		 */
		if (es->format != EXPLAIN_FORMAT_TEXT)
			ExplainPropertyInteger("Worker Number", NULL, n, es);

		wstate->worker_inited[n] = true;
	}
	else
	{
		/* Resuming output for a worker we've already emitted some data for */
		es->str = &wstate->worker_str[n];

		/* Restore formatting state saved by last ExplainCloseWorker() */
		ExplainRestoreGroup(es, 2, &wstate->worker_state_save[n]);
	}

	/*
	 * In TEXT format, prefix the first output line for this worker with
	 * "Worker N:".  Then, any additional lines should be indented one more
	 * stop than the "Worker N" line is.
	 */
	if (es->format == EXPLAIN_FORMAT_TEXT)
	{
		if (es->str->len == 0)
		{
			ExplainIndentText(es);
			appendStringInfo(es->str, "Worker %d:  ", n);
		}

		es->indent++;
	}
}

/*
 * End output for worker N --- must pair with previous ExplainOpenWorker call
 */
static void
ExplainCloseWorker(int n, ExplainState *es)
{
	ExplainWorkersState *wstate = es->workers_state;

	Assert(wstate);
	Assert(n >= 0 && n < wstate->num_workers);
	Assert(wstate->worker_inited[n]);

	/*
	 * Save formatting state in case we do another ExplainOpenWorker(), then
	 * pop the formatting stack.
	 */
	ExplainSaveGroup(es, 2, &wstate->worker_state_save[n]);

	/*
	 * In TEXT format, if we didn't actually produce any output line(s) then
	 * truncate off the partial line emitted by ExplainOpenWorker.  (This is
	 * to avoid bogus output if, say, show_buffer_usage chooses not to print
	 * anything for the worker.)  Also fix up the indent level.
	 */
	if (es->format == EXPLAIN_FORMAT_TEXT)
	{
		while (es->str->len > 0 && es->str->data[es->str->len - 1] != '\n')
			es->str->data[--(es->str->len)] = '\0';

		es->indent--;
	}

	/* Restore prior output buffer pointer */
	es->str = wstate->prev_str;
}

/*
 * Print per-worker info for current node, then free the ExplainWorkersState.
 */
static void
ExplainFlushWorkersState(ExplainState *es)
{
	ExplainWorkersState *wstate = es->workers_state;

	ExplainOpenGroup("Workers", "Workers", false, es);
	for (int i = 0; i < wstate->num_workers; i++)
	{
		if (wstate->worker_inited[i])
		{
			/* This must match previous ExplainOpenSetAsideGroup call */
			ExplainOpenGroup("Worker", NULL, true, es);
			appendStringInfoString(es->str, wstate->worker_str[i].data);
			ExplainCloseGroup("Worker", NULL, true, es);

			pfree(wstate->worker_str[i].data);
		}
	}
	ExplainCloseGroup("Workers", "Workers", false, es);

	pfree(wstate->worker_inited);
	pfree(wstate->worker_str);
	pfree(wstate->worker_state_save);
	pfree(wstate);
}

/*
 * Explain a property, such as sort keys or targets, that takes the form of
 * a list of unlabeled items.  "data" is a list of C strings.
 */
void
ExplainPropertyList(const char *qlabel, List *data, ExplainState *es)
{
	ListCell   *lc;
	bool		first = true;

	switch (es->format)
	{
		case EXPLAIN_FORMAT_TEXT:
			ExplainIndentText(es);
			appendStringInfo(es->str, "%s: ", qlabel);
			foreach(lc, data)
			{
				if (!first)
					appendStringInfoString(es->str, ", ");
				appendStringInfoString(es->str, (const char *) lfirst(lc));
				first = false;
			}
			appendStringInfoChar(es->str, '\n');
			break;

		case EXPLAIN_FORMAT_XML:
			ExplainXMLTag(qlabel, X_OPENING, es);
			foreach(lc, data)
			{
				char	   *str;

				appendStringInfoSpaces(es->str, es->indent * 2 + 2);
				appendStringInfoString(es->str, "<Item>");
				str = escape_xml((const char *) lfirst(lc));
				appendStringInfoString(es->str, str);
				pfree(str);
				appendStringInfoString(es->str, "</Item>\n");
			}
			ExplainXMLTag(qlabel, X_CLOSING, es);
			break;

		case EXPLAIN_FORMAT_JSON:
			ExplainJSONLineEnding(es);
			appendStringInfoSpaces(es->str, es->indent * 2);
			escape_json(es->str, qlabel);
			appendStringInfoString(es->str, ": [");
			foreach(lc, data)
			{
				if (!first)
					appendStringInfoString(es->str, ", ");
				escape_json(es->str, (const char *) lfirst(lc));
				first = false;
			}
			appendStringInfoChar(es->str, ']');
			break;

		case EXPLAIN_FORMAT_YAML:
			ExplainYAMLLineStarting(es);
			appendStringInfo(es->str, "%s: ", qlabel);
			foreach(lc, data)
			{
				appendStringInfoChar(es->str, '\n');
				appendStringInfoSpaces(es->str, es->indent * 2 + 2);
				appendStringInfoString(es->str, "- ");
				escape_yaml(es->str, (const char *) lfirst(lc));
			}
			break;
	}
}

/*
 * Explain a property that takes the form of a list of unlabeled items within
 * another list.  "data" is a list of C strings.
 */
void
ExplainPropertyListNested(const char *qlabel, List *data, ExplainState *es)
{
	ListCell   *lc;
	bool		first = true;

	switch (es->format)
	{
		case EXPLAIN_FORMAT_TEXT:
		case EXPLAIN_FORMAT_XML:
			ExplainPropertyList(qlabel, data, es);
			return;

		case EXPLAIN_FORMAT_JSON:
			ExplainJSONLineEnding(es);
			appendStringInfoSpaces(es->str, es->indent * 2);
			appendStringInfoChar(es->str, '[');
			foreach(lc, data)
			{
				if (!first)
					appendStringInfoString(es->str, ", ");
				escape_json(es->str, (const char *) lfirst(lc));
				first = false;
			}
			appendStringInfoChar(es->str, ']');
			break;

		case EXPLAIN_FORMAT_YAML:
			ExplainYAMLLineStarting(es);
			appendStringInfoString(es->str, "- [");
			foreach(lc, data)
			{
				if (!first)
					appendStringInfoString(es->str, ", ");
				escape_yaml(es->str, (const char *) lfirst(lc));
				first = false;
			}
			appendStringInfoChar(es->str, ']');
			break;
	}
}

/*
 * Explain a simple property.
 *
 * If "numeric" is true, the value is a number (or other value that
 * doesn't need quoting in JSON).
 *
 * If unit is non-NULL the text format will display it after the value.
 *
 * This usually should not be invoked directly, but via one of the datatype
 * specific routines ExplainPropertyText, ExplainPropertyInteger, etc.
 */
static void
ExplainProperty(const char *qlabel, const char *unit, const char *value,
				bool numeric, ExplainState *es)
{
	switch (es->format)
	{
		case EXPLAIN_FORMAT_TEXT:
			ExplainIndentText(es);
			if (unit)
				appendStringInfo(es->str, "%s: %s %s\n", qlabel, value, unit);
			else
				appendStringInfo(es->str, "%s: %s\n", qlabel, value);
			break;

		case EXPLAIN_FORMAT_XML:
			{
				char	   *str;

				appendStringInfoSpaces(es->str, es->indent * 2);
				ExplainXMLTag(qlabel, X_OPENING | X_NOWHITESPACE, es);
				str = escape_xml(value);
				appendStringInfoString(es->str, str);
				pfree(str);
				ExplainXMLTag(qlabel, X_CLOSING | X_NOWHITESPACE, es);
				appendStringInfoChar(es->str, '\n');
			}
			break;

		case EXPLAIN_FORMAT_JSON:
			ExplainJSONLineEnding(es);
			appendStringInfoSpaces(es->str, es->indent * 2);
			escape_json(es->str, qlabel);
			appendStringInfoString(es->str, ": ");
			if (numeric)
				appendStringInfoString(es->str, value);
			else
				escape_json(es->str, value);
			break;

		case EXPLAIN_FORMAT_YAML:
			ExplainYAMLLineStarting(es);
			appendStringInfo(es->str, "%s: ", qlabel);
			if (numeric)
				appendStringInfoString(es->str, value);
			else
				escape_yaml(es->str, value);
			break;
	}
}

/*
 * Explain a string-valued property.
 */
void
ExplainPropertyText(const char *qlabel, const char *value, ExplainState *es)
{
	ExplainProperty(qlabel, NULL, value, false, es);
}

/*
 * Explain an integer-valued property.
 */
void
ExplainPropertyInteger(const char *qlabel, const char *unit, int64 value,
					   ExplainState *es)
{
	char		buf[32];

	snprintf(buf, sizeof(buf), INT64_FORMAT, value);
	ExplainProperty(qlabel, unit, buf, true, es);
}

/*
 * Explain an unsigned integer-valued property.
 */
void
ExplainPropertyUInteger(const char *qlabel, const char *unit, uint64 value,
						ExplainState *es)
{
	char		buf[32];

	snprintf(buf, sizeof(buf), UINT64_FORMAT, value);
	ExplainProperty(qlabel, unit, buf, true, es);
}

/*
 * Explain a float-valued property, using the specified number of
 * fractional digits.
 */
void
ExplainPropertyFloat(const char *qlabel, const char *unit, double value,
					 int ndigits, ExplainState *es)
{
	char	   *buf;

	buf = psprintf("%.*f", ndigits, value);
	ExplainProperty(qlabel, unit, buf, true, es);
	pfree(buf);
}

/*
 * Explain a bool-valued property.
 */
void
ExplainPropertyBool(const char *qlabel, bool value, ExplainState *es)
{
	ExplainProperty(qlabel, NULL, value ? "true" : "false", true, es);
}

/*
 * Open a group of related objects.
 *
 * objtype is the type of the group object, labelname is its label within
 * a containing object (if any).
 *
 * If labeled is true, the group members will be labeled properties,
 * while if it's false, they'll be unlabeled objects.
 */
void
ExplainOpenGroup(const char *objtype, const char *labelname,
				 bool labeled, ExplainState *es)
{
	switch (es->format)
	{
		case EXPLAIN_FORMAT_TEXT:
			/* nothing to do */
			break;

		case EXPLAIN_FORMAT_XML:
			ExplainXMLTag(objtype, X_OPENING, es);
			es->indent++;
			break;

		case EXPLAIN_FORMAT_JSON:
			ExplainJSONLineEnding(es);
			appendStringInfoSpaces(es->str, 2 * es->indent);
			if (labelname)
			{
				escape_json(es->str, labelname);
				appendStringInfoString(es->str, ": ");
			}
			appendStringInfoChar(es->str, labeled ? '{' : '[');

			/*
			 * In JSON format, the grouping_stack is an integer list.  0 means
			 * we've emitted nothing at this grouping level, 1 means we've
			 * emitted something (and so the next item needs a comma). See
			 * ExplainJSONLineEnding().
			 */
			es->grouping_stack = lcons_int(0, es->grouping_stack);
			es->indent++;
			break;

		case EXPLAIN_FORMAT_YAML:

			/*
			 * In YAML format, the grouping stack is an integer list.  0 means
			 * we've emitted nothing at this grouping level AND this grouping
			 * level is unlabeled and must be marked with "- ".  See
			 * ExplainYAMLLineStarting().
			 */
			ExplainYAMLLineStarting(es);
			if (labelname)
			{
				appendStringInfo(es->str, "%s: ", labelname);
				es->grouping_stack = lcons_int(1, es->grouping_stack);
			}
			else
			{
				appendStringInfoString(es->str, "- ");
				es->grouping_stack = lcons_int(0, es->grouping_stack);
			}
			es->indent++;
			break;
	}
}

/*
 * Close a group of related objects.
 * Parameters must match the corresponding ExplainOpenGroup call.
 */
void
ExplainCloseGroup(const char *objtype, const char *labelname,
				  bool labeled, ExplainState *es)
{
	switch (es->format)
	{
		case EXPLAIN_FORMAT_TEXT:
			/* nothing to do */
			break;

		case EXPLAIN_FORMAT_XML:
			es->indent--;
			ExplainXMLTag(objtype, X_CLOSING, es);
			break;

		case EXPLAIN_FORMAT_JSON:
			es->indent--;
			appendStringInfoChar(es->str, '\n');
			appendStringInfoSpaces(es->str, 2 * es->indent);
			appendStringInfoChar(es->str, labeled ? '}' : ']');
			es->grouping_stack = list_delete_first(es->grouping_stack);
			break;

		case EXPLAIN_FORMAT_YAML:
			es->indent--;
			es->grouping_stack = list_delete_first(es->grouping_stack);
			break;
	}
}

/*
 * Open a group of related objects, without emitting actual data.
 *
 * Prepare the formatting state as though we were beginning a group with
 * the identified properties, but don't actually emit anything.  Output
 * subsequent to this call can be redirected into a separate output buffer,
 * and then eventually appended to the main output buffer after doing a
 * regular ExplainOpenGroup call (with the same parameters).
 *
 * The extra "depth" parameter is the new group's depth compared to current.
 * It could be more than one, in case the eventual output will be enclosed
 * in additional nesting group levels.  We assume we don't need to track
 * formatting state for those levels while preparing this group's output.
 *
 * There is no ExplainCloseSetAsideGroup --- in current usage, we always
 * pop this state with ExplainSaveGroup.
 */
static void
ExplainOpenSetAsideGroup(const char *objtype, const char *labelname,
						 bool labeled, int depth, ExplainState *es)
{
	switch (es->format)
	{
		case EXPLAIN_FORMAT_TEXT:
			/* nothing to do */
			break;

		case EXPLAIN_FORMAT_XML:
			es->indent += depth;
			break;

		case EXPLAIN_FORMAT_JSON:
			es->grouping_stack = lcons_int(0, es->grouping_stack);
			es->indent += depth;
			break;

		case EXPLAIN_FORMAT_YAML:
			if (labelname)
				es->grouping_stack = lcons_int(1, es->grouping_stack);
			else
				es->grouping_stack = lcons_int(0, es->grouping_stack);
			es->indent += depth;
			break;
	}
}

/*
 * Pop one level of grouping state, allowing for a re-push later.
 *
 * This is typically used after ExplainOpenSetAsideGroup; pass the
 * same "depth" used for that.
 *
 * This should not emit any output.  If state needs to be saved,
 * save it at *state_save.  Currently, an integer save area is sufficient
 * for all formats, but we might need to revisit that someday.
 */
static void
ExplainSaveGroup(ExplainState *es, int depth, int *state_save)
{
	switch (es->format)
	{
		case EXPLAIN_FORMAT_TEXT:
			/* nothing to do */
			break;

		case EXPLAIN_FORMAT_XML:
			es->indent -= depth;
			break;

		case EXPLAIN_FORMAT_JSON:
			es->indent -= depth;
			*state_save = linitial_int(es->grouping_stack);
			es->grouping_stack = list_delete_first(es->grouping_stack);
			break;

		case EXPLAIN_FORMAT_YAML:
			es->indent -= depth;
			*state_save = linitial_int(es->grouping_stack);
			es->grouping_stack = list_delete_first(es->grouping_stack);
			break;
	}
}

/*
 * Re-push one level of grouping state, undoing the effects of ExplainSaveGroup.
 */
static void
ExplainRestoreGroup(ExplainState *es, int depth, int *state_save)
{
	switch (es->format)
	{
		case EXPLAIN_FORMAT_TEXT:
			/* nothing to do */
			break;

		case EXPLAIN_FORMAT_XML:
			es->indent += depth;
			break;

		case EXPLAIN_FORMAT_JSON:
			es->grouping_stack = lcons_int(*state_save, es->grouping_stack);
			es->indent += depth;
			break;

		case EXPLAIN_FORMAT_YAML:
			es->grouping_stack = lcons_int(*state_save, es->grouping_stack);
			es->indent += depth;
			break;
	}
}

/*
 * Emit a "dummy" group that never has any members.
 *
 * objtype is the type of the group object, labelname is its label within
 * a containing object (if any).
 */
static void
ExplainDummyGroup(const char *objtype, const char *labelname, ExplainState *es)
{
	switch (es->format)
	{
		case EXPLAIN_FORMAT_TEXT:
			/* nothing to do */
			break;

		case EXPLAIN_FORMAT_XML:
			ExplainXMLTag(objtype, X_CLOSE_IMMEDIATE, es);
			break;

		case EXPLAIN_FORMAT_JSON:
			ExplainJSONLineEnding(es);
			appendStringInfoSpaces(es->str, 2 * es->indent);
			if (labelname)
			{
				escape_json(es->str, labelname);
				appendStringInfoString(es->str, ": ");
			}
			escape_json(es->str, objtype);
			break;

		case EXPLAIN_FORMAT_YAML:
			ExplainYAMLLineStarting(es);
			if (labelname)
			{
				escape_yaml(es->str, labelname);
				appendStringInfoString(es->str, ": ");
			}
			else
			{
				appendStringInfoString(es->str, "- ");
			}
			escape_yaml(es->str, objtype);
			break;
	}
}

/*
 * Emit the start-of-output boilerplate.
 *
 * This is just enough different from processing a subgroup that we need
 * a separate pair of subroutines.
 */
void
ExplainBeginOutput(ExplainState *es)
{
	switch (es->format)
	{
		case EXPLAIN_FORMAT_TEXT:
			/* nothing to do */
			break;

		case EXPLAIN_FORMAT_XML:
			appendStringInfoString(es->str,
								   "<explain xmlns=\"http://www.postgresql.org/2009/explain\">\n");
			es->indent++;
			break;

		case EXPLAIN_FORMAT_JSON:
			/* top-level structure is an array of plans */
			appendStringInfoChar(es->str, '[');
			es->grouping_stack = lcons_int(0, es->grouping_stack);
			es->indent++;
			break;

		case EXPLAIN_FORMAT_YAML:
			es->grouping_stack = lcons_int(0, es->grouping_stack);
			break;
	}
}

/*
 * Emit the end-of-output boilerplate.
 */
void
ExplainEndOutput(ExplainState *es)
{
	switch (es->format)
	{
		case EXPLAIN_FORMAT_TEXT:
			/* nothing to do */
			break;

		case EXPLAIN_FORMAT_XML:
			es->indent--;
			appendStringInfoString(es->str, "</explain>");
			break;

		case EXPLAIN_FORMAT_JSON:
			es->indent--;
			appendStringInfoString(es->str, "\n]");
			es->grouping_stack = list_delete_first(es->grouping_stack);
			break;

		case EXPLAIN_FORMAT_YAML:
			es->grouping_stack = list_delete_first(es->grouping_stack);
			break;
	}
}

/*
 * Put an appropriate separator between multiple plans
 */
void
ExplainSeparatePlans(ExplainState *es)
{
	switch (es->format)
	{
		case EXPLAIN_FORMAT_TEXT:
			/* add a blank line */
			appendStringInfoChar(es->str, '\n');
			break;

		case EXPLAIN_FORMAT_XML:
		case EXPLAIN_FORMAT_JSON:
		case EXPLAIN_FORMAT_YAML:
			/* nothing to do */
			break;
	}
}

/*
 * Emit opening or closing XML tag.
 *
 * "flags" must contain X_OPENING, X_CLOSING, or X_CLOSE_IMMEDIATE.
 * Optionally, OR in X_NOWHITESPACE to suppress the whitespace we'd normally
 * add.
 *
 * XML restricts tag names more than our other output formats, eg they can't
 * contain white space or slashes.  Replace invalid characters with dashes,
 * so that for example "I/O Read Time" becomes "I-O-Read-Time".
 */
static void
ExplainXMLTag(const char *tagname, int flags, ExplainState *es)
{
	const char *s;
	const char *valid = "ABCDEFGHIJKLMNOPQRSTUVWXYZabcdefghijklmnopqrstuvwxyz0123456789-_.";

	if ((flags & X_NOWHITESPACE) == 0)
		appendStringInfoSpaces(es->str, 2 * es->indent);
	appendStringInfoCharMacro(es->str, '<');
	if ((flags & X_CLOSING) != 0)
		appendStringInfoCharMacro(es->str, '/');
	for (s = tagname; *s; s++)
		appendStringInfoChar(es->str, strchr(valid, *s) ? *s : '-');
	if ((flags & X_CLOSE_IMMEDIATE) != 0)
		appendStringInfoString(es->str, " /");
	appendStringInfoCharMacro(es->str, '>');
	if ((flags & X_NOWHITESPACE) == 0)
		appendStringInfoCharMacro(es->str, '\n');
}

/*
 * Indent a text-format line.
 *
 * We indent by two spaces per indentation level.  However, when emitting
 * data for a parallel worker there might already be data on the current line
 * (cf. ExplainOpenWorker); in that case, don't indent any more.
 */
static void
ExplainIndentText(ExplainState *es)
{
	Assert(es->format == EXPLAIN_FORMAT_TEXT);
	if (es->str->len == 0 || es->str->data[es->str->len - 1] == '\n')
		appendStringInfoSpaces(es->str, es->indent * 2);
}

/*
 * Emit a JSON line ending.
 *
 * JSON requires a comma after each property but the last.  To facilitate this,
 * in JSON format, the text emitted for each property begins just prior to the
 * preceding line-break (and comma, if applicable).
 */
static void
ExplainJSONLineEnding(ExplainState *es)
{
	Assert(es->format == EXPLAIN_FORMAT_JSON);
	if (linitial_int(es->grouping_stack) != 0)
		appendStringInfoChar(es->str, ',');
	else
		linitial_int(es->grouping_stack) = 1;
	appendStringInfoChar(es->str, '\n');
}

/*
 * Indent a YAML line.
 *
 * YAML lines are ordinarily indented by two spaces per indentation level.
 * The text emitted for each property begins just prior to the preceding
 * line-break, except for the first property in an unlabeled group, for which
 * it begins immediately after the "- " that introduces the group.  The first
 * property of the group appears on the same line as the opening "- ".
 */
static void
ExplainYAMLLineStarting(ExplainState *es)
{
	Assert(es->format == EXPLAIN_FORMAT_YAML);
	if (linitial_int(es->grouping_stack) == 0)
	{
		linitial_int(es->grouping_stack) = 1;
	}
	else
	{
		appendStringInfoChar(es->str, '\n');
		appendStringInfoSpaces(es->str, es->indent * 2);
	}
}

/*
 * YAML is a superset of JSON; unfortunately, the YAML quoting rules are
 * ridiculously complicated -- as documented in sections 5.3 and 7.3.3 of
 * http://yaml.org/spec/1.2/spec.html -- so we chose to just quote everything.
 * Empty strings, strings with leading or trailing whitespace, and strings
 * containing a variety of special characters must certainly be quoted or the
 * output is invalid; and other seemingly harmless strings like "0xa" or
 * "true" must be quoted, lest they be interpreted as a hexadecimal or Boolean
 * constant rather than a string.
 */
static void
escape_yaml(StringInfo buf, const char *str)
{
	escape_json(buf, str);
}

/*
 * Append YbPgMemTracker related info to EXPLAIN output,
 * currently only the max memory info.
 */
static void
YbAppendPgMemInfo(ExplainState *es, const Size peakMem)
{
	Size peakMemKb = CEILING_K(peakMem);
	ExplainPropertyInteger("Peak Memory Usage", "kB", peakMemKb, es);
}

static void
YbAggregateExplainableRPCRequestStat(ExplainState			 *es,
									 const YbInstrumentation *yb_instr)
{
	// Storage Reads
	es->yb_stats.read.count +=
		yb_instr->tbl_reads.count + yb_instr->index_reads.count;
	es->yb_stats.read.wait_time +=
		yb_instr->tbl_reads.wait_time + yb_instr->index_reads.wait_time;

	// Storage Writes
	es->yb_stats.write_count += yb_instr->tbl_writes + yb_instr->index_writes;

	// Catalog Reads
	es->yb_stats.catalog_read.count += yb_instr->catalog_reads.count;
	es->yb_stats.catalog_read.wait_time += yb_instr->catalog_reads.wait_time;

	// Catalog Writes
	es->yb_stats.catalog_write_count += yb_instr->catalog_writes;

	// Storage Flushes
	es->yb_stats.flush.count += yb_instr->write_flushes.count;
	es->yb_stats.flush.wait_time += yb_instr->write_flushes.wait_time;

	// Rows Scanned
	es->yb_stats.read.rows_scanned +=
		yb_instr->tbl_reads.rows_scanned + yb_instr->index_reads.rows_scanned;

	// RPC Storage Metrics
	if (es->yb_debug) {
		for (int i = 0; i < YB_STORAGE_GAUGE_COUNT; ++i) {
			es->yb_stats.storage_gauge_metrics[i] += yb_instr->storage_gauge_metrics[i];
		}
		for (int i = 0; i < YB_STORAGE_COUNTER_COUNT; ++i) {
			es->yb_stats.storage_counter_metrics[i] += yb_instr->storage_counter_metrics[i];
		}
		for (int i = 0; i < YB_STORAGE_EVENT_COUNT; ++i) {
			YbPgEventMetric* agg = &es->yb_stats.storage_event_metrics[i];
			const YbPgEventMetric* val = &yb_instr->storage_event_metrics[i];
			agg->sum += val->sum;
			agg->count += val->count;
		}
	}
}

/*
 * YB:
 * Explain Output
 * --------------
 * Distinct Index Scan
 *       ...
 * 	 Distinct Keys: <Index Prefix Keys>
 *       ...
 *
 * Adds Distinct Prefix to explain info
 */
static void
YbExplainDistinctPrefixLen(PlanState *planstate, List *indextlist,
						   int yb_distinct_prefixlen, ExplainState *es,
						   List *ancestors)
{
	if (yb_distinct_prefixlen > 0)
	{
		/* Print distinct prefix keys. */
		List		   *context;
		List		   *result = NIL;
		StringInfoData	distinct_prefix_key_buf;
		bool			useprefix;
		int				keyno;
		ListCell	   *tlelc;

		initStringInfo(&distinct_prefix_key_buf);

		/* Set up deparsing context */
		context = set_deparse_context_plan(es->deparse_cxt,
										   planstate->plan,
										   ancestors);
		useprefix = (list_length(es->rtable) > 1 || es->verbose);

		keyno = 0;
		foreach(tlelc, indextlist)
		{
			TargetEntry	*indextle;
			char 		*exprstr;

			if (keyno >= yb_distinct_prefixlen)
				break;

			indextle = (TargetEntry *) lfirst(tlelc);

			/* Deparse the expression, showing any top-level cast */
			exprstr = deparse_expression((Node *) indextle->expr, context,
										useprefix, true);
			resetStringInfo(&distinct_prefix_key_buf);
			appendStringInfoString(&distinct_prefix_key_buf, exprstr);
			/* Emit one property-list item per key */
			result = lappend(result, pstrdup(distinct_prefix_key_buf.data));

			keyno++;
		}

		ExplainPropertyList("Distinct Keys", result, es);
	}
}<|MERGE_RESOLUTION|>--- conflicted
+++ resolved
@@ -125,23 +125,13 @@
 static void show_foreignscan_info(ForeignScanState *fsstate, ExplainState *es);
 static void show_eval_params(Bitmapset *bms_params, ExplainState *es);
 static const char *explain_get_index_name(Oid indexId);
-<<<<<<< HEAD
 static void show_buffer_usage(ExplainState *es, const BufferUsage *usage,
 							  bool planning);
+static void show_yb_planning_stats(YbPlanInfo *planinfo, ExplainState *es);
 static void show_wal_usage(ExplainState *es, const WalUsage *usage);
 static void show_yb_rpc_stats(PlanState *planstate, ExplainState *es);
 static void ExplainIndexScanDetails(Oid indexid, ScanDirection indexorderdir,
-									double yb_estimated_num_nexts,
-									double yb_estimated_num_seeks,
-									int yb_estimated_docdb_result_width,
-									ExplainState *es);
-=======
-static void show_buffer_usage(ExplainState *es, const BufferUsage *usage);
-static void show_yb_planning_stats(YbPlanInfo *planinfo, ExplainState *es);
-static void show_yb_rpc_stats(PlanState *planstate, ExplainState *es);
-static void ExplainIndexScanDetails(Oid indexid, ScanDirection indexorderdir,
-						YbPlanInfo *yb_plan_info, ExplainState *es);
->>>>>>> b66e31a7
+									YbPlanInfo *yb_plan_info, ExplainState *es);
 static void ExplainScanTarget(Scan *plan, ExplainState *es);
 static void ExplainModifyTarget(ModifyTable *plan, ExplainState *es);
 static void ExplainTargetRel(Plan *plan, Index rti, ExplainState *es);
@@ -4755,6 +4745,17 @@
 	}
 }
 
+static void
+show_yb_planning_stats(YbPlanInfo *planinfo, ExplainState *es)
+{
+	ExplainPropertyFloat("Estimated Seeks", NULL,
+						 planinfo->estimated_num_seeks, 0, es);
+	ExplainPropertyFloat("Estimated Nexts", NULL,
+						 planinfo->estimated_num_nexts, 0, es);
+	ExplainPropertyInteger("Estimated Docdb Result Width", NULL,
+						   planinfo->estimated_docdb_result_width, es);
+}
+
 /*
  * Show WAL usage details.
  */
@@ -4791,17 +4792,6 @@
 		ExplainPropertyUInteger("WAL Bytes", NULL,
 								usage->wal_bytes, es);
 	}
-}
-
-static void
-show_yb_planning_stats(YbPlanInfo *planinfo, ExplainState *es)
-{
-	ExplainPropertyFloat("Estimated Seeks", NULL,
-						 planinfo->estimated_num_seeks, 0, es);
-	ExplainPropertyFloat("Estimated Nexts", NULL,
-						 planinfo->estimated_num_nexts, 0, es);
-	ExplainPropertyInteger("Estimated Docdb Result Width", NULL,
-						   planinfo->estimated_docdb_result_width, es);
 }
 
 /*
