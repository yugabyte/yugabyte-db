/*-------------------------------------------------------------------------
 *
 * explain.c
 *	  Explain query execution plans
 *
 * Portions Copyright (c) 1996-2022, PostgreSQL Global Development Group
 * Portions Copyright (c) 1994-5, Regents of the University of California
 *
 * IDENTIFICATION
 *	  src/backend/commands/explain.c
 *
 *-------------------------------------------------------------------------
 */
#include "postgres.h"

#include "access/xact.h"
#include "catalog/pg_type.h"
#include "commands/createas.h"
#include "commands/defrem.h"
#include "commands/prepare.h"
#include "executor/nodeHash.h"
#include "foreign/fdwapi.h"
#include "jit/jit.h"
#include "nodes/extensible.h"
#include "nodes/makefuncs.h"
#include "nodes/nodeFuncs.h"
#include "parser/analyze.h"
#include "parser/parsetree.h"
#include "rewrite/rewriteHandler.h"
#include "storage/bufmgr.h"
#include "tcop/tcopprot.h"
#include "utils/builtins.h"
#include "utils/guc_tables.h"
#include "utils/json.h"
#include "utils/lsyscache.h"
#include "utils/rel.h"
#include "utils/ruleutils.h"
#include "utils/snapmgr.h"
#include "utils/tuplesort.h"
#include "utils/typcache.h"
#include "utils/xml.h"

/* Yugabyte includes */
#include "pg_yb_utils.h"

/* Hook for plugins to get control in ExplainOneQuery() */
ExplainOneQuery_hook_type ExplainOneQuery_hook = NULL;

/* Hook for plugins to get control in explain_get_index_name() */
explain_get_index_name_hook_type explain_get_index_name_hook = NULL;


/* OR-able flags for ExplainXMLTag() */
#define X_OPENING 0
#define X_CLOSING 1
#define X_CLOSE_IMMEDIATE 2
#define X_NOWHITESPACE 4

#define CEILING_K(s) ((s + 1023) / 1024)

static void ExplainOneQuery(Query *query, int cursorOptions,
							IntoClause *into, ExplainState *es,
							const char *queryString, ParamListInfo params,
							QueryEnvironment *queryEnv);
static void ExplainPrintJIT(ExplainState *es, int jit_flags,
							JitInstrumentation *ji);
static void report_triggers(ResultRelInfo *rInfo, bool show_relname,
							ExplainState *es);
static double elapsed_time(instr_time *starttime);
static bool ExplainPreScanNode(PlanState *planstate, Bitmapset **rels_used);
static void ExplainNode(PlanState *planstate, List *ancestors,
						const char *relationship, const char *plan_name,
						ExplainState *es);
static void show_plan_tlist(PlanState *planstate, List *ancestors,
							ExplainState *es);
static void show_expression(Node *node, const char *qlabel,
							PlanState *planstate, List *ancestors,
							bool useprefix, ExplainState *es);
static void show_qual(List *qual, const char *qlabel,
					  PlanState *planstate, List *ancestors,
					  bool useprefix, ExplainState *es);
static void show_scan_qual(List *qual, const char *qlabel,
						   PlanState *planstate, List *ancestors,
						   ExplainState *es);
static void show_upper_qual(List *qual, const char *qlabel,
							PlanState *planstate, List *ancestors,
							ExplainState *es);
static void show_sort_keys(SortState *sortstate, List *ancestors,
						   ExplainState *es);
static void show_incremental_sort_keys(IncrementalSortState *incrsortstate,
									   List *ancestors, ExplainState *es);
static void show_merge_append_keys(MergeAppendState *mstate, List *ancestors,
								   ExplainState *es);
static void show_agg_keys(AggState *astate, List *ancestors,
						  ExplainState *es);
static void show_grouping_sets(PlanState *planstate, Agg *agg,
							   List *ancestors, ExplainState *es);
static void show_grouping_set_keys(PlanState *planstate,
								   Agg *aggnode, Sort *sortnode,
								   List *context, bool useprefix,
								   List *ancestors, ExplainState *es);
static void show_group_keys(GroupState *gstate, List *ancestors,
							ExplainState *es);
static void show_sort_group_keys(PlanState *planstate, const char *qlabel,
								 int nkeys, int nPresortedKeys, AttrNumber *keycols,
								 Oid *sortOperators, Oid *collations, bool *nullsFirst,
								 List *ancestors, ExplainState *es);
static void show_sortorder_options(StringInfo buf, Node *sortexpr,
								   Oid sortOperator, Oid collation, bool nullsFirst);
static void show_tablesample(TableSampleClause *tsc, PlanState *planstate,
							 List *ancestors, ExplainState *es);
static void show_sort_info(SortState *sortstate, ExplainState *es);
static void show_incremental_sort_info(IncrementalSortState *incrsortstate,
									   ExplainState *es);
static void show_hash_info(HashState *hashstate, ExplainState *es);
static void show_memoize_info(MemoizeState *mstate, List *ancestors,
							  ExplainState *es);
static void show_hashagg_info(AggState *hashstate, ExplainState *es);
static void show_tidbitmap_info(BitmapHeapScanState *planstate,
								ExplainState *es);
static void show_instrumentation_count(const char *qlabel, int which,
									   PlanState *planstate, ExplainState *es);
static void show_foreignscan_info(ForeignScanState *fsstate, ExplainState *es);
static void show_eval_params(Bitmapset *bms_params, ExplainState *es);
static const char *explain_get_index_name(Oid indexId);
static void show_buffer_usage(ExplainState *es, const BufferUsage *usage,
							  bool planning);
static void show_wal_usage(ExplainState *es, const WalUsage *usage);
static void show_yb_rpc_stats(PlanState *planstate, bool indexScan, ExplainState *es);
static void ExplainIndexScanDetails(Oid indexid, ScanDirection indexorderdir,
									ExplainState *es);
static void ExplainScanTarget(Scan *plan, ExplainState *es);
static void ExplainModifyTarget(ModifyTable *plan, ExplainState *es);
static void ExplainTargetRel(Plan *plan, Index rti, ExplainState *es);
static void show_modifytable_info(ModifyTableState *mtstate, List *ancestors,
								  ExplainState *es);
static void ExplainMemberNodes(PlanState **planstates, int nplans,
							   List *ancestors, ExplainState *es);
static void ExplainMissingMembers(int nplans, int nchildren, ExplainState *es);
static void ExplainSubPlans(List *plans, List *ancestors,
							const char *relationship, ExplainState *es);
static void ExplainCustomChildren(CustomScanState *css,
								  List *ancestors, ExplainState *es);
static ExplainWorkersState *ExplainCreateWorkersState(int num_workers);
static void ExplainOpenWorker(int n, ExplainState *es);
static void ExplainCloseWorker(int n, ExplainState *es);
static void ExplainFlushWorkersState(ExplainState *es);
static void ExplainProperty(const char *qlabel, const char *unit,
							const char *value, bool numeric, ExplainState *es);
static void ExplainOpenSetAsideGroup(const char *objtype, const char *labelname,
									 bool labeled, int depth, ExplainState *es);
static void ExplainSaveGroup(ExplainState *es, int depth, int *state_save);
static void ExplainRestoreGroup(ExplainState *es, int depth, int *state_save);
static void ExplainDummyGroup(const char *objtype, const char *labelname,
							  ExplainState *es);
static void ExplainXMLTag(const char *tagname, int flags, ExplainState *es);
static void ExplainIndentText(ExplainState *es);
static void ExplainJSONLineEnding(ExplainState *es);
static void ExplainYAMLLineStarting(ExplainState *es);
static void escape_yaml(StringInfo buf, const char *str);
static void appendPgMemInfo(ExplainState *es, const Size peakMem);


/*
 * ExplainQuery -
 *	  execute an EXPLAIN command
 */
void
ExplainQuery(ParseState *pstate, ExplainStmt *stmt,
			 ParamListInfo params, DestReceiver *dest)
{
	ExplainState *es = NewExplainState();
	TupOutputState *tstate;
	JumbleState *jstate = NULL;
	Query	   *query;
	List	   *rewritten;
	ListCell   *lc;
	bool		timing_set = false;
	bool		summary_set = false;

	/* Parse options list. */
	foreach(lc, stmt->options)
	{
		DefElem    *opt = (DefElem *) lfirst(lc);

		if (strcmp(opt->defname, "analyze") == 0)
			es->analyze = defGetBoolean(opt);
		else if (strcmp(opt->defname, "verbose") == 0)
			es->verbose = defGetBoolean(opt);
		else if (strcmp(opt->defname, "costs") == 0)
			es->costs = defGetBoolean(opt);
		else if (strcmp(opt->defname, "buffers") == 0)
			es->buffers = defGetBoolean(opt);
		else if (strcmp(opt->defname, "wal") == 0)
			es->wal = defGetBoolean(opt);
		else if (strcmp(opt->defname, "settings") == 0)
			es->settings = defGetBoolean(opt);
		else if (strcmp(opt->defname, "dist") == 0)
			es->rpc = defGetBoolean(opt);
		else if (strcmp(opt->defname, "timing") == 0)
		{
			timing_set = true;
			es->timing = defGetBoolean(opt);
		}
		else if (strcmp(opt->defname, "summary") == 0)
		{
			summary_set = true;
			es->summary = defGetBoolean(opt);
		}
		else if (strcmp(opt->defname, "format") == 0)
		{
			char	   *p = defGetString(opt);

			if (strcmp(p, "text") == 0)
				es->format = EXPLAIN_FORMAT_TEXT;
			else if (strcmp(p, "xml") == 0)
				es->format = EXPLAIN_FORMAT_XML;
			else if (strcmp(p, "json") == 0)
				es->format = EXPLAIN_FORMAT_JSON;
			else if (strcmp(p, "yaml") == 0)
				es->format = EXPLAIN_FORMAT_YAML;
			else
				ereport(ERROR,
						(errcode(ERRCODE_INVALID_PARAMETER_VALUE),
						 errmsg("unrecognized value for EXPLAIN option \"%s\": \"%s\"",
								opt->defname, p),
						 parser_errposition(pstate, opt->location)));
		}
		else
			ereport(ERROR,
					(errcode(ERRCODE_SYNTAX_ERROR),
					 errmsg("unrecognized EXPLAIN option \"%s\"",
							opt->defname),
					 parser_errposition(pstate, opt->location)));
	}

<<<<<<< HEAD
	if (es->wal && !es->analyze)
=======
	if (es->analyze)
		yb_run_with_explain_analyze = true;

	if (es->buffers && !es->analyze)
>>>>>>> f5f84e2f
		ereport(ERROR,
				(errcode(ERRCODE_INVALID_PARAMETER_VALUE),
				 errmsg("EXPLAIN option WAL requires ANALYZE")));

	/* if the timing was not set explicitly, set default value */
	es->timing = (timing_set) ? es->timing : es->analyze;

	/* check that timing is used with EXPLAIN ANALYZE */
	if (es->timing && !es->analyze)
		ereport(ERROR,
				(errcode(ERRCODE_INVALID_PARAMETER_VALUE),
				 errmsg("EXPLAIN option TIMING requires ANALYZE")));

	/* if the summary was not set explicitly, set default value */
	es->summary = (summary_set) ? es->summary : es->analyze;

	if (es->rpc && !es->analyze)
		ereport(ERROR,
				(errcode(ERRCODE_INVALID_PARAMETER_VALUE),
				 errmsg("EXPLAIN option DIST requires ANALYZE")));

	query = castNode(Query, stmt->query);
	if (IsQueryIdEnabled())
		jstate = JumbleQuery(query, pstate->p_sourcetext);

	if (post_parse_analyze_hook)
		(*post_parse_analyze_hook) (pstate, query, jstate);

	/*
	 * Parse analysis was done already, but we still have to run the rule
	 * rewriter.  We do not do AcquireRewriteLocks: we assume the query either
	 * came straight from the parser, or suitable locks were acquired by
	 * plancache.c.
	 */
	rewritten = QueryRewrite(castNode(Query, stmt->query));

	/* emit opening boilerplate */
	ExplainBeginOutput(es);

	if (rewritten == NIL)
	{
		/*
		 * In the case of an INSTEAD NOTHING, tell at least that.  But in
		 * non-text format, the output is delimited, so this isn't necessary.
		 */
		if (es->format == EXPLAIN_FORMAT_TEXT)
			appendStringInfoString(es->str, "Query rewrites to nothing\n");
	}
	else
	{
		ListCell   *l;

		/* Explain every plan */
		foreach(l, rewritten)
		{
			ExplainOneQuery(lfirst_node(Query, l),
							CURSOR_OPT_PARALLEL_OK, NULL, es,
							pstate->p_sourcetext, params, pstate->p_queryEnv);

			/* Separate plans with an appropriate separator */
			if (lnext(rewritten, l) != NULL)
				ExplainSeparatePlans(es);
		}
	}

	/* emit closing boilerplate */
	ExplainEndOutput(es);
	Assert(es->indent == 0);

	/* output tuples */
	tstate = begin_tup_output_tupdesc(dest, ExplainResultDesc(stmt),
									  &TTSOpsVirtual);
	if (es->format == EXPLAIN_FORMAT_TEXT)
		do_text_output_multiline(tstate, es->str->data);
	else
		do_text_output_oneline(tstate, es->str->data);
	end_tup_output(tstate);

	pfree(es->str->data);
}

/*
 * Create a new ExplainState struct initialized with default options.
 */
ExplainState *
NewExplainState(void)
{
	ExplainState *es = (ExplainState *) palloc0(sizeof(ExplainState));

	/* Set default options (most fields can be left as zeroes). */
	es->costs = true;
	/* Prepare output buffer. */
	es->str = makeStringInfo();

	return es;
}

/*
 * ExplainResultDesc -
 *	  construct the result tupledesc for an EXPLAIN
 */
TupleDesc
ExplainResultDesc(ExplainStmt *stmt)
{
	TupleDesc	tupdesc;
	ListCell   *lc;
	Oid			result_type = TEXTOID;

	/* Check for XML format option */
	foreach(lc, stmt->options)
	{
		DefElem    *opt = (DefElem *) lfirst(lc);

		if (strcmp(opt->defname, "format") == 0)
		{
			char	   *p = defGetString(opt);

			if (strcmp(p, "xml") == 0)
				result_type = XMLOID;
			else if (strcmp(p, "json") == 0)
				result_type = JSONOID;
			else
				result_type = TEXTOID;
			/* don't "break", as ExplainQuery will use the last value */
		}
	}

	/* Need a tuple descriptor representing a single TEXT or XML column */
	tupdesc = CreateTemplateTupleDesc(1);
	TupleDescInitEntry(tupdesc, (AttrNumber) 1, "QUERY PLAN",
					   result_type, -1, 0);
	return tupdesc;
}

/*
 * ExplainOneQuery -
 *	  print out the execution plan for one Query
 *
 * "into" is NULL unless we are explaining the contents of a CreateTableAsStmt.
 */
static void
ExplainOneQuery(Query *query, int cursorOptions,
				IntoClause *into, ExplainState *es,
				const char *queryString, ParamListInfo params,
				QueryEnvironment *queryEnv)
{
	/* planner will not cope with utility statements */
	if (query->commandType == CMD_UTILITY)
	{
		ExplainOneUtility(query->utilityStmt, into, es, queryString, params,
						  queryEnv);
		return;
	}

	/* if an advisor plugin is present, let it manage things */
	if (ExplainOneQuery_hook)
		(*ExplainOneQuery_hook) (query, cursorOptions, into, es,
								 queryString, params, queryEnv);
	else
	{
		PlannedStmt *plan;
		instr_time	planstart,
					planduration;
		BufferUsage bufusage_start,
					bufusage;

		if (es->buffers)
			bufusage_start = pgBufferUsage;
		INSTR_TIME_SET_CURRENT(planstart);

		/* plan the query */
		plan = pg_plan_query(query, queryString, cursorOptions, params);

		INSTR_TIME_SET_CURRENT(planduration);
		INSTR_TIME_SUBTRACT(planduration, planstart);

		/* calc differences of buffer counters. */
		if (es->buffers)
		{
			memset(&bufusage, 0, sizeof(BufferUsage));
			BufferUsageAccumDiff(&bufusage, &pgBufferUsage, &bufusage_start);
		}

		/* run it (if needed) and produce output */
		ExplainOnePlan(plan, into, es, queryString, params, queryEnv,
					   &planduration, (es->buffers ? &bufusage : NULL));
	}
}

/*
 * ExplainOneUtility -
 *	  print out the execution plan for one utility statement
 *	  (In general, utility statements don't have plans, but there are some
 *	  we treat as special cases)
 *
 * "into" is NULL unless we are explaining the contents of a CreateTableAsStmt.
 *
 * This is exported because it's called back from prepare.c in the
 * EXPLAIN EXECUTE case.  In that case, we'll be dealing with a statement
 * that's in the plan cache, so we have to ensure we don't modify it.
 */
void
ExplainOneUtility(Node *utilityStmt, IntoClause *into, ExplainState *es,
				  const char *queryString, ParamListInfo params,
				  QueryEnvironment *queryEnv)
{
	if (utilityStmt == NULL)
		return;

	if (IsA(utilityStmt, CreateTableAsStmt))
	{
		/*
		 * We have to rewrite the contained SELECT and then pass it back to
		 * ExplainOneQuery.  Copy to be safe in the EXPLAIN EXECUTE case.
		 */
		CreateTableAsStmt *ctas = (CreateTableAsStmt *) utilityStmt;
		List	   *rewritten;

		/*
		 * Check if the relation exists or not.  This is done at this stage to
		 * avoid query planning or execution.
		 */
		if (CreateTableAsRelExists(ctas))
		{
			if (ctas->objtype == OBJECT_TABLE)
				ExplainDummyGroup("CREATE TABLE AS", NULL, es);
			else if (ctas->objtype == OBJECT_MATVIEW)
				ExplainDummyGroup("CREATE MATERIALIZED VIEW", NULL, es);
			else
				elog(ERROR, "unexpected object type: %d",
					 (int) ctas->objtype);
			return;
		}

		rewritten = QueryRewrite(castNode(Query, copyObject(ctas->query)));
		Assert(list_length(rewritten) == 1);
		ExplainOneQuery(linitial_node(Query, rewritten),
						CURSOR_OPT_PARALLEL_OK, ctas->into, es,
						queryString, params, queryEnv);
	}
	else if (IsA(utilityStmt, DeclareCursorStmt))
	{
		/*
		 * Likewise for DECLARE CURSOR.
		 *
		 * Notice that if you say EXPLAIN ANALYZE DECLARE CURSOR then we'll
		 * actually run the query.  This is different from pre-8.3 behavior
		 * but seems more useful than not running the query.  No cursor will
		 * be created, however.
		 */
		DeclareCursorStmt *dcs = (DeclareCursorStmt *) utilityStmt;
		List	   *rewritten;

		rewritten = QueryRewrite(castNode(Query, copyObject(dcs->query)));
		Assert(list_length(rewritten) == 1);
		ExplainOneQuery(linitial_node(Query, rewritten),
						dcs->options, NULL, es,
						queryString, params, queryEnv);
	}
	else if (IsA(utilityStmt, ExecuteStmt))
		ExplainExecuteQuery((ExecuteStmt *) utilityStmt, into, es,
							queryString, params, queryEnv);
	else if (IsA(utilityStmt, NotifyStmt))
	{
		if (es->format == EXPLAIN_FORMAT_TEXT)
			appendStringInfoString(es->str, "NOTIFY\n");
		else
			ExplainDummyGroup("Notify", NULL, es);
	}
	else
	{
		if (es->format == EXPLAIN_FORMAT_TEXT)
			appendStringInfoString(es->str,
								   "Utility statements have no plan structure\n");
		else
			ExplainDummyGroup("Utility Statement", NULL, es);
	}
}

/*
 * ExplainOnePlan -
 *		given a planned query, execute it if needed, and then print
 *		EXPLAIN output
 *
 * "into" is NULL unless we are explaining the contents of a CreateTableAsStmt,
 * in which case executing the query should result in creating that table.
 *
 * This is exported because it's called back from prepare.c in the
 * EXPLAIN EXECUTE case, and because an index advisor plugin would need
 * to call it.
 */
void
ExplainOnePlan(PlannedStmt *plannedstmt, IntoClause *into, ExplainState *es,
			   const char *queryString, ParamListInfo params,
			   QueryEnvironment *queryEnv, const instr_time *planduration,
			   const BufferUsage *bufusage)
{
	DestReceiver *dest;
	QueryDesc  *queryDesc;
	instr_time	starttime;
	double		totaltime = 0;
	int			eflags;
	int			instrument_option = 0;

	Assert(plannedstmt->commandType != CMD_UTILITY);

	if (es->analyze && es->timing)
		instrument_option |= INSTRUMENT_TIMER;
	else if (es->analyze)
		instrument_option |= INSTRUMENT_ROWS;

	if (es->buffers)
		instrument_option |= INSTRUMENT_BUFFERS;
	if (es->wal)
		instrument_option |= INSTRUMENT_WAL;

	/*
	 * We always collect timing for the entire statement, even when node-level
	 * timing is off, so we don't look at es->timing here.  (We could skip
	 * this if !es->summary, but it's hardly worth the complication.)
	 */
	INSTR_TIME_SET_CURRENT(starttime);

	/*
	 * Use a snapshot with an updated command ID to ensure this query sees
	 * results of any previously executed queries.
	 */
	PushCopiedSnapshot(GetActiveSnapshot());
	UpdateActiveSnapshotCommandId();

	/*
	 * Normally we discard the query's output, but if explaining CREATE TABLE
	 * AS, we'd better use the appropriate tuple receiver.
	 */
	if (into)
		dest = CreateIntoRelDestReceiver(into);
	else
		dest = None_Receiver;

	/* Create a QueryDesc for the query */
	queryDesc = CreateQueryDesc(plannedstmt, queryString,
								GetActiveSnapshot(), InvalidSnapshot,
								dest, params, queryEnv, instrument_option);

	/* Select execution options */
	if (es->analyze)
		eflags = 0;				/* default run-to-completion flags */
	else
		eflags = EXEC_FLAG_EXPLAIN_ONLY;
	if (into)
		eflags |= GetIntoRelEFlags(into);

	/* call ExecutorStart to prepare the plan for execution */
	ExecutorStart(queryDesc, eflags);

	int64 peakMem = 0;

	/* Execute the plan for statistics if asked for */
	if (es->analyze)
	{
		ScanDirection dir;

		/* EXPLAIN ANALYZE CREATE TABLE AS WITH NO DATA is weird */
		if (into && into->skipData)
			dir = NoMovementScanDirection;
		else
			dir = ForwardScanDirection;

		/* clear the stats by dummy read */
		if (es->rpc)
		{
			uint64_t count, wait_time;
			YBGetAndResetOperationFlushRpcStats(&count, &wait_time);
		}

		/* run the plan */
		ExecutorRun(queryDesc, dir, 0L, true);

		/* take a snapshot on the max PG memory consumption */
		peakMem = PgMemTracker.stmt_max_mem_bytes;

		/* run cleanup too */
		ExecutorFinish(queryDesc);

		/* We can't run ExecutorEnd 'till we're done printing the stats... */
		totaltime += elapsed_time(&starttime);
	}

	ExplainOpenGroup("Query", NULL, true, es);

	/* Create textual dump of plan tree */
	ExplainPrintPlan(es, queryDesc);

	/*
	 * COMPUTE_QUERY_ID_REGRESS means COMPUTE_QUERY_ID_AUTO, but we don't show
	 * the queryid in any of the EXPLAIN plans to keep stable the results
	 * generated by regression test suites.
	 */
	if (es->verbose && plannedstmt->queryId != UINT64CONST(0) &&
		compute_query_id != COMPUTE_QUERY_ID_REGRESS)
	{
		/*
		 * Output the queryid as an int64 rather than a uint64 so we match
		 * what would be seen in the BIGINT pg_stat_statements.queryid column.
		 */
		ExplainPropertyInteger("Query Identifier", NULL, (int64)
							   plannedstmt->queryId, es);
	}

	/* Show buffer usage in planning */
	if (bufusage)
	{
		ExplainOpenGroup("Planning", "Planning", true, es);
		show_buffer_usage(es, bufusage, true);
		ExplainCloseGroup("Planning", "Planning", true, es);
	}

	if (es->summary && planduration)
	{
		double		plantime = INSTR_TIME_GET_DOUBLE(*planduration);

		ExplainPropertyFloat("Planning Time", "ms", 1000.0 * plantime, 3, es);
	}

	/* Print info about runtime of triggers */
	if (es->analyze)
		ExplainPrintTriggers(es, queryDesc);

	/*
	 * Print info about JITing. Tied to es->costs because we don't want to
	 * display this in regression tests, as it'd cause output differences
	 * depending on build options.  Might want to separate that out from COSTS
	 * at a later stage.
	 */
	if (es->costs)
		ExplainPrintJITSummary(es, queryDesc);

	/*
	 * Close down the query and free resources.  Include time for this in the
	 * total execution time (although it should be pretty minimal).
	 */
	INSTR_TIME_SET_CURRENT(starttime);

	ExecutorEnd(queryDesc);

	FreeQueryDesc(queryDesc);

	PopActiveSnapshot();

	/* We need a CCI just in case query expanded to multiple plans */
	if (es->analyze)
		CommandCounterIncrement();

	totaltime += elapsed_time(&starttime);

	/*
	 * We only report execution time if we actually ran the query (that is,
	 * the user specified ANALYZE), and if summary reporting is enabled (the
	 * user can set SUMMARY OFF to not have the timing information included in
	 * the output).  By default, ANALYZE sets SUMMARY to true.
	 */
	if (es->summary && es->analyze)
	{
		ExplainPropertyFloat("Execution Time", "ms", 1000.0 * totaltime, 3,
							 es);
		if (es->rpc)
		{
			double total_rpc_wait = 0.0;
			uint64_t flush_count, flush_wait_time;
			YBGetAndResetOperationFlushRpcStats(&flush_count, &flush_wait_time);
			if (flush_count > 0)
				total_rpc_wait += (double)flush_wait_time;
			if (es->yb_total_read_rpc_count > 0.0)
				total_rpc_wait += es->yb_total_read_rpc_wait;

			ExplainPropertyFloat("Storage Read Requests", NULL,
								 es->yb_total_read_rpc_count, 0, es);
			ExplainPropertyInteger("Storage Write Requests", NULL, flush_count, es);
			ExplainPropertyFloat("Storage Execution Time", "ms",
								 total_rpc_wait / 1000000.0, 3, es);
		}

		if (IsYugaByteEnabled())
			appendPgMemInfo(es, peakMem);
	}

	ExplainCloseGroup("Query", NULL, true, es);
}

/*
 * ExplainPrintSettings -
 *    Print summary of modified settings affecting query planning.
 */
static void
ExplainPrintSettings(ExplainState *es)
{
	int			num;
	struct config_generic **gucs;

	/* bail out if information about settings not requested */
	if (!es->settings)
		return;

	/* request an array of relevant settings */
	gucs = get_explain_guc_options(&num);

	if (es->format != EXPLAIN_FORMAT_TEXT)
	{
		ExplainOpenGroup("Settings", "Settings", true, es);

		for (int i = 0; i < num; i++)
		{
			char	   *setting;
			struct config_generic *conf = gucs[i];

			setting = GetConfigOptionByName(conf->name, NULL, true);

			ExplainPropertyText(conf->name, setting, es);
		}

		ExplainCloseGroup("Settings", "Settings", true, es);
	}
	else
	{
		StringInfoData str;

		/* In TEXT mode, print nothing if there are no options */
		if (num <= 0)
			return;

		initStringInfo(&str);

		for (int i = 0; i < num; i++)
		{
			char	   *setting;
			struct config_generic *conf = gucs[i];

			if (i > 0)
				appendStringInfoString(&str, ", ");

			setting = GetConfigOptionByName(conf->name, NULL, true);

			if (setting)
				appendStringInfo(&str, "%s = '%s'", conf->name, setting);
			else
				appendStringInfo(&str, "%s = NULL", conf->name);
		}

		ExplainPropertyText("Settings", str.data, es);
	}
}

/*
 * ExplainPrintPlan -
 *	  convert a QueryDesc's plan tree to text and append it to es->str
 *
 * The caller should have set up the options fields of *es, as well as
 * initializing the output buffer es->str.  Also, output formatting state
 * such as the indent level is assumed valid.  Plan-tree-specific fields
 * in *es are initialized here.
 *
 * NB: will not work on utility statements
 */
void
ExplainPrintPlan(ExplainState *es, QueryDesc *queryDesc)
{
	Bitmapset  *rels_used = NULL;
	PlanState  *ps;

	/* Set up ExplainState fields associated with this plan tree */
	Assert(queryDesc->plannedstmt != NULL);
	es->pstmt = queryDesc->plannedstmt;
	es->rtable = queryDesc->plannedstmt->rtable;
	ExplainPreScanNode(queryDesc->planstate, &rels_used);
	es->rtable_names = select_rtable_names_for_explain(es->rtable, rels_used);
	es->deparse_cxt = deparse_context_for_plan_tree(queryDesc->plannedstmt,
													es->rtable_names);
	es->printed_subplans = NULL;

	/*
	 * Sometimes we mark a Gather node as "invisible", which means that it's
	 * not to be displayed in EXPLAIN output.  The purpose of this is to allow
	 * running regression tests with force_parallel_mode=regress to get the
	 * same results as running the same tests with force_parallel_mode=off.
	 * Such marking is currently only supported on a Gather at the top of the
	 * plan.  We skip that node, and we must also hide per-worker detail data
	 * further down in the plan tree.
	 */
	ps = queryDesc->planstate;
	if (IsA(ps, GatherState) && ((Gather *) ps->plan)->invisible)
	{
		ps = outerPlanState(ps);
		es->hide_workers = true;
	}
	ExplainNode(ps, NIL, NULL, NULL, es);

	/*
	 * If requested, include information about GUC parameters with values that
	 * don't match the built-in defaults.
	 */
	ExplainPrintSettings(es);
}

/*
 * ExplainPrintTriggers -
 *	  convert a QueryDesc's trigger statistics to text and append it to
 *	  es->str
 *
 * The caller should have set up the options fields of *es, as well as
 * initializing the output buffer es->str.  Other fields in *es are
 * initialized here.
 */
void
ExplainPrintTriggers(ExplainState *es, QueryDesc *queryDesc)
{
	ResultRelInfo *rInfo;
	bool		show_relname;
	List	   *resultrels;
	List	   *routerels;
	List	   *targrels;
	ListCell   *l;

	resultrels = queryDesc->estate->es_opened_result_relations;
	routerels = queryDesc->estate->es_tuple_routing_result_relations;
	targrels = queryDesc->estate->es_trig_target_relations;

	ExplainOpenGroup("Triggers", "Triggers", false, es);

	show_relname = (list_length(resultrels) > 1 ||
					routerels != NIL || targrels != NIL);
	foreach(l, resultrels)
	{
		rInfo = (ResultRelInfo *) lfirst(l);
		report_triggers(rInfo, show_relname, es);
	}

	foreach(l, routerels)
	{
		rInfo = (ResultRelInfo *) lfirst(l);
		report_triggers(rInfo, show_relname, es);
	}

	foreach(l, targrels)
	{
		rInfo = (ResultRelInfo *) lfirst(l);
		report_triggers(rInfo, show_relname, es);
	}

	ExplainCloseGroup("Triggers", "Triggers", false, es);
}

/*
 * ExplainPrintJITSummary -
 *    Print summarized JIT instrumentation from leader and workers
 */
void
ExplainPrintJITSummary(ExplainState *es, QueryDesc *queryDesc)
{
	JitInstrumentation ji = {0};

	if (!(queryDesc->estate->es_jit_flags & PGJIT_PERFORM))
		return;

	/*
	 * Work with a copy instead of modifying the leader state, since this
	 * function may be called twice
	 */
	if (queryDesc->estate->es_jit)
		InstrJitAgg(&ji, &queryDesc->estate->es_jit->instr);

	/* If this process has done JIT in parallel workers, merge stats */
	if (queryDesc->estate->es_jit_worker_instr)
		InstrJitAgg(&ji, queryDesc->estate->es_jit_worker_instr);

	ExplainPrintJIT(es, queryDesc->estate->es_jit_flags, &ji);
}

/*
 * ExplainPrintJIT -
 *	  Append information about JITing to es->str.
 */
static void
ExplainPrintJIT(ExplainState *es, int jit_flags, JitInstrumentation *ji)
{
	instr_time	total_time;

	/* don't print information if no JITing happened */
	if (!ji || ji->created_functions == 0)
		return;

	/* calculate total time */
	INSTR_TIME_SET_ZERO(total_time);
	INSTR_TIME_ADD(total_time, ji->generation_counter);
	INSTR_TIME_ADD(total_time, ji->inlining_counter);
	INSTR_TIME_ADD(total_time, ji->optimization_counter);
	INSTR_TIME_ADD(total_time, ji->emission_counter);

	ExplainOpenGroup("JIT", "JIT", true, es);

	/* for higher density, open code the text output format */
	if (es->format == EXPLAIN_FORMAT_TEXT)
	{
		ExplainIndentText(es);
		appendStringInfoString(es->str, "JIT:\n");
		es->indent++;

		ExplainPropertyInteger("Functions", NULL, ji->created_functions, es);

		ExplainIndentText(es);
		appendStringInfo(es->str, "Options: %s %s, %s %s, %s %s, %s %s\n",
						 "Inlining", jit_flags & PGJIT_INLINE ? "true" : "false",
						 "Optimization", jit_flags & PGJIT_OPT3 ? "true" : "false",
						 "Expressions", jit_flags & PGJIT_EXPR ? "true" : "false",
						 "Deforming", jit_flags & PGJIT_DEFORM ? "true" : "false");

		if (es->analyze && es->timing)
		{
			ExplainIndentText(es);
			appendStringInfo(es->str,
							 "Timing: %s %.3f ms, %s %.3f ms, %s %.3f ms, %s %.3f ms, %s %.3f ms\n",
							 "Generation", 1000.0 * INSTR_TIME_GET_DOUBLE(ji->generation_counter),
							 "Inlining", 1000.0 * INSTR_TIME_GET_DOUBLE(ji->inlining_counter),
							 "Optimization", 1000.0 * INSTR_TIME_GET_DOUBLE(ji->optimization_counter),
							 "Emission", 1000.0 * INSTR_TIME_GET_DOUBLE(ji->emission_counter),
							 "Total", 1000.0 * INSTR_TIME_GET_DOUBLE(total_time));
		}

		es->indent--;
	}
	else
	{
		ExplainPropertyInteger("Functions", NULL, ji->created_functions, es);

		ExplainOpenGroup("Options", "Options", true, es);
		ExplainPropertyBool("Inlining", jit_flags & PGJIT_INLINE, es);
		ExplainPropertyBool("Optimization", jit_flags & PGJIT_OPT3, es);
		ExplainPropertyBool("Expressions", jit_flags & PGJIT_EXPR, es);
		ExplainPropertyBool("Deforming", jit_flags & PGJIT_DEFORM, es);
		ExplainCloseGroup("Options", "Options", true, es);

		if (es->analyze && es->timing)
		{
			ExplainOpenGroup("Timing", "Timing", true, es);

			ExplainPropertyFloat("Generation", "ms",
								 1000.0 * INSTR_TIME_GET_DOUBLE(ji->generation_counter),
								 3, es);
			ExplainPropertyFloat("Inlining", "ms",
								 1000.0 * INSTR_TIME_GET_DOUBLE(ji->inlining_counter),
								 3, es);
			ExplainPropertyFloat("Optimization", "ms",
								 1000.0 * INSTR_TIME_GET_DOUBLE(ji->optimization_counter),
								 3, es);
			ExplainPropertyFloat("Emission", "ms",
								 1000.0 * INSTR_TIME_GET_DOUBLE(ji->emission_counter),
								 3, es);
			ExplainPropertyFloat("Total", "ms",
								 1000.0 * INSTR_TIME_GET_DOUBLE(total_time),
								 3, es);

			ExplainCloseGroup("Timing", "Timing", true, es);
		}
	}

	ExplainCloseGroup("JIT", "JIT", true, es);
}

/*
 * ExplainQueryText -
 *	  add a "Query Text" node that contains the actual text of the query
 *
 * The caller should have set up the options fields of *es, as well as
 * initializing the output buffer es->str.
 *
 */
void
ExplainQueryText(ExplainState *es, QueryDesc *queryDesc)
{
	if (queryDesc->sourceText)
		ExplainPropertyText("Query Text", queryDesc->sourceText, es);
}

/*
 * report_triggers -
 *		report execution stats for a single relation's triggers
 */
static void
report_triggers(ResultRelInfo *rInfo, bool show_relname, ExplainState *es)
{
	int			nt;

	if (!rInfo->ri_TrigDesc || !rInfo->ri_TrigInstrument)
		return;
	for (nt = 0; nt < rInfo->ri_TrigDesc->numtriggers; nt++)
	{
		Trigger    *trig = rInfo->ri_TrigDesc->triggers + nt;
		Instrumentation *instr = rInfo->ri_TrigInstrument + nt;
		char	   *relname;
		char	   *conname = NULL;

		/* Must clean up instrumentation state */
		InstrEndLoop(instr);

		/*
		 * We ignore triggers that were never invoked; they likely aren't
		 * relevant to the current query type.
		 */
		if (instr->ntuples == 0)
			continue;

		ExplainOpenGroup("Trigger", NULL, true, es);

		relname = RelationGetRelationName(rInfo->ri_RelationDesc);
		if (OidIsValid(trig->tgconstraint))
			conname = get_constraint_name(trig->tgconstraint);

		/*
		 * In text format, we avoid printing both the trigger name and the
		 * constraint name unless VERBOSE is specified.  In non-text formats
		 * we just print everything.
		 */
		if (es->format == EXPLAIN_FORMAT_TEXT)
		{
			if (es->verbose || conname == NULL)
				appendStringInfo(es->str, "Trigger %s", trig->tgname);
			else
				appendStringInfoString(es->str, "Trigger");
			if (conname)
				appendStringInfo(es->str, " for constraint %s", conname);
			if (show_relname)
				appendStringInfo(es->str, " on %s", relname);
			if (es->timing)
				appendStringInfo(es->str, ": time=%.3f calls=%.0f\n",
								 1000.0 * instr->total, instr->ntuples);
			else
				appendStringInfo(es->str, ": calls=%.0f\n", instr->ntuples);
		}
		else
		{
			ExplainPropertyText("Trigger Name", trig->tgname, es);
			if (conname)
				ExplainPropertyText("Constraint Name", conname, es);
			ExplainPropertyText("Relation", relname, es);
			if (es->timing)
				ExplainPropertyFloat("Time", "ms", 1000.0 * instr->total, 3,
									 es);
			ExplainPropertyFloat("Calls", NULL, instr->ntuples, 0, es);
		}

		if (conname)
			pfree(conname);

		ExplainCloseGroup("Trigger", NULL, true, es);
	}
}

/* Compute elapsed time in seconds since given timestamp */
static double
elapsed_time(instr_time *starttime)
{
	instr_time	endtime;

	INSTR_TIME_SET_CURRENT(endtime);
	INSTR_TIME_SUBTRACT(endtime, *starttime);
	return INSTR_TIME_GET_DOUBLE(endtime);
}

/*
 * ExplainPreScanNode -
 *	  Prescan the planstate tree to identify which RTEs are referenced
 *
 * Adds the relid of each referenced RTE to *rels_used.  The result controls
 * which RTEs are assigned aliases by select_rtable_names_for_explain.
 * This ensures that we don't confusingly assign un-suffixed aliases to RTEs
 * that never appear in the EXPLAIN output (such as inheritance parents).
 */
static bool
ExplainPreScanNode(PlanState *planstate, Bitmapset **rels_used)
{
	Plan	   *plan = planstate->plan;

	switch (nodeTag(plan))
	{
		case T_SeqScan:
		case T_YbSeqScan:
		case T_SampleScan:
		case T_IndexScan:
		case T_IndexOnlyScan:
		case T_BitmapHeapScan:
		case T_TidScan:
		case T_TidRangeScan:
		case T_SubqueryScan:
		case T_FunctionScan:
		case T_TableFuncScan:
		case T_ValuesScan:
		case T_CteScan:
		case T_NamedTuplestoreScan:
		case T_WorkTableScan:
			*rels_used = bms_add_member(*rels_used,
										((Scan *) plan)->scanrelid);
			break;
		case T_ForeignScan:
			*rels_used = bms_add_members(*rels_used,
										 ((ForeignScan *) plan)->fs_relids);
			break;
		case T_CustomScan:
			*rels_used = bms_add_members(*rels_used,
										 ((CustomScan *) plan)->custom_relids);
			break;
		case T_ModifyTable:
			*rels_used = bms_add_member(*rels_used,
										((ModifyTable *) plan)->nominalRelation);
			if (((ModifyTable *) plan)->exclRelRTI)
				*rels_used = bms_add_member(*rels_used,
											((ModifyTable *) plan)->exclRelRTI);
			break;
		case T_Append:
			*rels_used = bms_add_members(*rels_used,
										 ((Append *) plan)->apprelids);
			break;
		case T_MergeAppend:
			*rels_used = bms_add_members(*rels_used,
										 ((MergeAppend *) plan)->apprelids);
			break;
		default:
			break;
	}

	return planstate_tree_walker(planstate, ExplainPreScanNode, rels_used);
}

/*
 * ExplainNode -
 *	  Appends a description of a plan tree to es->str
 *
 * planstate points to the executor state node for the current plan node.
 * We need to work from a PlanState node, not just a Plan node, in order to
 * get at the instrumentation data (if any) as well as the list of subplans.
 *
 * ancestors is a list of parent Plan and SubPlan nodes, most-closely-nested
 * first.  These are needed in order to interpret PARAM_EXEC Params.
 *
 * relationship describes the relationship of this plan node to its parent
 * (eg, "Outer", "Inner"); it can be null at top level.  plan_name is an
 * optional name to be attached to the node.
 *
 * In text format, es->indent is controlled in this function since we only
 * want it to change at plan-node boundaries (but a few subroutines will
 * transiently increment it).  In non-text formats, es->indent corresponds
 * to the nesting depth of logical output groups, and therefore is controlled
 * by ExplainOpenGroup/ExplainCloseGroup.
 */
static void
ExplainNode(PlanState *planstate, List *ancestors,
			const char *relationship, const char *plan_name,
			ExplainState *es)
{
	Plan	   *plan = planstate->plan;
	const char *pname;			/* node type name for text output */
	const char *sname;			/* node type name for non-text output */
	const char *strategy = NULL;
	const char *partialmode = NULL;
	const char *operation = NULL;
	const char *custom_name = NULL;
	ExplainWorkersState *save_workers_state = es->workers_state;
	int			save_indent = es->indent;
	bool		haschildren;

	if (planstate->instrument)
	{
		es->yb_total_read_rpc_count
			+= (planstate->instrument->yb_read_rpcs.count
				+ planstate->instrument->yb_tbl_read_rpcs.count);
		es->yb_total_read_rpc_wait
			+= (planstate->instrument->yb_read_rpcs.wait_time
				+ planstate->instrument->yb_tbl_read_rpcs.wait_time);
	}

	/*
	 * Prepare per-worker output buffers, if needed.  We'll append the data in
	 * these to the main output string further down.
	 */
	if (planstate->worker_instrument && es->analyze && !es->hide_workers)
		es->workers_state = ExplainCreateWorkersState(planstate->worker_instrument->num_workers);
	else
		es->workers_state = NULL;

	/* Identify plan node type, and print generic details */
	switch (nodeTag(plan))
	{
		case T_Result:
			pname = sname = "Result";
			break;
		case T_ProjectSet:
			pname = sname = "ProjectSet";
			break;
		case T_ModifyTable:
			sname = "ModifyTable";
			switch (((ModifyTable *) plan)->operation)
			{
				case CMD_INSERT:
					pname = operation = "Insert";
					break;
				case CMD_UPDATE:
					pname = operation = "Update";
					break;
				case CMD_DELETE:
					pname = operation = "Delete";
					break;
				case CMD_MERGE:
					pname = operation = "Merge";
					break;
				default:
					pname = "???";
					break;
			}
			break;
		case T_Append:
			pname = sname = "Append";
			break;
		case T_MergeAppend:
			pname = sname = "Merge Append";
			break;
		case T_RecursiveUnion:
			pname = sname = "Recursive Union";
			break;
		case T_BitmapAnd:
			pname = sname = "BitmapAnd";
			break;
		case T_BitmapOr:
			pname = sname = "BitmapOr";
			break;
		case T_NestLoop:
			pname = sname = "Nested Loop";
			break;
		case T_YbBatchedNestLoop:
			pname = sname = "YB Batched Nested Loop";
			break;
		case T_MergeJoin:
			pname = "Merge";	/* "Join" gets added by jointype switch */
			sname = "Merge Join";
			break;
		case T_HashJoin:
			pname = "Hash";		/* "Join" gets added by jointype switch */
			sname = "Hash Join";
			break;
		case T_SeqScan:
			pname = sname = "Seq Scan";
			break;
		case T_YbSeqScan:
			pname = sname = "YB Seq Scan";
			break;
		case T_SampleScan:
			pname = sname = "Sample Scan";
			break;
		case T_Gather:
			pname = sname = "Gather";
			break;
		case T_GatherMerge:
			pname = sname = "Gather Merge";
			break;
		case T_IndexScan:
			pname = sname = "Index Scan";
			break;
		case T_IndexOnlyScan:
			pname = sname = "Index Only Scan";
			break;
		case T_BitmapIndexScan:
			pname = sname = "Bitmap Index Scan";
			break;
		case T_BitmapHeapScan:
			pname = sname = "Bitmap Heap Scan";
			break;
		case T_TidScan:
			pname = sname = "Tid Scan";
			break;
		case T_TidRangeScan:
			pname = sname = "Tid Range Scan";
			break;
		case T_SubqueryScan:
			pname = sname = "Subquery Scan";
			break;
		case T_FunctionScan:
			pname = sname = "Function Scan";
			break;
		case T_TableFuncScan:
			pname = sname = "Table Function Scan";
			break;
		case T_ValuesScan:
			pname = sname = "Values Scan";
			break;
		case T_CteScan:
			pname = sname = "CTE Scan";
			break;
		case T_NamedTuplestoreScan:
			pname = sname = "Named Tuplestore Scan";
			break;
		case T_WorkTableScan:
			pname = sname = "WorkTable Scan";
			break;
		case T_ForeignScan:
			sname = "Foreign Scan";
			switch (((ForeignScan *) plan)->operation)
			{
				case CMD_SELECT:
					/* Don't need to expose implementation details */
					if (IsYBRelation(((ScanState*) planstate)->ss_currentRelation))
						sname = pname = "Seq Scan";
					else
						pname = "Foreign Scan";
					operation = "Select";
					break;
				case CMD_INSERT:
					pname = "Foreign Insert";
					operation = "Insert";
					break;
				case CMD_UPDATE:
					pname = "Foreign Update";
					operation = "Update";
					break;
				case CMD_DELETE:
					pname = "Foreign Delete";
					operation = "Delete";
					break;
				default:
					pname = "???";
					break;
			}
			break;
		case T_CustomScan:
			sname = "Custom Scan";
			custom_name = ((CustomScan *) plan)->methods->CustomName;
			if (custom_name)
				pname = psprintf("Custom Scan (%s)", custom_name);
			else
				pname = sname;
			break;
		case T_Material:
			pname = sname = "Materialize";
			break;
		case T_Memoize:
			pname = sname = "Memoize";
			break;
		case T_Sort:
			pname = sname = "Sort";
			break;
		case T_IncrementalSort:
			pname = sname = "Incremental Sort";
			break;
		case T_Group:
			pname = sname = "Group";
			break;
		case T_Agg:
			{
				Agg		   *agg = (Agg *) plan;

				sname = "Aggregate";
				switch (agg->aggstrategy)
				{
					case AGG_PLAIN:
						pname = "Aggregate";
						strategy = "Plain";
						break;
					case AGG_SORTED:
						pname = "GroupAggregate";
						strategy = "Sorted";
						break;
					case AGG_HASHED:
						pname = "HashAggregate";
						strategy = "Hashed";
						break;
					case AGG_MIXED:
						pname = "MixedAggregate";
						strategy = "Mixed";
						break;
					default:
						pname = "Aggregate ???";
						strategy = "???";
						break;
				}

				if (DO_AGGSPLIT_SKIPFINAL(agg->aggsplit))
				{
					partialmode = "Partial";
					pname = psprintf("%s %s", partialmode, pname);
				}
				else if (DO_AGGSPLIT_COMBINE(agg->aggsplit) ||
						 ((AggState*) planstate)->yb_pushdown_supported)
				{
					partialmode = "Finalize";
					pname = psprintf("%s %s", partialmode, pname);
				}
				else
					partialmode = "Simple";
			}
			break;
		case T_WindowAgg:
			pname = sname = "WindowAgg";
			break;
		case T_Unique:
			pname = sname = "Unique";
			break;
		case T_SetOp:
			sname = "SetOp";
			switch (((SetOp *) plan)->strategy)
			{
				case SETOP_SORTED:
					pname = "SetOp";
					strategy = "Sorted";
					break;
				case SETOP_HASHED:
					pname = "HashSetOp";
					strategy = "Hashed";
					break;
				default:
					pname = "SetOp ???";
					strategy = "???";
					break;
			}
			break;
		case T_LockRows:
			pname = sname = "LockRows";
			break;
		case T_Limit:
			pname = sname = "Limit";
			break;
		case T_Hash:
			pname = sname = "Hash";
			break;
		default:
			pname = sname = "???";
			break;
	}

	ExplainOpenGroup("Plan",
					 relationship ? NULL : "Plan",
					 true, es);

	if (es->format == EXPLAIN_FORMAT_TEXT)
	{
		if (plan_name)
		{
			ExplainIndentText(es);
			appendStringInfo(es->str, "%s\n", plan_name);
			es->indent++;
		}
		if (es->indent)
		{
			ExplainIndentText(es);
			appendStringInfoString(es->str, "->  ");
			es->indent += 2;
		}
		if (plan->parallel_aware)
			appendStringInfoString(es->str, "Parallel ");
		if (plan->async_capable)
			appendStringInfoString(es->str, "Async ");
		appendStringInfoString(es->str, pname);
		es->indent++;
	}
	else
	{
		ExplainPropertyText("Node Type", sname, es);
		if (strategy)
			ExplainPropertyText("Strategy", strategy, es);
		if (partialmode)
			ExplainPropertyText("Partial Mode", partialmode, es);
		if (operation)
			ExplainPropertyText("Operation", operation, es);
		if (relationship)
			ExplainPropertyText("Parent Relationship", relationship, es);
		if (plan_name)
			ExplainPropertyText("Subplan Name", plan_name, es);
		if (custom_name)
			ExplainPropertyText("Custom Plan Provider", custom_name, es);
		ExplainPropertyBool("Parallel Aware", plan->parallel_aware, es);
		ExplainPropertyBool("Async Capable", plan->async_capable, es);
	}

	switch (nodeTag(plan))
	{
		case T_SeqScan:
		case T_YbSeqScan:
		case T_SampleScan:
		case T_BitmapHeapScan:
		case T_TidScan:
		case T_TidRangeScan:
		case T_SubqueryScan:
		case T_FunctionScan:
		case T_TableFuncScan:
		case T_ValuesScan:
		case T_CteScan:
		case T_WorkTableScan:
			ExplainScanTarget((Scan *) plan, es);
			break;
		case T_ForeignScan:
		case T_CustomScan:
			if (((Scan *) plan)->scanrelid > 0)
				ExplainScanTarget((Scan *) plan, es);
			break;
		case T_IndexScan:
			{
				IndexScan  *indexscan = (IndexScan *) plan;

				ExplainIndexScanDetails(indexscan->indexid,
										indexscan->indexorderdir,
										es);
				ExplainScanTarget((Scan *) indexscan, es);
			}
			break;
		case T_IndexOnlyScan:
			{
				IndexOnlyScan *indexonlyscan = (IndexOnlyScan *) plan;

				ExplainIndexScanDetails(indexonlyscan->indexid,
										indexonlyscan->indexorderdir,
										es);
				ExplainScanTarget((Scan *) indexonlyscan, es);
			}
			break;
		case T_BitmapIndexScan:
			{
				BitmapIndexScan *bitmapindexscan = (BitmapIndexScan *) plan;
				const char *indexname =
				explain_get_index_name(bitmapindexscan->indexid);

				if (es->format == EXPLAIN_FORMAT_TEXT)
					appendStringInfo(es->str, " on %s",
									 quote_identifier(indexname));
				else
					ExplainPropertyText("Index Name", indexname, es);
			}
			break;
		case T_ModifyTable:
			ExplainModifyTarget((ModifyTable *) plan, es);
			break;
		case T_NestLoop:
		case T_YbBatchedNestLoop:
		case T_MergeJoin:
		case T_HashJoin:
			{
				const char *jointype;

				switch (((Join *) plan)->jointype)
				{
					case JOIN_INNER:
						jointype = "Inner";
						break;
					case JOIN_LEFT:
						jointype = "Left";
						break;
					case JOIN_FULL:
						jointype = "Full";
						break;
					case JOIN_RIGHT:
						jointype = "Right";
						break;
					case JOIN_SEMI:
						jointype = "Semi";
						break;
					case JOIN_ANTI:
						jointype = "Anti";
						break;
					default:
						jointype = "???";
						break;
				}
				if (es->format == EXPLAIN_FORMAT_TEXT)
				{
					/*
					 * For historical reasons, the join type is interpolated
					 * into the node type name...
					 */
					if (((Join *) plan)->jointype != JOIN_INNER)
						appendStringInfo(es->str, " %s Join", jointype);
					else if (!IsA(plan, NestLoop))
						appendStringInfoString(es->str, " Join");
				}
				else
					ExplainPropertyText("Join Type", jointype, es);
			}
			break;
		case T_SetOp:
			{
				const char *setopcmd;

				switch (((SetOp *) plan)->cmd)
				{
					case SETOPCMD_INTERSECT:
						setopcmd = "Intersect";
						break;
					case SETOPCMD_INTERSECT_ALL:
						setopcmd = "Intersect All";
						break;
					case SETOPCMD_EXCEPT:
						setopcmd = "Except";
						break;
					case SETOPCMD_EXCEPT_ALL:
						setopcmd = "Except All";
						break;
					default:
						setopcmd = "???";
						break;
				}
				if (es->format == EXPLAIN_FORMAT_TEXT)
					appendStringInfo(es->str, " %s", setopcmd);
				else
					ExplainPropertyText("Command", setopcmd, es);
			}
			break;
		default:
			break;
	}

	if (es->costs)
	{
		if (es->format == EXPLAIN_FORMAT_TEXT)
		{
			appendStringInfo(es->str, "  (cost=%.2f..%.2f rows=%.0f width=%d)",
							 plan->startup_cost, plan->total_cost,
							 plan->plan_rows, plan->plan_width);
		}
		else
		{
			ExplainPropertyFloat("Startup Cost", NULL, plan->startup_cost,
								 2, es);
			ExplainPropertyFloat("Total Cost", NULL, plan->total_cost,
								 2, es);
			ExplainPropertyFloat("Plan Rows", NULL, plan->plan_rows,
								 0, es);
			ExplainPropertyInteger("Plan Width", NULL, plan->plan_width,
								   es);
		}
	}

	/*
	 * We have to forcibly clean up the instrumentation state because we
	 * haven't done ExecutorEnd yet.  This is pretty grotty ...
	 *
	 * Note: contrib/auto_explain could cause instrumentation to be set up
	 * even though we didn't ask for it here.  Be careful not to print any
	 * instrumentation results the user didn't ask for.  But we do the
	 * InstrEndLoop call anyway, if possible, to reduce the number of cases
	 * auto_explain has to contend with.
	 */
	if (planstate->instrument)
		InstrEndLoop(planstate->instrument);

	if (es->analyze &&
		planstate->instrument && planstate->instrument->nloops > 0)
	{
		double		nloops = planstate->instrument->nloops;
		double		startup_ms = 1000.0 * planstate->instrument->startup / nloops;
		double		total_ms = 1000.0 * planstate->instrument->total / nloops;
		double		rows = planstate->instrument->ntuples / nloops;

		if (es->format == EXPLAIN_FORMAT_TEXT)
		{
			if (es->timing)
				appendStringInfo(es->str,
								 " (actual time=%.3f..%.3f rows=%.0f loops=%.0f)",
								 startup_ms, total_ms, rows, nloops);
			else
				appendStringInfo(es->str,
								 " (actual rows=%.0f loops=%.0f)",
								 rows, nloops);
		}
		else
		{
			if (es->timing)
			{
				ExplainPropertyFloat("Actual Startup Time", "ms", startup_ms,
									 3, es);
				ExplainPropertyFloat("Actual Total Time", "ms", total_ms,
									 3, es);
			}
			ExplainPropertyFloat("Actual Rows", NULL, rows, 0, es);
			ExplainPropertyFloat("Actual Loops", NULL, nloops, 0, es);
		}
	}
	else if (es->analyze)
	{
		if (es->format == EXPLAIN_FORMAT_TEXT)
			appendStringInfoString(es->str, " (never executed)");
		else
		{
			if (es->timing)
			{
				ExplainPropertyFloat("Actual Startup Time", "ms", 0.0, 3, es);
				ExplainPropertyFloat("Actual Total Time", "ms", 0.0, 3, es);
			}
			ExplainPropertyFloat("Actual Rows", NULL, 0.0, 0, es);
			ExplainPropertyFloat("Actual Loops", NULL, 0.0, 0, es);
		}
	}

	/* in text format, first line ends here */
	if (es->format == EXPLAIN_FORMAT_TEXT)
		appendStringInfoChar(es->str, '\n');

	/* prepare per-worker general execution details */
	if (es->workers_state && es->verbose)
	{
		WorkerInstrumentation *w = planstate->worker_instrument;

		for (int n = 0; n < w->num_workers; n++)
		{
			Instrumentation *instrument = &w->instrument[n];
			double		nloops = instrument->nloops;
			double		startup_ms;
			double		total_ms;
			double		rows;

			if (nloops <= 0)
				continue;
			startup_ms = 1000.0 * instrument->startup / nloops;
			total_ms = 1000.0 * instrument->total / nloops;
			rows = instrument->ntuples / nloops;

			ExplainOpenWorker(n, es);

			if (es->format == EXPLAIN_FORMAT_TEXT)
			{
				ExplainIndentText(es);
				if (es->timing)
					appendStringInfo(es->str,
									 "actual time=%.3f..%.3f rows=%.0f loops=%.0f\n",
									 startup_ms, total_ms, rows, nloops);
				else
					appendStringInfo(es->str,
									 "actual rows=%.0f loops=%.0f\n",
									 rows, nloops);
			}
			else
			{
				if (es->timing)
				{
					ExplainPropertyFloat("Actual Startup Time", "ms",
										 startup_ms, 3, es);
					ExplainPropertyFloat("Actual Total Time", "ms",
										 total_ms, 3, es);
				}
				ExplainPropertyFloat("Actual Rows", NULL, rows, 0, es);
				ExplainPropertyFloat("Actual Loops", NULL, nloops, 0, es);
			}

			ExplainCloseWorker(n, es);
		}
	}

	/* target list */
	if (es->verbose)
		show_plan_tlist(planstate, ancestors, es);

	/* unique join */
	switch (nodeTag(plan))
	{
		case T_NestLoop:
		case T_YbBatchedNestLoop:
		case T_MergeJoin:
		case T_HashJoin:
			/* try not to be too chatty about this in text mode */
			if (es->format != EXPLAIN_FORMAT_TEXT ||
				(es->verbose && ((Join *) plan)->inner_unique))
				ExplainPropertyBool("Inner Unique",
									((Join *) plan)->inner_unique,
									es);
			break;
		default:
			break;
	}

	/* quals, sort keys, etc */
	switch (nodeTag(plan))
	{
		case T_IndexScan:
			show_scan_qual(((IndexScan *) plan)->indexqualorig,
						   "Index Cond", planstate, ancestors, es);
			if (((IndexScan *) plan)->indexqualorig)
				show_instrumentation_count("Rows Removed by Index Recheck", 2,
										   planstate, es);
			/*
			 * Quals are shown in the order they are applied: index pushdown,
			 * relation pushdown, local clauses.
			 */
			show_scan_qual(((IndexScan *) plan)->indexorderbyorig,
						   "Order By", planstate, ancestors, es);
			show_scan_qual(((IndexScan *) plan)->index_remote.qual,
						   "Remote Index Filter", planstate, ancestors, es);
			show_scan_qual(((IndexScan *) plan)->rel_remote.qual,
						   "Remote Filter", planstate, ancestors, es);
			show_scan_qual(plan->qual, "Filter", planstate, ancestors, es);
			if (plan->qual)
				show_instrumentation_count("Rows Removed by Filter", 1,
										   planstate, es);
			if (es->rpc && es->analyze && planstate->instrument->nloops > 0)
				show_yb_rpc_stats(planstate, true/*indexScan*/, es);
			break;
		case T_IndexOnlyScan:
			show_scan_qual(((IndexOnlyScan *) plan)->indexqual,
						   "Index Cond", planstate, ancestors, es);
			if (((IndexOnlyScan *) plan)->recheckqual)
				show_instrumentation_count("Rows Removed by Index Recheck", 2,
										   planstate, es);
			show_scan_qual(((IndexOnlyScan *) plan)->indexorderby,
						   "Order By", planstate, ancestors, es);
			/*
			 * Remote filter is applied first, so it is output first.
			 */
			show_scan_qual(((IndexOnlyScan *) plan)->remote.qual,
						   "Remote Filter", planstate, ancestors, es);
			show_scan_qual(plan->qual, "Filter", planstate, ancestors, es);
			if (plan->qual)
				show_instrumentation_count("Rows Removed by Filter", 1,
										   planstate, es);
			if (es->analyze)
				ExplainPropertyFloat("Heap Fetches", NULL,
									 planstate->instrument->ntuples2, 0, es);
			if (es->rpc && es->analyze && planstate->instrument->nloops > 0)
				show_yb_rpc_stats(planstate, true/*indexScan*/, es);
			break;
		case T_BitmapIndexScan:
			show_scan_qual(((BitmapIndexScan *) plan)->indexqualorig,
						   "Index Cond", planstate, ancestors, es);
			break;
		case T_BitmapHeapScan:
			show_scan_qual(((BitmapHeapScan *) plan)->bitmapqualorig,
						   "Recheck Cond", planstate, ancestors, es);
			if (((BitmapHeapScan *) plan)->bitmapqualorig)
				show_instrumentation_count("Rows Removed by Index Recheck", 2,
										   planstate, es);
			show_scan_qual(plan->qual, "Filter", planstate, ancestors, es);
			if (plan->qual)
				show_instrumentation_count("Rows Removed by Filter", 1,
										   planstate, es);
			if (es->analyze)
				show_tidbitmap_info((BitmapHeapScanState *) planstate, es);
			break;
		case T_SampleScan:
			show_tablesample(((SampleScan *) plan)->tablesample,
							 planstate, ancestors, es);
			/* fall through to print additional fields the same as SeqScan */
			switch_fallthrough();
		case T_SeqScan:
		case T_ValuesScan:
		case T_CteScan:
		case T_NamedTuplestoreScan:
		case T_WorkTableScan:
		case T_SubqueryScan:
			show_scan_qual(plan->qual, "Filter", planstate, ancestors, es);
			if (plan->qual)
				show_instrumentation_count("Rows Removed by Filter", 1,
										   planstate, es);
			if (es->rpc && es->analyze && planstate->instrument->nloops > 0)
				show_yb_rpc_stats(planstate, false/*indexScan*/, es);
			break;
		case T_YbSeqScan:
			/*
			 * Remote filter is applied first, so it is output first.
			 */
			show_scan_qual(((YbSeqScan *) plan)->remote.qual, "Remote Filter",
						   planstate, ancestors, es);
			show_scan_qual(plan->qual, "Filter", planstate, ancestors, es);
			if (plan->qual)
				show_instrumentation_count("Rows Removed by Filter", 1,
										   planstate, es);
			break;
		case T_Gather:
			{
				Gather	   *gather = (Gather *) plan;

				show_scan_qual(plan->qual, "Filter", planstate, ancestors, es);
				if (plan->qual)
					show_instrumentation_count("Rows Removed by Filter", 1,
											   planstate, es);
				ExplainPropertyInteger("Workers Planned", NULL,
									   gather->num_workers, es);

				/* Show params evaluated at gather node */
				if (gather->initParam)
					show_eval_params(gather->initParam, es);

				if (es->analyze)
				{
					int			nworkers;

					nworkers = ((GatherState *) planstate)->nworkers_launched;
					ExplainPropertyInteger("Workers Launched", NULL,
										   nworkers, es);
				}

				if (gather->single_copy || es->format != EXPLAIN_FORMAT_TEXT)
					ExplainPropertyBool("Single Copy", gather->single_copy, es);
			}
			break;
		case T_GatherMerge:
			{
				GatherMerge *gm = (GatherMerge *) plan;

				show_scan_qual(plan->qual, "Filter", planstate, ancestors, es);
				if (plan->qual)
					show_instrumentation_count("Rows Removed by Filter", 1,
											   planstate, es);
				ExplainPropertyInteger("Workers Planned", NULL,
									   gm->num_workers, es);

				/* Show params evaluated at gather-merge node */
				if (gm->initParam)
					show_eval_params(gm->initParam, es);

				if (es->analyze)
				{
					int			nworkers;

					nworkers = ((GatherMergeState *) planstate)->nworkers_launched;
					ExplainPropertyInteger("Workers Launched", NULL,
										   nworkers, es);
				}
			}
			break;
		case T_FunctionScan:
			if (es->verbose)
			{
				List	   *fexprs = NIL;
				ListCell   *lc;

				foreach(lc, ((FunctionScan *) plan)->functions)
				{
					RangeTblFunction *rtfunc = (RangeTblFunction *) lfirst(lc);

					fexprs = lappend(fexprs, rtfunc->funcexpr);
				}
				/* We rely on show_expression to insert commas as needed */
				show_expression((Node *) fexprs,
								"Function Call", planstate, ancestors,
								es->verbose, es);
			}
			show_scan_qual(plan->qual, "Filter", planstate, ancestors, es);
			if (plan->qual)
				show_instrumentation_count("Rows Removed by Filter", 1,
										   planstate, es);
			break;
		case T_TableFuncScan:
			if (es->verbose)
			{
				TableFunc  *tablefunc = ((TableFuncScan *) plan)->tablefunc;

				show_expression((Node *) tablefunc,
								"Table Function Call", planstate, ancestors,
								es->verbose, es);
			}
			show_scan_qual(plan->qual, "Filter", planstate, ancestors, es);
			if (plan->qual)
				show_instrumentation_count("Rows Removed by Filter", 1,
										   planstate, es);
			break;
		case T_TidScan:
			{
				/*
				 * The tidquals list has OR semantics, so be sure to show it
				 * as an OR condition.
				 */
				List	   *tidquals = ((TidScan *) plan)->tidquals;

				if (list_length(tidquals) > 1)
					tidquals = list_make1(make_orclause(tidquals));
				show_scan_qual(tidquals, "TID Cond", planstate, ancestors, es);
				show_scan_qual(plan->qual, "Filter", planstate, ancestors, es);
				if (plan->qual)
					show_instrumentation_count("Rows Removed by Filter", 1,
											   planstate, es);
			}
			break;
		case T_TidRangeScan:
			{
				/*
				 * The tidrangequals list has AND semantics, so be sure to
				 * show it as an AND condition.
				 */
				List	   *tidquals = ((TidRangeScan *) plan)->tidrangequals;

				if (list_length(tidquals) > 1)
					tidquals = list_make1(make_andclause(tidquals));
				show_scan_qual(tidquals, "TID Cond", planstate, ancestors, es);
				show_scan_qual(plan->qual, "Filter", planstate, ancestors, es);
				if (plan->qual)
					show_instrumentation_count("Rows Removed by Filter", 1,
											   planstate, es);
			}
			break;
		case T_ForeignScan:
			show_scan_qual(plan->qual, "Filter", planstate, ancestors, es);
			if (plan->qual)
				show_instrumentation_count("Rows Removed by Filter", 1,
										   planstate, es);
			show_scan_qual(((ForeignScan *) plan)->fdw_recheck_quals,
						   "Remote Filter", planstate, ancestors, es);
			show_foreignscan_info((ForeignScanState *) planstate, es);
			if (es->rpc && es->analyze && planstate->instrument->nloops > 0)
				show_yb_rpc_stats(planstate, false/*indexScan*/, es);
			break;
		case T_CustomScan:
			{
				CustomScanState *css = (CustomScanState *) planstate;

				show_scan_qual(plan->qual, "Filter", planstate, ancestors, es);
				if (plan->qual)
					show_instrumentation_count("Rows Removed by Filter", 1,
											   planstate, es);
				if (css->methods->ExplainCustomScan)
					css->methods->ExplainCustomScan(css, ancestors, es);
			}
			break;
		case T_NestLoop:
		case T_YbBatchedNestLoop:
			show_upper_qual(((NestLoop *) plan)->join.joinqual,
							"Join Filter", planstate, ancestors, es);
			if (((NestLoop *) plan)->join.joinqual)
				show_instrumentation_count("Rows Removed by Join Filter", 1,
										   planstate, es);
			show_upper_qual(plan->qual, "Filter", planstate, ancestors, es);
			if (plan->qual)
				show_instrumentation_count("Rows Removed by Filter", 2,
										   planstate, es);
			break;
		case T_MergeJoin:
			show_upper_qual(((MergeJoin *) plan)->mergeclauses,
							"Merge Cond", planstate, ancestors, es);
			show_upper_qual(((MergeJoin *) plan)->join.joinqual,
							"Join Filter", planstate, ancestors, es);
			if (((MergeJoin *) plan)->join.joinqual)
				show_instrumentation_count("Rows Removed by Join Filter", 1,
										   planstate, es);
			show_upper_qual(plan->qual, "Filter", planstate, ancestors, es);
			if (plan->qual)
				show_instrumentation_count("Rows Removed by Filter", 2,
										   planstate, es);
			break;
		case T_HashJoin:
			show_upper_qual(((HashJoin *) plan)->hashclauses,
							"Hash Cond", planstate, ancestors, es);
			show_upper_qual(((HashJoin *) plan)->join.joinqual,
							"Join Filter", planstate, ancestors, es);
			if (((HashJoin *) plan)->join.joinqual)
				show_instrumentation_count("Rows Removed by Join Filter", 1,
										   planstate, es);
			show_upper_qual(plan->qual, "Filter", planstate, ancestors, es);
			if (plan->qual)
				show_instrumentation_count("Rows Removed by Filter", 2,
										   planstate, es);
			break;
		case T_Agg:
			show_agg_keys(castNode(AggState, planstate), ancestors, es);
			show_upper_qual(plan->qual, "Filter", planstate, ancestors, es);
			show_hashagg_info((AggState *) planstate, es);
			if (plan->qual)
				show_instrumentation_count("Rows Removed by Filter", 1,
										   planstate, es);
			break;
		case T_WindowAgg:
			show_upper_qual(plan->qual, "Filter", planstate, ancestors, es);
			if (plan->qual)
				show_instrumentation_count("Rows Removed by Filter", 1,
										   planstate, es);
			show_upper_qual(((WindowAgg *) plan)->runConditionOrig,
							"Run Condition", planstate, ancestors, es);
			break;
		case T_Group:
			show_group_keys(castNode(GroupState, planstate), ancestors, es);
			show_upper_qual(plan->qual, "Filter", planstate, ancestors, es);
			if (plan->qual)
				show_instrumentation_count("Rows Removed by Filter", 1,
										   planstate, es);
			break;
		case T_Sort:
			show_sort_keys(castNode(SortState, planstate), ancestors, es);
			show_sort_info(castNode(SortState, planstate), es);
			break;
		case T_IncrementalSort:
			show_incremental_sort_keys(castNode(IncrementalSortState, planstate),
									   ancestors, es);
			show_incremental_sort_info(castNode(IncrementalSortState, planstate),
									   es);
			break;
		case T_MergeAppend:
			show_merge_append_keys(castNode(MergeAppendState, planstate),
								   ancestors, es);
			break;
		case T_Result:
			show_upper_qual((List *) ((Result *) plan)->resconstantqual,
							"One-Time Filter", planstate, ancestors, es);
			show_upper_qual(plan->qual, "Filter", planstate, ancestors, es);
			if (plan->qual)
				show_instrumentation_count("Rows Removed by Filter", 1,
										   planstate, es);
			break;
		case T_ModifyTable:
			show_modifytable_info(castNode(ModifyTableState, planstate), ancestors,
								  es);
			break;
		case T_Hash:
			show_hash_info(castNode(HashState, planstate), es);
			break;
		case T_Memoize:
			show_memoize_info(castNode(MemoizeState, planstate), ancestors,
							  es);
			break;
		default:
			break;
	}

	/*
	 * Prepare per-worker JIT instrumentation.  As with the overall JIT
	 * summary, this is printed only if printing costs is enabled.
	 */
	if (es->workers_state && es->costs && es->verbose)
	{
		SharedJitInstrumentation *w = planstate->worker_jit_instrument;

		if (w)
		{
			for (int n = 0; n < w->num_workers; n++)
			{
				ExplainOpenWorker(n, es);
				ExplainPrintJIT(es, planstate->state->es_jit_flags,
								&w->jit_instr[n]);
				ExplainCloseWorker(n, es);
			}
		}
	}

	/* Show buffer/WAL usage */
	if (es->buffers && planstate->instrument)
		show_buffer_usage(es, &planstate->instrument->bufusage, false);
	if (es->wal && planstate->instrument)
		show_wal_usage(es, &planstate->instrument->walusage);

	/* Prepare per-worker buffer/WAL usage */
	if (es->workers_state && (es->buffers || es->wal) && es->verbose)
	{
		WorkerInstrumentation *w = planstate->worker_instrument;

		for (int n = 0; n < w->num_workers; n++)
		{
			Instrumentation *instrument = &w->instrument[n];
			double		nloops = instrument->nloops;

			if (nloops <= 0)
				continue;

			ExplainOpenWorker(n, es);
			if (es->buffers)
				show_buffer_usage(es, &instrument->bufusage, false);
			if (es->wal)
				show_wal_usage(es, &instrument->walusage);
			ExplainCloseWorker(n, es);
		}
	}

	/* Show per-worker details for this plan node, then pop that stack */
	if (es->workers_state)
		ExplainFlushWorkersState(es);
	es->workers_state = save_workers_state;

	/*
	 * If partition pruning was done during executor initialization, the
	 * number of child plans we'll display below will be less than the number
	 * of subplans that was specified in the plan.  To make this a bit less
	 * mysterious, emit an indication that this happened.  Note that this
	 * field is emitted now because we want it to be a property of the parent
	 * node; it *cannot* be emitted within the Plans sub-node we'll open next.
	 */
	switch (nodeTag(plan))
	{
		case T_Append:
			ExplainMissingMembers(((AppendState *) planstate)->as_nplans,
								  list_length(((Append *) plan)->appendplans),
								  es);
			break;
		case T_MergeAppend:
			ExplainMissingMembers(((MergeAppendState *) planstate)->ms_nplans,
								  list_length(((MergeAppend *) plan)->mergeplans),
								  es);
			break;
		default:
			break;
	}

	/* Get ready to display the child plans */
	haschildren = planstate->initPlan ||
		outerPlanState(planstate) ||
		innerPlanState(planstate) ||
		IsA(plan, Append) ||
		IsA(plan, MergeAppend) ||
		IsA(plan, BitmapAnd) ||
		IsA(plan, BitmapOr) ||
		IsA(plan, SubqueryScan) ||
		(IsA(planstate, CustomScanState) &&
		 ((CustomScanState *) planstate)->custom_ps != NIL) ||
		planstate->subPlan;
	if (haschildren)
	{
		ExplainOpenGroup("Plans", "Plans", false, es);
		/* Pass current Plan as head of ancestors list for children */
		ancestors = lcons(plan, ancestors);
	}

	/* initPlan-s */
	if (planstate->initPlan)
		ExplainSubPlans(planstate->initPlan, ancestors, "InitPlan", es);

	/* lefttree */
	if (outerPlanState(planstate))
		ExplainNode(outerPlanState(planstate), ancestors,
					"Outer", NULL, es);

	/* righttree */
	if (innerPlanState(planstate))
		ExplainNode(innerPlanState(planstate), ancestors,
					"Inner", NULL, es);

	/* special child plans */
	switch (nodeTag(plan))
	{
		case T_Append:
			ExplainMemberNodes(((AppendState *) planstate)->appendplans,
							   ((AppendState *) planstate)->as_nplans,
							   ancestors, es);
			break;
		case T_MergeAppend:
			ExplainMemberNodes(((MergeAppendState *) planstate)->mergeplans,
							   ((MergeAppendState *) planstate)->ms_nplans,
							   ancestors, es);
			break;
		case T_BitmapAnd:
			ExplainMemberNodes(((BitmapAndState *) planstate)->bitmapplans,
							   ((BitmapAndState *) planstate)->nplans,
							   ancestors, es);
			break;
		case T_BitmapOr:
			ExplainMemberNodes(((BitmapOrState *) planstate)->bitmapplans,
							   ((BitmapOrState *) planstate)->nplans,
							   ancestors, es);
			break;
		case T_SubqueryScan:
			ExplainNode(((SubqueryScanState *) planstate)->subplan, ancestors,
						"Subquery", NULL, es);
			break;
		case T_CustomScan:
			ExplainCustomChildren((CustomScanState *) planstate,
								  ancestors, es);
			break;
		default:
			break;
	}

	/* subPlan-s */
	if (planstate->subPlan)
		ExplainSubPlans(planstate->subPlan, ancestors, "SubPlan", es);

	/* end of child plans */
	if (haschildren)
	{
		ancestors = list_delete_first(ancestors);
		ExplainCloseGroup("Plans", "Plans", false, es);
	}

	/* in text format, undo whatever indentation we added */
	if (es->format == EXPLAIN_FORMAT_TEXT)
		es->indent = save_indent;

	ExplainCloseGroup("Plan",
					  relationship ? NULL : "Plan",
					  true, es);
}

/*
 * Show the targetlist of a plan node
 */
static void
show_plan_tlist(PlanState *planstate, List *ancestors, ExplainState *es)
{
	Plan	   *plan = planstate->plan;
	List	   *context;
	List	   *result = NIL;
	bool		useprefix;
	ListCell   *lc;

	/* No work if empty tlist (this occurs eg in bitmap indexscans) */
	if (plan->targetlist == NIL)
		return;
	/* The tlist of an Append isn't real helpful, so suppress it */
	if (IsA(plan, Append))
		return;
	/* Likewise for MergeAppend and RecursiveUnion */
	if (IsA(plan, MergeAppend))
		return;
	if (IsA(plan, RecursiveUnion))
		return;

	/*
	 * Likewise for ForeignScan that executes a direct INSERT/UPDATE/DELETE
	 *
	 * Note: the tlist for a ForeignScan that executes a direct INSERT/UPDATE
	 * might contain subplan output expressions that are confusing in this
	 * context.  The tlist for a ForeignScan that executes a direct UPDATE/
	 * DELETE always contains "junk" target columns to identify the exact row
	 * to update or delete, which would be confusing in this context.  So, we
	 * suppress it in all the cases.
	 */
	if (IsA(plan, ForeignScan) &&
		((ForeignScan *) plan)->operation != CMD_SELECT)
		return;

	/* Set up deparsing context */
	context = set_deparse_context_plan(es->deparse_cxt,
									   plan,
									   ancestors);
	useprefix = list_length(es->rtable) > 1;

	/* Deparse each result column (we now include resjunk ones) */
	foreach(lc, plan->targetlist)
	{
		TargetEntry *tle = (TargetEntry *) lfirst(lc);

		result = lappend(result,
						 deparse_expression((Node *) tle->expr, context,
											useprefix, false));
	}

	/* Print results */
	ExplainPropertyList("Output", result, es);
}

/*
 * Show a generic expression
 */
static void
show_expression(Node *node, const char *qlabel,
				PlanState *planstate, List *ancestors,
				bool useprefix, ExplainState *es)
{
	List	   *context;
	char	   *exprstr;

	/* Set up deparsing context */
	context = set_deparse_context_plan(es->deparse_cxt,
									   planstate->plan,
									   ancestors);

	/* Deparse the expression */
	if (YBCPgIsYugaByteEnabled())
		exprstr =
			yb_deparse_expression(node, context, useprefix, false,
								  es->verbose);
	else
		exprstr = deparse_expression(node, context, useprefix, false);

	/* And add to es->str */
	ExplainPropertyText(qlabel, exprstr, es);
}

/*
 * Show a qualifier expression (which is a List with implicit AND semantics)
 */
static void
show_qual(List *qual, const char *qlabel,
		  PlanState *planstate, List *ancestors,
		  bool useprefix, ExplainState *es)
{
	Node	   *node;

	/* No work if empty qual */
	if (qual == NIL)
		return;

	/* Convert AND list to explicit AND */
	node = (Node *) make_ands_explicit(qual);

	/* And show it */
	show_expression(node, qlabel, planstate, ancestors, useprefix, es);
}

/*
 * Show a qualifier expression for a scan plan node
 */
static void
show_scan_qual(List *qual, const char *qlabel,
			   PlanState *planstate, List *ancestors,
			   ExplainState *es)
{
	bool		useprefix;

	useprefix = (IsA(planstate->plan, SubqueryScan) || es->verbose);
	show_qual(qual, qlabel, planstate, ancestors, useprefix, es);
}

/*
 * Show a qualifier expression for an upper-level plan node
 */
static void
show_upper_qual(List *qual, const char *qlabel,
				PlanState *planstate, List *ancestors,
				ExplainState *es)
{
	bool		useprefix;

	useprefix = (list_length(es->rtable) > 1 || es->verbose);
	show_qual(qual, qlabel, planstate, ancestors, useprefix, es);
}

/*
 * Show the sort keys for a Sort node.
 */
static void
show_sort_keys(SortState *sortstate, List *ancestors, ExplainState *es)
{
	Sort	   *plan = (Sort *) sortstate->ss.ps.plan;

	show_sort_group_keys((PlanState *) sortstate, "Sort Key",
						 plan->numCols, 0, plan->sortColIdx,
						 plan->sortOperators, plan->collations,
						 plan->nullsFirst,
						 ancestors, es);
}

/*
 * Show the sort keys for a IncrementalSort node.
 */
static void
show_incremental_sort_keys(IncrementalSortState *incrsortstate,
						   List *ancestors, ExplainState *es)
{
	IncrementalSort *plan = (IncrementalSort *) incrsortstate->ss.ps.plan;

	show_sort_group_keys((PlanState *) incrsortstate, "Sort Key",
						 plan->sort.numCols, plan->nPresortedCols,
						 plan->sort.sortColIdx,
						 plan->sort.sortOperators, plan->sort.collations,
						 plan->sort.nullsFirst,
						 ancestors, es);
}

/*
 * Likewise, for a MergeAppend node.
 */
static void
show_merge_append_keys(MergeAppendState *mstate, List *ancestors,
					   ExplainState *es)
{
	MergeAppend *plan = (MergeAppend *) mstate->ps.plan;

	show_sort_group_keys((PlanState *) mstate, "Sort Key",
						 plan->numCols, 0, plan->sortColIdx,
						 plan->sortOperators, plan->collations,
						 plan->nullsFirst,
						 ancestors, es);
}

/*
 * Show the grouping keys for an Agg node.
 */
static void
show_agg_keys(AggState *astate, List *ancestors,
			  ExplainState *es)
{
	Agg		   *plan = (Agg *) astate->ss.ps.plan;

	if (plan->numCols > 0 || plan->groupingSets)
	{
		/* The key columns refer to the tlist of the child plan */
		ancestors = lcons(plan, ancestors);

		if (plan->groupingSets)
			show_grouping_sets(outerPlanState(astate), plan, ancestors, es);
		else
			show_sort_group_keys(outerPlanState(astate), "Group Key",
								 plan->numCols, 0, plan->grpColIdx,
								 NULL, NULL, NULL,
								 ancestors, es);

		ancestors = list_delete_first(ancestors);
	}
}

static void
show_grouping_sets(PlanState *planstate, Agg *agg,
				   List *ancestors, ExplainState *es)
{
	List	   *context;
	bool		useprefix;
	ListCell   *lc;

	/* Set up deparsing context */
	context = set_deparse_context_plan(es->deparse_cxt,
									   planstate->plan,
									   ancestors);
	useprefix = (list_length(es->rtable) > 1 || es->verbose);

	ExplainOpenGroup("Grouping Sets", "Grouping Sets", false, es);

	show_grouping_set_keys(planstate, agg, NULL,
						   context, useprefix, ancestors, es);

	foreach(lc, agg->chain)
	{
		Agg		   *aggnode = lfirst(lc);
		Sort	   *sortnode = (Sort *) aggnode->plan.lefttree;

		show_grouping_set_keys(planstate, aggnode, sortnode,
							   context, useprefix, ancestors, es);
	}

	ExplainCloseGroup("Grouping Sets", "Grouping Sets", false, es);
}

static void
show_grouping_set_keys(PlanState *planstate,
					   Agg *aggnode, Sort *sortnode,
					   List *context, bool useprefix,
					   List *ancestors, ExplainState *es)
{
	Plan	   *plan = planstate->plan;
	char	   *exprstr;
	ListCell   *lc;
	List	   *gsets = aggnode->groupingSets;
	AttrNumber *keycols = aggnode->grpColIdx;
	const char *keyname;
	const char *keysetname;

	if (aggnode->aggstrategy == AGG_HASHED || aggnode->aggstrategy == AGG_MIXED)
	{
		keyname = "Hash Key";
		keysetname = "Hash Keys";
	}
	else
	{
		keyname = "Group Key";
		keysetname = "Group Keys";
	}

	ExplainOpenGroup("Grouping Set", NULL, true, es);

	if (sortnode)
	{
		show_sort_group_keys(planstate, "Sort Key",
							 sortnode->numCols, 0, sortnode->sortColIdx,
							 sortnode->sortOperators, sortnode->collations,
							 sortnode->nullsFirst,
							 ancestors, es);
		if (es->format == EXPLAIN_FORMAT_TEXT)
			es->indent++;
	}

	ExplainOpenGroup(keysetname, keysetname, false, es);

	foreach(lc, gsets)
	{
		List	   *result = NIL;
		ListCell   *lc2;

		foreach(lc2, (List *) lfirst(lc))
		{
			Index		i = lfirst_int(lc2);
			AttrNumber	keyresno = keycols[i];
			TargetEntry *target = get_tle_by_resno(plan->targetlist,
												   keyresno);

			if (!target)
				elog(ERROR, "no tlist entry for key %d", keyresno);
			/* Deparse the expression, showing any top-level cast */
			exprstr = deparse_expression((Node *) target->expr, context,
										 useprefix, true);

			result = lappend(result, exprstr);
		}

		if (!result && es->format == EXPLAIN_FORMAT_TEXT)
			ExplainPropertyText(keyname, "()", es);
		else
			ExplainPropertyListNested(keyname, result, es);
	}

	ExplainCloseGroup(keysetname, keysetname, false, es);

	if (sortnode && es->format == EXPLAIN_FORMAT_TEXT)
		es->indent--;

	ExplainCloseGroup("Grouping Set", NULL, true, es);
}

/*
 * Show the grouping keys for a Group node.
 */
static void
show_group_keys(GroupState *gstate, List *ancestors,
				ExplainState *es)
{
	Group	   *plan = (Group *) gstate->ss.ps.plan;

	/* The key columns refer to the tlist of the child plan */
	ancestors = lcons(plan, ancestors);
	show_sort_group_keys(outerPlanState(gstate), "Group Key",
						 plan->numCols, 0, plan->grpColIdx,
						 NULL, NULL, NULL,
						 ancestors, es);
	ancestors = list_delete_first(ancestors);
}

/*
 * Common code to show sort/group keys, which are represented in plan nodes
 * as arrays of targetlist indexes.  If it's a sort key rather than a group
 * key, also pass sort operators/collations/nullsFirst arrays.
 */
static void
show_sort_group_keys(PlanState *planstate, const char *qlabel,
					 int nkeys, int nPresortedKeys, AttrNumber *keycols,
					 Oid *sortOperators, Oid *collations, bool *nullsFirst,
					 List *ancestors, ExplainState *es)
{
	Plan	   *plan = planstate->plan;
	List	   *context;
	List	   *result = NIL;
	List	   *resultPresorted = NIL;
	StringInfoData sortkeybuf;
	bool		useprefix;
	int			keyno;

	if (nkeys <= 0)
		return;

	initStringInfo(&sortkeybuf);

	/* Set up deparsing context */
	context = set_deparse_context_plan(es->deparse_cxt,
									   plan,
									   ancestors);
	useprefix = (list_length(es->rtable) > 1 || es->verbose);

	for (keyno = 0; keyno < nkeys; keyno++)
	{
		/* find key expression in tlist */
		AttrNumber	keyresno = keycols[keyno];
		TargetEntry *target = get_tle_by_resno(plan->targetlist,
											   keyresno);
		char	   *exprstr;

		if (!target)
			elog(ERROR, "no tlist entry for key %d", keyresno);
		/* Deparse the expression, showing any top-level cast */
		exprstr = deparse_expression((Node *) target->expr, context,
									 useprefix, true);
		resetStringInfo(&sortkeybuf);
		appendStringInfoString(&sortkeybuf, exprstr);
		/* Append sort order information, if relevant */
		if (sortOperators != NULL)
			show_sortorder_options(&sortkeybuf,
								   (Node *) target->expr,
								   sortOperators[keyno],
								   collations[keyno],
								   nullsFirst[keyno]);
		/* Emit one property-list item per sort key */
		result = lappend(result, pstrdup(sortkeybuf.data));
		if (keyno < nPresortedKeys)
			resultPresorted = lappend(resultPresorted, exprstr);
	}

	ExplainPropertyList(qlabel, result, es);
	if (nPresortedKeys > 0)
		ExplainPropertyList("Presorted Key", resultPresorted, es);
}

/*
 * Append nondefault characteristics of the sort ordering of a column to buf
 * (collation, direction, NULLS FIRST/LAST)
 */
static void
show_sortorder_options(StringInfo buf, Node *sortexpr,
					   Oid sortOperator, Oid collation, bool nullsFirst)
{
	Oid			sortcoltype = exprType(sortexpr);
	bool		reverse = false;
	TypeCacheEntry *typentry;

	typentry = lookup_type_cache(sortcoltype,
								 TYPECACHE_LT_OPR | TYPECACHE_GT_OPR);

	/*
	 * Print COLLATE if it's not default for the column's type.  There are
	 * some cases where this is redundant, eg if expression is a column whose
	 * declared collation is that collation, but it's hard to distinguish that
	 * here (and arguably, printing COLLATE explicitly is a good idea anyway
	 * in such cases).
	 */
	if (OidIsValid(collation) && collation != get_typcollation(sortcoltype))
	{
		char	   *collname = get_collation_name(collation);

		if (collname == NULL)
			elog(ERROR, "cache lookup failed for collation %u", collation);
		appendStringInfo(buf, " COLLATE %s", quote_identifier(collname));
	}

	/* Print direction if not ASC, or USING if non-default sort operator */
	if (sortOperator == typentry->gt_opr)
	{
		appendStringInfoString(buf, " DESC");
		reverse = true;
	}
	else if (sortOperator != typentry->lt_opr)
	{
		char	   *opname = get_opname(sortOperator);

		if (opname == NULL)
			elog(ERROR, "cache lookup failed for operator %u", sortOperator);
		appendStringInfo(buf, " USING %s", opname);
		/* Determine whether operator would be considered ASC or DESC */
		(void) get_equality_op_for_ordering_op(sortOperator, &reverse);
	}

	/* Add NULLS FIRST/LAST only if it wouldn't be default */
	if (nullsFirst && !reverse)
	{
		appendStringInfoString(buf, " NULLS FIRST");
	}
	else if (!nullsFirst && reverse)
	{
		appendStringInfoString(buf, " NULLS LAST");
	}
}

/*
 * Show TABLESAMPLE properties
 */
static void
show_tablesample(TableSampleClause *tsc, PlanState *planstate,
				 List *ancestors, ExplainState *es)
{
	List	   *context;
	bool		useprefix;
	char	   *method_name;
	List	   *params = NIL;
	char	   *repeatable;
	ListCell   *lc;

	/* Set up deparsing context */
	context = set_deparse_context_plan(es->deparse_cxt,
									   planstate->plan,
									   ancestors);
	useprefix = list_length(es->rtable) > 1;

	/* Get the tablesample method name */
	method_name = get_func_name(tsc->tsmhandler);

	/* Deparse parameter expressions */
	foreach(lc, tsc->args)
	{
		Node	   *arg = (Node *) lfirst(lc);

		params = lappend(params,
						 deparse_expression(arg, context,
											useprefix, false));
	}
	if (tsc->repeatable)
		repeatable = deparse_expression((Node *) tsc->repeatable, context,
										useprefix, false);
	else
		repeatable = NULL;

	/* Print results */
	if (es->format == EXPLAIN_FORMAT_TEXT)
	{
		bool		first = true;

		ExplainIndentText(es);
		appendStringInfo(es->str, "Sampling: %s (", method_name);
		foreach(lc, params)
		{
			if (!first)
				appendStringInfoString(es->str, ", ");
			appendStringInfoString(es->str, (const char *) lfirst(lc));
			first = false;
		}
		appendStringInfoChar(es->str, ')');
		if (repeatable)
			appendStringInfo(es->str, " REPEATABLE (%s)", repeatable);
		appendStringInfoChar(es->str, '\n');
	}
	else
	{
		ExplainPropertyText("Sampling Method", method_name, es);
		ExplainPropertyList("Sampling Parameters", params, es);
		if (repeatable)
			ExplainPropertyText("Repeatable Seed", repeatable, es);
	}
}

/*
 * If it's EXPLAIN ANALYZE, show tuplesort stats for a sort node
 */
static void
show_sort_info(SortState *sortstate, ExplainState *es)
{
	if (!es->analyze)
		return;

	if (sortstate->sort_Done && sortstate->tuplesortstate != NULL)
	{
		Tuplesortstate *state = (Tuplesortstate *) sortstate->tuplesortstate;
		TuplesortInstrumentation stats;
		const char *sortMethod;
		const char *spaceType;
		int64		spaceUsed;

		tuplesort_get_stats(state, &stats);
		sortMethod = tuplesort_method_name(stats.sortMethod);
		spaceType = tuplesort_space_type_name(stats.spaceType);
		spaceUsed = stats.spaceUsed;

		if (es->format == EXPLAIN_FORMAT_TEXT)
		{
			ExplainIndentText(es);
			appendStringInfo(es->str, "Sort Method: %s  %s: " INT64_FORMAT "kB\n",
							 sortMethod, spaceType, spaceUsed);
		}
		else
		{
			ExplainPropertyText("Sort Method", sortMethod, es);
			ExplainPropertyInteger("Sort Space Used", "kB", spaceUsed, es);
			ExplainPropertyText("Sort Space Type", spaceType, es);
		}
	}

	/*
	 * You might think we should just skip this stanza entirely when
	 * es->hide_workers is true, but then we'd get no sort-method output at
	 * all.  We have to make it look like worker 0's data is top-level data.
	 * This is easily done by just skipping the OpenWorker/CloseWorker calls.
	 * Currently, we don't worry about the possibility that there are multiple
	 * workers in such a case; if there are, duplicate output fields will be
	 * emitted.
	 */
	if (sortstate->shared_info != NULL)
	{
		int			n;

		for (n = 0; n < sortstate->shared_info->num_workers; n++)
		{
			TuplesortInstrumentation *sinstrument;
			const char *sortMethod;
			const char *spaceType;
			int64		spaceUsed;

			sinstrument = &sortstate->shared_info->sinstrument[n];
			if (sinstrument->sortMethod == SORT_TYPE_STILL_IN_PROGRESS)
				continue;		/* ignore any unfilled slots */
			sortMethod = tuplesort_method_name(sinstrument->sortMethod);
			spaceType = tuplesort_space_type_name(sinstrument->spaceType);
			spaceUsed = sinstrument->spaceUsed;

			if (es->workers_state)
				ExplainOpenWorker(n, es);

			if (es->format == EXPLAIN_FORMAT_TEXT)
			{
				ExplainIndentText(es);
				appendStringInfo(es->str,
								 "Sort Method: %s  %s: " INT64_FORMAT "kB\n",
								 sortMethod, spaceType, spaceUsed);
			}
			else
			{
				ExplainPropertyText("Sort Method", sortMethod, es);
				ExplainPropertyInteger("Sort Space Used", "kB", spaceUsed, es);
				ExplainPropertyText("Sort Space Type", spaceType, es);
			}

			if (es->workers_state)
				ExplainCloseWorker(n, es);
		}
	}
}

/*
 * Incremental sort nodes sort in (a potentially very large number of) batches,
 * so EXPLAIN ANALYZE needs to roll up the tuplesort stats from each batch into
 * an intelligible summary.
 *
 * This function is used for both a non-parallel node and each worker in a
 * parallel incremental sort node.
 */
static void
show_incremental_sort_group_info(IncrementalSortGroupInfo *groupInfo,
								 const char *groupLabel, bool indent, ExplainState *es)
{
	ListCell   *methodCell;
	List	   *methodNames = NIL;

	/* Generate a list of sort methods used across all groups. */
	for (int bit = 0; bit < NUM_TUPLESORTMETHODS; bit++)
	{
		TuplesortMethod sortMethod = (1 << bit);

		if (groupInfo->sortMethods & sortMethod)
		{
			const char *methodName = tuplesort_method_name(sortMethod);

			methodNames = lappend(methodNames, unconstify(char *, methodName));
		}
	}

	if (es->format == EXPLAIN_FORMAT_TEXT)
	{
		if (indent)
			appendStringInfoSpaces(es->str, es->indent * 2);
		appendStringInfo(es->str, "%s Groups: " INT64_FORMAT "  Sort Method", groupLabel,
						 groupInfo->groupCount);
		/* plural/singular based on methodNames size */
		if (list_length(methodNames) > 1)
			appendStringInfoString(es->str, "s: ");
		else
			appendStringInfoString(es->str, ": ");
		foreach(methodCell, methodNames)
		{
			appendStringInfoString(es->str, (char *) methodCell->ptr_value);
			if (foreach_current_index(methodCell) < list_length(methodNames) - 1)
				appendStringInfoString(es->str, ", ");
		}

		if (groupInfo->maxMemorySpaceUsed > 0)
		{
			int64		avgSpace = groupInfo->totalMemorySpaceUsed / groupInfo->groupCount;
			const char *spaceTypeName;

			spaceTypeName = tuplesort_space_type_name(SORT_SPACE_TYPE_MEMORY);
			appendStringInfo(es->str, "  Average %s: " INT64_FORMAT "kB  Peak %s: " INT64_FORMAT "kB",
							 spaceTypeName, avgSpace,
							 spaceTypeName, groupInfo->maxMemorySpaceUsed);
		}

		if (groupInfo->maxDiskSpaceUsed > 0)
		{
			int64		avgSpace = groupInfo->totalDiskSpaceUsed / groupInfo->groupCount;

			const char *spaceTypeName;

			spaceTypeName = tuplesort_space_type_name(SORT_SPACE_TYPE_DISK);
			appendStringInfo(es->str, "  Average %s: " INT64_FORMAT "kB  Peak %s: " INT64_FORMAT "kB",
							 spaceTypeName, avgSpace,
							 spaceTypeName, groupInfo->maxDiskSpaceUsed);
		}
	}
	else
	{
		StringInfoData groupName;

		initStringInfo(&groupName);
		appendStringInfo(&groupName, "%s Groups", groupLabel);
		ExplainOpenGroup("Incremental Sort Groups", groupName.data, true, es);
		ExplainPropertyInteger("Group Count", NULL, groupInfo->groupCount, es);

		ExplainPropertyList("Sort Methods Used", methodNames, es);

		if (groupInfo->maxMemorySpaceUsed > 0)
		{
			int64		avgSpace = groupInfo->totalMemorySpaceUsed / groupInfo->groupCount;
			const char *spaceTypeName;
			StringInfoData memoryName;

			spaceTypeName = tuplesort_space_type_name(SORT_SPACE_TYPE_MEMORY);
			initStringInfo(&memoryName);
			appendStringInfo(&memoryName, "Sort Space %s", spaceTypeName);
			ExplainOpenGroup("Sort Space", memoryName.data, true, es);

			ExplainPropertyInteger("Average Sort Space Used", "kB", avgSpace, es);
			ExplainPropertyInteger("Peak Sort Space Used", "kB",
								   groupInfo->maxMemorySpaceUsed, es);

			ExplainCloseGroup("Sort Space", memoryName.data, true, es);
		}
		if (groupInfo->maxDiskSpaceUsed > 0)
		{
			int64		avgSpace = groupInfo->totalDiskSpaceUsed / groupInfo->groupCount;
			const char *spaceTypeName;
			StringInfoData diskName;

			spaceTypeName = tuplesort_space_type_name(SORT_SPACE_TYPE_DISK);
			initStringInfo(&diskName);
			appendStringInfo(&diskName, "Sort Space %s", spaceTypeName);
			ExplainOpenGroup("Sort Space", diskName.data, true, es);

			ExplainPropertyInteger("Average Sort Space Used", "kB", avgSpace, es);
			ExplainPropertyInteger("Peak Sort Space Used", "kB",
								   groupInfo->maxDiskSpaceUsed, es);

			ExplainCloseGroup("Sort Space", diskName.data, true, es);
		}

		ExplainCloseGroup("Incremental Sort Groups", groupName.data, true, es);
	}
}

/*
 * If it's EXPLAIN ANALYZE, show tuplesort stats for an incremental sort node
 */
static void
show_incremental_sort_info(IncrementalSortState *incrsortstate,
						   ExplainState *es)
{
	IncrementalSortGroupInfo *fullsortGroupInfo;
	IncrementalSortGroupInfo *prefixsortGroupInfo;

	fullsortGroupInfo = &incrsortstate->incsort_info.fullsortGroupInfo;

	if (!es->analyze)
		return;

	/*
	 * Since we never have any prefix groups unless we've first sorted a full
	 * groups and transitioned modes (copying the tuples into a prefix group),
	 * we don't need to do anything if there were 0 full groups.
	 *
	 * We still have to continue after this block if there are no full groups,
	 * though, since it's possible that we have workers that did real work
	 * even if the leader didn't participate.
	 */
	if (fullsortGroupInfo->groupCount > 0)
	{
		show_incremental_sort_group_info(fullsortGroupInfo, "Full-sort", true, es);
		prefixsortGroupInfo = &incrsortstate->incsort_info.prefixsortGroupInfo;
		if (prefixsortGroupInfo->groupCount > 0)
		{
			if (es->format == EXPLAIN_FORMAT_TEXT)
				appendStringInfoChar(es->str, '\n');
			show_incremental_sort_group_info(prefixsortGroupInfo, "Pre-sorted", true, es);
		}
		if (es->format == EXPLAIN_FORMAT_TEXT)
			appendStringInfoChar(es->str, '\n');
	}

	if (incrsortstate->shared_info != NULL)
	{
		int			n;
		bool		indent_first_line;

		for (n = 0; n < incrsortstate->shared_info->num_workers; n++)
		{
			IncrementalSortInfo *incsort_info =
			&incrsortstate->shared_info->sinfo[n];

			/*
			 * If a worker hasn't processed any sort groups at all, then
			 * exclude it from output since it either didn't launch or didn't
			 * contribute anything meaningful.
			 */
			fullsortGroupInfo = &incsort_info->fullsortGroupInfo;

			/*
			 * Since we never have any prefix groups unless we've first sorted
			 * a full groups and transitioned modes (copying the tuples into a
			 * prefix group), we don't need to do anything if there were 0
			 * full groups.
			 */
			if (fullsortGroupInfo->groupCount == 0)
				continue;

			if (es->workers_state)
				ExplainOpenWorker(n, es);

			indent_first_line = es->workers_state == NULL || es->verbose;
			show_incremental_sort_group_info(fullsortGroupInfo, "Full-sort",
											 indent_first_line, es);
			prefixsortGroupInfo = &incsort_info->prefixsortGroupInfo;
			if (prefixsortGroupInfo->groupCount > 0)
			{
				if (es->format == EXPLAIN_FORMAT_TEXT)
					appendStringInfoChar(es->str, '\n');
				show_incremental_sort_group_info(prefixsortGroupInfo, "Pre-sorted", true, es);
			}
			if (es->format == EXPLAIN_FORMAT_TEXT)
				appendStringInfoChar(es->str, '\n');

			if (es->workers_state)
				ExplainCloseWorker(n, es);
		}
	}
}

/*
 * Show information on hash buckets/batches.
 */
static void
show_hash_info(HashState *hashstate, ExplainState *es)
{
	HashInstrumentation hinstrument = {0};

	/*
	 * Collect stats from the local process, even when it's a parallel query.
	 * In a parallel query, the leader process may or may not have run the
	 * hash join, and even if it did it may not have built a hash table due to
	 * timing (if it started late it might have seen no tuples in the outer
	 * relation and skipped building the hash table).  Therefore we have to be
	 * prepared to get instrumentation data from all participants.
	 */
	if (hashstate->hinstrument)
		memcpy(&hinstrument, hashstate->hinstrument,
			   sizeof(HashInstrumentation));

	/*
	 * Merge results from workers.  In the parallel-oblivious case, the
	 * results from all participants should be identical, except where
	 * participants didn't run the join at all so have no data.  In the
	 * parallel-aware case, we need to consider all the results.  Each worker
	 * may have seen a different subset of batches and we want to report the
	 * highest memory usage across all batches.  We take the maxima of other
	 * values too, for the same reasons as in ExecHashAccumInstrumentation.
	 */
	if (hashstate->shared_info)
	{
		SharedHashInfo *shared_info = hashstate->shared_info;
		int			i;

		for (i = 0; i < shared_info->num_workers; ++i)
		{
			HashInstrumentation *worker_hi = &shared_info->hinstrument[i];

			hinstrument.nbuckets = Max(hinstrument.nbuckets,
									   worker_hi->nbuckets);
			hinstrument.nbuckets_original = Max(hinstrument.nbuckets_original,
												worker_hi->nbuckets_original);
			hinstrument.nbatch = Max(hinstrument.nbatch,
									 worker_hi->nbatch);
			hinstrument.nbatch_original = Max(hinstrument.nbatch_original,
											  worker_hi->nbatch_original);
			hinstrument.space_peak = Max(hinstrument.space_peak,
										 worker_hi->space_peak);
		}
	}

	if (hinstrument.nbatch > 0)
	{
		long		spacePeakKb = (hinstrument.space_peak + 1023) / 1024;

		if (es->format != EXPLAIN_FORMAT_TEXT)
		{
			ExplainPropertyInteger("Hash Buckets", NULL,
								   hinstrument.nbuckets, es);
			ExplainPropertyInteger("Original Hash Buckets", NULL,
								   hinstrument.nbuckets_original, es);
			ExplainPropertyInteger("Hash Batches", NULL,
								   hinstrument.nbatch, es);
			ExplainPropertyInteger("Original Hash Batches", NULL,
								   hinstrument.nbatch_original, es);
			ExplainPropertyInteger("Peak Memory Usage", "kB",
								   spacePeakKb, es);
		}
		else if (hinstrument.nbatch_original != hinstrument.nbatch ||
				 hinstrument.nbuckets_original != hinstrument.nbuckets)
		{
			ExplainIndentText(es);
			appendStringInfo(es->str,
							 "Buckets: %d (originally %d)  Batches: %d (originally %d)  Memory Usage: %ldkB\n",
							 hinstrument.nbuckets,
							 hinstrument.nbuckets_original,
							 hinstrument.nbatch,
							 hinstrument.nbatch_original,
							 spacePeakKb);
		}
		else
		{
			ExplainIndentText(es);
			appendStringInfo(es->str,
							 "Buckets: %d  Batches: %d  Memory Usage: %ldkB\n",
							 hinstrument.nbuckets, hinstrument.nbatch,
							 spacePeakKb);
		}
	}
}

/*
 * Show information on memoize hits/misses/evictions and memory usage.
 */
static void
show_memoize_info(MemoizeState *mstate, List *ancestors, ExplainState *es)
{
	Plan	   *plan = ((PlanState *) mstate)->plan;
	ListCell   *lc;
	List	   *context;
	StringInfoData keystr;
	char	   *separator = "";
	bool		useprefix;
	int64		memPeakKb;

	initStringInfo(&keystr);

	/*
	 * It's hard to imagine having a memoize node with fewer than 2 RTEs, but
	 * let's just keep the same useprefix logic as elsewhere in this file.
	 */
	useprefix = list_length(es->rtable) > 1 || es->verbose;

	/* Set up deparsing context */
	context = set_deparse_context_plan(es->deparse_cxt,
									   plan,
									   ancestors);

	foreach(lc, ((Memoize *) plan)->param_exprs)
	{
		Node	   *expr = (Node *) lfirst(lc);

		appendStringInfoString(&keystr, separator);

		appendStringInfoString(&keystr, deparse_expression(expr, context,
														   useprefix, false));
		separator = ", ";
	}

	if (es->format != EXPLAIN_FORMAT_TEXT)
	{
		ExplainPropertyText("Cache Key", keystr.data, es);
		ExplainPropertyText("Cache Mode", mstate->binary_mode ? "binary" : "logical", es);
	}
	else
	{
		ExplainIndentText(es);
		appendStringInfo(es->str, "Cache Key: %s\n", keystr.data);
		ExplainIndentText(es);
		appendStringInfo(es->str, "Cache Mode: %s\n", mstate->binary_mode ? "binary" : "logical");
	}

	pfree(keystr.data);

	if (!es->analyze)
		return;

	if (mstate->stats.cache_misses > 0)
	{
		/*
		 * mem_peak is only set when we freed memory, so we must use mem_used
		 * when mem_peak is 0.
		 */
		if (mstate->stats.mem_peak > 0)
			memPeakKb = (mstate->stats.mem_peak + 1023) / 1024;
		else
			memPeakKb = (mstate->mem_used + 1023) / 1024;

		if (es->format != EXPLAIN_FORMAT_TEXT)
		{
			ExplainPropertyInteger("Cache Hits", NULL, mstate->stats.cache_hits, es);
			ExplainPropertyInteger("Cache Misses", NULL, mstate->stats.cache_misses, es);
			ExplainPropertyInteger("Cache Evictions", NULL, mstate->stats.cache_evictions, es);
			ExplainPropertyInteger("Cache Overflows", NULL, mstate->stats.cache_overflows, es);
			ExplainPropertyInteger("Peak Memory Usage", "kB", memPeakKb, es);
		}
		else
		{
			ExplainIndentText(es);
			appendStringInfo(es->str,
							 "Hits: " UINT64_FORMAT "  Misses: " UINT64_FORMAT "  Evictions: " UINT64_FORMAT "  Overflows: " UINT64_FORMAT "  Memory Usage: " INT64_FORMAT "kB\n",
							 mstate->stats.cache_hits,
							 mstate->stats.cache_misses,
							 mstate->stats.cache_evictions,
							 mstate->stats.cache_overflows,
							 memPeakKb);
		}
	}

	if (mstate->shared_info == NULL)
		return;

	/* Show details from parallel workers */
	for (int n = 0; n < mstate->shared_info->num_workers; n++)
	{
		MemoizeInstrumentation *si;

		si = &mstate->shared_info->sinstrument[n];

		/*
		 * Skip workers that didn't do any work.  We needn't bother checking
		 * for cache hits as a miss will always occur before a cache hit.
		 */
		if (si->cache_misses == 0)
			continue;

		if (es->workers_state)
			ExplainOpenWorker(n, es);

		/*
		 * Since the worker's MemoizeState.mem_used field is unavailable to
		 * us, ExecEndMemoize will have set the
		 * MemoizeInstrumentation.mem_peak field for us.  No need to do the
		 * zero checks like we did for the serial case above.
		 */
		memPeakKb = (si->mem_peak + 1023) / 1024;

		if (es->format == EXPLAIN_FORMAT_TEXT)
		{
			ExplainIndentText(es);
			appendStringInfo(es->str,
							 "Hits: " UINT64_FORMAT "  Misses: " UINT64_FORMAT "  Evictions: " UINT64_FORMAT "  Overflows: " UINT64_FORMAT "  Memory Usage: " INT64_FORMAT "kB\n",
							 si->cache_hits, si->cache_misses,
							 si->cache_evictions, si->cache_overflows,
							 memPeakKb);
		}
		else
		{
			ExplainPropertyInteger("Cache Hits", NULL,
								   si->cache_hits, es);
			ExplainPropertyInteger("Cache Misses", NULL,
								   si->cache_misses, es);
			ExplainPropertyInteger("Cache Evictions", NULL,
								   si->cache_evictions, es);
			ExplainPropertyInteger("Cache Overflows", NULL,
								   si->cache_overflows, es);
			ExplainPropertyInteger("Peak Memory Usage", "kB", memPeakKb,
								   es);
		}

		if (es->workers_state)
			ExplainCloseWorker(n, es);
	}
}

/*
 * Show information on hash aggregate memory usage and batches.
 */
static void
show_hashagg_info(AggState *aggstate, ExplainState *es)
{
	Agg		   *agg = (Agg *) aggstate->ss.ps.plan;
	int64		memPeakKb = (aggstate->hash_mem_peak + 1023) / 1024;

	if (agg->aggstrategy != AGG_HASHED &&
		agg->aggstrategy != AGG_MIXED)
		return;

	if (es->format != EXPLAIN_FORMAT_TEXT)
	{

		if (es->costs)
			ExplainPropertyInteger("Planned Partitions", NULL,
								   aggstate->hash_planned_partitions, es);

		/*
		 * During parallel query the leader may have not helped out.  We
		 * detect this by checking how much memory it used.  If we find it
		 * didn't do any work then we don't show its properties.
		 */
		if (es->analyze && aggstate->hash_mem_peak > 0)
		{
			ExplainPropertyInteger("HashAgg Batches", NULL,
								   aggstate->hash_batches_used, es);
			ExplainPropertyInteger("Peak Memory Usage", "kB", memPeakKb, es);
			ExplainPropertyInteger("Disk Usage", "kB",
								   aggstate->hash_disk_used, es);
		}
	}
	else
	{
		bool		gotone = false;

		if (es->costs && aggstate->hash_planned_partitions > 0)
		{
			ExplainIndentText(es);
			appendStringInfo(es->str, "Planned Partitions: %d",
							 aggstate->hash_planned_partitions);
			gotone = true;
		}

		/*
		 * During parallel query the leader may have not helped out.  We
		 * detect this by checking how much memory it used.  If we find it
		 * didn't do any work then we don't show its properties.
		 */
		if (es->analyze && aggstate->hash_mem_peak > 0)
		{
			if (!gotone)
				ExplainIndentText(es);
			else
				appendStringInfoString(es->str, "  ");

			appendStringInfo(es->str, "Batches: %d  Memory Usage: " INT64_FORMAT "kB",
							 aggstate->hash_batches_used, memPeakKb);
			gotone = true;

			/* Only display disk usage if we spilled to disk */
			if (aggstate->hash_batches_used > 1)
			{
				appendStringInfo(es->str, "  Disk Usage: " UINT64_FORMAT "kB",
								 aggstate->hash_disk_used);
			}
		}

		if (gotone)
			appendStringInfoChar(es->str, '\n');
	}

	/* Display stats for each parallel worker */
	if (es->analyze && aggstate->shared_info != NULL)
	{
		for (int n = 0; n < aggstate->shared_info->num_workers; n++)
		{
			AggregateInstrumentation *sinstrument;
			uint64		hash_disk_used;
			int			hash_batches_used;

			sinstrument = &aggstate->shared_info->sinstrument[n];
			/* Skip workers that didn't do anything */
			if (sinstrument->hash_mem_peak == 0)
				continue;
			hash_disk_used = sinstrument->hash_disk_used;
			hash_batches_used = sinstrument->hash_batches_used;
			memPeakKb = (sinstrument->hash_mem_peak + 1023) / 1024;

			if (es->workers_state)
				ExplainOpenWorker(n, es);

			if (es->format == EXPLAIN_FORMAT_TEXT)
			{
				ExplainIndentText(es);

				appendStringInfo(es->str, "Batches: %d  Memory Usage: " INT64_FORMAT "kB",
								 hash_batches_used, memPeakKb);

				/* Only display disk usage if we spilled to disk */
				if (hash_batches_used > 1)
					appendStringInfo(es->str, "  Disk Usage: " UINT64_FORMAT "kB",
									 hash_disk_used);
				appendStringInfoChar(es->str, '\n');
			}
			else
			{
				ExplainPropertyInteger("HashAgg Batches", NULL,
									   hash_batches_used, es);
				ExplainPropertyInteger("Peak Memory Usage", "kB", memPeakKb,
									   es);
				ExplainPropertyInteger("Disk Usage", "kB", hash_disk_used, es);
			}

			if (es->workers_state)
				ExplainCloseWorker(n, es);
		}
	}
}

/*
 * If it's EXPLAIN ANALYZE, show exact/lossy pages for a BitmapHeapScan node
 */
static void
show_tidbitmap_info(BitmapHeapScanState *planstate, ExplainState *es)
{
	if (es->format != EXPLAIN_FORMAT_TEXT)
	{
		ExplainPropertyInteger("Exact Heap Blocks", NULL,
							   planstate->exact_pages, es);
		ExplainPropertyInteger("Lossy Heap Blocks", NULL,
							   planstate->lossy_pages, es);
	}
	else
	{
		if (planstate->exact_pages > 0 || planstate->lossy_pages > 0)
		{
			ExplainIndentText(es);
			appendStringInfoString(es->str, "Heap Blocks:");
			if (planstate->exact_pages > 0)
				appendStringInfo(es->str, " exact=%ld", planstate->exact_pages);
			if (planstate->lossy_pages > 0)
				appendStringInfo(es->str, " lossy=%ld", planstate->lossy_pages);
			appendStringInfoChar(es->str, '\n');
		}
	}
}

/*
 * If it's EXPLAIN ANALYZE, show instrumentation information for a plan node
 *
 * "which" identifies which instrumentation counter to print
 */
static void
show_instrumentation_count(const char *qlabel, int which,
						   PlanState *planstate, ExplainState *es)
{
	double		nfiltered;
	double		nloops;

	if (!es->analyze || !planstate->instrument)
		return;

	if (which == 2)
		nfiltered = planstate->instrument->nfiltered2;
	else
		nfiltered = planstate->instrument->nfiltered1;
	nloops = planstate->instrument->nloops;

	/* In text mode, suppress zero counts; they're not interesting enough */
	if (nfiltered > 0 || es->format != EXPLAIN_FORMAT_TEXT)
	{
		if (nloops > 0)
			ExplainPropertyFloat(qlabel, NULL, nfiltered / nloops, 0, es);
		else
			ExplainPropertyFloat(qlabel, NULL, 0.0, 0, es);
	}
}

/*
 * Show extra information for a ForeignScan node.
 */
static void
show_foreignscan_info(ForeignScanState *fsstate, ExplainState *es)
{
	FdwRoutine *fdwroutine = fsstate->fdwroutine;

	/* Let the FDW emit whatever fields it wants */
	if (((ForeignScan *) fsstate->ss.ps.plan)->operation != CMD_SELECT)
	{
		if (fdwroutine->ExplainDirectModify != NULL)
			fdwroutine->ExplainDirectModify(fsstate, es);
	}
	else
	{
		if (fdwroutine->ExplainForeignScan != NULL)
			fdwroutine->ExplainForeignScan(fsstate, es);
	}
}

/*
 * Show initplan params evaluated at Gather or Gather Merge node.
 */
static void
show_eval_params(Bitmapset *bms_params, ExplainState *es)
{
	int			paramid = -1;
	List	   *params = NIL;

	Assert(bms_params);

	while ((paramid = bms_next_member(bms_params, paramid)) >= 0)
	{
		char		param[32];

		snprintf(param, sizeof(param), "$%d", paramid);
		params = lappend(params, pstrdup(param));
	}

	if (params)
		ExplainPropertyList("Params Evaluated", params, es);
}

/*
 * Fetch the name of an index in an EXPLAIN
 *
 * We allow plugins to get control here so that plans involving hypothetical
 * indexes can be explained.
 *
 * Note: names returned by this function should be "raw"; the caller will
 * apply quoting if needed.  Formerly the convention was to do quoting here,
 * but we don't want that in non-text output formats.
 */
static const char *
explain_get_index_name(Oid indexId)
{
	const char *result;

	if (explain_get_index_name_hook)
		result = (*explain_get_index_name_hook) (indexId);
	else
		result = NULL;
	if (result == NULL)
	{
		/* default behavior: look it up in the catalogs */
		result = get_rel_name(indexId);
		if (result == NULL)
			elog(ERROR, "cache lookup failed for index %u", indexId);
	}
	return result;
}

/*
 * Show buffer usage details.
 */
static void
show_buffer_usage(ExplainState *es, const BufferUsage *usage, bool planning)
{
	if (es->format == EXPLAIN_FORMAT_TEXT)
	{
		bool		has_shared = (usage->shared_blks_hit > 0 ||
								  usage->shared_blks_read > 0 ||
								  usage->shared_blks_dirtied > 0 ||
								  usage->shared_blks_written > 0);
		bool		has_local = (usage->local_blks_hit > 0 ||
								 usage->local_blks_read > 0 ||
								 usage->local_blks_dirtied > 0 ||
								 usage->local_blks_written > 0);
		bool		has_temp = (usage->temp_blks_read > 0 ||
								usage->temp_blks_written > 0);
		bool		has_timing = (!INSTR_TIME_IS_ZERO(usage->blk_read_time) ||
								  !INSTR_TIME_IS_ZERO(usage->blk_write_time));
		bool		has_temp_timing = (!INSTR_TIME_IS_ZERO(usage->temp_blk_read_time) ||
									   !INSTR_TIME_IS_ZERO(usage->temp_blk_write_time));
		bool		show_planning = (planning && (has_shared ||
												  has_local || has_temp || has_timing ||
												  has_temp_timing));

		if (show_planning)
		{
			ExplainIndentText(es);
			appendStringInfoString(es->str, "Planning:\n");
			es->indent++;
		}

		/* Show only positive counter values. */
		if (has_shared || has_local || has_temp)
		{
			ExplainIndentText(es);
			appendStringInfoString(es->str, "Buffers:");

			if (has_shared)
			{
				appendStringInfoString(es->str, " shared");
				if (usage->shared_blks_hit > 0)
					appendStringInfo(es->str, " hit=%lld",
									 (long long) usage->shared_blks_hit);
				if (usage->shared_blks_read > 0)
					appendStringInfo(es->str, " read=%lld",
									 (long long) usage->shared_blks_read);
				if (usage->shared_blks_dirtied > 0)
					appendStringInfo(es->str, " dirtied=%lld",
									 (long long) usage->shared_blks_dirtied);
				if (usage->shared_blks_written > 0)
					appendStringInfo(es->str, " written=%lld",
									 (long long) usage->shared_blks_written);
				if (has_local || has_temp)
					appendStringInfoChar(es->str, ',');
			}
			if (has_local)
			{
				appendStringInfoString(es->str, " local");
				if (usage->local_blks_hit > 0)
					appendStringInfo(es->str, " hit=%lld",
									 (long long) usage->local_blks_hit);
				if (usage->local_blks_read > 0)
					appendStringInfo(es->str, " read=%lld",
									 (long long) usage->local_blks_read);
				if (usage->local_blks_dirtied > 0)
					appendStringInfo(es->str, " dirtied=%lld",
									 (long long) usage->local_blks_dirtied);
				if (usage->local_blks_written > 0)
					appendStringInfo(es->str, " written=%lld",
									 (long long) usage->local_blks_written);
				if (has_temp)
					appendStringInfoChar(es->str, ',');
			}
			if (has_temp)
			{
				appendStringInfoString(es->str, " temp");
				if (usage->temp_blks_read > 0)
					appendStringInfo(es->str, " read=%lld",
									 (long long) usage->temp_blks_read);
				if (usage->temp_blks_written > 0)
					appendStringInfo(es->str, " written=%lld",
									 (long long) usage->temp_blks_written);
			}
			appendStringInfoChar(es->str, '\n');
		}

		/* As above, show only positive counter values. */
		if (has_timing || has_temp_timing)
		{
			ExplainIndentText(es);
			appendStringInfoString(es->str, "I/O Timings:");

			if (has_timing)
			{
				appendStringInfoString(es->str, " shared/local");
				if (!INSTR_TIME_IS_ZERO(usage->blk_read_time))
					appendStringInfo(es->str, " read=%0.3f",
									 INSTR_TIME_GET_MILLISEC(usage->blk_read_time));
				if (!INSTR_TIME_IS_ZERO(usage->blk_write_time))
					appendStringInfo(es->str, " write=%0.3f",
									 INSTR_TIME_GET_MILLISEC(usage->blk_write_time));
				if (has_temp_timing)
					appendStringInfoChar(es->str, ',');
			}
			if (has_temp_timing)
			{
				appendStringInfoString(es->str, " temp");
				if (!INSTR_TIME_IS_ZERO(usage->temp_blk_read_time))
					appendStringInfo(es->str, " read=%0.3f",
									 INSTR_TIME_GET_MILLISEC(usage->temp_blk_read_time));
				if (!INSTR_TIME_IS_ZERO(usage->temp_blk_write_time))
					appendStringInfo(es->str, " write=%0.3f",
									 INSTR_TIME_GET_MILLISEC(usage->temp_blk_write_time));
			}
			appendStringInfoChar(es->str, '\n');
		}

		if (show_planning)
			es->indent--;
	}
	else
	{
		ExplainPropertyInteger("Shared Hit Blocks", NULL,
							   usage->shared_blks_hit, es);
		ExplainPropertyInteger("Shared Read Blocks", NULL,
							   usage->shared_blks_read, es);
		ExplainPropertyInteger("Shared Dirtied Blocks", NULL,
							   usage->shared_blks_dirtied, es);
		ExplainPropertyInteger("Shared Written Blocks", NULL,
							   usage->shared_blks_written, es);
		ExplainPropertyInteger("Local Hit Blocks", NULL,
							   usage->local_blks_hit, es);
		ExplainPropertyInteger("Local Read Blocks", NULL,
							   usage->local_blks_read, es);
		ExplainPropertyInteger("Local Dirtied Blocks", NULL,
							   usage->local_blks_dirtied, es);
		ExplainPropertyInteger("Local Written Blocks", NULL,
							   usage->local_blks_written, es);
		ExplainPropertyInteger("Temp Read Blocks", NULL,
							   usage->temp_blks_read, es);
		ExplainPropertyInteger("Temp Written Blocks", NULL,
							   usage->temp_blks_written, es);
		if (track_io_timing)
		{
			ExplainPropertyFloat("I/O Read Time", "ms",
								 INSTR_TIME_GET_MILLISEC(usage->blk_read_time),
								 3, es);
			ExplainPropertyFloat("I/O Write Time", "ms",
								 INSTR_TIME_GET_MILLISEC(usage->blk_write_time),
								 3, es);
			ExplainPropertyFloat("Temp I/O Read Time", "ms",
								 INSTR_TIME_GET_MILLISEC(usage->temp_blk_read_time),
								 3, es);
			ExplainPropertyFloat("Temp I/O Write Time", "ms",
								 INSTR_TIME_GET_MILLISEC(usage->temp_blk_write_time),
								 3, es);
		}
	}
}

/*
 * Show WAL usage details.
 */
static void
show_wal_usage(ExplainState *es, const WalUsage *usage)
{
	if (es->format == EXPLAIN_FORMAT_TEXT)
	{
		/* Show only positive counter values. */
		if ((usage->wal_records > 0) || (usage->wal_fpi > 0) ||
			(usage->wal_bytes > 0))
		{
			ExplainIndentText(es);
			appendStringInfoString(es->str, "WAL:");

			if (usage->wal_records > 0)
				appendStringInfo(es->str, " records=%lld",
								 (long long) usage->wal_records);
			if (usage->wal_fpi > 0)
				appendStringInfo(es->str, " fpi=%lld",
								 (long long) usage->wal_fpi);
			if (usage->wal_bytes > 0)
				appendStringInfo(es->str, " bytes=" UINT64_FORMAT,
								 usage->wal_bytes);
			appendStringInfoChar(es->str, '\n');
		}
	}
	else
	{
		ExplainPropertyInteger("WAL Records", NULL,
							   usage->wal_records, es);
		ExplainPropertyInteger("WAL FPI", NULL,
							   usage->wal_fpi, es);
		ExplainPropertyUInteger("WAL Bytes", NULL,
								usage->wal_bytes, es);
	}
}

/*
 * Show YB RPC stats.
 */
static void
show_yb_rpc_stats(PlanState *planstate, bool indexScan, ExplainState *es)
{
	double nloops = planstate->instrument->nloops;
	double reads = planstate->instrument->yb_read_rpcs.count / nloops;
	double read_wait
		= planstate->instrument->yb_read_rpcs.wait_time / nloops;
	double tbl_reads
		= planstate->instrument->yb_tbl_read_rpcs.count / nloops;
	double tbl_read_wait
		= planstate->instrument->yb_tbl_read_rpcs.wait_time / nloops;

	if (reads > 0.0)
	{
		const char *kindStr = indexScan? "Index": "Table";
		char *str;
		str = psprintf("Storage %s Read Requests", kindStr);
		ExplainPropertyFloat(str, NULL, reads, (reads < 1.0? 2: 0), es);
		if (es->timing)
		{
			pfree(str);
			str = psprintf("Storage %s Execution Time", kindStr);
			ExplainPropertyFloat(str, "ms", read_wait / 1000000.0, 3, es);
		}
		pfree(str);
	}

	if (tbl_reads > 0.0)
	{
		ExplainPropertyFloat("Storage Table Read Requests", NULL,
							 tbl_reads,
							 (tbl_reads < 1.0? 2: 0), es);
		if (es->timing)
			ExplainPropertyFloat("Storage Table Execution Time", "ms",
								 tbl_read_wait / 1000000.0, 3, es);
	}
}

/*
 * Add some additional details about an IndexScan or IndexOnlyScan
 */
static void
ExplainIndexScanDetails(Oid indexid, ScanDirection indexorderdir,
						ExplainState *es)
{
	const char *indexname = explain_get_index_name(indexid);

	if (es->format == EXPLAIN_FORMAT_TEXT)
	{
		if (ScanDirectionIsBackward(indexorderdir))
			appendStringInfoString(es->str, " Backward");
		appendStringInfo(es->str, " using %s", quote_identifier(indexname));
	}
	else
	{
		const char *scandir;

		switch (indexorderdir)
		{
			case BackwardScanDirection:
				scandir = "Backward";
				break;
			case NoMovementScanDirection:
				scandir = "NoMovement";
				break;
			case ForwardScanDirection:
				scandir = "Forward";
				break;
			default:
				scandir = "???";
				break;
		}
		ExplainPropertyText("Scan Direction", scandir, es);
		ExplainPropertyText("Index Name", indexname, es);
	}
}

/*
 * Show the target of a Scan node
 */
static void
ExplainScanTarget(Scan *plan, ExplainState *es)
{
	ExplainTargetRel((Plan *) plan, plan->scanrelid, es);
}

/*
 * Show the target of a ModifyTable node
 *
 * Here we show the nominal target (ie, the relation that was named in the
 * original query).  If the actual target(s) is/are different, we'll show them
 * in show_modifytable_info().
 */
static void
ExplainModifyTarget(ModifyTable *plan, ExplainState *es)
{
	ExplainTargetRel((Plan *) plan, plan->nominalRelation, es);
}

/*
 * Show the target relation of a scan or modify node
 */
static void
ExplainTargetRel(Plan *plan, Index rti, ExplainState *es)
{
	char	   *objectname = NULL;
	char	   *namespace = NULL;
	const char *objecttag = NULL;
	RangeTblEntry *rte;
	char	   *refname;

	rte = rt_fetch(rti, es->rtable);
	refname = (char *) list_nth(es->rtable_names, rti - 1);
	if (refname == NULL)
		refname = rte->eref->aliasname;

	switch (nodeTag(plan))
	{
		case T_SeqScan:
		case T_YbSeqScan:
		case T_SampleScan:
		case T_IndexScan:
		case T_IndexOnlyScan:
		case T_BitmapHeapScan:
		case T_TidScan:
		case T_TidRangeScan:
		case T_ForeignScan:
		case T_CustomScan:
		case T_ModifyTable:
			/* Assert it's on a real relation */
			Assert(rte->rtekind == RTE_RELATION);
			objectname = get_rel_name(rte->relid);
			if (es->verbose)
				namespace = get_namespace_name_or_temp(get_rel_namespace(rte->relid));
			objecttag = "Relation Name";
			break;
		case T_FunctionScan:
			{
				FunctionScan *fscan = (FunctionScan *) plan;

				/* Assert it's on a RangeFunction */
				Assert(rte->rtekind == RTE_FUNCTION);

				/*
				 * If the expression is still a function call of a single
				 * function, we can get the real name of the function.
				 * Otherwise, punt.  (Even if it was a single function call
				 * originally, the optimizer could have simplified it away.)
				 */
				if (list_length(fscan->functions) == 1)
				{
					RangeTblFunction *rtfunc = (RangeTblFunction *) linitial(fscan->functions);

					if (IsA(rtfunc->funcexpr, FuncExpr))
					{
						FuncExpr   *funcexpr = (FuncExpr *) rtfunc->funcexpr;
						Oid			funcid = funcexpr->funcid;

						objectname = get_func_name(funcid);
						if (es->verbose)
							namespace = get_namespace_name_or_temp(get_func_namespace(funcid));
					}
				}
				objecttag = "Function Name";
			}
			break;
		case T_TableFuncScan:
			Assert(rte->rtekind == RTE_TABLEFUNC);
			objectname = "xmltable";
			objecttag = "Table Function Name";
			break;
		case T_ValuesScan:
			Assert(rte->rtekind == RTE_VALUES);
			break;
		case T_CteScan:
			/* Assert it's on a non-self-reference CTE */
			Assert(rte->rtekind == RTE_CTE);
			Assert(!rte->self_reference);
			objectname = rte->ctename;
			objecttag = "CTE Name";
			break;
		case T_NamedTuplestoreScan:
			Assert(rte->rtekind == RTE_NAMEDTUPLESTORE);
			objectname = rte->enrname;
			objecttag = "Tuplestore Name";
			break;
		case T_WorkTableScan:
			/* Assert it's on a self-reference CTE */
			Assert(rte->rtekind == RTE_CTE);
			Assert(rte->self_reference);
			objectname = rte->ctename;
			objecttag = "CTE Name";
			break;
		default:
			break;
	}

	if (es->format == EXPLAIN_FORMAT_TEXT)
	{
		appendStringInfoString(es->str, " on");
		if (namespace != NULL)
			appendStringInfo(es->str, " %s.%s", quote_identifier(namespace),
							 quote_identifier(objectname));
		else if (objectname != NULL)
			appendStringInfo(es->str, " %s", quote_identifier(objectname));
		if (objectname == NULL || strcmp(refname, objectname) != 0)
			appendStringInfo(es->str, " %s", quote_identifier(refname));
	}
	else
	{
		if (objecttag != NULL && objectname != NULL)
			ExplainPropertyText(objecttag, objectname, es);
		if (namespace != NULL)
			ExplainPropertyText("Schema", namespace, es);
		ExplainPropertyText("Alias", refname, es);
	}
}

/*
 * Show extra information for a ModifyTable node
 *
 * We have three objectives here.  First, if there's more than one target
 * table or it's different from the nominal target, identify the actual
 * target(s).  Second, give FDWs a chance to display extra info about foreign
 * targets.  Third, show information about ON CONFLICT.
 */
static void
show_modifytable_info(ModifyTableState *mtstate, List *ancestors,
					  ExplainState *es)
{
	ModifyTable *node = (ModifyTable *) mtstate->ps.plan;
	const char *operation;
	const char *foperation;
	bool		labeltargets;
	int			j;
	List	   *idxNames = NIL;
	ListCell   *lst;

	switch (node->operation)
	{
		case CMD_INSERT:
			operation = "Insert";
			foperation = "Foreign Insert";
			break;
		case CMD_UPDATE:
			operation = "Update";
			foperation = "Foreign Update";
			break;
		case CMD_DELETE:
			operation = "Delete";
			foperation = "Foreign Delete";
			break;
		case CMD_MERGE:
			operation = "Merge";
			/* XXX unsupported for now, but avoid compiler noise */
			foperation = "Foreign Merge";
			break;
		default:
			operation = "???";
			foperation = "Foreign ???";
			break;
	}

	/* Should we explicitly label target relations? */
<<<<<<< HEAD
	labeltargets = (mtstate->mt_nrels > 1 ||
					(mtstate->mt_nrels == 1 &&
=======
	labeltargets = (mtstate->mt_nplans > 1 ||
					(mtstate->mt_nplans == 1 &&
>>>>>>> f5f84e2f
					 mtstate->resultRelInfo[0].ri_RangeTableIndex != node->nominalRelation));

	if (labeltargets)
		ExplainOpenGroup("Target Tables", "Target Tables", false, es);

	for (j = 0; j < mtstate->mt_nrels; j++)
	{
		ResultRelInfo *resultRelInfo = mtstate->resultRelInfo + j;
		FdwRoutine *fdwroutine = resultRelInfo->ri_FdwRoutine;

		if (labeltargets)
		{
			/* Open a group for this target */
			ExplainOpenGroup("Target Table", NULL, true, es);

			/*
			 * In text mode, decorate each target with operation type, so that
			 * ExplainTargetRel's output of " on foo" will read nicely.
			 */
			if (es->format == EXPLAIN_FORMAT_TEXT)
			{
				ExplainIndentText(es);
				appendStringInfoString(es->str,
									   fdwroutine ? foperation : operation);
			}

			/* Identify target */
			ExplainTargetRel((Plan *) node,
							 resultRelInfo->ri_RangeTableIndex,
							 es);

			if (es->format == EXPLAIN_FORMAT_TEXT)
			{
				appendStringInfoChar(es->str, '\n');
				es->indent++;
			}
		}

		/* Give FDW a chance if needed */
		if (!resultRelInfo->ri_usesFdwDirectModify &&
			fdwroutine != NULL &&
			fdwroutine->ExplainForeignModify != NULL)
		{
			List	   *fdw_private = (List *) list_nth(node->fdwPrivLists, j);

			fdwroutine->ExplainForeignModify(mtstate,
											 resultRelInfo,
											 fdw_private,
											 j,
											 es);
		}

		if (labeltargets)
		{
			/* Undo the indentation we added in text format */
			if (es->format == EXPLAIN_FORMAT_TEXT)
				es->indent--;

			/* Close the group */
			ExplainCloseGroup("Target Table", NULL, true, es);
		}
	}

	/* Gather names of ON CONFLICT arbiter indexes */
	foreach(lst, node->arbiterIndexes)
	{
		char	   *indexname = get_rel_name(lfirst_oid(lst));

		idxNames = lappend(idxNames, indexname);
	}

	if (node->onConflictAction != ONCONFLICT_NONE)
	{
		ExplainPropertyText("Conflict Resolution",
							node->onConflictAction == ONCONFLICT_NOTHING ?
							"NOTHING" : "UPDATE",
							es);

		/*
		 * Don't display arbiter indexes at all when DO NOTHING variant
		 * implicitly ignores all conflicts
		 */
		if (idxNames)
			ExplainPropertyList("Conflict Arbiter Indexes", idxNames, es);

		/* ON CONFLICT DO UPDATE WHERE qual is specially displayed */
		if (node->onConflictWhere)
		{
			show_upper_qual((List *) node->onConflictWhere, "Conflict Filter",
							&mtstate->ps, ancestors, es);
			show_instrumentation_count("Rows Removed by Conflict Filter", 1, &mtstate->ps, es);
		}

		/* EXPLAIN ANALYZE display of actual outcome for each tuple proposed */
		if (es->analyze && mtstate->ps.instrument)
		{
			double		total;
			double		insert_path;
			double		other_path;

			InstrEndLoop(outerPlanState(mtstate)->instrument);

			/* count the number of source rows */
			total = outerPlanState(mtstate)->instrument->ntuples;
			other_path = mtstate->ps.instrument->ntuples2;
			insert_path = total - other_path;

			ExplainPropertyFloat("Tuples Inserted", NULL,
								 insert_path, 0, es);
			ExplainPropertyFloat("Conflicting Tuples", NULL,
								 other_path, 0, es);
		}
	}
	else if (node->operation == CMD_MERGE)
	{
		/* EXPLAIN ANALYZE display of tuples processed */
		if (es->analyze && mtstate->ps.instrument)
		{
			double		total;
			double		insert_path;
			double		update_path;
			double		delete_path;
			double		skipped_path;

			InstrEndLoop(outerPlanState(mtstate)->instrument);

			/* count the number of source rows */
			total = outerPlanState(mtstate)->instrument->ntuples;
			insert_path = mtstate->mt_merge_inserted;
			update_path = mtstate->mt_merge_updated;
			delete_path = mtstate->mt_merge_deleted;
			skipped_path = total - insert_path - update_path - delete_path;
			Assert(skipped_path >= 0);

			if (es->format == EXPLAIN_FORMAT_TEXT)
			{
				if (total > 0)
				{
					ExplainIndentText(es);
					appendStringInfoString(es->str, "Tuples:");
					if (insert_path > 0)
						appendStringInfo(es->str, " inserted=%.0f", insert_path);
					if (update_path > 0)
						appendStringInfo(es->str, " updated=%.0f", update_path);
					if (delete_path > 0)
						appendStringInfo(es->str, " deleted=%.0f", delete_path);
					if (skipped_path > 0)
						appendStringInfo(es->str, " skipped=%.0f", skipped_path);
					appendStringInfoChar(es->str, '\n');
				}
			}
			else
			{
				ExplainPropertyFloat("Tuples Inserted", NULL, insert_path, 0, es);
				ExplainPropertyFloat("Tuples Updated", NULL, update_path, 0, es);
				ExplainPropertyFloat("Tuples Deleted", NULL, delete_path, 0, es);
				ExplainPropertyFloat("Tuples Skipped", NULL, skipped_path, 0, es);
			}
		}
	}

	if (labeltargets)
		ExplainCloseGroup("Target Tables", "Target Tables", false, es);
}

/*
 * Explain the constituent plans of an Append, MergeAppend,
 * BitmapAnd, or BitmapOr node.
 *
 * The ancestors list should already contain the immediate parent of these
 * plans.
 */
static void
ExplainMemberNodes(PlanState **planstates, int nplans,
				   List *ancestors, ExplainState *es)
{
	int			j;

	for (j = 0; j < nplans; j++)
		ExplainNode(planstates[j], ancestors,
					"Member", NULL, es);
}

/*
 * Report about any pruned subnodes of an Append or MergeAppend node.
 *
 * nplans indicates the number of live subplans.
 * nchildren indicates the original number of subnodes in the Plan;
 * some of these may have been pruned by the run-time pruning code.
 */
static void
ExplainMissingMembers(int nplans, int nchildren, ExplainState *es)
{
	if (nplans < nchildren || es->format != EXPLAIN_FORMAT_TEXT)
		ExplainPropertyInteger("Subplans Removed", NULL,
							   nchildren - nplans, es);
}

/*
 * Explain a list of SubPlans (or initPlans, which also use SubPlan nodes).
 *
 * The ancestors list should already contain the immediate parent of these
 * SubPlans.
 */
static void
ExplainSubPlans(List *plans, List *ancestors,
				const char *relationship, ExplainState *es)
{
	ListCell   *lst;

	foreach(lst, plans)
	{
		SubPlanState *sps = (SubPlanState *) lfirst(lst);
		SubPlan    *sp = sps->subplan;

		/*
		 * There can be multiple SubPlan nodes referencing the same physical
		 * subplan (same plan_id, which is its index in PlannedStmt.subplans).
		 * We should print a subplan only once, so track which ones we already
		 * printed.  This state must be global across the plan tree, since the
		 * duplicate nodes could be in different plan nodes, eg both a bitmap
		 * indexscan's indexqual and its parent heapscan's recheck qual.  (We
		 * do not worry too much about which plan node we show the subplan as
		 * attached to in such cases.)
		 */
		if (bms_is_member(sp->plan_id, es->printed_subplans))
			continue;
		es->printed_subplans = bms_add_member(es->printed_subplans,
											  sp->plan_id);

		/*
		 * Treat the SubPlan node as an ancestor of the plan node(s) within
		 * it, so that ruleutils.c can find the referents of subplan
		 * parameters.
		 */
		ancestors = lcons(sp, ancestors);

		ExplainNode(sps->planstate, ancestors,
					relationship, sp->plan_name, es);

		ancestors = list_delete_first(ancestors);
	}
}

/*
 * Explain a list of children of a CustomScan.
 */
static void
ExplainCustomChildren(CustomScanState *css, List *ancestors, ExplainState *es)
{
	ListCell   *cell;
	const char *label =
	(list_length(css->custom_ps) != 1 ? "children" : "child");

	foreach(cell, css->custom_ps)
		ExplainNode((PlanState *) lfirst(cell), ancestors, label, NULL, es);
}

/*
 * Create a per-plan-node workspace for collecting per-worker data.
 *
 * Output related to each worker will be temporarily "set aside" into a
 * separate buffer, which we'll merge into the main output stream once
 * we've processed all data for the plan node.  This makes it feasible to
 * generate a coherent sub-group of fields for each worker, even though the
 * code that produces the fields is in several different places in this file.
 * Formatting of such a set-aside field group is managed by
 * ExplainOpenSetAsideGroup and ExplainSaveGroup/ExplainRestoreGroup.
 */
static ExplainWorkersState *
ExplainCreateWorkersState(int num_workers)
{
	ExplainWorkersState *wstate;

	wstate = (ExplainWorkersState *) palloc(sizeof(ExplainWorkersState));
	wstate->num_workers = num_workers;
	wstate->worker_inited = (bool *) palloc0(num_workers * sizeof(bool));
	wstate->worker_str = (StringInfoData *)
		palloc0(num_workers * sizeof(StringInfoData));
	wstate->worker_state_save = (int *) palloc(num_workers * sizeof(int));
	return wstate;
}

/*
 * Begin or resume output into the set-aside group for worker N.
 */
static void
ExplainOpenWorker(int n, ExplainState *es)
{
	ExplainWorkersState *wstate = es->workers_state;

	Assert(wstate);
	Assert(n >= 0 && n < wstate->num_workers);

	/* Save prior output buffer pointer */
	wstate->prev_str = es->str;

	if (!wstate->worker_inited[n])
	{
		/* First time through, so create the buffer for this worker */
		initStringInfo(&wstate->worker_str[n]);
		es->str = &wstate->worker_str[n];

		/*
		 * Push suitable initial formatting state for this worker's field
		 * group.  We allow one extra logical nesting level, since this group
		 * will eventually be wrapped in an outer "Workers" group.
		 */
		ExplainOpenSetAsideGroup("Worker", NULL, true, 2, es);

		/*
		 * In non-TEXT formats we always emit a "Worker Number" field, even if
		 * there's no other data for this worker.
		 */
		if (es->format != EXPLAIN_FORMAT_TEXT)
			ExplainPropertyInteger("Worker Number", NULL, n, es);

		wstate->worker_inited[n] = true;
	}
	else
	{
		/* Resuming output for a worker we've already emitted some data for */
		es->str = &wstate->worker_str[n];

		/* Restore formatting state saved by last ExplainCloseWorker() */
		ExplainRestoreGroup(es, 2, &wstate->worker_state_save[n]);
	}

	/*
	 * In TEXT format, prefix the first output line for this worker with
	 * "Worker N:".  Then, any additional lines should be indented one more
	 * stop than the "Worker N" line is.
	 */
	if (es->format == EXPLAIN_FORMAT_TEXT)
	{
		if (es->str->len == 0)
		{
			ExplainIndentText(es);
			appendStringInfo(es->str, "Worker %d:  ", n);
		}

		es->indent++;
	}
}

/*
 * End output for worker N --- must pair with previous ExplainOpenWorker call
 */
static void
ExplainCloseWorker(int n, ExplainState *es)
{
	ExplainWorkersState *wstate = es->workers_state;

	Assert(wstate);
	Assert(n >= 0 && n < wstate->num_workers);
	Assert(wstate->worker_inited[n]);

	/*
	 * Save formatting state in case we do another ExplainOpenWorker(), then
	 * pop the formatting stack.
	 */
	ExplainSaveGroup(es, 2, &wstate->worker_state_save[n]);

	/*
	 * In TEXT format, if we didn't actually produce any output line(s) then
	 * truncate off the partial line emitted by ExplainOpenWorker.  (This is
	 * to avoid bogus output if, say, show_buffer_usage chooses not to print
	 * anything for the worker.)  Also fix up the indent level.
	 */
	if (es->format == EXPLAIN_FORMAT_TEXT)
	{
		while (es->str->len > 0 && es->str->data[es->str->len - 1] != '\n')
			es->str->data[--(es->str->len)] = '\0';

		es->indent--;
	}

	/* Restore prior output buffer pointer */
	es->str = wstate->prev_str;
}

/*
 * Print per-worker info for current node, then free the ExplainWorkersState.
 */
static void
ExplainFlushWorkersState(ExplainState *es)
{
	ExplainWorkersState *wstate = es->workers_state;

	ExplainOpenGroup("Workers", "Workers", false, es);
	for (int i = 0; i < wstate->num_workers; i++)
	{
		if (wstate->worker_inited[i])
		{
			/* This must match previous ExplainOpenSetAsideGroup call */
			ExplainOpenGroup("Worker", NULL, true, es);
			appendStringInfoString(es->str, wstate->worker_str[i].data);
			ExplainCloseGroup("Worker", NULL, true, es);

			pfree(wstate->worker_str[i].data);
		}
	}
	ExplainCloseGroup("Workers", "Workers", false, es);

	pfree(wstate->worker_inited);
	pfree(wstate->worker_str);
	pfree(wstate->worker_state_save);
	pfree(wstate);
}

/*
 * Explain a property, such as sort keys or targets, that takes the form of
 * a list of unlabeled items.  "data" is a list of C strings.
 */
void
ExplainPropertyList(const char *qlabel, List *data, ExplainState *es)
{
	ListCell   *lc;
	bool		first = true;

	switch (es->format)
	{
		case EXPLAIN_FORMAT_TEXT:
			ExplainIndentText(es);
			appendStringInfo(es->str, "%s: ", qlabel);
			foreach(lc, data)
			{
				if (!first)
					appendStringInfoString(es->str, ", ");
				appendStringInfoString(es->str, (const char *) lfirst(lc));
				first = false;
			}
			appendStringInfoChar(es->str, '\n');
			break;

		case EXPLAIN_FORMAT_XML:
			ExplainXMLTag(qlabel, X_OPENING, es);
			foreach(lc, data)
			{
				char	   *str;

				appendStringInfoSpaces(es->str, es->indent * 2 + 2);
				appendStringInfoString(es->str, "<Item>");
				str = escape_xml((const char *) lfirst(lc));
				appendStringInfoString(es->str, str);
				pfree(str);
				appendStringInfoString(es->str, "</Item>\n");
			}
			ExplainXMLTag(qlabel, X_CLOSING, es);
			break;

		case EXPLAIN_FORMAT_JSON:
			ExplainJSONLineEnding(es);
			appendStringInfoSpaces(es->str, es->indent * 2);
			escape_json(es->str, qlabel);
			appendStringInfoString(es->str, ": [");
			foreach(lc, data)
			{
				if (!first)
					appendStringInfoString(es->str, ", ");
				escape_json(es->str, (const char *) lfirst(lc));
				first = false;
			}
			appendStringInfoChar(es->str, ']');
			break;

		case EXPLAIN_FORMAT_YAML:
			ExplainYAMLLineStarting(es);
			appendStringInfo(es->str, "%s: ", qlabel);
			foreach(lc, data)
			{
				appendStringInfoChar(es->str, '\n');
				appendStringInfoSpaces(es->str, es->indent * 2 + 2);
				appendStringInfoString(es->str, "- ");
				escape_yaml(es->str, (const char *) lfirst(lc));
			}
			break;
	}
}

/*
 * Explain a property that takes the form of a list of unlabeled items within
 * another list.  "data" is a list of C strings.
 */
void
ExplainPropertyListNested(const char *qlabel, List *data, ExplainState *es)
{
	ListCell   *lc;
	bool		first = true;

	switch (es->format)
	{
		case EXPLAIN_FORMAT_TEXT:
		case EXPLAIN_FORMAT_XML:
			ExplainPropertyList(qlabel, data, es);
			return;

		case EXPLAIN_FORMAT_JSON:
			ExplainJSONLineEnding(es);
			appendStringInfoSpaces(es->str, es->indent * 2);
			appendStringInfoChar(es->str, '[');
			foreach(lc, data)
			{
				if (!first)
					appendStringInfoString(es->str, ", ");
				escape_json(es->str, (const char *) lfirst(lc));
				first = false;
			}
			appendStringInfoChar(es->str, ']');
			break;

		case EXPLAIN_FORMAT_YAML:
			ExplainYAMLLineStarting(es);
			appendStringInfoString(es->str, "- [");
			foreach(lc, data)
			{
				if (!first)
					appendStringInfoString(es->str, ", ");
				escape_yaml(es->str, (const char *) lfirst(lc));
				first = false;
			}
			appendStringInfoChar(es->str, ']');
			break;
	}
}

/*
 * Explain a simple property.
 *
 * If "numeric" is true, the value is a number (or other value that
 * doesn't need quoting in JSON).
 *
 * If unit is non-NULL the text format will display it after the value.
 *
 * This usually should not be invoked directly, but via one of the datatype
 * specific routines ExplainPropertyText, ExplainPropertyInteger, etc.
 */
static void
ExplainProperty(const char *qlabel, const char *unit, const char *value,
				bool numeric, ExplainState *es)
{
	switch (es->format)
	{
		case EXPLAIN_FORMAT_TEXT:
			ExplainIndentText(es);
			if (unit)
				appendStringInfo(es->str, "%s: %s %s\n", qlabel, value, unit);
			else
				appendStringInfo(es->str, "%s: %s\n", qlabel, value);
			break;

		case EXPLAIN_FORMAT_XML:
			{
				char	   *str;

				appendStringInfoSpaces(es->str, es->indent * 2);
				ExplainXMLTag(qlabel, X_OPENING | X_NOWHITESPACE, es);
				str = escape_xml(value);
				appendStringInfoString(es->str, str);
				pfree(str);
				ExplainXMLTag(qlabel, X_CLOSING | X_NOWHITESPACE, es);
				appendStringInfoChar(es->str, '\n');
			}
			break;

		case EXPLAIN_FORMAT_JSON:
			ExplainJSONLineEnding(es);
			appendStringInfoSpaces(es->str, es->indent * 2);
			escape_json(es->str, qlabel);
			appendStringInfoString(es->str, ": ");
			if (numeric)
				appendStringInfoString(es->str, value);
			else
				escape_json(es->str, value);
			break;

		case EXPLAIN_FORMAT_YAML:
			ExplainYAMLLineStarting(es);
			appendStringInfo(es->str, "%s: ", qlabel);
			if (numeric)
				appendStringInfoString(es->str, value);
			else
				escape_yaml(es->str, value);
			break;
	}
}

/*
 * Explain a string-valued property.
 */
void
ExplainPropertyText(const char *qlabel, const char *value, ExplainState *es)
{
	ExplainProperty(qlabel, NULL, value, false, es);
}

/*
 * Explain an integer-valued property.
 */
void
ExplainPropertyInteger(const char *qlabel, const char *unit, int64 value,
					   ExplainState *es)
{
	char		buf[32];

	snprintf(buf, sizeof(buf), INT64_FORMAT, value);
	ExplainProperty(qlabel, unit, buf, true, es);
}

/*
 * Explain an unsigned integer-valued property.
 */
void
ExplainPropertyUInteger(const char *qlabel, const char *unit, uint64 value,
						ExplainState *es)
{
	char		buf[32];

	snprintf(buf, sizeof(buf), UINT64_FORMAT, value);
	ExplainProperty(qlabel, unit, buf, true, es);
}

/*
 * Explain a float-valued property, using the specified number of
 * fractional digits.
 */
void
ExplainPropertyFloat(const char *qlabel, const char *unit, double value,
					 int ndigits, ExplainState *es)
{
	char	   *buf;

	buf = psprintf("%.*f", ndigits, value);
	ExplainProperty(qlabel, unit, buf, true, es);
	pfree(buf);
}

/*
 * Explain a bool-valued property.
 */
void
ExplainPropertyBool(const char *qlabel, bool value, ExplainState *es)
{
	ExplainProperty(qlabel, NULL, value ? "true" : "false", true, es);
}

/*
 * Open a group of related objects.
 *
 * objtype is the type of the group object, labelname is its label within
 * a containing object (if any).
 *
 * If labeled is true, the group members will be labeled properties,
 * while if it's false, they'll be unlabeled objects.
 */
void
ExplainOpenGroup(const char *objtype, const char *labelname,
				 bool labeled, ExplainState *es)
{
	switch (es->format)
	{
		case EXPLAIN_FORMAT_TEXT:
			/* nothing to do */
			break;

		case EXPLAIN_FORMAT_XML:
			ExplainXMLTag(objtype, X_OPENING, es);
			es->indent++;
			break;

		case EXPLAIN_FORMAT_JSON:
			ExplainJSONLineEnding(es);
			appendStringInfoSpaces(es->str, 2 * es->indent);
			if (labelname)
			{
				escape_json(es->str, labelname);
				appendStringInfoString(es->str, ": ");
			}
			appendStringInfoChar(es->str, labeled ? '{' : '[');

			/*
			 * In JSON format, the grouping_stack is an integer list.  0 means
			 * we've emitted nothing at this grouping level, 1 means we've
			 * emitted something (and so the next item needs a comma). See
			 * ExplainJSONLineEnding().
			 */
			es->grouping_stack = lcons_int(0, es->grouping_stack);
			es->indent++;
			break;

		case EXPLAIN_FORMAT_YAML:

			/*
			 * In YAML format, the grouping stack is an integer list.  0 means
			 * we've emitted nothing at this grouping level AND this grouping
			 * level is unlabeled and must be marked with "- ".  See
			 * ExplainYAMLLineStarting().
			 */
			ExplainYAMLLineStarting(es);
			if (labelname)
			{
				appendStringInfo(es->str, "%s: ", labelname);
				es->grouping_stack = lcons_int(1, es->grouping_stack);
			}
			else
			{
				appendStringInfoString(es->str, "- ");
				es->grouping_stack = lcons_int(0, es->grouping_stack);
			}
			es->indent++;
			break;
	}
}

/*
 * Close a group of related objects.
 * Parameters must match the corresponding ExplainOpenGroup call.
 */
void
ExplainCloseGroup(const char *objtype, const char *labelname,
				  bool labeled, ExplainState *es)
{
	switch (es->format)
	{
		case EXPLAIN_FORMAT_TEXT:
			/* nothing to do */
			break;

		case EXPLAIN_FORMAT_XML:
			es->indent--;
			ExplainXMLTag(objtype, X_CLOSING, es);
			break;

		case EXPLAIN_FORMAT_JSON:
			es->indent--;
			appendStringInfoChar(es->str, '\n');
			appendStringInfoSpaces(es->str, 2 * es->indent);
			appendStringInfoChar(es->str, labeled ? '}' : ']');
			es->grouping_stack = list_delete_first(es->grouping_stack);
			break;

		case EXPLAIN_FORMAT_YAML:
			es->indent--;
			es->grouping_stack = list_delete_first(es->grouping_stack);
			break;
	}
}

/*
 * Open a group of related objects, without emitting actual data.
 *
 * Prepare the formatting state as though we were beginning a group with
 * the identified properties, but don't actually emit anything.  Output
 * subsequent to this call can be redirected into a separate output buffer,
 * and then eventually appended to the main output buffer after doing a
 * regular ExplainOpenGroup call (with the same parameters).
 *
 * The extra "depth" parameter is the new group's depth compared to current.
 * It could be more than one, in case the eventual output will be enclosed
 * in additional nesting group levels.  We assume we don't need to track
 * formatting state for those levels while preparing this group's output.
 *
 * There is no ExplainCloseSetAsideGroup --- in current usage, we always
 * pop this state with ExplainSaveGroup.
 */
static void
ExplainOpenSetAsideGroup(const char *objtype, const char *labelname,
						 bool labeled, int depth, ExplainState *es)
{
	switch (es->format)
	{
		case EXPLAIN_FORMAT_TEXT:
			/* nothing to do */
			break;

		case EXPLAIN_FORMAT_XML:
			es->indent += depth;
			break;

		case EXPLAIN_FORMAT_JSON:
			es->grouping_stack = lcons_int(0, es->grouping_stack);
			es->indent += depth;
			break;

		case EXPLAIN_FORMAT_YAML:
			if (labelname)
				es->grouping_stack = lcons_int(1, es->grouping_stack);
			else
				es->grouping_stack = lcons_int(0, es->grouping_stack);
			es->indent += depth;
			break;
	}
}

/*
 * Pop one level of grouping state, allowing for a re-push later.
 *
 * This is typically used after ExplainOpenSetAsideGroup; pass the
 * same "depth" used for that.
 *
 * This should not emit any output.  If state needs to be saved,
 * save it at *state_save.  Currently, an integer save area is sufficient
 * for all formats, but we might need to revisit that someday.
 */
static void
ExplainSaveGroup(ExplainState *es, int depth, int *state_save)
{
	switch (es->format)
	{
		case EXPLAIN_FORMAT_TEXT:
			/* nothing to do */
			break;

		case EXPLAIN_FORMAT_XML:
			es->indent -= depth;
			break;

		case EXPLAIN_FORMAT_JSON:
			es->indent -= depth;
			*state_save = linitial_int(es->grouping_stack);
			es->grouping_stack = list_delete_first(es->grouping_stack);
			break;

		case EXPLAIN_FORMAT_YAML:
			es->indent -= depth;
			*state_save = linitial_int(es->grouping_stack);
			es->grouping_stack = list_delete_first(es->grouping_stack);
			break;
	}
}

/*
 * Re-push one level of grouping state, undoing the effects of ExplainSaveGroup.
 */
static void
ExplainRestoreGroup(ExplainState *es, int depth, int *state_save)
{
	switch (es->format)
	{
		case EXPLAIN_FORMAT_TEXT:
			/* nothing to do */
			break;

		case EXPLAIN_FORMAT_XML:
			es->indent += depth;
			break;

		case EXPLAIN_FORMAT_JSON:
			es->grouping_stack = lcons_int(*state_save, es->grouping_stack);
			es->indent += depth;
			break;

		case EXPLAIN_FORMAT_YAML:
			es->grouping_stack = lcons_int(*state_save, es->grouping_stack);
			es->indent += depth;
			break;
	}
}

/*
 * Emit a "dummy" group that never has any members.
 *
 * objtype is the type of the group object, labelname is its label within
 * a containing object (if any).
 */
static void
ExplainDummyGroup(const char *objtype, const char *labelname, ExplainState *es)
{
	switch (es->format)
	{
		case EXPLAIN_FORMAT_TEXT:
			/* nothing to do */
			break;

		case EXPLAIN_FORMAT_XML:
			ExplainXMLTag(objtype, X_CLOSE_IMMEDIATE, es);
			break;

		case EXPLAIN_FORMAT_JSON:
			ExplainJSONLineEnding(es);
			appendStringInfoSpaces(es->str, 2 * es->indent);
			if (labelname)
			{
				escape_json(es->str, labelname);
				appendStringInfoString(es->str, ": ");
			}
			escape_json(es->str, objtype);
			break;

		case EXPLAIN_FORMAT_YAML:
			ExplainYAMLLineStarting(es);
			if (labelname)
			{
				escape_yaml(es->str, labelname);
				appendStringInfoString(es->str, ": ");
			}
			else
			{
				appendStringInfoString(es->str, "- ");
			}
			escape_yaml(es->str, objtype);
			break;
	}
}

/*
 * Emit the start-of-output boilerplate.
 *
 * This is just enough different from processing a subgroup that we need
 * a separate pair of subroutines.
 */
void
ExplainBeginOutput(ExplainState *es)
{
	switch (es->format)
	{
		case EXPLAIN_FORMAT_TEXT:
			/* nothing to do */
			break;

		case EXPLAIN_FORMAT_XML:
			appendStringInfoString(es->str,
								   "<explain xmlns=\"http://www.postgresql.org/2009/explain\">\n");
			es->indent++;
			break;

		case EXPLAIN_FORMAT_JSON:
			/* top-level structure is an array of plans */
			appendStringInfoChar(es->str, '[');
			es->grouping_stack = lcons_int(0, es->grouping_stack);
			es->indent++;
			break;

		case EXPLAIN_FORMAT_YAML:
			es->grouping_stack = lcons_int(0, es->grouping_stack);
			break;
	}
}

/*
 * Emit the end-of-output boilerplate.
 */
void
ExplainEndOutput(ExplainState *es)
{
	switch (es->format)
	{
		case EXPLAIN_FORMAT_TEXT:
			/* nothing to do */
			break;

		case EXPLAIN_FORMAT_XML:
			es->indent--;
			appendStringInfoString(es->str, "</explain>");
			break;

		case EXPLAIN_FORMAT_JSON:
			es->indent--;
			appendStringInfoString(es->str, "\n]");
			es->grouping_stack = list_delete_first(es->grouping_stack);
			break;

		case EXPLAIN_FORMAT_YAML:
			es->grouping_stack = list_delete_first(es->grouping_stack);
			break;
	}
}

/*
 * Put an appropriate separator between multiple plans
 */
void
ExplainSeparatePlans(ExplainState *es)
{
	switch (es->format)
	{
		case EXPLAIN_FORMAT_TEXT:
			/* add a blank line */
			appendStringInfoChar(es->str, '\n');
			break;

		case EXPLAIN_FORMAT_XML:
		case EXPLAIN_FORMAT_JSON:
		case EXPLAIN_FORMAT_YAML:
			/* nothing to do */
			break;
	}
}

/*
 * Emit opening or closing XML tag.
 *
 * "flags" must contain X_OPENING, X_CLOSING, or X_CLOSE_IMMEDIATE.
 * Optionally, OR in X_NOWHITESPACE to suppress the whitespace we'd normally
 * add.
 *
 * XML restricts tag names more than our other output formats, eg they can't
 * contain white space or slashes.  Replace invalid characters with dashes,
 * so that for example "I/O Read Time" becomes "I-O-Read-Time".
 */
static void
ExplainXMLTag(const char *tagname, int flags, ExplainState *es)
{
	const char *s;
	const char *valid = "ABCDEFGHIJKLMNOPQRSTUVWXYZabcdefghijklmnopqrstuvwxyz0123456789-_.";

	if ((flags & X_NOWHITESPACE) == 0)
		appendStringInfoSpaces(es->str, 2 * es->indent);
	appendStringInfoCharMacro(es->str, '<');
	if ((flags & X_CLOSING) != 0)
		appendStringInfoCharMacro(es->str, '/');
	for (s = tagname; *s; s++)
		appendStringInfoChar(es->str, strchr(valid, *s) ? *s : '-');
	if ((flags & X_CLOSE_IMMEDIATE) != 0)
		appendStringInfoString(es->str, " /");
	appendStringInfoCharMacro(es->str, '>');
	if ((flags & X_NOWHITESPACE) == 0)
		appendStringInfoCharMacro(es->str, '\n');
}

/*
 * Indent a text-format line.
 *
 * We indent by two spaces per indentation level.  However, when emitting
 * data for a parallel worker there might already be data on the current line
 * (cf. ExplainOpenWorker); in that case, don't indent any more.
 */
static void
ExplainIndentText(ExplainState *es)
{
	Assert(es->format == EXPLAIN_FORMAT_TEXT);
	if (es->str->len == 0 || es->str->data[es->str->len - 1] == '\n')
		appendStringInfoSpaces(es->str, es->indent * 2);
}

/*
 * Emit a JSON line ending.
 *
 * JSON requires a comma after each property but the last.  To facilitate this,
 * in JSON format, the text emitted for each property begins just prior to the
 * preceding line-break (and comma, if applicable).
 */
static void
ExplainJSONLineEnding(ExplainState *es)
{
	Assert(es->format == EXPLAIN_FORMAT_JSON);
	if (linitial_int(es->grouping_stack) != 0)
		appendStringInfoChar(es->str, ',');
	else
		linitial_int(es->grouping_stack) = 1;
	appendStringInfoChar(es->str, '\n');
}

/*
 * Indent a YAML line.
 *
 * YAML lines are ordinarily indented by two spaces per indentation level.
 * The text emitted for each property begins just prior to the preceding
 * line-break, except for the first property in an unlabeled group, for which
 * it begins immediately after the "- " that introduces the group.  The first
 * property of the group appears on the same line as the opening "- ".
 */
static void
ExplainYAMLLineStarting(ExplainState *es)
{
	Assert(es->format == EXPLAIN_FORMAT_YAML);
	if (linitial_int(es->grouping_stack) == 0)
	{
		linitial_int(es->grouping_stack) = 1;
	}
	else
	{
		appendStringInfoChar(es->str, '\n');
		appendStringInfoSpaces(es->str, es->indent * 2);
	}
}

/*
 * YAML is a superset of JSON; unfortunately, the YAML quoting rules are
 * ridiculously complicated -- as documented in sections 5.3 and 7.3.3 of
 * http://yaml.org/spec/1.2/spec.html -- so we chose to just quote everything.
 * Empty strings, strings with leading or trailing whitespace, and strings
 * containing a variety of special characters must certainly be quoted or the
 * output is invalid; and other seemingly harmless strings like "0xa" or
 * "true" must be quoted, lest they be interpreted as a hexadecimal or Boolean
 * constant rather than a string.
 */
static void
escape_yaml(StringInfo buf, const char *str)
{
	escape_json(buf, str);
}

/*
 * Append YbPgMemTracker related info to EXPLAIN output,
 * currently only the max memory info.
 */
static void
appendPgMemInfo(ExplainState *es, const Size peakMem)
{
	Size peakMemKb = CEILING_K(peakMem);
	ExplainPropertyInteger("Peak Memory Usage", "kB", peakMemKb, es);
}<|MERGE_RESOLUTION|>--- conflicted
+++ resolved
@@ -234,14 +234,10 @@
 					 parser_errposition(pstate, opt->location)));
 	}
 
-<<<<<<< HEAD
-	if (es->wal && !es->analyze)
-=======
 	if (es->analyze)
 		yb_run_with_explain_analyze = true;
 
-	if (es->buffers && !es->analyze)
->>>>>>> f5f84e2f
+	if (es->wal && !es->analyze)
 		ereport(ERROR,
 				(errcode(ERRCODE_INVALID_PARAMETER_VALUE),
 				 errmsg("EXPLAIN option WAL requires ANALYZE")));
@@ -4085,13 +4081,8 @@
 	}
 
 	/* Should we explicitly label target relations? */
-<<<<<<< HEAD
 	labeltargets = (mtstate->mt_nrels > 1 ||
 					(mtstate->mt_nrels == 1 &&
-=======
-	labeltargets = (mtstate->mt_nplans > 1 ||
-					(mtstate->mt_nplans == 1 &&
->>>>>>> f5f84e2f
 					 mtstate->resultRelInfo[0].ri_RangeTableIndex != node->nominalRelation));
 
 	if (labeltargets)
