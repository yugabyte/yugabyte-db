--- conflicted
+++ resolved
@@ -736,7 +736,6 @@
 
 		databaseId = YBCGetDatabaseOid(rel);
 
-<<<<<<< HEAD
 		/*
 		 * An index build should not be concurrent when
 		 * - index backfill is disabled
@@ -762,7 +761,7 @@
 		 *   CONCURRENTLY/NONCONCURRENTLY. In the implicit case, concurrency
 		 *   is safe to be disabled.
 		 */
-		if (concurrent && IsCatalogRelation(rel))
+		if (concurrent && YbIsSysCatalogTabletRelation(rel))
 		{
 			if (stmt->concurrent == YB_CONCURRENCY_EXPLICIT_ENABLED)
 				ereport(ERROR,
@@ -797,45 +796,6 @@
 			Assert(stmt->concurrent != YB_CONCURRENCY_EXPLICIT_ENABLED);
 			concurrent = false;
 		}
-=======
-	/*
-	 * An index build should not be concurent when
-	 * - index backfill is disabled
-	 * - the index is primary
-	 * - the indexed table is temporary
-	 * - we are in bootstrap mode
-	 * This logic works because
-	 * - primary key indexes are on the main table, and index backfill doesn't
-	 *   apply to them.
-	 * - temporary tables cannot have concurrency issues when building indexes.
-	 * - system table indexes created during initdb cannot have concurrency
-	 *   issues.
-	 * Concurrent index build is currently also disabled for
-	 * - indexes in nested DDL
-	 * - system table indexes
-	 * The following behavior applies when CONCURRENTLY keyword is specified:
-	 * - For system tables, one throws an error when CONCURRENTLY is specified
-	 *   when creating index.
-	 * - For temporary tables, one can specify CONCURRENTLY when creating
-	 *   index, but it will be internally converted to nonconcurrent.
-	 *   This is consistent with Postgres' expected behavior.
-	 * - For other cases, it's grammatically impossible to specify
-	 *   CONCURRENTLY/NONCONCURRENTLY. In the implicit case, concurrency
-	 *   is safe to be disabled.
-	 */
-	if (YbIsSysCatalogTabletRelation(rel))
-	{
-		if (stmt->concurrent == YB_CONCURRENCY_EXPLICIT_ENABLED)
-			ereport(ERROR,
-					(errcode(ERRCODE_FEATURE_NOT_SUPPORTED),
-					 errmsg("CREATE INDEX CONCURRENTLY is currently not "
-							"supported for system catalog")));
-		else
-			stmt->concurrent = YB_CONCURRENCY_DISABLED;
-	}
-	if (!IsYBRelation(rel))
-		stmt->concurrent = YB_CONCURRENCY_DISABLED;
->>>>>>> e32211cb
 
 		/*
 		 * Now that we know the true value of "concurrent", take the right
