--- conflicted
+++ resolved
@@ -311,15 +311,9 @@
 	 */
 	if (params->options & VACOPT_VACUUM)
 	{
-<<<<<<< HEAD
-		ereport(WARNING,
-				(errmsg("VACUUM will be ignored")));
-		if (params->options & VACOPT_ANALYZE)
-=======
 		ereport(NOTICE,
 				(errmsg("VACUUM is a no-op statement since YugabyteDB performs garbage collection of dead tuples automatically")));
-		if (options & VACOPT_ANALYZE)
->>>>>>> 03c9c4ca
+		if (params->options & VACOPT_ANALYZE)
 		{
 			params->options &= ~VACOPT_VACUUM;
 		}
