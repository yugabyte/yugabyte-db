--- conflicted
+++ resolved
@@ -1377,10 +1377,6 @@
 	pg_database_rel = table_open(DatabaseRelationId, RowExclusiveLock);
 
 	/*
-<<<<<<< HEAD
-	 * If database OID is configured, check if the OID is already in use or
-	 * data directory already exists.
-=======
 	 * CREATE DATABASE using templates other than template0 and template1 will 
 	 * always go through the DB clone workflow.
 	 */
@@ -1405,14 +1401,8 @@
   }
 
 	/*
-	 * In vanilla PG, OIDs are assigned by a cluster-wide counter.
-	 * For YSQL, we allocate OIDs on a per-database level and share the
-	 * per-database OID range on tserver for all databases. OID collision
-	 * happens due to the same range of OIDs allocated to different tservers.
-	 * OID collision can happen for CREATE DATABASE. If it happens, we want to
-	 * keep retrying CREATE DATABASE using the next available OID.
-	 * This is needed for xcluster.
->>>>>>> ac9164b6
+	 * If database OID is configured, check if the OID is already in use or
+	 * data directory already exists.
 	 */
 	if (OidIsValid(dboid))
 	{
@@ -1429,15 +1419,15 @@
 					(errcode(ERRCODE_INVALID_PARAMETER_VALUE)),
 					errmsg("data directory with the specified OID %u already exists", dboid));
 
-<<<<<<< HEAD
 		/*
 		 * YB_TODO: Due to GH issue #19656, CREATE DATABASE will fail if the
 		 * OID was used by a database that's been dropped.
 		 */
 		if (IsYugaByteEnabled())
-			YBCCreateDatabase(dboid, dbname, src_dboid, dbtemplate,
-							  InvalidOid, dbcolocated,
-							  /*retry_on_oid_collision=*/ NULL, dbclonetime);
+			YBCCreateDatabase(dboid, dbname, src_dboid,
+							  /* next_oid */ InvalidOid, dbcolocated,
+							  /*retry_on_oid_collision=*/ NULL,
+							  is_clone ? &yb_clone_info : NULL);
 	}
 	else
 	{
@@ -1463,19 +1453,12 @@
 
 			retry_on_oid_collision = false;
 			if (IsYugaByteEnabled())
-				YBCCreateDatabase(dboid, dbname, src_dboid, dbtemplate,
-								  InvalidOid, dbcolocated,
-								  &retry_on_oid_collision, dbclonetime);
+				YBCCreateDatabase(dboid, dbname, src_dboid,
+								  /* next_oid */ InvalidOid, dbcolocated,
+								  &retry_on_oid_collision,
+								  is_clone ? &yb_clone_info : NULL);
 		} while (retry_on_oid_collision);
 	}
-=======
-		retry_on_oid_collision = false;
-		if (IsYugaByteEnabled()) {
-			YBCCreateDatabase(dboid, dbname, src_dboid, /* next_oid */ InvalidOid,
-                dbcolocated, &retry_on_oid_collision, is_clone ? &yb_clone_info : NULL);
-    }
-	} while (retry_on_oid_collision);
->>>>>>> ac9164b6
 
 	/*
 	 * A database created using the clone workflow already has an entry in
