--- conflicted
+++ resolved
@@ -537,41 +537,16 @@
 bool
 check_XactIsoLevel(int *newval, void **extra, GucSource source)
 {
-<<<<<<< HEAD
 	int			newXactIsoLevel = *newval;
-=======
-	int			newXactIsoLevel;
-
-	if (strcmp(*newval, "serializable") == 0)
-	{
-		newXactIsoLevel = XACT_SERIALIZABLE;
-	}
-	else if (strcmp(*newval, "repeatable read") == 0)
-	{
-		newXactIsoLevel = XACT_REPEATABLE_READ;
-	}
-	else if (strcmp(*newval, "read committed") == 0)
-	{
-		newXactIsoLevel = XACT_READ_COMMITTED;
-		if (!YBIsReadCommittedSupported())
-		{
-			ereport(WARNING,
-					(errmsg("read committed isolation is disabled"),
-					 errdetail("Set yb_enable_read_committed_isolation to enable. When disabled, read "
-							 "committed falls back to using repeatable read isolation.")));
-		}
-	}
-	else if (strcmp(*newval, "read uncommitted") == 0)
-	{
-		newXactIsoLevel = XACT_READ_UNCOMMITTED;
-	}
-	else if (strcmp(*newval, "default") == 0)
-	{
-		newXactIsoLevel = DefaultXactIsoLevel;
-	}
-	else
-		return false;
->>>>>>> 03c9c4ca
+
+	if (newXactIsoLevel == XACT_READ_COMMITTED &&
+		!YBIsReadCommittedSupported())
+	{
+		ereport(WARNING,
+				(errmsg("read committed isolation is disabled"),
+				 errdetail("Set yb_enable_read_committed_isolation to enable. When disabled, read "
+						 "committed falls back to using repeatable read isolation.")));
+	}
 
 	if (newXactIsoLevel != XactIsoLevel && IsTransactionState())
 	{
@@ -609,27 +584,6 @@
 	{
 		HandleYBStatus(
 			YBCPgSetTransactionIsolationLevel(YBGetEffectivePggateIsolationLevel()));
-	}
-}
-
-const char *
-<<<<<<< HEAD
-=======
-show_XactIsoLevel(void)
-{
-	/* We need this because we don't want to show "default". */
-	switch (XactIsoLevel)
-	{
-		case XACT_READ_UNCOMMITTED:
-			return "read uncommitted";
-		case XACT_READ_COMMITTED:
-			return "read committed";
-		case XACT_REPEATABLE_READ:
-			return "repeatable read";
-		case XACT_SERIALIZABLE:
-			return "serializable";
-		default:
-			return "bogus";
 	}
 }
 
@@ -647,7 +601,6 @@
 }
 
 const char *
->>>>>>> 03c9c4ca
 yb_fetch_effective_transaction_isolation_level(void)
 {
 	switch (XactIsoLevel)
