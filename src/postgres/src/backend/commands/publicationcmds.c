/*-------------------------------------------------------------------------
 *
 * publicationcmds.c
 *		publication manipulation
 *
 * Portions Copyright (c) 1996-2022, PostgreSQL Global Development Group
 * Portions Copyright (c) 1994, Regents of the University of California
 *
 * IDENTIFICATION
 *		src/backend/commands/publicationcmds.c
 *
 *-------------------------------------------------------------------------
 */

#include "postgres.h"

#include "access/genam.h"
#include "access/htup_details.h"
#include "access/table.h"
#include "access/xact.h"
#include "catalog/catalog.h"
#include "catalog/indexing.h"
#include "catalog/namespace.h"
#include "catalog/objectaccess.h"
#include "catalog/objectaddress.h"
#include "catalog/partition.h"
#include "catalog/pg_inherits.h"
#include "catalog/pg_namespace.h"
#include "catalog/pg_proc.h"
#include "catalog/pg_publication.h"
#include "catalog/pg_publication_namespace.h"
#include "catalog/pg_publication_rel.h"
#include "catalog/pg_type.h"
#include "commands/dbcommands.h"
#include "commands/defrem.h"
#include "commands/event_trigger.h"
#include "commands/publicationcmds.h"
#include "funcapi.h"
#include "miscadmin.h"
#include "nodes/nodeFuncs.h"
#include "parser/parse_clause.h"
#include "parser/parse_collate.h"
#include "parser/parse_relation.h"
#include "storage/lmgr.h"
#include "utils/acl.h"
#include "utils/array.h"
#include "utils/builtins.h"
#include "utils/catcache.h"
#include "utils/fmgroids.h"
#include "utils/inval.h"
#include "utils/lsyscache.h"
#include "utils/rel.h"
#include "utils/syscache.h"
#include "utils/varlena.h"

<<<<<<< HEAD

/*
 * Information used to validate the columns in the row filter expression. See
 * contain_invalid_rfcolumn_walker for details.
 */
typedef struct rf_context
{
	Bitmapset  *bms_replident;	/* bitset of replica identity columns */
	bool		pubviaroot;		/* true if we are validating the parent
								 * relation's row filter */
	Oid			relid;			/* relid of the relation */
	Oid			parentid;		/* relid of the parent relation */
} rf_context;
=======
/* YB includes. */
#include "catalog/index.h"
#include "pg_yb_utils.h"

/* Same as MAXNUMMESSAGES in sinvaladt.c */
#define MAX_RELCACHE_INVAL_MSGS 4096
>>>>>>> 1bd45d05

static List *OpenTableList(List *tables);
static void CloseTableList(List *rels);
static void LockSchemaList(List *schemalist);
static void PublicationAddTables(Oid pubid, List *rels, bool if_not_exists,
								 AlterPublicationStmt *stmt);
static void PublicationDropTables(Oid pubid, List *rels, bool missing_ok);
static void PublicationAddSchemas(Oid pubid, List *schemas, bool if_not_exists,
								  AlterPublicationStmt *stmt);
static void PublicationDropSchemas(Oid pubid, List *schemas, bool missing_ok);


static void
parse_publication_options(ParseState *pstate,
						  List *options,
						  bool *publish_given,
						  PublicationActions *pubactions,
						  bool *publish_via_partition_root_given,
						  bool *publish_via_partition_root)
{
	ListCell   *lc;

	*publish_given = false;
	*publish_via_partition_root_given = false;

	/* defaults */
	pubactions->pubinsert = true;
	pubactions->pubupdate = true;
	pubactions->pubdelete = true;
	pubactions->pubtruncate = true;
	*publish_via_partition_root = false;

	/* Parse options */
	foreach(lc, options)
	{
		DefElem    *defel = (DefElem *) lfirst(lc);

		if (strcmp(defel->defname, "publish") == 0)
		{
			char	   *publish;
			List	   *publish_list;
			ListCell   *lc;

			if (*publish_given)
				errorConflictingDefElem(defel, pstate);

			/*
			 * If publish option was given only the explicitly listed actions
			 * should be published.
			 */
			pubactions->pubinsert = false;
			pubactions->pubupdate = false;
			pubactions->pubdelete = false;
			pubactions->pubtruncate = false;

			*publish_given = true;
			publish = defGetString(defel);

			if (!SplitIdentifierString(publish, ',', &publish_list))
				ereport(ERROR,
						(errcode(ERRCODE_SYNTAX_ERROR),
						 errmsg("invalid list syntax in parameter \"%s\"",
								"publish")));

			/* Process the option list. */
			foreach(lc, publish_list)
			{
				char	   *publish_opt = (char *) lfirst(lc);

				if (strcmp(publish_opt, "insert") == 0)
					pubactions->pubinsert = true;
				else if (strcmp(publish_opt, "update") == 0)
					pubactions->pubupdate = true;
				else if (strcmp(publish_opt, "delete") == 0)
					pubactions->pubdelete = true;
				else if (strcmp(publish_opt, "truncate") == 0)
					pubactions->pubtruncate = true;
				else
					ereport(ERROR,
							(errcode(ERRCODE_SYNTAX_ERROR),
							 errmsg("unrecognized value for publication option \"%s\": \"%s\"",
									"publish", publish_opt)));
			}
		}
		else if (strcmp(defel->defname, "publish_via_partition_root") == 0)
		{
			if (*publish_via_partition_root_given)
				errorConflictingDefElem(defel, pstate);
			*publish_via_partition_root_given = true;
			*publish_via_partition_root = defGetBoolean(defel);
		}
		else
			ereport(ERROR,
					(errcode(ERRCODE_SYNTAX_ERROR),
					 errmsg("unrecognized publication parameter: \"%s\"", defel->defname)));
	}
}

/*
 * Convert the PublicationObjSpecType list into schema oid list and
 * PublicationTable list.
 */
static void
ObjectsInPublicationToOids(List *pubobjspec_list, ParseState *pstate,
						   List **rels, List **schemas)
{
	ListCell   *cell;
	PublicationObjSpec *pubobj;

	if (!pubobjspec_list)
		return;

	foreach(cell, pubobjspec_list)
	{
		Oid			schemaid;
		List	   *search_path;

		pubobj = (PublicationObjSpec *) lfirst(cell);

		switch (pubobj->pubobjtype)
		{
			case PUBLICATIONOBJ_TABLE:
				*rels = lappend(*rels, pubobj->pubtable);
				break;
			case PUBLICATIONOBJ_TABLES_IN_SCHEMA:
				schemaid = get_namespace_oid(pubobj->name, false);

				/* Filter out duplicates if user specifies "sch1, sch1" */
				*schemas = list_append_unique_oid(*schemas, schemaid);
				break;
			case PUBLICATIONOBJ_TABLES_IN_CUR_SCHEMA:
				search_path = fetch_search_path(false);
				if (search_path == NIL) /* nothing valid in search_path? */
					ereport(ERROR,
							errcode(ERRCODE_UNDEFINED_SCHEMA),
							errmsg("no schema has been selected for CURRENT_SCHEMA"));

				schemaid = linitial_oid(search_path);
				list_free(search_path);

				/* Filter out duplicates if user specifies "sch1, sch1" */
				*schemas = list_append_unique_oid(*schemas, schemaid);
				break;
			default:
				/* shouldn't happen */
				elog(ERROR, "invalid publication object type %d", pubobj->pubobjtype);
				break;
		}
	}
}

/*
 * Returns true if any of the columns used in the row filter WHERE expression is
 * not part of REPLICA IDENTITY, false otherwise.
 */
static bool
contain_invalid_rfcolumn_walker(Node *node, rf_context *context)
{
	if (node == NULL)
		return false;

	if (IsA(node, Var))
	{
		Var		   *var = (Var *) node;
		AttrNumber	attnum = var->varattno;

		/*
		 * If pubviaroot is true, we are validating the row filter of the
		 * parent table, but the bitmap contains the replica identity
		 * information of the child table. So, get the column number of the
		 * child table as parent and child column order could be different.
		 */
		if (context->pubviaroot)
		{
			char	   *colname = get_attname(context->parentid, attnum, false);

			attnum = get_attnum(context->relid, colname);
		}

		if (!bms_is_member(attnum - FirstLowInvalidHeapAttributeNumber,
						   context->bms_replident))
			return true;
	}

	return expression_tree_walker(node, contain_invalid_rfcolumn_walker,
								  (void *) context);
}

/*
 * Check if all columns referenced in the filter expression are part of the
 * REPLICA IDENTITY index or not.
 *
 * Returns true if any invalid column is found.
 */
bool
pub_rf_contains_invalid_column(Oid pubid, Relation relation, List *ancestors,
							   bool pubviaroot)
{
	HeapTuple	rftuple;
	Oid			relid = RelationGetRelid(relation);
	Oid			publish_as_relid = RelationGetRelid(relation);
	bool		result = false;
	Datum		rfdatum;
	bool		rfisnull;

	/*
	 * FULL means all columns are in the REPLICA IDENTITY, so all columns are
	 * allowed in the row filter and we can skip the validation.
	 */
	if (relation->rd_rel->relreplident == REPLICA_IDENTITY_FULL)
		return false;

	/*
	 * For a partition, if pubviaroot is true, find the topmost ancestor that
	 * is published via this publication as we need to use its row filter
	 * expression to filter the partition's changes.
	 *
	 * Note that even though the row filter used is for an ancestor, the
	 * REPLICA IDENTITY used will be for the actual child table.
	 */
	if (pubviaroot && relation->rd_rel->relispartition)
	{
		publish_as_relid
			= GetTopMostAncestorInPublication(pubid, ancestors, NULL);

		if (!OidIsValid(publish_as_relid))
			publish_as_relid = relid;
	}

	rftuple = SearchSysCache2(PUBLICATIONRELMAP,
							  ObjectIdGetDatum(publish_as_relid),
							  ObjectIdGetDatum(pubid));

	if (!HeapTupleIsValid(rftuple))
		return false;

	rfdatum = SysCacheGetAttr(PUBLICATIONRELMAP, rftuple,
							  Anum_pg_publication_rel_prqual,
							  &rfisnull);

	if (!rfisnull)
	{
		rf_context	context = {0};
		Node	   *rfnode;
		Bitmapset  *bms = NULL;

		context.pubviaroot = pubviaroot;
		context.parentid = publish_as_relid;
		context.relid = relid;

		/* Remember columns that are part of the REPLICA IDENTITY */
		bms = RelationGetIndexAttrBitmap(relation,
										 INDEX_ATTR_BITMAP_IDENTITY_KEY);

		context.bms_replident = bms;
		rfnode = stringToNode(TextDatumGetCString(rfdatum));
		result = contain_invalid_rfcolumn_walker(rfnode, &context);
	}

	ReleaseSysCache(rftuple);

	return result;
}

/*
 * Check if all columns referenced in the REPLICA IDENTITY are covered by
 * the column list.
 *
 * Returns true if any replica identity column is not covered by column list.
 */
bool
pub_collist_contains_invalid_column(Oid pubid, Relation relation, List *ancestors,
									bool pubviaroot)
{
	HeapTuple	tuple;
	Oid			relid = RelationGetRelid(relation);
	Oid			publish_as_relid = RelationGetRelid(relation);
	bool		result = false;
	Datum		datum;
	bool		isnull;

	/*
	 * For a partition, if pubviaroot is true, find the topmost ancestor that
	 * is published via this publication as we need to use its column list for
	 * the changes.
	 *
	 * Note that even though the column list used is for an ancestor, the
	 * REPLICA IDENTITY used will be for the actual child table.
	 */
	if (pubviaroot && relation->rd_rel->relispartition)
	{
		publish_as_relid = GetTopMostAncestorInPublication(pubid, ancestors, NULL);

		if (!OidIsValid(publish_as_relid))
			publish_as_relid = relid;
	}

	tuple = SearchSysCache2(PUBLICATIONRELMAP,
							ObjectIdGetDatum(publish_as_relid),
							ObjectIdGetDatum(pubid));

	if (!HeapTupleIsValid(tuple))
		return false;

	datum = SysCacheGetAttr(PUBLICATIONRELMAP, tuple,
							Anum_pg_publication_rel_prattrs,
							&isnull);

	if (!isnull)
	{
		int			x;
		Bitmapset  *idattrs;
		Bitmapset  *columns = NULL;

		/* With REPLICA IDENTITY FULL, no column list is allowed. */
		if (relation->rd_rel->relreplident == REPLICA_IDENTITY_FULL)
			result = true;

		/* Transform the column list datum to a bitmapset. */
		columns = pub_collist_to_bitmapset(NULL, datum, NULL);

		/* Remember columns that are part of the REPLICA IDENTITY */
		idattrs = RelationGetIndexAttrBitmap(relation,
											 INDEX_ATTR_BITMAP_IDENTITY_KEY);

		/*
		 * Attnums in the bitmap returned by RelationGetIndexAttrBitmap are
		 * offset (to handle system columns the usual way), while column list
		 * does not use offset, so we can't do bms_is_subset(). Instead, we
		 * have to loop over the idattrs and check all of them are in the
		 * list.
		 */
		x = -1;
		while ((x = bms_next_member(idattrs, x)) >= 0)
		{
			AttrNumber	attnum = (x + FirstLowInvalidHeapAttributeNumber);

			/*
			 * If pubviaroot is true, we are validating the column list of the
			 * parent table, but the bitmap contains the replica identity
			 * information of the child table. The parent/child attnums may
			 * not match, so translate them to the parent - get the attname
			 * from the child, and look it up in the parent.
			 */
			if (pubviaroot)
			{
				/* attribute name in the child table */
				char	   *colname = get_attname(relid, attnum, false);

				/*
				 * Determine the attnum for the attribute name in parent (we
				 * are using the column list defined on the parent).
				 */
				attnum = get_attnum(publish_as_relid, colname);
			}

			/* replica identity column, not covered by the column list */
			if (!bms_is_member(attnum, columns))
			{
				result = true;
				break;
			}
		}

		bms_free(idattrs);
		bms_free(columns);
	}

	ReleaseSysCache(tuple);

	return result;
}

/* check_functions_in_node callback */
static bool
contain_mutable_or_user_functions_checker(Oid func_id, void *context)
{
	return (func_volatile(func_id) != PROVOLATILE_IMMUTABLE ||
			func_id >= FirstNormalObjectId);
}

/*
 * The row filter walker checks if the row filter expression is a "simple
 * expression".
 *
 * It allows only simple or compound expressions such as:
 * - (Var Op Const)
 * - (Var Op Var)
 * - (Var Op Const) AND/OR (Var Op Const)
 * - etc
 * (where Var is a column of the table this filter belongs to)
 *
 * The simple expression has the following restrictions:
 * - User-defined operators are not allowed;
 * - User-defined functions are not allowed;
 * - User-defined types are not allowed;
 * - User-defined collations are not allowed;
 * - Non-immutable built-in functions are not allowed;
 * - System columns are not allowed.
 *
 * NOTES
 *
 * We don't allow user-defined functions/operators/types/collations because
 * (a) if a user drops a user-defined object used in a row filter expression or
 * if there is any other error while using it, the logical decoding
 * infrastructure won't be able to recover from such an error even if the
 * object is recreated again because a historic snapshot is used to evaluate
 * the row filter;
 * (b) a user-defined function can be used to access tables that could have
 * unpleasant results because a historic snapshot is used. That's why only
 * immutable built-in functions are allowed in row filter expressions.
 *
 * We don't allow system columns because currently, we don't have that
 * information in the tuple passed to downstream. Also, as we don't replicate
 * those to subscribers, there doesn't seem to be a need for a filter on those
 * columns.
 *
 * We can allow other node types after more analysis and testing.
 */
static bool
check_simple_rowfilter_expr_walker(Node *node, ParseState *pstate)
{
	char	   *errdetail_msg = NULL;

	if (node == NULL)
		return false;

	switch (nodeTag(node))
	{
		case T_Var:
			/* System columns are not allowed. */
			if (((Var *) node)->varattno < InvalidAttrNumber)
				errdetail_msg = _("System columns are not allowed.");
			break;
		case T_OpExpr:
		case T_DistinctExpr:
		case T_NullIfExpr:
			/* OK, except user-defined operators are not allowed. */
			if (((OpExpr *) node)->opno >= FirstNormalObjectId)
				errdetail_msg = _("User-defined operators are not allowed.");
			break;
		case T_ScalarArrayOpExpr:
			/* OK, except user-defined operators are not allowed. */
			if (((ScalarArrayOpExpr *) node)->opno >= FirstNormalObjectId)
				errdetail_msg = _("User-defined operators are not allowed.");

			/*
			 * We don't need to check the hashfuncid and negfuncid of
			 * ScalarArrayOpExpr as those functions are only built for a
			 * subquery.
			 */
			break;
		case T_RowCompareExpr:
			{
				ListCell   *opid;

				/* OK, except user-defined operators are not allowed. */
				foreach(opid, ((RowCompareExpr *) node)->opnos)
				{
					if (lfirst_oid(opid) >= FirstNormalObjectId)
					{
						errdetail_msg = _("User-defined operators are not allowed.");
						break;
					}
				}
			}
			break;
		case T_Const:
		case T_FuncExpr:
		case T_BoolExpr:
		case T_RelabelType:
		case T_CollateExpr:
		case T_CaseExpr:
		case T_CaseTestExpr:
		case T_ArrayExpr:
		case T_RowExpr:
		case T_CoalesceExpr:
		case T_MinMaxExpr:
		case T_XmlExpr:
		case T_NullTest:
		case T_BooleanTest:
		case T_List:
			/* OK, supported */
			break;
		default:
			errdetail_msg = _("Only columns, constants, built-in operators, built-in data types, built-in collations, and immutable built-in functions are allowed.");
			break;
	}

	/*
	 * For all the supported nodes, if we haven't already found a problem,
	 * check the types, functions, and collations used in it.  We check List
	 * by walking through each element.
	 */
	if (!errdetail_msg && !IsA(node, List))
	{
		if (exprType(node) >= FirstNormalObjectId)
			errdetail_msg = _("User-defined types are not allowed.");
		else if (check_functions_in_node(node, contain_mutable_or_user_functions_checker,
										 (void *) pstate))
			errdetail_msg = _("User-defined or built-in mutable functions are not allowed.");
		else if (exprCollation(node) >= FirstNormalObjectId ||
				 exprInputCollation(node) >= FirstNormalObjectId)
			errdetail_msg = _("User-defined collations are not allowed.");
	}

	/*
	 * If we found a problem in this node, throw error now. Otherwise keep
	 * going.
	 */
	if (errdetail_msg)
		ereport(ERROR,
				(errcode(ERRCODE_FEATURE_NOT_SUPPORTED),
				 errmsg("invalid publication WHERE expression"),
				 errdetail_internal("%s", errdetail_msg),
				 parser_errposition(pstate, exprLocation(node))));

	return expression_tree_walker(node, check_simple_rowfilter_expr_walker,
								  (void *) pstate);
}

/*
 * Check if the row filter expression is a "simple expression".
 *
 * See check_simple_rowfilter_expr_walker for details.
 */
static bool
check_simple_rowfilter_expr(Node *node, ParseState *pstate)
{
	return check_simple_rowfilter_expr_walker(node, pstate);
}

/*
 * Transform the publication WHERE expression for all the relations in the list,
 * ensuring it is coerced to boolean and necessary collation information is
 * added if required, and add a new nsitem/RTE for the associated relation to
 * the ParseState's namespace list.
 *
 * Also check the publication row filter expression and throw an error if
 * anything not permitted or unexpected is encountered.
 */
static void
TransformPubWhereClauses(List *tables, const char *queryString,
						 bool pubviaroot)
{
	ListCell   *lc;

	foreach(lc, tables)
	{
		ParseNamespaceItem *nsitem;
		Node	   *whereclause = NULL;
		ParseState *pstate;
		PublicationRelInfo *pri = (PublicationRelInfo *) lfirst(lc);

		if (pri->whereClause == NULL)
			continue;

		/*
		 * If the publication doesn't publish changes via the root partitioned
		 * table, the partition's row filter will be used. So disallow using
		 * WHERE clause on partitioned table in this case.
		 */
		if (!pubviaroot &&
			pri->relation->rd_rel->relkind == RELKIND_PARTITIONED_TABLE)
			ereport(ERROR,
					(errcode(ERRCODE_INVALID_PARAMETER_VALUE),
					 errmsg("cannot use publication WHERE clause for relation \"%s\"",
							RelationGetRelationName(pri->relation)),
					 errdetail("WHERE clause cannot be used for a partitioned table when %s is false.",
							   "publish_via_partition_root")));

		/*
		 * A fresh pstate is required so that we only have "this" table in its
		 * rangetable
		 */
		pstate = make_parsestate(NULL);
		pstate->p_sourcetext = queryString;
		nsitem = addRangeTableEntryForRelation(pstate, pri->relation,
											   AccessShareLock, NULL,
											   false, false);
		addNSItemToQuery(pstate, nsitem, false, true, true);

		whereclause = transformWhereClause(pstate,
										   copyObject(pri->whereClause),
										   EXPR_KIND_WHERE,
										   "PUBLICATION WHERE");

		/* Fix up collation information */
		assign_expr_collations(pstate, whereclause);

		/*
		 * We allow only simple expressions in row filters. See
		 * check_simple_rowfilter_expr_walker.
		 */
		check_simple_rowfilter_expr(whereclause, pstate);

		free_parsestate(pstate);

		pri->whereClause = whereclause;
	}
}


/*
 * Given a list of tables that are going to be added to a publication,
 * verify that they fulfill the necessary preconditions, namely: no tables
 * have a column list if any schema is published; and partitioned tables do
 * not have column lists if publish_via_partition_root is not set.
 *
 * 'publish_schema' indicates that the publication contains any TABLES IN
 * SCHEMA elements (newly added in this command, or preexisting).
 * 'pubviaroot' is the value of publish_via_partition_root.
 */
static void
CheckPubRelationColumnList(char *pubname, List *tables,
						   bool publish_schema, bool pubviaroot)
{
	ListCell   *lc;

	foreach(lc, tables)
	{
		PublicationRelInfo *pri = (PublicationRelInfo *) lfirst(lc);

		if (pri->columns == NIL)
			continue;

		/*
		 * Disallow specifying column list if any schema is in the
		 * publication.
		 *
		 * XXX We could instead just forbid the case when the publication
		 * tries to publish the table with a column list and a schema for that
		 * table. However, if we do that then we need a restriction during
		 * ALTER TABLE ... SET SCHEMA to prevent such a case which doesn't
		 * seem to be a good idea.
		 */
		if (publish_schema)
			ereport(ERROR,
					errcode(ERRCODE_INVALID_PARAMETER_VALUE),
					errmsg("cannot use column list for relation \"%s.%s\" in publication \"%s\"",
						   get_namespace_name(RelationGetNamespace(pri->relation)),
						   RelationGetRelationName(pri->relation), pubname),
					errdetail("Column lists cannot be specified in publications containing FOR TABLES IN SCHEMA elements."));

		/*
		 * If the publication doesn't publish changes via the root partitioned
		 * table, the partition's column list will be used. So disallow using
		 * a column list on the partitioned table in this case.
		 */
		if (!pubviaroot &&
			pri->relation->rd_rel->relkind == RELKIND_PARTITIONED_TABLE)
			ereport(ERROR,
					(errcode(ERRCODE_INVALID_PARAMETER_VALUE),
					 errmsg("cannot use column list for relation \"%s.%s\" in publication \"%s\"",
							get_namespace_name(RelationGetNamespace(pri->relation)),
							RelationGetRelationName(pri->relation), pubname),
					 errdetail("Column lists cannot be specified for partitioned tables when %s is false.",
							   "publish_via_partition_root")));
	}
}

/*
 * Create new publication.
 */
ObjectAddress
CreatePublication(ParseState *pstate, CreatePublicationStmt *stmt)
{
	if (IsYugaByteEnabled() && !yb_enable_replication_commands)
		ereport(ERROR,
				(errcode(ERRCODE_INVALID_PARAMETER_VALUE),
				 errmsg("CreatePublication is unavailable"),
				 errdetail("yb_enable_replication_commands is false or a "
				 		   "system upgrade is in progress")));

	Relation	rel;
	ObjectAddress myself;
	Oid			puboid;
	bool		nulls[Natts_pg_publication];
	Datum		values[Natts_pg_publication];
	HeapTuple	tup;
	bool		publish_given;
	PublicationActions pubactions;
	bool		publish_via_partition_root_given;
	bool		publish_via_partition_root;
	AclResult	aclresult;
	List	   *relations = NIL;
	List	   *schemaidlist = NIL;

	/* must have CREATE privilege on database */
	aclresult = pg_database_aclcheck(MyDatabaseId, GetUserId(), ACL_CREATE);
	if (aclresult != ACLCHECK_OK)
		aclcheck_error(aclresult, OBJECT_DATABASE,
					   get_database_name(MyDatabaseId));

	/* FOR ALL TABLES requires superuser */
	if (stmt->for_all_tables && !superuser())
		ereport(ERROR,
				(errcode(ERRCODE_INSUFFICIENT_PRIVILEGE),
				 errmsg("must be superuser to create FOR ALL TABLES publication")));

	rel = table_open(PublicationRelationId, RowExclusiveLock);

	/* Check if name is used */
	puboid = GetSysCacheOid1(PUBLICATIONNAME, Anum_pg_publication_oid,
							 CStringGetDatum(stmt->pubname));
	if (OidIsValid(puboid))
		ereport(ERROR,
				(errcode(ERRCODE_DUPLICATE_OBJECT),
				 errmsg("publication \"%s\" already exists",
						stmt->pubname)));

	/* Form a tuple. */
	memset(values, 0, sizeof(values));
	memset(nulls, false, sizeof(nulls));

	values[Anum_pg_publication_pubname - 1] =
		DirectFunctionCall1(namein, CStringGetDatum(stmt->pubname));
	values[Anum_pg_publication_pubowner - 1] = ObjectIdGetDatum(GetUserId());

	parse_publication_options(pstate,
							  stmt->options,
							  &publish_given, &pubactions,
							  &publish_via_partition_root_given,
							  &publish_via_partition_root);

<<<<<<< HEAD
	puboid = GetNewOidWithIndex(rel, PublicationObjectIndexId,
								Anum_pg_publication_oid);
	values[Anum_pg_publication_oid - 1] = ObjectIdGetDatum(puboid);
=======
	if (IsYugaByteEnabled() && !(publish_insert && publish_update &&
								 publish_delete && publish_truncate))
		ereport(ERROR,
				(errcode(ERRCODE_FEATURE_NOT_SUPPORTED),
				 errmsg("Publishing only a subset of DML commands is not yet supported"),
				 errhint("See https://github.com/yugabyte/yugabyte-db/issues/"
						 "19250. React with thumbs up to raise its priority")));

>>>>>>> 1bd45d05
	values[Anum_pg_publication_puballtables - 1] =
		BoolGetDatum(stmt->for_all_tables);
	values[Anum_pg_publication_pubinsert - 1] =
		BoolGetDatum(pubactions.pubinsert);
	values[Anum_pg_publication_pubupdate - 1] =
		BoolGetDatum(pubactions.pubupdate);
	values[Anum_pg_publication_pubdelete - 1] =
		BoolGetDatum(pubactions.pubdelete);
	values[Anum_pg_publication_pubtruncate - 1] =
		BoolGetDatum(pubactions.pubtruncate);
	values[Anum_pg_publication_pubviaroot - 1] =
		BoolGetDatum(publish_via_partition_root);

	tup = heap_form_tuple(RelationGetDescr(rel), values, nulls);

	/* Insert tuple into catalog. */
	CatalogTupleInsert(rel, tup);
	heap_freetuple(tup);

	recordDependencyOnOwner(PublicationRelationId, puboid, GetUserId());

	ObjectAddressSet(myself, PublicationRelationId, puboid);

	/* Make the changes visible. */
	CommandCounterIncrement();

	/* Associate objects with the publication. */
	if (stmt->for_all_tables)
	{
		/* Invalidate relcache so that publication info is rebuilt. */
		CacheInvalidateRelcacheAll();
	}
	else
	{
		ObjectsInPublicationToOids(stmt->pubobjects, pstate, &relations,
								   &schemaidlist);

		/* FOR TABLES IN SCHEMA requires superuser */
		if (schemaidlist != NIL && !superuser())
			ereport(ERROR,
					errcode(ERRCODE_INSUFFICIENT_PRIVILEGE),
					errmsg("must be superuser to create FOR TABLES IN SCHEMA publication"));

		if (list_length(relations) > 0)
		{
			List	   *rels;

			rels = OpenTableList(relations);
			TransformPubWhereClauses(rels, pstate->p_sourcetext,
									 publish_via_partition_root);

			CheckPubRelationColumnList(stmt->pubname, rels,
									   schemaidlist != NIL,
									   publish_via_partition_root);

			PublicationAddTables(puboid, rels, true, NULL);
			CloseTableList(rels);
		}

		if (list_length(schemaidlist) > 0)
		{
			/*
			 * Schema lock is held until the publication is created to prevent
			 * concurrent schema deletion.
			 */
			LockSchemaList(schemaidlist);
			PublicationAddSchemas(puboid, schemaidlist, true, NULL);
		}
	}

	table_close(rel, RowExclusiveLock);

	InvokeObjectPostCreateHook(PublicationRelationId, puboid, 0);

	if (wal_level != WAL_LEVEL_LOGICAL)
		ereport(WARNING,
				(errcode(ERRCODE_OBJECT_NOT_IN_PREREQUISITE_STATE),
				 errmsg("wal_level is insufficient to publish logical changes"),
				 errhint("Set wal_level to \"logical\" before creating subscriptions.")));

	return myself;
}

/*
 * Change options of a publication.
 */
static void
AlterPublicationOptions(ParseState *pstate, AlterPublicationStmt *stmt,
						Relation rel, HeapTuple tup)
{
	bool		nulls[Natts_pg_publication];
	bool		replaces[Natts_pg_publication];
	Datum		values[Natts_pg_publication];
	bool		publish_given;
	PublicationActions pubactions;
	bool		publish_via_partition_root_given;
	bool		publish_via_partition_root;
	ObjectAddress obj;
	Form_pg_publication pubform;
	List	   *root_relids = NIL;
	ListCell   *lc;

	parse_publication_options(pstate,
							  stmt->options,
							  &publish_given, &pubactions,
							  &publish_via_partition_root_given,
							  &publish_via_partition_root);

	pubform = (Form_pg_publication) GETSTRUCT(tup);

	/*
	 * If the publication doesn't publish changes via the root partitioned
	 * table, the partition's row filter and column list will be used. So
	 * disallow using WHERE clause and column lists on partitioned table in
	 * this case.
	 */
	if (!pubform->puballtables && publish_via_partition_root_given &&
		!publish_via_partition_root)
	{
		/*
		 * Lock the publication so nobody else can do anything with it. This
		 * prevents concurrent alter to add partitioned table(s) with WHERE
		 * clause(s) and/or column lists which we don't allow when not
		 * publishing via root.
		 */
		LockDatabaseObject(PublicationRelationId, pubform->oid, 0,
						   AccessShareLock);

		root_relids = GetPublicationRelations(pubform->oid,
											  PUBLICATION_PART_ROOT);

		foreach(lc, root_relids)
		{
			Oid			relid = lfirst_oid(lc);
			HeapTuple	rftuple;
			char		relkind;
			char	   *relname;
			bool		has_rowfilter;
			bool		has_collist;

			/*
			 * Beware: we don't have lock on the relations, so cope silently
			 * with the cache lookups returning NULL.
			 */

			rftuple = SearchSysCache2(PUBLICATIONRELMAP,
									  ObjectIdGetDatum(relid),
									  ObjectIdGetDatum(pubform->oid));
			if (!HeapTupleIsValid(rftuple))
				continue;
			has_rowfilter = !heap_attisnull(rftuple, Anum_pg_publication_rel_prqual, NULL);
			has_collist = !heap_attisnull(rftuple, Anum_pg_publication_rel_prattrs, NULL);
			if (!has_rowfilter && !has_collist)
			{
				ReleaseSysCache(rftuple);
				continue;
			}

			relkind = get_rel_relkind(relid);
			if (relkind != RELKIND_PARTITIONED_TABLE)
			{
				ReleaseSysCache(rftuple);
				continue;
			}
			relname = get_rel_name(relid);
			if (relname == NULL)	/* table concurrently dropped */
			{
				ReleaseSysCache(rftuple);
				continue;
			}

			if (has_rowfilter)
				ereport(ERROR,
						(errcode(ERRCODE_INVALID_PARAMETER_VALUE),
						 errmsg("cannot set parameter \"%s\" to false for publication \"%s\"",
								"publish_via_partition_root",
								stmt->pubname),
						 errdetail("The publication contains a WHERE clause for partitioned table \"%s\", which is not allowed when \"%s\" is false.",
								   relname, "publish_via_partition_root")));
			Assert(has_collist);
			ereport(ERROR,
					(errcode(ERRCODE_INVALID_PARAMETER_VALUE),
					 errmsg("cannot set parameter \"%s\" to false for publication \"%s\"",
							"publish_via_partition_root",
							stmt->pubname),
					 errdetail("The publication contains a column list for partitioned table \"%s\", which is not allowed when \"%s\" is false.",
							   relname, "publish_via_partition_root")));
		}
	}

	if (IsYugaByteEnabled() && !(publish_insert && publish_update &&
								 publish_delete && publish_truncate))
		ereport(ERROR,
				(errcode(ERRCODE_FEATURE_NOT_SUPPORTED),
				 errmsg("Publishing only a subset of DML commands is not yet supported"),
				 errhint("See https://github.com/yugabyte/yugabyte-db/issues/"
						 "19250. React with thumbs up to raise its priority")));

	/* Everything ok, form a new tuple. */
	memset(values, 0, sizeof(values));
	memset(nulls, false, sizeof(nulls));
	memset(replaces, false, sizeof(replaces));

	if (publish_given)
	{
		values[Anum_pg_publication_pubinsert - 1] = BoolGetDatum(pubactions.pubinsert);
		replaces[Anum_pg_publication_pubinsert - 1] = true;

		values[Anum_pg_publication_pubupdate - 1] = BoolGetDatum(pubactions.pubupdate);
		replaces[Anum_pg_publication_pubupdate - 1] = true;

		values[Anum_pg_publication_pubdelete - 1] = BoolGetDatum(pubactions.pubdelete);
		replaces[Anum_pg_publication_pubdelete - 1] = true;

		values[Anum_pg_publication_pubtruncate - 1] = BoolGetDatum(pubactions.pubtruncate);
		replaces[Anum_pg_publication_pubtruncate - 1] = true;
	}

	if (publish_via_partition_root_given)
	{
		values[Anum_pg_publication_pubviaroot - 1] = BoolGetDatum(publish_via_partition_root);
		replaces[Anum_pg_publication_pubviaroot - 1] = true;
	}

	tup = heap_modify_tuple(tup, RelationGetDescr(rel), values, nulls,
							replaces);

	/* Update the catalog. */
	CatalogTupleUpdate(rel, &tup->t_self, tup);

	CommandCounterIncrement();

	pubform = (Form_pg_publication) GETSTRUCT(tup);

	/* Invalidate the relcache. */
	if (pubform->puballtables)
	{
		CacheInvalidateRelcacheAll();
	}
	else
	{
		List	   *relids = NIL;
		List	   *schemarelids = NIL;

		/*
		 * For any partitioned tables contained in the publication, we must
		 * invalidate all partitions contained in the respective partition
		 * trees, not just those explicitly mentioned in the publication.
		 */
		if (root_relids == NIL)
			relids = GetPublicationRelations(pubform->oid,
											 PUBLICATION_PART_ALL);
		else
		{
			/*
			 * We already got tables explicitly mentioned in the publication.
			 * Now get all partitions for the partitioned table in the list.
			 */
			foreach(lc, root_relids)
				relids = GetPubPartitionOptionRelations(relids,
														PUBLICATION_PART_ALL,
														lfirst_oid(lc));
		}

		schemarelids = GetAllSchemaPublicationRelations(pubform->oid,
														PUBLICATION_PART_ALL);
		relids = list_concat_unique_oid(relids, schemarelids);

		InvalidatePublicationRels(relids);
	}

	ObjectAddressSet(obj, PublicationRelationId, pubform->oid);
	EventTriggerCollectSimpleCommand(obj, InvalidObjectAddress,
									 (Node *) stmt);

	InvokeObjectPostAlterHook(PublicationRelationId, pubform->oid, 0);
}

/*
 * Invalidate the relations.
 */
void
InvalidatePublicationRels(List *relids)
{
	/*
	 * We don't want to send too many individual messages, at some point it's
	 * cheaper to just reset whole relcache.
	 */
	if (list_length(relids) < MAX_RELCACHE_INVAL_MSGS)
	{
		ListCell   *lc;

		foreach(lc, relids)
			CacheInvalidateRelcacheByRelid(lfirst_oid(lc));
	}
	else
		CacheInvalidateRelcacheAll();
}

/*
 * Add or remove table to/from publication.
 */
static void
AlterPublicationTables(AlterPublicationStmt *stmt, HeapTuple tup,
					   List *tables, const char *queryString,
					   bool publish_schema)
{
	List	   *rels = NIL;
	Form_pg_publication pubform = (Form_pg_publication) GETSTRUCT(tup);
	Oid			pubid = pubform->oid;

	/*
	 * Nothing to do if no objects, except in SET: for that it is quite
	 * possible that user has not specified any tables in which case we need
	 * to remove all the existing tables.
	 */
	if (!tables && stmt->action != AP_SetObjects)
		return;

	rels = OpenTableList(tables);

	if (stmt->action == AP_AddObjects)
	{
		TransformPubWhereClauses(rels, queryString, pubform->pubviaroot);

		publish_schema |= is_schema_publication(pubid);

		CheckPubRelationColumnList(stmt->pubname, rels, publish_schema,
								   pubform->pubviaroot);

		PublicationAddTables(pubid, rels, false, stmt);
	}
	else if (stmt->action == AP_DropObjects)
		PublicationDropTables(pubid, rels, false);
	else						/* AP_SetObjects */
	{
		List	   *oldrelids = GetPublicationRelations(pubid,
														PUBLICATION_PART_ROOT);
		List	   *delrels = NIL;
		ListCell   *oldlc;

		TransformPubWhereClauses(rels, queryString, pubform->pubviaroot);

		CheckPubRelationColumnList(stmt->pubname, rels, publish_schema,
								   pubform->pubviaroot);

		/*
		 * To recreate the relation list for the publication, look for
		 * existing relations that do not need to be dropped.
		 */
		foreach(oldlc, oldrelids)
		{
			Oid			oldrelid = lfirst_oid(oldlc);
			ListCell   *newlc;
			PublicationRelInfo *oldrel;
			bool		found = false;
			HeapTuple	rftuple;
			Node	   *oldrelwhereclause = NULL;
			Bitmapset  *oldcolumns = NULL;

			/* look up the cache for the old relmap */
			rftuple = SearchSysCache2(PUBLICATIONRELMAP,
									  ObjectIdGetDatum(oldrelid),
									  ObjectIdGetDatum(pubid));

			/*
			 * See if the existing relation currently has a WHERE clause or a
			 * column list. We need to compare those too.
			 */
			if (HeapTupleIsValid(rftuple))
			{
				bool		isnull = true;
				Datum		whereClauseDatum;
				Datum		columnListDatum;

				/* Load the WHERE clause for this table. */
				whereClauseDatum = SysCacheGetAttr(PUBLICATIONRELMAP, rftuple,
												   Anum_pg_publication_rel_prqual,
												   &isnull);
				if (!isnull)
					oldrelwhereclause = stringToNode(TextDatumGetCString(whereClauseDatum));

				/* Transform the int2vector column list to a bitmap. */
				columnListDatum = SysCacheGetAttr(PUBLICATIONRELMAP, rftuple,
												  Anum_pg_publication_rel_prattrs,
												  &isnull);

				if (!isnull)
					oldcolumns = pub_collist_to_bitmapset(NULL, columnListDatum, NULL);

				ReleaseSysCache(rftuple);
			}

			foreach(newlc, rels)
			{
				PublicationRelInfo *newpubrel;
				Oid			newrelid;
				Bitmapset  *newcolumns = NULL;

				newpubrel = (PublicationRelInfo *) lfirst(newlc);
				newrelid = RelationGetRelid(newpubrel->relation);

				/*
				 * If the new publication has column list, transform it to a
				 * bitmap too.
				 */
				if (newpubrel->columns)
				{
					ListCell   *lc;

					foreach(lc, newpubrel->columns)
					{
						char	   *colname = strVal(lfirst(lc));
						AttrNumber	attnum = get_attnum(newrelid, colname);

						newcolumns = bms_add_member(newcolumns, attnum);
					}
				}

				/*
				 * Check if any of the new set of relations matches with the
				 * existing relations in the publication. Additionally, if the
				 * relation has an associated WHERE clause, check the WHERE
				 * expressions also match. Same for the column list. Drop the
				 * rest.
				 */
				if (RelationGetRelid(newpubrel->relation) == oldrelid)
				{
					if (equal(oldrelwhereclause, newpubrel->whereClause) &&
						bms_equal(oldcolumns, newcolumns))
					{
						found = true;
						break;
					}
				}
			}

			/*
			 * Add the non-matched relations to a list so that they can be
			 * dropped.
			 */
			if (!found)
			{
				oldrel = palloc(sizeof(PublicationRelInfo));
				oldrel->whereClause = NULL;
				oldrel->columns = NIL;
				oldrel->relation = table_open(oldrelid,
											  ShareUpdateExclusiveLock);
				delrels = lappend(delrels, oldrel);
			}
		}

		/* And drop them. */
		PublicationDropTables(pubid, delrels, true);

		/*
		 * Don't bother calculating the difference for adding, we'll catch and
		 * skip existing ones when doing catalog update.
		 */
		PublicationAddTables(pubid, rels, true, stmt);

		CloseTableList(delrels);
	}

	CloseTableList(rels);
}

/*
 * Alter the publication schemas.
 *
 * Add or remove schemas to/from publication.
 */
static void
AlterPublicationSchemas(AlterPublicationStmt *stmt,
						HeapTuple tup, List *schemaidlist)
{
	Form_pg_publication pubform = (Form_pg_publication) GETSTRUCT(tup);

	/*
	 * Nothing to do if no objects, except in SET: for that it is quite
	 * possible that user has not specified any schemas in which case we need
	 * to remove all the existing schemas.
	 */
	if (!schemaidlist && stmt->action != AP_SetObjects)
		return;

	/*
	 * Schema lock is held until the publication is altered to prevent
	 * concurrent schema deletion.
	 */
	LockSchemaList(schemaidlist);
	if (stmt->action == AP_AddObjects)
	{
		ListCell   *lc;
		List	   *reloids;

		reloids = GetPublicationRelations(pubform->oid, PUBLICATION_PART_ROOT);

		foreach(lc, reloids)
		{
			HeapTuple	coltuple;

			coltuple = SearchSysCache2(PUBLICATIONRELMAP,
									   ObjectIdGetDatum(lfirst_oid(lc)),
									   ObjectIdGetDatum(pubform->oid));

			if (!HeapTupleIsValid(coltuple))
				continue;

			/*
			 * Disallow adding schema if column list is already part of the
			 * publication. See CheckPubRelationColumnList.
			 */
			if (!heap_attisnull(coltuple, Anum_pg_publication_rel_prattrs, NULL))
				ereport(ERROR,
						errcode(ERRCODE_INVALID_PARAMETER_VALUE),
						errmsg("cannot add schema to publication \"%s\"",
							   stmt->pubname),
						errdetail("Schemas cannot be added if any tables that specify a column list are already part of the publication."));

			ReleaseSysCache(coltuple);
		}

		PublicationAddSchemas(pubform->oid, schemaidlist, false, stmt);
	}
	else if (stmt->action == AP_DropObjects)
		PublicationDropSchemas(pubform->oid, schemaidlist, false);
	else						/* AP_SetObjects */
	{
		List	   *oldschemaids = GetPublicationSchemas(pubform->oid);
		List	   *delschemas = NIL;

		/* Identify which schemas should be dropped */
		delschemas = list_difference_oid(oldschemaids, schemaidlist);

		/*
		 * Schema lock is held until the publication is altered to prevent
		 * concurrent schema deletion.
		 */
		LockSchemaList(delschemas);

		/* And drop them */
		PublicationDropSchemas(pubform->oid, delschemas, true);

		/*
		 * Don't bother calculating the difference for adding, we'll catch and
		 * skip existing ones when doing catalog update.
		 */
		PublicationAddSchemas(pubform->oid, schemaidlist, true, stmt);
	}
}

/*
 * Check if relations and schemas can be in a given publication and throw
 * appropriate error if not.
 */
static void
CheckAlterPublication(AlterPublicationStmt *stmt, HeapTuple tup,
					  List *tables, List *schemaidlist)
{
	Form_pg_publication pubform = (Form_pg_publication) GETSTRUCT(tup);

	if ((stmt->action == AP_AddObjects || stmt->action == AP_SetObjects) &&
		schemaidlist && !superuser())
		ereport(ERROR,
				(errcode(ERRCODE_INSUFFICIENT_PRIVILEGE),
				 errmsg("must be superuser to add or set schemas")));

	/*
	 * Check that user is allowed to manipulate the publication tables in
	 * schema
	 */
	if (schemaidlist && pubform->puballtables)
		ereport(ERROR,
				(errcode(ERRCODE_OBJECT_NOT_IN_PREREQUISITE_STATE),
				 errmsg("publication \"%s\" is defined as FOR ALL TABLES",
						NameStr(pubform->pubname)),
				 errdetail("Schemas cannot be added to or dropped from FOR ALL TABLES publications.")));

	/* Check that user is allowed to manipulate the publication tables. */
	if (tables && pubform->puballtables)
		ereport(ERROR,
				(errcode(ERRCODE_OBJECT_NOT_IN_PREREQUISITE_STATE),
				 errmsg("publication \"%s\" is defined as FOR ALL TABLES",
						NameStr(pubform->pubname)),
				 errdetail("Tables cannot be added to or dropped from FOR ALL TABLES publications.")));
}

/*
 * Alter the existing publication.
 *
 * This is dispatcher function for AlterPublicationOptions,
 * AlterPublicationSchemas and AlterPublicationTables.
 */
void
AlterPublication(ParseState *pstate, AlterPublicationStmt *stmt)
{
	if (IsYugaByteEnabled() && !yb_enable_replication_commands)
		ereport(ERROR, (errcode(ERRCODE_INVALID_PARAMETER_VALUE),
						errmsg("AlterPublication is unavailable"),
						errdetail("yb_enable_replication_commands is false or a"
								  " system upgrade is in progress")));

	Relation	rel;
	HeapTuple	tup;
	Form_pg_publication pubform;

	rel = table_open(PublicationRelationId, RowExclusiveLock);

	tup = SearchSysCacheCopy1(PUBLICATIONNAME,
							  CStringGetDatum(stmt->pubname));

	if (!HeapTupleIsValid(tup))
		ereport(ERROR,
				(errcode(ERRCODE_UNDEFINED_OBJECT),
				 errmsg("publication \"%s\" does not exist",
						stmt->pubname)));

	pubform = (Form_pg_publication) GETSTRUCT(tup);

	/* must be owner */
	if (!pg_publication_ownercheck(pubform->oid, GetUserId()))
		aclcheck_error(ACLCHECK_NOT_OWNER, OBJECT_PUBLICATION,
					   stmt->pubname);

	if (stmt->options)
		AlterPublicationOptions(pstate, stmt, rel, tup);
	else
	{
		List	   *relations = NIL;
		List	   *schemaidlist = NIL;
		Oid			pubid = pubform->oid;

		ObjectsInPublicationToOids(stmt->pubobjects, pstate, &relations,
								   &schemaidlist);

		CheckAlterPublication(stmt, tup, relations, schemaidlist);

		heap_freetuple(tup);

		/* Lock the publication so nobody else can do anything with it. */
		LockDatabaseObject(PublicationRelationId, pubid, 0,
						   AccessExclusiveLock);

		/*
		 * It is possible that by the time we acquire the lock on publication,
		 * concurrent DDL has removed it. We can test this by checking the
		 * existence of publication. We get the tuple again to avoid the risk
		 * of any publication option getting changed.
		 */
		tup = SearchSysCacheCopy1(PUBLICATIONOID, ObjectIdGetDatum(pubid));
		if (!HeapTupleIsValid(tup))
			ereport(ERROR,
					errcode(ERRCODE_UNDEFINED_OBJECT),
					errmsg("publication \"%s\" does not exist",
						   stmt->pubname));

		AlterPublicationTables(stmt, tup, relations, pstate->p_sourcetext,
							   schemaidlist != NIL);
		AlterPublicationSchemas(stmt, tup, schemaidlist);
	}

	/* Cleanup. */
	heap_freetuple(tup);
	table_close(rel, RowExclusiveLock);
}

/*
 * Remove relation from publication by mapping OID.
 */
void
RemovePublicationRelById(Oid proid)
{
	Relation	rel;
	HeapTuple	tup;
	Form_pg_publication_rel pubrel;
	List	   *relids = NIL;

	rel = table_open(PublicationRelRelationId, RowExclusiveLock);

	tup = SearchSysCache1(PUBLICATIONREL, ObjectIdGetDatum(proid));

	if (!HeapTupleIsValid(tup))
		elog(ERROR, "cache lookup failed for publication table %u",
			 proid);

	pubrel = (Form_pg_publication_rel) GETSTRUCT(tup);

	/*
	 * Invalidate relcache so that publication info is rebuilt.
	 *
	 * For the partitioned tables, we must invalidate all partitions contained
	 * in the respective partition hierarchies, not just the one explicitly
	 * mentioned in the publication. This is required because we implicitly
	 * publish the child tables when the parent table is published.
	 */
	relids = GetPubPartitionOptionRelations(relids, PUBLICATION_PART_ALL,
											pubrel->prrelid);

	InvalidatePublicationRels(relids);

	CatalogTupleDelete(rel, tup);

	ReleaseSysCache(tup);

	table_close(rel, RowExclusiveLock);
}

/*
 * Remove the publication by mapping OID.
 */
void
RemovePublicationById(Oid pubid)
{
	if (IsYugaByteEnabled() && !yb_enable_replication_commands)
		ereport(ERROR, (errcode(ERRCODE_INVALID_PARAMETER_VALUE),
						errmsg("RemovePublicationById is unavailable"),
						errdetail("yb_enable_replication_commands is false or a"
								  " system upgrade is in progress")));

	Relation	rel;
	HeapTuple	tup;
	Form_pg_publication pubform;

	rel = table_open(PublicationRelationId, RowExclusiveLock);

	tup = SearchSysCache1(PUBLICATIONOID, ObjectIdGetDatum(pubid));
	if (!HeapTupleIsValid(tup))
		elog(ERROR, "cache lookup failed for publication %u", pubid);

	pubform = (Form_pg_publication) GETSTRUCT(tup);

	/* Invalidate relcache so that publication info is rebuilt. */
	if (pubform->puballtables)
		CacheInvalidateRelcacheAll();

	CatalogTupleDelete(rel, tup);

	ReleaseSysCache(tup);

	table_close(rel, RowExclusiveLock);
}

/*
 * Remove schema from publication by mapping OID.
 */
void
RemovePublicationSchemaById(Oid psoid)
{
	if (IsYugaByteEnabled() && !yb_enable_replication_commands)
		ereport(ERROR, (errcode(ERRCODE_INVALID_PARAMETER_VALUE),
						errmsg("RemovePublicationRelById is unavailable"),
						errdetail("yb_enable_replication_commands is false or a"
								  " system upgrade is in progress")));

	Relation	rel;
	HeapTuple	tup;
	List	   *schemaRels = NIL;
	Form_pg_publication_namespace pubsch;

	rel = table_open(PublicationNamespaceRelationId, RowExclusiveLock);

	tup = SearchSysCache1(PUBLICATIONNAMESPACE, ObjectIdGetDatum(psoid));

	if (!HeapTupleIsValid(tup))
		elog(ERROR, "cache lookup failed for publication schema %u", psoid);

	pubsch = (Form_pg_publication_namespace) GETSTRUCT(tup);

	/*
	 * Invalidate relcache so that publication info is rebuilt. See
	 * RemovePublicationRelById for why we need to consider all the
	 * partitions.
	 */
	schemaRels = GetSchemaPublicationRelations(pubsch->pnnspid,
											   PUBLICATION_PART_ALL);
	InvalidatePublicationRels(schemaRels);

	CatalogTupleDelete(rel, tup);

	ReleaseSysCache(tup);

	table_close(rel, RowExclusiveLock);
}

/*
 * Open relations specified by a PublicationTable list.
 * The returned tables are locked in ShareUpdateExclusiveLock mode in order to
 * add them to a publication.
 */
static List *
OpenTableList(List *tables)
{
	List	   *relids = NIL;
	List	   *rels = NIL;
	ListCell   *lc;
	List	   *relids_with_rf = NIL;
	List	   *relids_with_collist = NIL;

	/*
	 * Open, share-lock, and check all the explicitly-specified relations
	 */
	foreach(lc, tables)
	{
		PublicationTable *t = lfirst_node(PublicationTable, lc);
		bool		recurse = t->relation->inh;
		Relation	rel;
		Oid			myrelid;
		PublicationRelInfo *pub_rel;

		/* Allow query cancel in case this takes a long time */
		CHECK_FOR_INTERRUPTS();

		rel = table_openrv(t->relation, ShareUpdateExclusiveLock);
		myrelid = RelationGetRelid(rel);

		/*
		 * Filter out duplicates if user specifies "foo, foo".
		 *
		 * Note that this algorithm is known to not be very efficient (O(N^2))
		 * but given that it only works on list of tables given to us by user
		 * it's deemed acceptable.
		 */
		if (list_member_oid(relids, myrelid))
		{
			/* Disallow duplicate tables if there are any with row filters. */
			if (t->whereClause || list_member_oid(relids_with_rf, myrelid))
				ereport(ERROR,
						(errcode(ERRCODE_DUPLICATE_OBJECT),
						 errmsg("conflicting or redundant WHERE clauses for table \"%s\"",
								RelationGetRelationName(rel))));

			/* Disallow duplicate tables if there are any with column lists. */
			if (t->columns || list_member_oid(relids_with_collist, myrelid))
				ereport(ERROR,
						(errcode(ERRCODE_DUPLICATE_OBJECT),
						 errmsg("conflicting or redundant column lists for table \"%s\"",
								RelationGetRelationName(rel))));

			table_close(rel, ShareUpdateExclusiveLock);
			continue;
		}

		pub_rel = palloc(sizeof(PublicationRelInfo));
		pub_rel->relation = rel;
		pub_rel->whereClause = t->whereClause;
		pub_rel->columns = t->columns;
		rels = lappend(rels, pub_rel);
		relids = lappend_oid(relids, myrelid);

		if (t->whereClause)
			relids_with_rf = lappend_oid(relids_with_rf, myrelid);

		if (t->columns)
			relids_with_collist = lappend_oid(relids_with_collist, myrelid);

		/*
		 * Add children of this rel, if requested, so that they too are added
		 * to the publication.  A partitioned table can't have any inheritance
		 * children other than its partitions, which need not be explicitly
		 * added to the publication.
		 */
		if (recurse && rel->rd_rel->relkind != RELKIND_PARTITIONED_TABLE)
		{
			List	   *children;
			ListCell   *child;

			children = find_all_inheritors(myrelid, ShareUpdateExclusiveLock,
										   NULL);

			foreach(child, children)
			{
				Oid			childrelid = lfirst_oid(child);

				/* Allow query cancel in case this takes a long time */
				CHECK_FOR_INTERRUPTS();

				/*
				 * Skip duplicates if user specified both parent and child
				 * tables.
				 */
				if (list_member_oid(relids, childrelid))
				{
					/*
					 * We don't allow to specify row filter for both parent
					 * and child table at the same time as it is not very
					 * clear which one should be given preference.
					 */
					if (childrelid != myrelid &&
						(t->whereClause || list_member_oid(relids_with_rf, childrelid)))
						ereport(ERROR,
								(errcode(ERRCODE_DUPLICATE_OBJECT),
								 errmsg("conflicting or redundant WHERE clauses for table \"%s\"",
										RelationGetRelationName(rel))));

					/*
					 * We don't allow to specify column list for both parent
					 * and child table at the same time as it is not very
					 * clear which one should be given preference.
					 */
					if (childrelid != myrelid &&
						(t->columns || list_member_oid(relids_with_collist, childrelid)))
						ereport(ERROR,
								(errcode(ERRCODE_DUPLICATE_OBJECT),
								 errmsg("conflicting or redundant column lists for table \"%s\"",
										RelationGetRelationName(rel))));

					continue;
				}

				/* find_all_inheritors already got lock */
				rel = table_open(childrelid, NoLock);
				pub_rel = palloc(sizeof(PublicationRelInfo));
				pub_rel->relation = rel;
				/* child inherits WHERE clause from parent */
				pub_rel->whereClause = t->whereClause;

				/* child inherits column list from parent */
				pub_rel->columns = t->columns;
				rels = lappend(rels, pub_rel);
				relids = lappend_oid(relids, childrelid);

				if (t->whereClause)
					relids_with_rf = lappend_oid(relids_with_rf, childrelid);

				if (t->columns)
					relids_with_collist = lappend_oid(relids_with_collist, childrelid);
			}
		}
	}

	list_free(relids);
	list_free(relids_with_rf);

	return rels;
}

/*
 * Close all relations in the list.
 */
static void
CloseTableList(List *rels)
{
	ListCell   *lc;

	foreach(lc, rels)
	{
		PublicationRelInfo *pub_rel;

		pub_rel = (PublicationRelInfo *) lfirst(lc);
		table_close(pub_rel->relation, NoLock);
	}

	list_free_deep(rels);
}

/*
 * Lock the schemas specified in the schema list in AccessShareLock mode in
 * order to prevent concurrent schema deletion.
 */
static void
LockSchemaList(List *schemalist)
{
	ListCell   *lc;

	foreach(lc, schemalist)
	{
		Oid			schemaid = lfirst_oid(lc);

		/* Allow query cancel in case this takes a long time */
		CHECK_FOR_INTERRUPTS();
		LockDatabaseObject(NamespaceRelationId, schemaid, 0, AccessShareLock);

		/*
		 * It is possible that by the time we acquire the lock on schema,
		 * concurrent DDL has removed it. We can test this by checking the
		 * existence of schema.
		 */
		if (!SearchSysCacheExists1(NAMESPACEOID, ObjectIdGetDatum(schemaid)))
			ereport(ERROR,
					errcode(ERRCODE_UNDEFINED_SCHEMA),
					errmsg("schema with OID %u does not exist", schemaid));
	}
}

/*
 * Add listed tables to the publication.
 */
static void
PublicationAddTables(Oid pubid, List *rels, bool if_not_exists,
					 AlterPublicationStmt *stmt)
{
	ListCell   *lc;

	Assert(!stmt || !stmt->for_all_tables);

	foreach(lc, rels)
	{
		PublicationRelInfo *pub_rel = (PublicationRelInfo *) lfirst(lc);
		Relation	rel = pub_rel->relation;
		ObjectAddress obj;

		/* Must be owner of the table or superuser. */
		if (!pg_class_ownercheck(RelationGetRelid(rel), GetUserId()))
			aclcheck_error(ACLCHECK_NOT_OWNER, get_relkind_objtype(rel->rd_rel->relkind),
						   RelationGetRelationName(rel));

		obj = publication_add_relation(pubid, pub_rel, if_not_exists);
		if (stmt)
		{
			EventTriggerCollectSimpleCommand(obj, InvalidObjectAddress,
											 (Node *) stmt);

			InvokeObjectPostCreateHook(PublicationRelRelationId,
									   obj.objectId, 0);
		}
	}
}

/*
 * Remove listed tables from the publication.
 */
static void
PublicationDropTables(Oid pubid, List *rels, bool missing_ok)
{
	ObjectAddress obj;
	ListCell   *lc;
	Oid			prid;

	foreach(lc, rels)
	{
		PublicationRelInfo *pubrel = (PublicationRelInfo *) lfirst(lc);
		Relation	rel = pubrel->relation;
		Oid			relid = RelationGetRelid(rel);

		if (pubrel->columns)
			ereport(ERROR,
					errcode(ERRCODE_SYNTAX_ERROR),
					errmsg("column list must not be specified in ALTER PUBLICATION ... DROP"));

		prid = GetSysCacheOid2(PUBLICATIONRELMAP, Anum_pg_publication_rel_oid,
							   ObjectIdGetDatum(relid),
							   ObjectIdGetDatum(pubid));
		if (!OidIsValid(prid))
		{
			if (missing_ok)
				continue;

			ereport(ERROR,
					(errcode(ERRCODE_UNDEFINED_OBJECT),
					 errmsg("relation \"%s\" is not part of the publication",
							RelationGetRelationName(rel))));
		}

		if (pubrel->whereClause)
			ereport(ERROR,
					(errcode(ERRCODE_SYNTAX_ERROR),
					 errmsg("cannot use a WHERE clause when removing a table from a publication")));

		ObjectAddressSet(obj, PublicationRelRelationId, prid);
		performDeletion(&obj, DROP_CASCADE, 0);
	}
}

/*
 * Add listed schemas to the publication.
 */
static void
PublicationAddSchemas(Oid pubid, List *schemas, bool if_not_exists,
					  AlterPublicationStmt *stmt)
{
	ListCell   *lc;

	Assert(!stmt || !stmt->for_all_tables);

	foreach(lc, schemas)
	{
		Oid			schemaid = lfirst_oid(lc);
		ObjectAddress obj;

		obj = publication_add_schema(pubid, schemaid, if_not_exists);
		if (stmt)
		{
			EventTriggerCollectSimpleCommand(obj, InvalidObjectAddress,
											 (Node *) stmt);

			InvokeObjectPostCreateHook(PublicationNamespaceRelationId,
									   obj.objectId, 0);
		}
	}
}

/*
 * Remove listed schemas from the publication.
 */
static void
PublicationDropSchemas(Oid pubid, List *schemas, bool missing_ok)
{
	ObjectAddress obj;
	ListCell   *lc;
	Oid			psid;

	foreach(lc, schemas)
	{
		Oid			schemaid = lfirst_oid(lc);

		psid = GetSysCacheOid2(PUBLICATIONNAMESPACEMAP,
							   Anum_pg_publication_namespace_oid,
							   ObjectIdGetDatum(schemaid),
							   ObjectIdGetDatum(pubid));
		if (!OidIsValid(psid))
		{
			if (missing_ok)
				continue;

			ereport(ERROR,
					(errcode(ERRCODE_UNDEFINED_OBJECT),
					 errmsg("tables from schema \"%s\" are not part of the publication",
							get_namespace_name(schemaid))));
		}

		ObjectAddressSet(obj, PublicationNamespaceRelationId, psid);
		performDeletion(&obj, DROP_CASCADE, 0);
	}
}

/*
 * Internal workhorse for changing a publication owner
 */
static void
AlterPublicationOwner_internal(Relation rel, HeapTuple tup, Oid newOwnerId)
{
	Form_pg_publication form;

	form = (Form_pg_publication) GETSTRUCT(tup);

	if (form->pubowner == newOwnerId)
		return;

	if (!superuser())
	{
		AclResult	aclresult;

		/* Must be owner */
		if (!pg_publication_ownercheck(form->oid, GetUserId()))
			aclcheck_error(ACLCHECK_NOT_OWNER, OBJECT_PUBLICATION,
						   NameStr(form->pubname));

		/* Must be able to become new owner */
		check_is_member_of_role(GetUserId(), newOwnerId);

		/* New owner must have CREATE privilege on database */
		aclresult = pg_database_aclcheck(MyDatabaseId, newOwnerId, ACL_CREATE);
		if (aclresult != ACLCHECK_OK)
			aclcheck_error(aclresult, OBJECT_DATABASE,
						   get_database_name(MyDatabaseId));

		if (form->puballtables && !superuser_arg(newOwnerId))
			ereport(ERROR,
					(errcode(ERRCODE_INSUFFICIENT_PRIVILEGE),
					 errmsg("permission denied to change owner of publication \"%s\"",
							NameStr(form->pubname)),
					 errhint("The owner of a FOR ALL TABLES publication must be a superuser.")));

		if (!superuser_arg(newOwnerId) && is_schema_publication(form->oid))
			ereport(ERROR,
					(errcode(ERRCODE_INSUFFICIENT_PRIVILEGE),
					 errmsg("permission denied to change owner of publication \"%s\"",
							NameStr(form->pubname)),
					 errhint("The owner of a FOR TABLES IN SCHEMA publication must be a superuser.")));
	}

	form->pubowner = newOwnerId;
	CatalogTupleUpdate(rel, &tup->t_self, tup);

	/* Update owner dependency reference */
	changeDependencyOnOwner(PublicationRelationId,
							form->oid,
							newOwnerId);

	InvokeObjectPostAlterHook(PublicationRelationId,
							  form->oid, 0);
}

/*
 * Change publication owner -- by name
 */
ObjectAddress
AlterPublicationOwner(const char *name, Oid newOwnerId)
{
	if (IsYugaByteEnabled() && !yb_enable_replication_commands)
		ereport(ERROR, (errcode(ERRCODE_INVALID_PARAMETER_VALUE),
						errmsg("AlterPublicationOwner is unavailable"),
						errdetail("yb_enable_replication_commands is false or a"
								  " system upgrade is in progress")));

	Oid			subid;
	HeapTuple	tup;
	Relation	rel;
	ObjectAddress address;
	Form_pg_publication pubform;

	rel = table_open(PublicationRelationId, RowExclusiveLock);

	tup = SearchSysCacheCopy1(PUBLICATIONNAME, CStringGetDatum(name));

	if (!HeapTupleIsValid(tup))
		ereport(ERROR,
				(errcode(ERRCODE_UNDEFINED_OBJECT),
				 errmsg("publication \"%s\" does not exist", name)));

	pubform = (Form_pg_publication) GETSTRUCT(tup);
	subid = pubform->oid;

	AlterPublicationOwner_internal(rel, tup, newOwnerId);

	ObjectAddressSet(address, PublicationRelationId, subid);

	heap_freetuple(tup);

	table_close(rel, RowExclusiveLock);

	return address;
}

/*
 * Change publication owner -- by OID
 */
void
AlterPublicationOwner_oid(Oid subid, Oid newOwnerId)
{
	if (IsYugaByteEnabled() && !yb_enable_replication_commands)
		ereport(ERROR, (errcode(ERRCODE_INVALID_PARAMETER_VALUE),
						errmsg("AlterPublicationOwner_oid is unavailable"),
						errdetail("yb_enable_replication_commands is false or a"
								  " system upgrade is in progress")));

	HeapTuple	tup;
	Relation	rel;

	rel = table_open(PublicationRelationId, RowExclusiveLock);

	tup = SearchSysCacheCopy1(PUBLICATIONOID, ObjectIdGetDatum(subid));

	if (!HeapTupleIsValid(tup))
		ereport(ERROR,
				(errcode(ERRCODE_UNDEFINED_OBJECT),
				 errmsg("publication with OID %u does not exist", subid)));

	AlterPublicationOwner_internal(rel, tup, newOwnerId);

	heap_freetuple(tup);

	table_close(rel, RowExclusiveLock);
}<|MERGE_RESOLUTION|>--- conflicted
+++ resolved
@@ -53,7 +53,9 @@
 #include "utils/syscache.h"
 #include "utils/varlena.h"
 
-<<<<<<< HEAD
+/* YB includes. */
+#include "catalog/index.h"
+#include "pg_yb_utils.h"
 
 /*
  * Information used to validate the columns in the row filter expression. See
@@ -67,14 +69,6 @@
 	Oid			relid;			/* relid of the relation */
 	Oid			parentid;		/* relid of the parent relation */
 } rf_context;
-=======
-/* YB includes. */
-#include "catalog/index.h"
-#include "pg_yb_utils.h"
-
-/* Same as MAXNUMMESSAGES in sinvaladt.c */
-#define MAX_RELCACHE_INVAL_MSGS 4096
->>>>>>> 1bd45d05
 
 static List *OpenTableList(List *tables);
 static void CloseTableList(List *rels);
@@ -800,20 +794,18 @@
 							  &publish_via_partition_root_given,
 							  &publish_via_partition_root);
 
-<<<<<<< HEAD
-	puboid = GetNewOidWithIndex(rel, PublicationObjectIndexId,
-								Anum_pg_publication_oid);
-	values[Anum_pg_publication_oid - 1] = ObjectIdGetDatum(puboid);
-=======
-	if (IsYugaByteEnabled() && !(publish_insert && publish_update &&
-								 publish_delete && publish_truncate))
+	if (IsYugaByteEnabled() && !(pubactions.pubinsert && pubactions.pubupdate &&
+								 pubactions.pubdelete &&
+								 pubactions.pubtruncate))
 		ereport(ERROR,
 				(errcode(ERRCODE_FEATURE_NOT_SUPPORTED),
 				 errmsg("Publishing only a subset of DML commands is not yet supported"),
 				 errhint("See https://github.com/yugabyte/yugabyte-db/issues/"
 						 "19250. React with thumbs up to raise its priority")));
 
->>>>>>> 1bd45d05
+	puboid = GetNewOidWithIndex(rel, PublicationObjectIndexId,
+								Anum_pg_publication_oid);
+	values[Anum_pg_publication_oid - 1] = ObjectIdGetDatum(puboid);
 	values[Anum_pg_publication_puballtables - 1] =
 		BoolGetDatum(stmt->for_all_tables);
 	values[Anum_pg_publication_pubinsert - 1] =
@@ -1004,8 +996,9 @@
 		}
 	}
 
-	if (IsYugaByteEnabled() && !(publish_insert && publish_update &&
-								 publish_delete && publish_truncate))
+	if (IsYugaByteEnabled() && !(pubactions.pubinsert && pubactions.pubupdate &&
+								 pubactions.pubdelete &&
+								 pubactions.pubtruncate))
 		ereport(ERROR,
 				(errcode(ERRCODE_FEATURE_NOT_SUPPORTED),
 				 errmsg("Publishing only a subset of DML commands is not yet supported"),
@@ -1487,6 +1480,12 @@
 void
 RemovePublicationRelById(Oid proid)
 {
+	if (IsYugaByteEnabled() && !yb_enable_replication_commands)
+		ereport(ERROR, (errcode(ERRCODE_INVALID_PARAMETER_VALUE),
+						errmsg("RemovePublicationRelById is unavailable"),
+						errdetail("yb_enable_replication_commands is false or a"
+								  " system upgrade is in progress")));
+
 	Relation	rel;
 	HeapTuple	tup;
 	Form_pg_publication_rel pubrel;
@@ -1563,12 +1562,6 @@
 void
 RemovePublicationSchemaById(Oid psoid)
 {
-	if (IsYugaByteEnabled() && !yb_enable_replication_commands)
-		ereport(ERROR, (errcode(ERRCODE_INVALID_PARAMETER_VALUE),
-						errmsg("RemovePublicationRelById is unavailable"),
-						errdetail("yb_enable_replication_commands is false or a"
-								  " system upgrade is in progress")));
-
 	Relation	rel;
 	HeapTuple	tup;
 	List	   *schemaRels = NIL;
