--- conflicted
+++ resolved
@@ -197,19 +197,11 @@
  Gather
    Workers Planned: 2
    ->  Parallel Append
-<<<<<<< HEAD
          ->  Seq Scan on lp_ad lp_1
          ->  Seq Scan on lp_bc lp_2
          ->  Seq Scan on lp_ef lp_3
          ->  Seq Scan on lp_null lp_4
          ->  Seq Scan on lp_default lp_5
-(8 rows)
-=======
-         ->  Seq Scan on lp_ad
-         ->  Seq Scan on lp_bc
-         ->  Seq Scan on lp_ef
-         ->  Seq Scan on lp_null
-         ->  Seq Scan on lp_default
 (8 rows)
 
 -- union of non-YB relations (#21733)
@@ -224,5 +216,4 @@
          ->  Parallel Append
                ->  Result
                ->  Result
-(7 rows)
->>>>>>> 254c9790
+(7 rows)