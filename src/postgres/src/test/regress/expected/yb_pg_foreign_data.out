--- conflicted
+++ resolved
@@ -1645,86 +1645,7 @@
 */ -- YB
 -- VALIDATE CONSTRAINT need do nothing on foreign tables
 ALTER TABLE fd_pt1 VALIDATE CONSTRAINT fd_pt1chk3;
-<<<<<<< HEAD
-ERROR:  ALTER TABLE VALIDATE CONSTRAINT not supported yet
-LINE 5: ALTER TABLE fd_pt1 VALIDATE CONSTRAINT fd_pt1chk3;
-                           ^
-HINT:  See https://github.com/yugabyte/yugabyte-db/issues/1124. React with thumbs up to raise its priority
-\d+ fd_pt1 \\ -- YB: output differs with the original test due to failed ALTER TABLE above
-=======
 \d+ fd_pt1
-                                   Table "public.fd_pt1"
- Column |  Type   | Collation | Nullable | Default | Storage  | Stats target | Description
---------+---------+-----------+----------+---------+----------+--------------+-------------
- c1     | integer |           | not null |         | plain    | 10000        |
- c2     | text    |           |          |         | extended |              |
- c3     | date    |           |          |         | plain    |              |
-Check constraints:
-    "fd_pt1chk3" CHECK (c2 <> ''::text)
-
--- ^^^ originally extra:
--- Child tables: ft2
---
-\d+ ft2
-                                       Foreign table "public.ft2"
- Column |  Type   | Collation | Nullable | Default | FDW options | Storage  | Stats target | Description
---------+---------+-----------+----------+---------+-------------+----------+--------------+-------------
- c1     | integer |           | not null |         |             | plain    |              |
- c2     | text    |           |          |         |             | extended |              |
- c3     | date    |           |          |         |             | plain    |              |
-Check constraints:
-    "fd_pt1chk2" CHECK (c2 <> ''::text)
-Server: s0
-FDW options: (delimiter ',', quote '"', "be quoted" 'value')
-
--- originally extra check contraint:
---    "fd_pt1chk3" CHECK (c2 <> ''::text)
--- ^^^ and extra after FDW:
--- Inherits: fd_pt1
---
--- OID system column
-ALTER TABLE fd_pt1 SET WITH OIDS;
-ERROR:  ALTER TABLE SET WITH OIDS not supported yet
-LINE 1: ALTER TABLE fd_pt1 SET WITH OIDS;
-                           ^
-HINT:  See https://github.com/yugabyte/yugabyte-db/issues/1124. React with thumbs up to raise its priority
-\d+ fd_pt1
-                                   Table "public.fd_pt1"
- Column |  Type   | Collation | Nullable | Default | Storage  | Stats target | Description
---------+---------+-----------+----------+---------+----------+--------------+-------------
- c1     | integer |           | not null |         | plain    | 10000        |
- c2     | text    |           |          |         | extended |              |
- c3     | date    |           |          |         | plain    |              |
-Check constraints:
-    "fd_pt1chk3" CHECK (c2 <> ''::text)
-
--- ^^^ originally extra:
--- Child tables: ft2
--- Has OIDs: yes
---
-\d+ ft2
-                                       Foreign table "public.ft2"
- Column |  Type   | Collation | Nullable | Default | FDW options | Storage  | Stats target | Description
---------+---------+-----------+----------+---------+-------------+----------+--------------+-------------
- c1     | integer |           | not null |         |             | plain    |              |
- c2     | text    |           |          |         |             | extended |              |
- c3     | date    |           |          |         |             | plain    |              |
-Check constraints:
-    "fd_pt1chk2" CHECK (c2 <> ''::text)
-Server: s0
-FDW options: (delimiter ',', quote '"', "be quoted" 'value')
-
--- ^^^ originall extra check constraint:
---    "fd_pt1chk3" CHECK (c2 <> ''::text)
--- ^^ and extra after FDW:
--- Inherits: fd_pt1
--- Has OIDs: yes
---
-ALTER TABLE ft2 SET WITHOUT OIDS;  -- ERROR
--- ^^^ originally: ERROR:  cannot drop inherited column "oid"
-ALTER TABLE fd_pt1 SET WITHOUT OIDS;
-\d+ fd_pt1
->>>>>>> d4103e80
                                    Table "public.fd_pt1"
  Column |  Type   | Collation | Nullable | Default | Storage  | Stats target | Description
 --------+---------+-----------+----------+---------+----------+--------------+-------------
