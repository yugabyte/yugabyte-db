--- conflicted
+++ resolved
@@ -13,13 +13,8 @@
 ----------+---------------+--------+------------------------------------------------------------+----------------+----------------------
  yugabyte | yugabyte      | active | SELECT datname, usename, state, query, backend_type,      +| client backend | t
           |               |        |        catalog_version IS NOT null AS has_catalog_snapshot+|                |
-<<<<<<< HEAD
-          |               |        |     FROM pg_stat_activity;                                 |                |
+          |               |        |     FROM pg_stat_activity ORDER BY usename;                |                |
  yugabyte | yugabyte_test | idle   | GRANT ALL ON SCHEMA public TO public                       | client backend | f
-=======
-          |               |        |     FROM pg_stat_activity ORDER BY usename;                |                |
- yugabyte | yugabyte_test | idle   | COMMIT                                                     | client backend | f
->>>>>>> 63689318
           |               |        |                                                            | checkpointer   | f
 (3 rows)
 
