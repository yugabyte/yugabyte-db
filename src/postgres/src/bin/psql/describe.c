--- conflicted
+++ resolved
@@ -2396,19 +2396,13 @@
 				appendPQExpBufferStr(&tmpbuf, _(", replica identity"));
 
 			printTableAddFooter(&cont, tmpbuf.data);
-<<<<<<< HEAD
-
 			/*
 			 * If it's a partitioned index, we'll print the tablespace below
 			 */
 			if (tableinfo.relkind == RELKIND_INDEX)
 				add_tablespace_footer(&cont, tableinfo.relkind,
 									  tableinfo.tablespace, true);
-			add_tablegroup_footer(&cont, tableinfo.relkind,
-								  tableinfo.yb_grpname, true);
-=======
-			add_tablespace_footer(&cont, tableinfo.relkind,
-								  tableinfo.tablespace, true);
+
 			if (database_colocated)
 			{
 				add_colocation_footer(&cont, tableinfo.relkind,
@@ -2419,7 +2413,6 @@
 				add_tablegroup_footer(&cont, tableinfo.relkind,
 									  tableinfo.yb_grpname, true);
 			}
->>>>>>> f5f84e2f
 		}
 
 		PQclear(result);
@@ -3604,12 +3597,6 @@
 		/* Tablespace info */
 		add_tablespace_footer(&cont, tableinfo.relkind, tableinfo.tablespace,
 							  true);
-<<<<<<< HEAD
-
-		/* Tablegroup info */
-		add_tablegroup_footer(&cont, tableinfo.relkind, tableinfo.yb_grpname,
-							  true);
-=======
 		if (database_colocated)
 		{
 			/* Colocation info */
@@ -3622,7 +3609,6 @@
 			add_tablegroup_footer(&cont, tableinfo.relkind,
 								  tableinfo.yb_grpname, true);
 		}
->>>>>>> f5f84e2f
 	}
 
 	/* reloptions, if verbose */
