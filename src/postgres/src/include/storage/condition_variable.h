/*-------------------------------------------------------------------------
 *
 * condition_variable.h
 *	  Condition variables
 *
 * A condition variable is a method of waiting until a certain condition
 * becomes true.  Conventionally, a condition variable supports three
 * operations: (1) sleep; (2) signal, which wakes up one process sleeping
 * on the condition variable; and (3) broadcast, which wakes up every
 * process sleeping on the condition variable.  In our implementation,
 * condition variables put a process into an interruptible sleep (so it
 * can be canceled prior to the fulfillment of the condition) and do not
 * use pointers internally (so that they are safe to use within DSMs).
 *
 * Portions Copyright (c) 1996-2022, PostgreSQL Global Development Group
 * Portions Copyright (c) 1994, Regents of the University of California
 *
 * src/include/storage/condition_variable.h
 *
 *-------------------------------------------------------------------------
 */
#ifndef CONDITION_VARIABLE_H
#define CONDITION_VARIABLE_H

<<<<<<< HEAD
=======
#include "storage/proc.h"
#include "storage/s_lock.h"
>>>>>>> f5f84e2f
#include "storage/proclist_types.h"
#include "storage/spin.h"

typedef struct
{
	slock_t		mutex;			/* spinlock protecting the wakeup list */
	proclist_head wakeup;		/* list of wake-able processes */
} ConditionVariable;

/*
 * Pad a condition variable to a power-of-two size so that an array of
 * condition variables does not cross a cache line boundary.
 */
#define CV_MINIMAL_SIZE		(sizeof(ConditionVariable) <= 16 ? 16 : 32)
typedef union ConditionVariableMinimallyPadded
{
	ConditionVariable cv;
	char		pad[CV_MINIMAL_SIZE];
} ConditionVariableMinimallyPadded;

/* Initialize a condition variable. */
extern void ConditionVariableInit(ConditionVariable *cv);

/*
 * To sleep on a condition variable, a process should use a loop which first
 * checks the condition, exiting the loop if it is met, and then calls
 * ConditionVariableSleep.  Spurious wakeups are possible, but should be
 * infrequent.  After exiting the loop, ConditionVariableCancelSleep must
 * be called to ensure that the process is no longer in the wait list for
 * the condition variable.
 */
extern void ConditionVariableSleep(ConditionVariable *cv, uint32 wait_event_info);
extern bool ConditionVariableTimedSleep(ConditionVariable *cv, long timeout,
										uint32 wait_event_info);
extern void ConditionVariableCancelSleep(void);
extern void ConditionVariableCancelSleepForProc(volatile PGPROC *proc);

/*
 * Optionally, ConditionVariablePrepareToSleep can be called before entering
 * the test-and-sleep loop described above.  Doing so is more efficient if
 * at least one sleep is needed, whereas not doing so is more efficient when
 * no sleep is needed because the test condition is true the first time.
 */
extern void ConditionVariablePrepareToSleep(ConditionVariable *cv);

/* Wake up a single waiter (via signal) or all waiters (via broadcast). */
extern void ConditionVariableSignal(ConditionVariable *cv);
extern void ConditionVariableBroadcast(ConditionVariable *cv);

#endif							/* CONDITION_VARIABLE_H */<|MERGE_RESOLUTION|>--- conflicted
+++ resolved
@@ -22,11 +22,7 @@
 #ifndef CONDITION_VARIABLE_H
 #define CONDITION_VARIABLE_H
 
-<<<<<<< HEAD
-=======
 #include "storage/proc.h"
-#include "storage/s_lock.h"
->>>>>>> f5f84e2f
 #include "storage/proclist_types.h"
 #include "storage/spin.h"
 
@@ -62,6 +58,7 @@
 extern bool ConditionVariableTimedSleep(ConditionVariable *cv, long timeout,
 										uint32 wait_event_info);
 extern void ConditionVariableCancelSleep(void);
+
 extern void ConditionVariableCancelSleepForProc(volatile PGPROC *proc);
 
 /*
