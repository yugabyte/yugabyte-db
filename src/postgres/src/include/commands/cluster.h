/*-------------------------------------------------------------------------
 *
 * cluster.h
 *	  header file for postgres cluster command stuff
 *
 * Portions Copyright (c) 1996-2022, PostgreSQL Global Development Group
 * Portions Copyright (c) 1994-5, Regents of the University of California
 *
 * src/include/commands/cluster.h
 *
 *-------------------------------------------------------------------------
 */
#ifndef CLUSTER_H
#define CLUSTER_H

#include "nodes/parsenodes.h"
#include "parser/parse_node.h"
#include "storage/lock.h"
#include "utils/relcache.h"


/* flag bits for ClusterParams->options */
#define CLUOPT_VERBOSE 0x01		/* print progress info */
#define CLUOPT_RECHECK 0x02		/* recheck relation state */
#define CLUOPT_RECHECK_ISCLUSTERED 0x04 /* recheck relation state for
										 * indisclustered */

/* options for CLUSTER */
typedef struct ClusterParams
{
	bits32		options;		/* bitmask of CLUOPT_* */
} ClusterParams;

extern void cluster(ParseState *pstate, ClusterStmt *stmt, bool isTopLevel);
extern void cluster_rel(Oid tableOid, Oid indexOid, ClusterParams *params);
extern void check_index_is_clusterable(Relation OldHeap, Oid indexOid,
									   LOCKMODE lockmode);
extern void mark_index_clustered(Relation rel, Oid indexOid, bool is_internal);

<<<<<<< HEAD
extern Oid	make_new_heap(Oid OIDOldHeap, Oid NewTableSpace, Oid NewAccessMethod,
						  char relpersistence, LOCKMODE lockmode);
extern void finish_heap_swap(Oid OIDOldHeap, Oid OIDNewHeap,
							 bool is_system_catalog,
							 bool swap_toast_by_content,
							 bool check_constraints,
							 bool is_internal,
							 TransactionId frozenXid,
							 MultiXactId minMulti,
							 char newrelpersistence);
=======
extern Oid make_new_heap(Oid OIDOldHeap, Oid NewTableSpace, char relpersistence,
			  LOCKMODE lockmode, bool yb_copy_split_options);
extern void finish_heap_swap(Oid OIDOldHeap, Oid OIDNewHeap,
				 bool is_system_catalog,
				 bool swap_toast_by_content,
				 bool check_constraints,
				 bool is_internal,
				 TransactionId frozenXid,
				 MultiXactId minMulti,
				 char newrelpersistence,
				 bool yb_copy_split_options);
>>>>>>> 32546339

#endif							/* CLUSTER_H */<|MERGE_RESOLUTION|>--- conflicted
+++ resolved
@@ -37,9 +37,9 @@
 									   LOCKMODE lockmode);
 extern void mark_index_clustered(Relation rel, Oid indexOid, bool is_internal);
 
-<<<<<<< HEAD
 extern Oid	make_new_heap(Oid OIDOldHeap, Oid NewTableSpace, Oid NewAccessMethod,
-						  char relpersistence, LOCKMODE lockmode);
+						  char relpersistence, LOCKMODE lockmode,
+						  bool yb_copy_split_options);
 extern void finish_heap_swap(Oid OIDOldHeap, Oid OIDNewHeap,
 							 bool is_system_catalog,
 							 bool swap_toast_by_content,
@@ -47,19 +47,7 @@
 							 bool is_internal,
 							 TransactionId frozenXid,
 							 MultiXactId minMulti,
-							 char newrelpersistence);
-=======
-extern Oid make_new_heap(Oid OIDOldHeap, Oid NewTableSpace, char relpersistence,
-			  LOCKMODE lockmode, bool yb_copy_split_options);
-extern void finish_heap_swap(Oid OIDOldHeap, Oid OIDNewHeap,
-				 bool is_system_catalog,
-				 bool swap_toast_by_content,
-				 bool check_constraints,
-				 bool is_internal,
-				 TransactionId frozenXid,
-				 MultiXactId minMulti,
-				 char newrelpersistence,
-				 bool yb_copy_split_options);
->>>>>>> 32546339
+							 char newrelpersistence,
+							 bool yb_copy_split_options);
 
 #endif							/* CLUSTER_H */