/*-------------------------------------------------------------------------
 *
 * event_trigger.h
 *	  Declarations for command trigger handling.
 *
 * Portions Copyright (c) 1996-2022, PostgreSQL Global Development Group
 * Portions Copyright (c) 1994, Regents of the University of California
 *
 * src/include/commands/event_trigger.h
 *
 *-------------------------------------------------------------------------
 */
#ifndef EVENT_TRIGGER_H
#define EVENT_TRIGGER_H

#include "catalog/dependency.h"
#include "catalog/objectaddress.h"
#include "catalog/pg_event_trigger.h"
#include "nodes/parsenodes.h"
#include "tcop/cmdtag.h"
#include "tcop/deparse_utility.h"
#include "utils/aclchk_internal.h"

typedef struct EventTriggerData
{
	NodeTag		type;
	const char *event;			/* event name */
	Node	   *parsetree;		/* parse tree */
	CommandTag	tag;
} EventTriggerData;

#define AT_REWRITE_ALTER_PERSISTENCE	0x01
#define AT_REWRITE_DEFAULT_VAL			0x02
#define AT_REWRITE_COLUMN_REWRITE		0x04
<<<<<<< HEAD
#define AT_REWRITE_ACCESS_METHOD		0x08
=======
#define AT_REWRITE_ALTER_OID			0x08
#define YB_AT_REWRITE_ALTER_PRIMARY_KEY	0x16
>>>>>>> 1f64b6ed

/*
 * EventTriggerData is the node type that is passed as fmgr "context" info
 * when a function is called by the event trigger manager.
 */
#define CALLED_AS_EVENT_TRIGGER(fcinfo) \
	((fcinfo)->context != NULL && IsA((fcinfo)->context, EventTriggerData))

extern Oid	CreateEventTrigger(CreateEventTrigStmt *stmt);
extern Oid	get_event_trigger_oid(const char *trigname, bool missing_ok);

extern Oid	AlterEventTrigger(AlterEventTrigStmt *stmt);
extern ObjectAddress AlterEventTriggerOwner(const char *name, Oid newOwnerId);
extern void AlterEventTriggerOwner_oid(Oid, Oid newOwnerId);

extern bool EventTriggerSupportsObjectType(ObjectType obtype);
extern bool EventTriggerSupportsObjectClass(ObjectClass objclass);
extern void EventTriggerDDLCommandStart(Node *parsetree);
extern void EventTriggerDDLCommandEnd(Node *parsetree);
extern void EventTriggerSQLDrop(Node *parsetree);
extern void EventTriggerTableRewrite(Node *parsetree, Oid tableOid, int reason);

extern bool EventTriggerBeginCompleteQuery(void);
extern void EventTriggerEndCompleteQuery(void);
extern bool trackDroppedObjectsNeeded(void);
extern void EventTriggerSQLDropAddObject(const ObjectAddress *object,
										 bool original, bool normal);

extern void EventTriggerInhibitCommandCollection(void);
extern void EventTriggerUndoInhibitCommandCollection(void);

extern void EventTriggerCollectSimpleCommand(ObjectAddress address,
											 ObjectAddress secondaryObject,
											 Node *parsetree);

extern void EventTriggerAlterTableStart(Node *parsetree);
extern void EventTriggerAlterTableRelid(Oid objectId);
extern void EventTriggerCollectAlterTableSubcmd(Node *subcmd,
												ObjectAddress address);
extern void EventTriggerAlterTableEnd(void);

extern void EventTriggerCollectGrant(InternalGrant *istmt);
extern void EventTriggerCollectAlterOpFam(AlterOpFamilyStmt *stmt,
										  Oid opfamoid, List *operators,
										  List *procedures);
extern void EventTriggerCollectCreateOpClass(CreateOpClassStmt *stmt,
											 Oid opcoid, List *operators,
											 List *procedures);
extern void EventTriggerCollectAlterTSConfig(AlterTSConfigurationStmt *stmt,
											 Oid cfgId, Oid *dictIds, int ndicts);
extern void EventTriggerCollectAlterDefPrivs(AlterDefaultPrivilegesStmt *stmt);

#endif							/* EVENT_TRIGGER_H */<|MERGE_RESOLUTION|>--- conflicted
+++ resolved
@@ -32,12 +32,8 @@
 #define AT_REWRITE_ALTER_PERSISTENCE	0x01
 #define AT_REWRITE_DEFAULT_VAL			0x02
 #define AT_REWRITE_COLUMN_REWRITE		0x04
-<<<<<<< HEAD
 #define AT_REWRITE_ACCESS_METHOD		0x08
-=======
-#define AT_REWRITE_ALTER_OID			0x08
 #define YB_AT_REWRITE_ALTER_PRIMARY_KEY	0x16
->>>>>>> 1f64b6ed
 
 /*
  * EventTriggerData is the node type that is passed as fmgr "context" info
