--- conflicted
+++ resolved
@@ -320,24 +320,13 @@
 												RelOptInfo *baserel,
 												Relids required_outer);
 extern ParamPathInfo *get_joinrel_parampathinfo(PlannerInfo *root,
-<<<<<<< HEAD
 												RelOptInfo *joinrel,
 												Path *outer_path,
 												Path *inner_path,
 												SpecialJoinInfo *sjinfo,
 												Relids required_outer,
 												List **restrict_clauses);
-extern void yb_accumulate_batching_info(List *paths,
-						  Relids *batchedrelids, Relids *unbatchedrelids);
-=======
-						  RelOptInfo *joinrel,
-						  Path *outer_path,
-						  Path *inner_path,
-						  SpecialJoinInfo *sjinfo,
-						  Relids required_outer,
-						  List **restrict_clauses);
 extern bool yb_has_same_batching_reqs(List *paths);
->>>>>>> 340212f0
 extern ParamPathInfo *get_appendrel_parampathinfo(RelOptInfo *appendrel,
 												  Relids required_outer);
 extern ParamPathInfo *find_param_path_info(RelOptInfo *rel,
@@ -346,13 +335,7 @@
 extern ParamPathInfo *yb_find_batched_param_path_info(
 	RelOptInfo *rel,
 	Relids required_outer,
-<<<<<<< HEAD
-	Relids yb_required_batched_outer,
-	Relids yb_required_unbatched_outer);
-
-=======
 	Relids yb_required_batched_outer);
->>>>>>> 340212f0
 extern RelOptInfo *build_child_join_rel(PlannerInfo *root,
 										RelOptInfo *outer_rel, RelOptInfo *inner_rel,
 										RelOptInfo *parent_joinrel, List *restrictlist,
