/*-------------------------------------------------------------------------
 *
 * cost.h
 *	  prototypes for costsize.c and clausesel.c.
 *
 *
 * Portions Copyright (c) 1996-2022, PostgreSQL Global Development Group
 * Portions Copyright (c) 1994, Regents of the University of California
 *
 * src/include/optimizer/cost.h
 *
 *-------------------------------------------------------------------------
 */
#ifndef COST_H
#define COST_H

#include "nodes/pathnodes.h"
#include "nodes/plannodes.h"


/* defaults for costsize.c's Cost parameters */
/* NB: cost-estimation code should use the variables, not these constants! */
/* If you change these, update backend/utils/misc/postgresql.conf.sample */
#define DEFAULT_SEQ_PAGE_COST  1.0
#define DEFAULT_RANDOM_PAGE_COST  4.0

#define YB_DEFAULT_INTERCLOUD_COST 10.0
#define	YB_DEFAULT_INTERREGION_COST 10.0
#define	YB_DEFAULT_INTERZONE_COST 9.5
#define YB_DEFAULT_LOCAL_COST 9.4

#define YB_DEFAULT_PER_TUPLE_COST 10.0

#define YB_DEFAULT_FETCH_COST 4.0

#define DEFAULT_CPU_TUPLE_COST	0.01
#define DEFAULT_CPU_INDEX_TUPLE_COST 0.005
#define DEFAULT_CPU_OPERATOR_COST  0.0025
#define DEFAULT_PARALLEL_TUPLE_COST 0.1
#define DEFAULT_PARALLEL_SETUP_COST  1000.0

/* defaults for non-Cost parameters */
#define DEFAULT_RECURSIVE_WORKTABLE_FACTOR  10.0
#define DEFAULT_EFFECTIVE_CACHE_SIZE  524288	/* measured in pages */

#define YB_DEFAULT_DOCDB_BLOCK_SIZE 32768

/* LSM Lookup costs */
#define YB_DEFAULT_DOCDB_NEXT_CPU_CYCLES 50
#define YB_DEFAULT_SEEK_COST_FACTOR 50
#define YB_DEFAULT_BACKWARD_SEEK_COST_FACTOR 10

/* DocDB row decode and process cost */
#define YB_DEFAULT_DOCDB_MERGE_CPU_CYCLES 50

/* DocDB storage filter cost */
#define YB_DEFAULT_DOCDB_REMOTE_FILTER_OVERHEAD_CYCLES 20

/* Network transfer cost */
#define YB_DEFAULT_LOCAL_LATENCY_COST 180.0
#define YB_DEFAULT_LOCAL_THROUGHPUT_COST 80000.0

/*
 * TODO : Since we cannot currently estimate the number of key value pairs per
 * tuple, we use a constant heuristic value of 3.
 */
#define YB_DEFAULT_NUM_KEY_VALUE_PAIRS_PER_TUPLE 3
/*
 * TODO : Since we cannot currently estimate the number of SST files per
 * table, we use a constant heuristic value of 3.
 */
#define YB_DEFAULT_NUM_SST_FILES_PER_TABLE 3

/*
 * TODO : To avoid expensive seek for a key, DocDB performs a series of nexts
 * in hope to find the key among the following tuples. This configurable
 * parameter should be exposed in PG code to be used here.
 */
#define MAX_NEXTS_TO_AVOID_SEEK 2

typedef enum
{
	CONSTRAINT_EXCLUSION_OFF,	/* do not use c_e */
	CONSTRAINT_EXCLUSION_ON,	/* apply c_e to all rels */
	CONSTRAINT_EXCLUSION_PARTITION	/* apply c_e to otherrels only */
}			ConstraintExclusionType;


/*
 * prototypes for costsize.c
 *	  routines to compute costs and sizes
 */

/* parameter variables and flags (see also optimizer.h) */
extern PGDLLIMPORT double yb_network_fetch_cost;
extern PGDLLIMPORT double yb_intercloud_cost;
extern PGDLLIMPORT double yb_interregion_cost;
extern PGDLLIMPORT double yb_interzone_cost;
extern PGDLLIMPORT double yb_local_cost;

extern PGDLLIMPORT double yb_seq_block_cost;
extern PGDLLIMPORT double yb_random_block_cost;
extern PGDLLIMPORT int yb_docdb_merge_cpu_cycles;
extern PGDLLIMPORT int yb_docdb_remote_filter_overhead_cycles;
extern PGDLLIMPORT double yb_docdb_next_cpu_cycles;
extern PGDLLIMPORT double yb_local_latency_cost;
extern PGDLLIMPORT double yb_local_throughput_cost;
extern PGDLLIMPORT double yb_seek_cost_factor;

extern PGDLLIMPORT Cost disable_cost;
extern PGDLLIMPORT int max_parallel_workers_per_gather;
extern PGDLLIMPORT bool enable_seqscan;
extern PGDLLIMPORT bool enable_indexscan;
extern PGDLLIMPORT bool enable_indexonlyscan;
extern PGDLLIMPORT bool enable_bitmapscan;
extern PGDLLIMPORT bool yb_enable_bitmapscan;
extern PGDLLIMPORT bool enable_tidscan;
extern PGDLLIMPORT bool enable_sort;
extern PGDLLIMPORT bool enable_incremental_sort;
extern PGDLLIMPORT bool enable_hashagg;
extern PGDLLIMPORT bool enable_nestloop;
extern PGDLLIMPORT bool enable_material;
extern PGDLLIMPORT bool enable_memoize;
extern PGDLLIMPORT bool enable_mergejoin;
extern PGDLLIMPORT bool enable_hashjoin;
extern PGDLLIMPORT bool enable_gathermerge;
extern PGDLLIMPORT bool enable_partitionwise_join;
extern PGDLLIMPORT bool enable_partitionwise_aggregate;
extern PGDLLIMPORT bool enable_parallel_append;
extern PGDLLIMPORT bool enable_parallel_hash;
extern PGDLLIMPORT bool enable_partition_pruning;
extern PGDLLIMPORT bool enable_async_append;
extern PGDLLIMPORT int constraint_exclusion;
extern PGDLLIMPORT bool yb_enable_geolocation_costing;

/*
 * If true, we will always prefer batched nested loop join plans over nested
 * loop join plans.
 */
extern PGDLLIMPORT bool yb_enable_batchednl;
extern PGDLLIMPORT bool yb_enable_parallel_append;

extern double index_pages_fetched(double tuples_fetched, BlockNumber pages,
								  double index_pages, PlannerInfo *root);
extern void yb_cost_seqscan(Path *path, PlannerInfo *root,
				RelOptInfo *baserel, ParamPathInfo *param_info);
extern void cost_seqscan(Path *path, PlannerInfo *root, RelOptInfo *baserel,
						 ParamPathInfo *param_info);
extern void cost_samplescan(Path *path, PlannerInfo *root, RelOptInfo *baserel,
							ParamPathInfo *param_info);
extern void yb_cost_index(IndexPath *path, PlannerInfo *root,
		   double loop_count, bool partial_path);
extern void cost_index(IndexPath *path, PlannerInfo *root,
					   double loop_count, bool partial_path);
extern void cost_bitmap_heap_scan(Path *path, PlannerInfo *root, RelOptInfo *baserel,
<<<<<<< HEAD
								  ParamPathInfo *param_info,
								  Path *bitmapqual, double loop_count);
extern void cost_yb_bitmap_table_scan(Path *path, PlannerInfo *root, RelOptInfo *baserel,
=======
					  ParamPathInfo *param_info,
					  Path *bitmapqual, double loop_count);
extern void yb_cost_bitmap_table_scan(Path *path, PlannerInfo *root, RelOptInfo *baserel,
>>>>>>> b66e31a7
					  ParamPathInfo *param_info,
					  Path *bitmapqual, double loop_count);
extern void cost_bitmap_and_node(BitmapAndPath *path, PlannerInfo *root);
extern void yb_cost_bitmap_and_node(BitmapAndPath *path, PlannerInfo *root);
extern void cost_bitmap_or_node(BitmapOrPath *path, PlannerInfo *root);
extern void yb_cost_bitmap_or_node(BitmapOrPath *path, PlannerInfo *root);
extern void cost_bitmap_tree_node(Path *path, Cost *cost, Selectivity *selec);
extern void yb_cost_bitmap_tree_node(Path *path, Cost *cost, Selectivity *selec,
					  int *ybctid_width);
extern void cost_tidscan(Path *path, PlannerInfo *root,
						 RelOptInfo *baserel, List *tidquals, ParamPathInfo *param_info);
extern void cost_tidrangescan(Path *path, PlannerInfo *root,
							  RelOptInfo *baserel, List *tidrangequals,
							  ParamPathInfo *param_info);
extern void cost_subqueryscan(SubqueryScanPath *path, PlannerInfo *root,
							  RelOptInfo *baserel, ParamPathInfo *param_info);
extern void cost_functionscan(Path *path, PlannerInfo *root,
							  RelOptInfo *baserel, ParamPathInfo *param_info);
extern void cost_valuesscan(Path *path, PlannerInfo *root,
							RelOptInfo *baserel, ParamPathInfo *param_info);
extern void cost_tablefuncscan(Path *path, PlannerInfo *root,
							   RelOptInfo *baserel, ParamPathInfo *param_info);
extern void cost_ctescan(Path *path, PlannerInfo *root,
						 RelOptInfo *baserel, ParamPathInfo *param_info);
extern void cost_namedtuplestorescan(Path *path, PlannerInfo *root,
									 RelOptInfo *baserel, ParamPathInfo *param_info);
extern void cost_resultscan(Path *path, PlannerInfo *root,
							RelOptInfo *baserel, ParamPathInfo *param_info);
extern void cost_recursive_union(Path *runion, Path *nrterm, Path *rterm);
extern void cost_sort(Path *path, PlannerInfo *root,
					  List *pathkeys, Cost input_cost, double tuples, int width,
					  Cost comparison_cost, int sort_mem,
					  double limit_tuples);
extern void cost_incremental_sort(Path *path,
								  PlannerInfo *root, List *pathkeys, int presorted_keys,
								  Cost input_startup_cost, Cost input_total_cost,
								  double input_tuples, int width, Cost comparison_cost, int sort_mem,
								  double limit_tuples);
extern void cost_append(AppendPath *path);
extern void cost_merge_append(Path *path, PlannerInfo *root,
							  List *pathkeys, int n_streams,
							  Cost input_startup_cost, Cost input_total_cost,
							  double tuples);
extern void cost_material(Path *path,
						  Cost input_startup_cost, Cost input_total_cost,
						  double tuples, int width);
extern void cost_agg(Path *path, PlannerInfo *root,
					 AggStrategy aggstrategy, const AggClauseCosts *aggcosts,
					 int numGroupCols, double numGroups,
					 List *quals,
					 Cost input_startup_cost, Cost input_total_cost,
					 double input_tuples, double input_width);
extern void cost_windowagg(Path *path, PlannerInfo *root,
						   List *windowFuncs, int numPartCols, int numOrderCols,
						   Cost input_startup_cost, Cost input_total_cost,
						   double input_tuples);
extern void cost_group(Path *path, PlannerInfo *root,
					   int numGroupCols, double numGroups,
					   List *quals,
					   Cost input_startup_cost, Cost input_total_cost,
					   double input_tuples);
extern void initial_cost_nestloop(PlannerInfo *root,
								  JoinCostWorkspace *workspace,
								  JoinType jointype,
								  Path *outer_path, Path *inner_path,
								  JoinPathExtraData *extra);
extern void final_cost_nestloop(PlannerInfo *root, NestPath *path,
								JoinCostWorkspace *workspace,
								JoinPathExtraData *extra);
extern void initial_cost_mergejoin(PlannerInfo *root,
								   JoinCostWorkspace *workspace,
								   JoinType jointype,
								   List *mergeclauses,
								   Path *outer_path, Path *inner_path,
								   List *outersortkeys, List *innersortkeys,
								   JoinPathExtraData *extra);
extern void final_cost_mergejoin(PlannerInfo *root, MergePath *path,
								 JoinCostWorkspace *workspace,
								 JoinPathExtraData *extra);
extern void initial_cost_hashjoin(PlannerInfo *root,
								  JoinCostWorkspace *workspace,
								  JoinType jointype,
								  List *hashclauses,
								  Path *outer_path, Path *inner_path,
								  JoinPathExtraData *extra,
								  bool parallel_hash);
extern void final_cost_hashjoin(PlannerInfo *root, HashPath *path,
								JoinCostWorkspace *workspace,
								JoinPathExtraData *extra);
extern void cost_gather(GatherPath *path, PlannerInfo *root,
						RelOptInfo *baserel, ParamPathInfo *param_info, double *rows);
extern void cost_gather_merge(GatherMergePath *path, PlannerInfo *root,
							  RelOptInfo *rel, ParamPathInfo *param_info,
							  Cost input_startup_cost, Cost input_total_cost,
							  double *rows);
extern void cost_subplan(PlannerInfo *root, SubPlan *subplan, Plan *plan);
extern void cost_qual_eval(QualCost *cost, List *quals, PlannerInfo *root);
extern void cost_qual_eval_node(QualCost *cost, Node *qual, PlannerInfo *root);
extern void compute_semi_anti_join_factors(PlannerInfo *root,
										   RelOptInfo *joinrel,
										   RelOptInfo *outerrel,
										   RelOptInfo *innerrel,
										   JoinType jointype,
										   SpecialJoinInfo *sjinfo,
										   List *restrictlist,
										   SemiAntiJoinFactors *semifactors);
extern void set_baserel_size_estimates(PlannerInfo *root, RelOptInfo *rel);
extern double get_parameterized_baserel_size(PlannerInfo *root,
											 RelOptInfo *rel,
											 List *param_clauses);
extern double get_parameterized_joinrel_size(PlannerInfo *root,
											 RelOptInfo *rel,
											 Path *outer_path,
											 Path *inner_path,
											 SpecialJoinInfo *sjinfo,
											 List *restrict_clauses);
extern void set_joinrel_size_estimates(PlannerInfo *root, RelOptInfo *rel,
									   RelOptInfo *outer_rel,
									   RelOptInfo *inner_rel,
									   SpecialJoinInfo *sjinfo,
									   List *restrictlist);
extern void set_subquery_size_estimates(PlannerInfo *root, RelOptInfo *rel);
extern void set_function_size_estimates(PlannerInfo *root, RelOptInfo *rel);
extern void set_values_size_estimates(PlannerInfo *root, RelOptInfo *rel);
extern void set_cte_size_estimates(PlannerInfo *root, RelOptInfo *rel,
								   double cte_rows);
extern void set_tablefunc_size_estimates(PlannerInfo *root, RelOptInfo *rel);
extern void set_namedtuplestore_size_estimates(PlannerInfo *root, RelOptInfo *rel);
extern void set_result_size_estimates(PlannerInfo *root, RelOptInfo *rel);
extern void set_foreign_size_estimates(PlannerInfo *root, RelOptInfo *rel);
extern PathTarget *set_pathtarget_cost_width(PlannerInfo *root, PathTarget *target);
extern double compute_bitmap_pages(PlannerInfo *root, RelOptInfo *baserel,
								   Path *bitmapqual, int loop_count, Cost *cost, double *tuple);

#endif							/* COST_H */<|MERGE_RESOLUTION|>--- conflicted
+++ resolved
@@ -153,15 +153,9 @@
 extern void cost_index(IndexPath *path, PlannerInfo *root,
 					   double loop_count, bool partial_path);
 extern void cost_bitmap_heap_scan(Path *path, PlannerInfo *root, RelOptInfo *baserel,
-<<<<<<< HEAD
 								  ParamPathInfo *param_info,
 								  Path *bitmapqual, double loop_count);
-extern void cost_yb_bitmap_table_scan(Path *path, PlannerInfo *root, RelOptInfo *baserel,
-=======
-					  ParamPathInfo *param_info,
-					  Path *bitmapqual, double loop_count);
 extern void yb_cost_bitmap_table_scan(Path *path, PlannerInfo *root, RelOptInfo *baserel,
->>>>>>> b66e31a7
 					  ParamPathInfo *param_info,
 					  Path *bitmapqual, double loop_count);
 extern void cost_bitmap_and_node(BitmapAndPath *path, PlannerInfo *root);
