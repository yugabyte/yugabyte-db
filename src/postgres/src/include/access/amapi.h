/*-------------------------------------------------------------------------
 *
 * amapi.h
 *	  API for Postgres index access methods.
 *
 * Copyright (c) 2015-2022, PostgreSQL Global Development Group
 *
 * src/include/access/amapi.h
 *
 *-------------------------------------------------------------------------
 */
#ifndef AMAPI_H
#define AMAPI_H

#include "access/genam.h"

/*
 * We don't wish to include planner header files here, since most of an index
 * AM's implementation isn't concerned with those data structures.  To allow
 * declaring amcostestimate_function here, use forward struct references.
 */
struct PlannerInfo;
struct IndexPath;

/* Likewise, this file shouldn't depend on execnodes.h. */
struct IndexInfo;

/*
 * BACKFILL input and output nodes.
 * As above, avoiding dependencies on execnodes.h and parsenodes.h.
 */
struct YbBackfillInfo;
struct YbPgExecOutParam;

/*
 * Properties for amproperty API.  This list covers properties known to the
 * core code, but an index AM can define its own properties, by matching the
 * string property name.
 */
typedef enum IndexAMProperty
{
	AMPROP_UNKNOWN = 0,			/* anything not known to core code */
	AMPROP_ASC,					/* column properties */
	AMPROP_DESC,
	AMPROP_NULLS_FIRST,
	AMPROP_NULLS_LAST,
	AMPROP_ORDERABLE,
	AMPROP_DISTANCE_ORDERABLE,
	AMPROP_RETURNABLE,
	AMPROP_SEARCH_ARRAY,
	AMPROP_SEARCH_NULLS,
	AMPROP_CLUSTERABLE,			/* index properties */
	AMPROP_INDEX_SCAN,
	AMPROP_BITMAP_SCAN,
	AMPROP_BACKWARD_SCAN,
	AMPROP_CAN_ORDER,			/* AM properties */
	AMPROP_CAN_UNIQUE,
	AMPROP_CAN_MULTI_COL,
	AMPROP_CAN_EXCLUDE,
	AMPROP_CAN_INCLUDE
} IndexAMProperty;

/*
 * We use lists of this struct type to keep track of both operators and
 * support functions while building or adding to an opclass or opfamily.
 * amadjustmembers functions receive lists of these structs, and are allowed
 * to alter their "ref" fields.
 *
 * The "ref" fields define how the pg_amop or pg_amproc entry should depend
 * on the associated objects (that is, which dependency type to use, and
 * which opclass or opfamily it should depend on).
 *
 * If ref_is_hard is true, the entry will have a NORMAL dependency on the
 * operator or support func, and an INTERNAL dependency on the opclass or
 * opfamily.  This forces the opclass or opfamily to be dropped if the
 * operator or support func is dropped, and requires the CASCADE option
 * to do so.  Nor will ALTER OPERATOR FAMILY DROP be allowed.  This is
 * the right behavior for objects that are essential to an opclass.
 *
 * If ref_is_hard is false, the entry will have an AUTO dependency on the
 * operator or support func, and also an AUTO dependency on the opclass or
 * opfamily.  This allows ALTER OPERATOR FAMILY DROP, and causes that to
 * happen automatically if the operator or support func is dropped.  This
 * is the right behavior for inessential ("loose") objects.
 */
typedef struct OpFamilyMember
{
	bool		is_func;		/* is this an operator, or support func? */
	Oid			object;			/* operator or support func's OID */
	int			number;			/* strategy or support func number */
	Oid			lefttype;		/* lefttype */
	Oid			righttype;		/* righttype */
	Oid			sortfamily;		/* ordering operator's sort opfamily, or 0 */
	bool		ref_is_hard;	/* hard or soft dependency? */
	bool		ref_is_family;	/* is dependency on opclass or opfamily? */
	Oid			refobjid;		/* OID of opclass or opfamily */
} OpFamilyMember;


/*
 * Callback function signatures --- see indexam.sgml for more info.
 */

/* build new index */
typedef IndexBuildResult *(*ambuild_function) (Relation heapRelation,
											   Relation indexRelation,
											   struct IndexInfo *indexInfo);

/* build empty index */
typedef void (*ambuildempty_function) (Relation indexRelation);

/* insert this tuple */
typedef bool (*aminsert_function) (Relation indexRelation,
								   Datum *values,
								   bool *isnull,
								   ItemPointer heap_tid,
								   Relation heapRelation,
								   IndexUniqueCheck checkUnique,
								   bool indexUnchanged,
								   struct IndexInfo *indexInfo);

/* alternate insert callback for YugaByte-based index that passs ybctid instead of ctid */
typedef bool (*yb_aminsert_function) (Relation indexRelation,
									  Datum *values,
									  bool *isnull,
									  Datum ybctid,
									  Relation heapRelation,
									  IndexUniqueCheck checkUnique,
									  struct IndexInfo *indexInfo,
									  bool shared_insert);

/* delete this tuple for YugaByte-based index */
typedef void (*yb_amdelete_function) (Relation indexRelation,
									  Datum *values,
									  bool *isnull,
									  Datum ybctid,
									  Relation heapRelation,
									  struct IndexInfo *indexInfo);

/* update the tuple identified by 'oldYbctid' for a Yugabyte-based index */
typedef void (*yb_amupdate_function) (Relation indexRelation,
									  Datum *values,
									  bool *isnull,
									  Datum oldYbctid,
									  Datum newYbctid,
									  Relation heapRelation,
									  struct IndexInfo *indexInfo);

/* backfill this Yugabyte-based index */
typedef IndexBuildResult *(*yb_ambackfill_function) (Relation heapRelation,
													 Relation indexRelation,
													 struct IndexInfo *indexInfo,
													 struct YbBackfillInfo *bfinfo,
													 struct YbPgExecOutParam *bfresult);

/* return whether this Yugabyte-based index might recheck indexquals */
typedef bool (*yb_ammightrecheck_function) (Relation heap,
											Relation index,
											bool xs_want_itup,
											ScanKey keys,
											int nkeys);

/* bulk delete */
typedef IndexBulkDeleteResult *(*ambulkdelete_function) (IndexVacuumInfo *info,
														 IndexBulkDeleteResult *stats,
														 IndexBulkDeleteCallback callback,
														 void *callback_state);

/* post-VACUUM cleanup */
typedef IndexBulkDeleteResult *(*amvacuumcleanup_function) (IndexVacuumInfo *info,
															IndexBulkDeleteResult *stats);

/* can indexscan return IndexTuples? */
typedef bool (*amcanreturn_function) (Relation indexRelation, int attno);

/* estimate cost of an indexscan */
typedef void (*amcostestimate_function) (struct PlannerInfo *root,
										 struct IndexPath *path,
										 double loop_count,
										 Cost *indexStartupCost,
										 Cost *indexTotalCost,
										 Selectivity *indexSelectivity,
										 double *indexCorrelation,
										 double *indexPages);

/* parse index reloptions */
typedef bytea *(*amoptions_function) (Datum reloptions,
									  bool validate);

/* report AM, index, or index column property */
typedef bool (*amproperty_function) (Oid index_oid, int attno,
									 IndexAMProperty prop, const char *propname,
									 bool *res, bool *isnull);

/* name of phase as used in progress reporting */
typedef char *(*ambuildphasename_function) (int64 phasenum);

/* validate definition of an opclass for this AM */
typedef bool (*amvalidate_function) (Oid opclassoid);

/* validate operators and support functions to be added to an opclass/family */
typedef void (*amadjustmembers_function) (Oid opfamilyoid,
										  Oid opclassoid,
										  List *operators,
										  List *functions);

/* prepare for index scan */
typedef IndexScanDesc (*ambeginscan_function) (Relation indexRelation,
											   int nkeys,
											   int norderbys);

/* (re)start index scan */
typedef void (*amrescan_function) (IndexScanDesc scan,
								   ScanKey keys,
								   int nkeys,
								   ScanKey orderbys,
								   int norderbys);

/* next valid tuple */
typedef bool (*amgettuple_function) (IndexScanDesc scan,
									 ScanDirection direction);

/* fetch all valid tuples */
typedef int64 (*amgetbitmap_function) (IndexScanDesc scan,
									   TIDBitmap *tbm);

/* YB: fetch all valid tuples */
typedef int64 (*yb_amgetbitmap_function) (IndexScanDesc scan,
										  YbTIDBitmap *ybtbm);

typedef void (*yb_ambindschema_function) (YBCPgStatement handle,
										  struct IndexInfo *indexInfo,
										  TupleDesc indexTupleDesc,
										  int16 *coloptions);

/* end index scan */
typedef void (*amendscan_function) (IndexScanDesc scan);

/* mark current scan position */
typedef void (*ammarkpos_function) (IndexScanDesc scan);

/* restore marked scan position */
typedef void (*amrestrpos_function) (IndexScanDesc scan);

/*
 * Callback function signatures - for parallel index scans.
 */

/* estimate size of parallel scan descriptor */
typedef Size (*amestimateparallelscan_function) (void);

/* prepare for parallel index scan */
typedef void (*aminitparallelscan_function) (void *target);

/* (re)start parallel index scan */
typedef void (*amparallelrescan_function) (IndexScanDesc scan);

/*
 * API struct for an index AM.  Note this must be stored in a single palloc'd
 * chunk of memory.
 */
typedef struct IndexAmRoutine
{
	NodeTag		type;

	/*
	 * Total number of strategies (operators) by which we can traverse/search
	 * this AM.  Zero if AM does not have a fixed set of strategy assignments.
	 */
	uint16		amstrategies;
	/* total number of support functions that this AM uses */
	uint16		amsupport;
	/* opclass options support function number or 0 */
	uint16		amoptsprocnum;
	/* does AM support ORDER BY indexed column's value? */
	bool		amcanorder;
	/* does AM support ORDER BY result of an operator on indexed column? */
	bool		amcanorderbyop;
	/* does AM support backward scanning? */
	bool		amcanbackward;
	/* does AM support UNIQUE indexes? */
	bool		amcanunique;
	/* does AM support multi-column indexes? */
	bool		amcanmulticol;
	/* does AM require scans to have a constraint on the first index column? */
	bool		amoptionalkey;
	/* does AM handle ScalarArrayOpExpr quals? */
	bool		amsearcharray;
	/* does AM handle IS NULL/IS NOT NULL quals? */
	bool		amsearchnulls;
	/* can index storage data type differ from column data type? */
	bool		amstorage;
	/* can an index of this type be clustered on? */
	bool		amclusterable;
	/* does AM handle predicate locks? */
	bool		ampredlocks;
	/* does AM support parallel scan? */
	bool		amcanparallel;
	/* does AM support columns included with clause INCLUDE? */
	bool		amcaninclude;
<<<<<<< HEAD
	/* does AM use maintenance_work_mem? */
	bool		amusemaintenanceworkmem;
	/* OR of parallel vacuum flags.  See vacuum.h for flags. */
	uint8		amparallelvacuumoptions;
=======
	/* does AM support in-place update of non-key columns? */
	bool		ybamcanupdatetupleinplace;
>>>>>>> d4103e80
	/* type of data stored in index, or InvalidOid if variable */
	Oid			amkeytype;

	/*
	 * If you add new properties to either the above or the below lists, then
	 * they should also (usually) be exposed via the property API (see
	 * IndexAMProperty at the top of the file, and utils/adt/amutils.c).
	 */

	/* interface functions */
	ambuild_function ambuild;
	ambuildempty_function ambuildempty;
	aminsert_function aminsert;
	ambulkdelete_function ambulkdelete;
	amvacuumcleanup_function amvacuumcleanup;
	amcanreturn_function amcanreturn;	/* can be NULL */
	amcostestimate_function amcostestimate;
	amoptions_function amoptions;
	amproperty_function amproperty; /* can be NULL */
	ambuildphasename_function ambuildphasename; /* can be NULL */
	amvalidate_function amvalidate;
	amadjustmembers_function amadjustmembers;	/* can be NULL */
	ambeginscan_function ambeginscan;
	amrescan_function amrescan;
	amgettuple_function amgettuple; /* can be NULL */
	amgetbitmap_function amgetbitmap;	/* can be NULL */
	amendscan_function amendscan;
	ammarkpos_function ammarkpos;	/* can be NULL */
	amrestrpos_function amrestrpos; /* can be NULL */

	/* interface functions to support parallel index scans */
	amestimateparallelscan_function amestimateparallelscan; /* can be NULL */
	aminitparallelscan_function aminitparallelscan; /* can be NULL */
	amparallelrescan_function amparallelrescan; /* can be NULL */

	 /* YB properties */
	 /* Whether this AM is for YB relations. */
	 bool		yb_amisforybrelation;

	/* YB functions */
	yb_aminsert_function yb_aminsert;
	yb_amdelete_function yb_amdelete;
	yb_amupdate_function yb_amupdate;
	yb_ambackfill_function yb_ambackfill;
	yb_ammightrecheck_function yb_ammightrecheck;
	yb_amgetbitmap_function yb_amgetbitmap;

	/*
	 * Allows YB AM's to specify how they want to lay out their
	 * DocDB schema and also gives them a chance to pass along any
	 * additional metadata to the index creation statement.
	 */
	yb_ambindschema_function yb_ambindschema;

} IndexAmRoutine;


/* Functions in access/index/amapi.c */
extern IndexAmRoutine *GetIndexAmRoutine(Oid amhandler);
extern IndexAmRoutine *GetIndexAmRoutineByAmId(Oid amoid, bool noerror);

#endif							/* AMAPI_H */<|MERGE_RESOLUTION|>--- conflicted
+++ resolved
@@ -298,15 +298,12 @@
 	bool		amcanparallel;
 	/* does AM support columns included with clause INCLUDE? */
 	bool		amcaninclude;
-<<<<<<< HEAD
 	/* does AM use maintenance_work_mem? */
 	bool		amusemaintenanceworkmem;
 	/* OR of parallel vacuum flags.  See vacuum.h for flags. */
 	uint8		amparallelvacuumoptions;
-=======
 	/* does AM support in-place update of non-key columns? */
 	bool		ybamcanupdatetupleinplace;
->>>>>>> d4103e80
 	/* type of data stored in index, or InvalidOid if variable */
 	Oid			amkeytype;
 
