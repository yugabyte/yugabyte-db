--- conflicted
+++ resolved
@@ -33,11 +33,7 @@
 extern void YBCDestroyVirtualWal();
 
 extern YBCPgVirtualWalRecord *YBCReadRecord(XLogReaderState *state,
-<<<<<<< HEAD
-=======
-                                            XLogRecPtr RecPtr,
                                             List *publication_names,
->>>>>>> 193589f6
                                             char **errormsg);
 extern XLogRecPtr YBCGetFlushRecPtr(void);
 
