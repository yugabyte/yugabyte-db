--- conflicted
+++ resolved
@@ -204,14 +204,9 @@
 
 /* management of individual slots */
 extern void ReplicationSlotCreate(const char *name, bool db_specific,
-<<<<<<< HEAD
 								  ReplicationSlotPersistency p, bool two_phase,
-								  CRSSnapshotAction yb_snapshot_action);
-=======
-					  ReplicationSlotPersistency p,
-					  CRSSnapshotAction yb_snapshot_action,
-					  uint64_t *yb_consistent_snapshot_time);
->>>>>>> d5d843f6
+								  CRSSnapshotAction yb_snapshot_action,
+								  uint64_t *yb_consistent_snapshot_time);
 extern void ReplicationSlotPersist(void);
 extern void ReplicationSlotDrop(const char *name, bool nowait);
 
