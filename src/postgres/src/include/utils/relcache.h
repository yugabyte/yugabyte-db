--- conflicted
+++ resolved
@@ -68,15 +68,6 @@
 											   Relation indexDesc,
 											   const int Anum_pg_index,
 											   AttrNumber attr_offset);
-<<<<<<< HEAD
-=======
-extern bool CheckIndexForUpdate(Oid indexoid,
-						   const Bitmapset *updated_attrs, AttrNumber attr_offset);
-extern bool CheckUpdateExprOrPred(const Bitmapset *updated_attrs,
-								  Relation indexDesc,
-								  const int Anum_pg_index,
-								  AttrNumber attr_offset);
->>>>>>> d4103e80
 
 extern Bitmapset *RelationGetIdentityKeyBitmap(Relation relation);
 
@@ -89,6 +80,10 @@
 
 extern bool CheckIndexForUpdate(Oid indexoid,
 								const Bitmapset *updated_attrs, AttrNumber attr_offset);
+extern bool CheckUpdateExprOrPred(const Bitmapset *updated_attrs,
+								  Relation indexDesc,
+								  const int Anum_pg_index,
+								  AttrNumber attr_offset);
 
 /* caller must include pg_publication.h */
 struct PublicationDesc;
