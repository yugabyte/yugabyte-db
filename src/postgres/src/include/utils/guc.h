--- conflicted
+++ resolved
@@ -280,18 +280,7 @@
 
 extern PGDLLIMPORT int num_temp_buffers;
 
-<<<<<<< HEAD
 extern PGDLLIMPORT char *cluster_name;
-=======
-extern int yb_toast_catcache_threshold;
-extern bool yb_enable_fkey_catcache;
-
-extern int	temp_file_limit;
-
-extern int	num_temp_buffers;
-
-extern char *cluster_name;
->>>>>>> 254c9790
 extern PGDLLIMPORT char *ConfigFileName;
 extern PGDLLIMPORT char *HbaFileName;
 extern PGDLLIMPORT char *IdentFileName;
@@ -315,6 +304,7 @@
 extern PGDLLIMPORT int yb_explicit_row_locking_batch_size;
 extern PGDLLIMPORT bool yb_lock_pk_single_rpc;
 extern PGDLLIMPORT int yb_toast_catcache_threshold;
+extern PGDLLIMPORT bool yb_enable_fkey_catcache;
 
 /*
  * Functions exported by guc.c
