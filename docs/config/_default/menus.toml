########## Top header menu

[[top_nav]]
  name = "Star us on Github"
  weight = 1
  url = "https://github.com/yugabyte/yugabyte-db"
  post = "<img width='24' height='24' src='/icons/github.svg' alt='YugabyteDB Github'>"
  [top_nav.params]
    classes = "tritiery-btn"
    newTab = true

[[top_nav]]
  name = "Join us on Slack"
  weight = 2
  url = "https://communityinviter.com/apps/yugabyte-db/register"
  post = "<img width='24' height='24' src='/icons/slack.svg' alt='YugabyteDB Community Slack'>"
  [top_nav.params]
    classes = "tritiery-btn"
    newTab = true

[[top_nav]]
  name = "Start Now"
  weight = 3
  identifier = "start_now"
  [top_nav.params]
    classes = "primary-btn start-now-popup"

[[start_now]]
  name = "YugabyteDB Aeon"
  weight = 1
  url = "https://cloud.yugabyte.com/signup?utm_medium=direct&utm_source=docs&utm_campaign=YBM_signup"
  [start_now.params]
    buttonText = "Sign up"
    classes = "primary-btn sm-btn"
    description = "Try our fully-managed cloud DBaaS for free."
    imageUrl = "/icons/cloud.svg"
    newTab = true
    tagLine = "No credit card required"

# [[start_now]]
#   name = "YugabyteDB Anywhere"
#   weight = 2
#   url = "https://cloud.yugabyte.com/signup?utm_medium=direct&utm_source=docs&utm_campaign=YBM_signup"
#   [start_now.params]
#     buttonText = "Request a free trial"
#     classes = "secondary-btn sm-btn"
#     description = "Self-managed cloud DBaaS"
#     imageUrl = "/icons/server.svg"
#     newTab = true

[[start_now]]
  name = "YugabyteDB"
  weight = 3
  url = "https://download.yugabyte.com/#/"
  [start_now.params]
    buttonText = "Download"
    classes = "secondary-btn sm-btn"
    description = "Try our open source distributed SQL database on your laptop."
    imageUrl = "/icons/database.svg"
    newTab = true

########## Secondary header menu

[[main]]
  name = "Products"
  weight = 1
  identifier = "products"
  url = "/"
  [main.params]
    excludeVersion = true

[[main]]
  name = "YugabyteDB"
  weight = 2
  parent = "products"
  url = "/"
  [main.params]
    description = "The open source distributed SQL database"
    imageUrl = "/icons/database.svg"

[[main]]
  name = "YugabyteDB Anywhere"
  weight = 3
  parent = "products"
  url = "/yugabyte-platform/"
  [main.params]
    description = "Self-managed cloud DBaaS"
    imageUrl = "/icons/server.svg"

[[main]]
  name = "YugabyteDB Aeon"
  weight = 4
  parent = "products"
  url = "/preview/yugabyte-cloud/"
  [main.params]
    description = "Fully-managed cloud DBaaS"
    excludeVersion = true
    imageUrl = "/icons/cloud.svg"

[[main]]
  name = "YugabyteDB Voyager"
  weight = 5
  parent = "products"
  url = "/preview/yugabyte-voyager/"
  [main.params]
    description = "Database migration service"
    excludeVersion = true
    imageUrl = "/images/migrate/migration-icon.svg"

[[main]]
  name = "Tutorials"
  weight = 2
  url = "/preview/tutorials/"
  [main.params]
    excludeVersion = true

[[main]]
  name = "Integrations"
  weight = 3
  url = "/preview/integrations/"
  [main.params]
    excludeVersion = true

[[main]]
  name = "API"
  weight = 4
  identifier = "yugabyte-apis"
  url = "/api/"

[[main]]
  name = "SQL APIs"
  weight = 1
  parent = "yugabyte-apis"
  [main.params]
    classes = "label"
    excludeVersion = true

[[main]]
  name = "YSQL"
  weight = 2
  identifier = "yugabytedb-api-ysql"
  parent = "yugabyte-apis"
  url = "/api/ysql/"
  [main.params]
    imageUrl = "/icons/api.svg"

[[main]]
  name = "YCQL"
  weight = 3
  identifier = "yugabytedb-api-ycql"
  parent = "yugabyte-apis"
  url = "/api/ycql/"
  [main.params]
    imageUrl = "/icons/api.svg"

[[main]]
  name = "Clients"
  weight = 4
  parent = "yugabyte-apis"
  [main.params]
    classes = "label"
    excludeVersion = true

[[main]]
  name = "ysqlsh"
  weight = 5
  identifier = "client-ysqlsh"
  parent = "yugabyte-apis"
  url = "/api/ysqlsh/"
  [main.params]
    imageUrl = "/icons/api.svg"

[[main]]
  name = "ycqlsh"
  weight = 6
  identifier = "client-ycqlsh"
  parent = "yugabyte-apis"
  url = "/api/ycqlsh/"
  [main.params]
    imageUrl = "/icons/api.svg"

[[main]]
  name = "Management APIs"
  weight = 7
  parent = "yugabyte-apis"
  [main.params]
    classes = "label"
    excludeVersion = true

[[main]]
  name = "YugabyteDB Anywhere API"
  weight = 8
  identifier = "yugabytedb-anywhere-api"
  parent = "yugabyte-apis"
  url = "/yugabyte-platform/anywhere-automation/anywhere-api/"
  [main.params]
    imageUrl = "/icons/server.svg"

[[main]]
  name = "YugabyteDB Aeon API"
  weight = 9
  identifier = "yugabytedb-anaged-api"
  parent = "yugabyte-apis"
  url = "/yugabyte-cloud/managed-automation/managed-api/"
  [main.params]
    imageUrl = "/icons/cloud.svg"

[[main]]
  name = "FAQ"
  weight = 5
  url = "/preview/faq/general/"
  [main.params]
    excludeVersion = true

[[main]]
  name = "Releases"
  weight = 6
  identifier = "releases"
  url = "/preview/releases/"
  [main.params]
    excludeVersion = true

[[main]]
  name = "YugabyteDB"
  weight = 1
  identifier = "yugabytedb-releases"
  parent = "releases"
  url = "/preview/releases/ybdb-releases/"
  [main.params]
    excludeVersion = true
    imageUrl = "/icons/database.svg"

[[main]]
  name = "YugabyteDB Anywhere"
  weight = 2
  identifier = "yugabytedb-anywhere-releases"
  parent = "releases"
  url = "/preview/releases/yba-releases/"
  [main.params]
    excludeVersion = true
    imageUrl = "/icons/server.svg"

[[main]]
  name = "YugabyteDB Aeon"
  weight = 3
  identifier = "yugabytedb-managed-releases"
  parent = "releases"
  url = "/preview/yugabyte-cloud/release-notes/"
  [main.params]
    excludeVersion = true
    imageUrl = "/icons/cloud.svg"

[[main]]
  name = "YugabyteDB Voyager"
  weight = 4
  identifier = "yugabytedb-voyager-releases"
  parent = "releases"
  url = "/preview/yugabyte-voyager/release-notes/"
  [main.params]
    excludeVersion = true
    imageUrl = "/images/migrate/migration-icon.svg"

[[main]]
  name = "YugabyteDB Clients"
  weight = 5
  identifier = "yugabytedb-client-releases"
  parent = "releases"
  url = "/preview/releases/yugabyte-clients/"
  [main.params]
    excludeVersion = true
    imageUrl = "/icons/api.svg"

[[main]]
  name = "Tech Advisories"
  weight = 6
  identifier = "tech-advisories-menu"
  parent = "releases"
  url = "/preview/releases/techadvisories/"
  [main.params]
    excludeVersion = true
    imageUrl = "/icons/triangle-exclamation-thin.svg"

########## Bottom menu for left navigation

[[leftbottom]]
  name = "Download"
  weight = 1
  pre = "<i class='icon-download'></i>"
  url = "https://download.yugabyte.com/"
  [leftbottom.params]
    newTab = true

[[leftbottom]]
  name = "Join our community"
  weight = 2
  identifier = "join-our-community"
  pre = "<i class='icon-join'></i>"
  [leftbottom.params]
    classes = "arrow-menu"

[[leftbottom]]
  name = "Slack"
  weight = 3
  parent = "join-our-community"
  pre = "<i class='icon-slack'></i>"
  url = "https://communityinviter.com/apps/yugabyte-db/register"
  [leftbottom.params]
    newTab = true

[[leftbottom]]
  name = "Yugabyte University"
  weight = 4
  parent = "join-our-community"
  pre = "<i class='icon-university'></i>"
  url = "https://university.yugabyte.com/"
  [leftbottom.params]
    newTab = true

[[leftbottom]]
  name = "GitHub"
  weight = 5
  parent = "join-our-community"
  pre = "<i class='icon-github'></i>"
  url = "https://github.com/yugabyte/yugabyte-db"
  [leftbottom.params]
    newTab = true

[[leftbottom]]
  name = "Yugabyte Friday Tech Talks"
  weight = 6
  parent = "join-our-community"
  pre = "<i class='icon-yftt'></i>"
  url = "https://www.yugabyte.com/yftt/"
  [leftbottom.params]
    newTab = true

[[leftbottom]]
  name = "Forum"
  weight = 7
  parent = "join-our-community"
  pre = "<i class='icon-forum'></i>"
  url = "https://forum.yugabyte.com/"
  [leftbottom.params]
    newTab = true

[[leftbottom]]
  name = "Contact Support"
  weight = 3
  pre = "<i class='icon-support'></i>"
  url = "https://support.yugabyte.com/hc/en-us"
  [leftbottom.params]
    newTab = true

########## Menus for root (Docs Home)

[[home]]
  name = "Docs Home"
  weight = 1
  identifier = "home"
  pre = "<i class='icon-home'></i>"
  url = "/"
  [home.params]
    classes = "no-transform"
    showSection = true

[[home]]
  name = "Quick Start"
  weight = 4
  identifier = "quick-start"
  pre = "<i class='icon-quick-start'></i>"
  url = "/preview/quick-start-yugabytedb-managed/"
  [home.params]
    classes = "separator spacing no-transform"
    showSection = true
    hideChildren = true

[[home]]
  name = "Products"
  weight = 6
  [home.params]
    showSection = true
    classes = "no-link"

[[home]]
  name = "YugabyteDB"
  weight = 10
  identifier = "yugabytedb"
<<<<<<< HEAD
  pre = "<i class='icon-database'></i>"
  url = "/preview/"
=======
  url = "/stable/"
>>>>>>> 9c72b3b2
  [home.params]
    classes = "no-transform"
    showSection = true

[[home]]
  name = "YugabyteDB Anywhere"
  weight = 11
  identifier = "yugabytedb-anywhere"
<<<<<<< HEAD
  pre = "<i class='icon-server'></i>"
  url = "/preview/yugabyte-platform/"
=======
  url = "/stable/yugabyte-platform/"
>>>>>>> 9c72b3b2
  [home.params]
    classes = "no-transform"
    showSection = true

[[home]]
  name = "YugabyteDB Aeon"
  weight = 12
  identifier = "yugabytedb-managed"
  pre = "<i class='icon-cloud'></i>"
  url = "/preview/yugabyte-cloud/"
  [home.params]
    classes = "no-transform"
    showSection = true
    hideChildren = true

[[home]]
  name = "YugabyteDB Voyager"
  weight = 13
  identifier = "migrate"
  pre = "<i class='icon-migrate'></i>"
  url = "/preview/yugabyte-voyager/"
  [home.params]
    classes = "no-transform"
    showSection = true
    hideChildren = true

########## Menus for Product Dropdown

[[products]]
  name = "YugabyteDB"
  weight = 2
  url = "/"
  [products.params]
    description = "The open source distributed SQL database"
    imageUrl = "/icons/database.svg"

[[products]]
  name = "YugabyteDB Anywhere"
  weight = 3
  url = "/yugabyte-platform/"
  [products.params]
    description = "Self-managed cloud DBaaS"
    imageUrl = "/icons/server.svg"

[[products]]
  name = "YugabyteDB Aeon"
  weight = 4
  url = "/preview/yugabyte-cloud/"
  [products.params]
    description = "Fully-managed cloud DBaaS"
    excludeVersion = true
    imageUrl = "/icons/cloud.svg"

[[products]]
  name = "YugabyteDB Voyager"
  weight = 5
  url = "/preview/yugabyte-voyager/"
  [products.params]
    description = "Database migration service"
    excludeVersion = true
    imageUrl = "/images/migrate/migration-icon.svg"

########## Menus for preview

[[preview]]
  weight = 1
  identifier = "products-dropdown"
  [preview.params]
    productsDropdown = true

[[preview]]
  name = "Overview"
  weight = 2
  identifier = "yugabytedb"
  url = "/preview/"
  [preview.params]
    showSection = true

# [[preview]]
#   name = "Key benefits"
#   weight = 3
#   identifier = "features"
#   url = "/preview/features/"
#   [preview.params]
#     showSection = true
#     hideChildren = true

# [[preview]]
#   name = "Resource guide"
#   weight = 4
#   identifier = "get-started-guide"
#   url = "/preview/get-started-guide/"
#   [preview.params]
#     showSection = true
#     hideChildren = true

[[preview]]
  name = "Quick Start"
  weight = 5
  identifier = "quick-start"
  url = "/preview/quick-start-yugabytedb-managed/"
  [preview.params]
    classes = "separator"
    showSection = true
    hideChildren = true

[[preview]]
  name = "Explore"
  weight = 6
  identifier = "explore"
  url = "/preview/explore/"
  [preview.params]
    showSection = true

[[preview]]
  name = "Develop"
  weight = 7
  identifier = "develop"
  url = "/preview/develop/"
  [preview.params]
    showSection = true

[[preview]]
  name = "Secure"
  weight = 8
  identifier = "secure"
  url = "/preview/secure/"
  [preview.params]
    showSection = true

[[preview]]
  name = "Launch and Manage"
  weight = 9
  identifier = "launch-and-manage"
  url = "/preview/launch-and-manage/"
  [preview.params]
    showSection = true

[[preview]]
  name = "Reference"
  weight = 10
  identifier = "reference"
  [preview.params]
    showSection = true

[[preview]]
  name = "Benchmark"
  weight = 11
  identifier = "benchmark"
  url = "/preview/benchmark/"
  [preview.params]
    showSection = true

[[preview]]
  name = "Misc"
  identifier = "misc"
  parent = "reference"

[[preview]]
  name = "Contribute"
  weight = 13
  identifier = "contribute"
  url = "/preview/contribute/"
  [preview.params]
    showSection = true

########## Menus (in preview) for Integrations

# [[preview_integrations]]
#   name = "Docs Home"
#   weight = 1
#   identifier = "home"
#   url = "/"
#   [preview_integrations.params]
#     classes = "separator"
#     showSection = true

[[preview_integrations]]
  name = "Integrations"
  weight = 2
  identifier = "integrations"
  url = "/preview/integrations/"
  [preview_integrations.params]
    classes = "separator"
    showSection = true

[[preview_integrations]]
  name = "Drivers and ORMs"
  weight = 3
  url = "/preview/drivers-orms/"
  [preview_integrations.params]
    showSection = true

[[preview_integrations]]
  name = "Schema migration"
  weight = 4
  identifier = "schema-migration"
  [preview_integrations.params]
    showSection = true

[[preview_integrations]]
  name = "Data migration"
  weight = 5
  identifier = "data-migration"
  [preview_integrations.params]
    showSection = true

[[preview_integrations]]
  name = "Data integration"
  weight = 6
  identifier = "data-integration"
  [preview_integrations.params]
    showSection = true

[[preview_integrations]]
  name = "GUI clients"
  weight = 7
  identifier = "tools"
  url = "/preview/integrations/tools/"
  [preview_integrations.params]
    showSection = true

[[preview_integrations]]
  name = "Application frameworks"
  weight = 8
  identifier = "application-frameworks"
  [preview_integrations.params]
    showSection = true

[[preview_integrations]]
  name = "Development platforms"
  weight = 9
  identifier = "development-platforms"
  [preview_integrations.params]
    showSection = true

[[preview_integrations]]
  name = "Data discovery"
  weight = 10
  identifier = "data-discovery"
  [preview_integrations.params]
    showSection = true

[[preview_integrations]]
  name = "Security"
  weight = 11
  identifier = "integrations-security"
  [preview_integrations.params]
    showSection = true

[[preview_integrations]]
  name = "Applications"
  weight = 12
  identifier = "integrations-applications"
  [preview_integrations.params]
    showSection = true

[[preview_integrations]]
  name = "Infrastructure"
  weight = 13
  identifier = "integrations-platforms"
  [preview_integrations.params]
    showSection = true

[[preview_integrations]]
  name = "Other"
  weight = 14
  identifier = "integrations-other"
  [preview_integrations.params]
    showSection = true

########## Menus (in preview) for Tutorials

# [[preview_tutorials]]
#   name = "Docs Home"
#   weight = 1
#   identifier = "home"
#   url = "/"
#   [preview_tutorials.params]
#     showSection = true

[[preview_tutorials]]
  name = "Tutorials"
  weight = 3
  identifier = "tutorials"
  url = "/preview/tutorials/"
  [preview_tutorials.params]
    classes = "separator"
    showSection = true

[[preview_tutorials]]
  name = "Quick Start"
  weight = 4
  identifier = "quick-start"
  url = "/preview/quick-start-yugabytedb-managed/"
  [preview_tutorials.params]
    classes = "separator"
    showSection = true
    hideChildren = true

[[preview_tutorials]]
  name = "Hello world"
  weight = 5
  identifier = "build-apps"
  url = "/preview/tutorials/build-apps/"
  [preview_tutorials.params]
    showSection = true

[[preview_tutorials]]
  name = "Build and learn"
  weight = 10
  identifier = "tutorials-build-and-learn"
  url = "/preview/tutorials/build-and-learn/"
  [preview_tutorials.params]
    showSection = true

[[preview_tutorials]]
  name = "Cloud"
  weight = 30
  identifier = "tutorials-cloud"
  [preview_tutorials.params]
    showSection = true

[[preview_tutorials]]
  name = "AI"
  weight = 35
  identifier = "tutorials-ai"
  url = "/preview/tutorials/ai/"
  [preview_tutorials.params]
    showSection = true

[[preview_tutorials]]
  name = "CDC"
  weight = 40
  identifier = "tutorials-cdc"
  [preview_tutorials.params]
    showSection = true

########## Menus (in preview) for APIs

# [[preview_api]]
#   name = "Docs Home"
#   weight = 1
#   identifier = "home"
#   url = "/"
#   [preview_api.params]
#     classes = "separator"
#     showSection = true

[[preview_api]]
  name = "API"
  weight = 2
  identifier = "api"
  url = "/preview/api/"
  [preview_api.params]
    classes = "separator"
    showSection = true

[[preview_api]]
  name = "YSQL"
  weight = 10
  identifier = "api-ysql"
  url = "/preview/api/ysql/"
  [preview_api.params]
    showSection = true

[[preview_api]]
  name = "YCQL"
  weight = 11
  identifier = "api-cassandra"
  url = "/preview/api/ycql/"
  [preview_api.params]
    classes = "separator"
    showSection = true

[[preview_api]]
  name = "ysqlsh"
  weight = 20
  identifier = "ysqlsh"
  url = "/preview/api/ysqlsh/"
  [preview_api.params]
    showSection = true

[[preview_api]]
  name = "ycqlsh"
  weight = 21
  identifier = "ycqlsh"
  url = "/preview/api/ycqlsh/"
  [preview_api.params]
    classes = "separator"
    showSection = true

[[preview_api]]
  name = "YugabyteDB Anywhere API"
  weight = 30
  identifier = "yugabytedb-anywhere-api"
  url = "/preview/yugabyte-platform/anywhere-automation/anywhere-api/"
  [preview_api.params]
    showSection = true

[[preview_api]]
  name = "YugabyteDB Aeon API"
  weight = 31
  identifier = "yugabytedb-managed-api"
  url = "/preview/yugabyte-cloud/managed-automation/managed-api/"
  [preview_api.params]
    showSection = true

########## Menus (in preview) for releases section

# [[preview_releases]]
#   name = "Docs Home"
#   weight = 1
#   identifier = "home"
#   url = "/"
#   [preview_releases.params]
#     classes = "separator"
#     showSection = true

[[preview_releases]]
  name = "Releases"
  weight = 2
  identifier = "releases"
  url = "/preview/releases/"
  [preview_releases.params]
    classes = "separator"
    showSection = true

[[preview_releases]]
  name = "Versioning"
  weight = 3
  identifier = "release-versioning"
  url = "/preview/releases/versioning/"
  [preview_releases.params]
    showSection = true

[[preview_releases]]
  name = "Tech Advisories"
  weight = 4
  identifier = "tech-advisories"
  url = "/preview/releases/techadvisories/"
  [preview_releases.params]
    showSection = true

[[preview_releases]]
  name = "YugabyteDB"
  weight = 5
  identifier = "ybdb-releases"
  url = "/preview/releases/ybdb-releases/"
  [preview_releases.params]
    showSection = true

[[preview_releases]]
  name = "End of life and older previews"
  parent = "ybdb-releases"
  weight = 9999
  identifier = "end-of-life"
  [preview_releases.params]
    showSection = true

[[preview_releases]]
  name = "YugabyteDB Anywhere"
  weight = 6
  identifier = "yba-releases"
  url = "/preview/releases/yba-releases/"
  [preview_releases.params]
    showSection = true

[[preview_releases]]
  name = "YugabyteDB Aeon"
  weight = 10
  identifier = "ybm-releases"
  url = "/preview/yugabyte-cloud/release-notes/"
  [preview_releases.params]
    showSection = true

[[preview_releases]]
  name = "YugabyteDB Voyager"
  weight = 11
  identifier = "voy-releases"
  url = "/preview/yugabyte-voyager/release-notes/"
  [preview_releases.params]
    showSection = true

[[preview_releases]]
  name = "YugabyteDB Clients"
  weight = 7
  identifier = "yb-clients"
  url = "/preview/releases/yugabyte-clients/"
  [preview_releases.params]
    classes = "separator"
    showSection = true

########## Menus (in preview) for FAQ section

# [[preview_faq]]
#   name = "Docs Home"
#   weight = 1
#   identifier = "home"
#   url = "/"
#   [preview_faq.params]
#     classes = "separator"
#     showSection = true

[[preview_faq]]
  name = "FAQ"
  weight = 2
  identifier = "faq"
  [preview_faq.params]
    classes = "separator"
    showSection = true
    hideLink = true

[[preview_faq]]
  name = "Comparisons"
  weight = 3
  identifier = "comparisons-home"
  [preview_faq.params]
    showSection = true
    hideLink = true

########## Menus (in preview) for YB Anywhere section

[[preview_yugabyte-platform]]
  weight = 1
  [preview_yugabyte-platform.params]
    productsDropdown = true

[[preview_yugabyte-platform]]
  name = "Overview"
  weight = 2
  identifier = "yugabytedb-anywhere"
  [preview_yugabyte-platform.params]
    showSection = true
    hideLink = true

########## Menus (in preview) for YB Managed section

[[preview_yugabyte-cloud]]
  weight = 1
  [preview_yugabyte-cloud.params]
    productsDropdown = true

[[preview_yugabyte-cloud]]
  name = "Overview"
  weight = 2
  identifier = "yugabytedb-managed"
  [preview_yugabyte-cloud.params]
    showSection = true
    hideLink = true

# [[preview_yugabyte-cloud]]
#   name = "What's New"
#   weight = 4
#   identifier = "yugabytedb-managed-releases"
#   url = "/preview/yugabyte-cloud/release-notes/"
#   [preview_yugabyte-cloud.params]
#     showSection = true

########## Menus (in preview) for YB Voyager section

[[preview_yugabyte-voyager]]
  weight = 1
  [preview_yugabyte-voyager.params]
    productsDropdown = true

[[preview_yugabyte-voyager]]
  name = "Overview"
  weight = 2
  identifier = "yugabytedb-voyager"
  [preview_yugabyte-voyager.params]
    showSection = true
    hideLink = true

[[preview_yugabyte-voyager]]
  name = "Schema migration"
  parent = "yb-voyager-cli"
  weight = 3
  identifier = "schema-migration"
  [preview_yugabyte-voyager.params]
    showSection = true
    hideLink = true

[[preview_yugabyte-voyager]]
  name = "Data migration"
  parent = "yb-voyager-cli"
  weight = 4
  identifier = "data-migration"
  [preview_yugabyte-voyager.params]
    showSection = true
    hideLink = true

[[preview_yugabyte-voyager]]
  name = "Cutover and archive"
  parent = "yb-voyager-cli"
  weight = 5
  identifier = "cutover-archive"
  [preview_yugabyte-voyager.params]
    showSection = true
    hideLink = true

[[preview_yugabyte-voyager]]
  name = "Bulk data load"
  parent = "yb-voyager-cli"
  weight = 6
  identifier = "bulk-data-load-ref"
  [preview_yugabyte-voyager.params]
    showSection = true
    hideLink = true

########## Menus for stable

[[stable]]
  weight = 1
  [stable.params]
    productsDropdown = true

[[stable]]
  name = "Overview"
  weight = 2
  identifier = "yugabytedb"
  url = "/stable/"
  [stable.params]
    showSection = true

[[stable]]
  name = "Quick Start"
  weight = 4
  identifier = "quick-start"
  url = "/preview/quick-start-yugabytedb-managed/"
  [stable.params]
    classes = "separator"
    showSection = true
    hideChildren = true

[[stable]]
  name = "Explore"
  weight = 5
  identifier = "explore"
  url = "/stable/explore/"
  [stable.params]
    showSection = true

[[stable]]
  name = "Develop"
  weight = 6
  identifier = "develop"
  url = "/stable/develop/"
  [stable.params]
    showSection = true

#[[stable]]
#  name = "Tutorials"
#  weight = 7
#  identifier = "tutorials"
#  [stable.params]
#    showSection = true

# [[stable]]
#  name = "Migrate"
#  weight = 6
#  identifier = "migrate"
#  url = "/stable/migrate/"
#  [stable.params]
#    showSection = true

[[stable]]
  name = "Secure"
  weight = 8
  identifier = "secure"
  url = "/stable/secure/"
  [stable.params]
    showSection = true

[[stable]]
  name = "Launch and Manage"
  weight = 9
  identifier = "launch-and-manage"
  url = "/stable/launch-and-manage/"
  [stable.params]
    showSection = true

[[stable]]
  name = "Troubleshoot"
  parent = "launch-and-manage"
  url = "/preview/troubleshoot/"

[[stable]]
  name = "Benchmark"
  weight = 10
  identifier = "benchmark"
  url = "/stable/benchmark/"
  [stable.params]
    showSection = true

[[stable]]
  name = "Reference"
  weight = 12
  identifier = "reference"
  [stable.params]
    showSection = true

[[stable]]
  name = "Misc"
  identifier = "misc"
  parent = "reference"

[[stable]]
  name = "YEDIS"
  weight = 1
  url = "/preview/yedis/"
  parent = "misc"

[[stable]]
  name = "Legal"
  weight = 2
  url = "/preview/legal/"
  parent = "misc"

[[stable]]
  name = "Contribute"
  weight = 13
  identifier = "contribute"
  url = "/preview/contribute/"
  [stable.params]
    showSection = true

########## Menus (in stable) for YB Anywhere section

[[stable_yugabyte-platform]]
  weight = 1
  [stable_yugabyte-platform.params]
    productsDropdown = true

[[stable_yugabyte-platform]]
  name = "Overview"
  weight = 2
  identifier = "yugabytedb-anywhere"
  [stable_yugabyte-platform.params]
    showSection = true
    hideLink = true

########## Menus (in stable) for APIs

# [[stable_api]]
#   name = "Docs Home"
#   weight = 1
#   identifier = "home"
#   url = "/"
#   [stable_api.params]
#     classes = "separator"
#     showSection = true

[[stable_api]]
  name = "API"
  weight = 2
  identifier = "api"
  url = "/stable/api/"
  [stable_api.params]
    classes = "separator"
    showSection = true

[[stable_api]]
  name = "YSQL"
  weight = 10
  identifier = "api-ysql"
  url = "/stable/api/ysql/"
  [stable_api.params]
    showSection = true

[[stable_api]]
  name = "YCQL"
  weight = 11
  identifier = "api-cassandra"
  url = "/stable/api/ycql/"
  [stable_api.params]
    classes = "separator"
    showSection = true

[[stable_api]]
  name = "ysqlsh"
  weight = 20
  identifier = "ysqlsh"
  url = "/stable/api/ysqlsh/"
  [stable_api.params]
    showSection = true

[[stable_api]]
  name = "ycqlsh"
  weight = 21
  identifier = "ycqlsh"
  url = "/stable/api/ycqlsh/"
  [stable_api.params]
    classes = "separator"
    showSection = true

[[stable_api]]
  name = "YugabyteDB Anywhere API"
  weight = 30
  identifier = "yugabytedb-anywhere-api"
  url = "/stable/yugabyte-platform/anywhere-automation/anywhere-api/"
  [stable_api.params]
    showSection = true

[[stable_api]]
  name = "YugabyteDB Aeon API"
  weight = 31
  identifier = "yugabytedb-managed-api"
  url = "/preview/yugabyte-cloud/managed-automation/managed-api/"
  [stable_api.params]
    showSection = true

########## Menus for v2024.1

<<<<<<< HEAD
[["v2024.2"]]
  weight = 1
  ["v2024.2".params]
    productsDropdown = true

[["v2024.2"]]
=======
[["v2024.1"]]
>>>>>>> 9c72b3b2
  name = "YugabyteDB"
  weight = 2
  identifier = "yugabytedb"
  url = "/v2024.1/"
  ["v2024.1".params]
    classes = "separator"
    showSection = true

[["v2024.1"]]
  name = "Quick Start"
  weight = 4
  identifier = "quick-start"
  url = "/preview/quick-start-yugabytedb-managed/"
  ["v2024.1".params]
    showSection = true
    hideChildren = true

[["v2024.1"]]
  name = "Explore"
  weight = 5
  identifier = "explore"
  url = "/v2024.1/explore/"
  ["v2024.1".params]
    showSection = true

[["v2024.1"]]
  name = "Develop"
  weight = 6
  identifier = "develop"
  url = "/v2024.1/develop/"
  ["v2024.1".params]
    showSection = true

[["v2024.1"]]
  name = "Secure"
  weight = 8
  identifier = "secure"
  url = "/v2024.1/secure/"
  ["v2024.1".params]
    showSection = true

[["v2024.1"]]
  name = "Launch and Manage"
  weight = 9
  identifier = "launch-and-manage"
  url = "/v2024.1/launch-and-manage/"
  ["v2024.1".params]
    showSection = true

[["v2024.1"]]
  name = "Troubleshoot"
  parent = "launch-and-manage"
  url = "/preview/troubleshoot/"

[["v2024.1"]]
  name = "Benchmark"
  weight = 10
  identifier = "benchmark"
  url = "/v2024.1/benchmark/"
  ["v2024.1".params]
    showSection = true

[["v2024.1"]]
  name = "Reference"
  weight = 12
  identifier = "reference"
  ["v2024.1".params]
    showSection = true


######### Menus (in "v2024.1") for YB Anywhere section

[["v2024.1_yugabyte-platform"]]
  name = "YugabyteDB Anywhere"
  weight = 2
  identifier = "yugabytedb-anywhere"
  ["v2024.1_yugabyte-platform".params]
    classes = "separator"
    showSection = true
    hideLink = true

########## Menus (in v2024.1) for APIs

<<<<<<< HEAD
[["v2024.2_yugabyte-platform"]]
  weight = 1
  ["v2024.2_yugabyte-platform".params]
    productsDropdown = true

[["v2024.2_yugabyte-platform"]]
  name = "Overview"
  weight = 2
  identifier = "yugabytedb-anywhere"
  ["v2024.2_yugabyte-platform".params]
=======
[["v2024.1_api"]]
  name = "API"
  weight = 2
  identifier = "api"
  url = "/v2024.1/api/"
  ["v2024.1_api".params]
    classes = "separator"
>>>>>>> 9c72b3b2
    showSection = true

[["v2024.1_api"]]
  name = "YSQL"
  weight = 10
  identifier = "api-ysql"
  url = "/v2024.1/api/ysql/"
  ["v2024.1_api".params]
    showSection = true

[["v2024.1_api"]]
  name = "YCQL"
  weight = 11
  identifier = "api-cassandra"
  url = "/v2024.1/api/ycql/"
  ["v2024.1_api".params]
    classes = "separator"
    showSection = true

[["v2024.1_api"]]
  name = "ysqlsh"
  weight = 20
  identifier = "ysqlsh"
  url = "/v2024.1/api/ysqlsh/"
  ["v2024.1_api".params]
    showSection = true

[["v2024.1_api"]]
  name = "ycqlsh"
  weight = 21
  identifier = "ycqlsh"
  url = "/v2024.1/api/ycqlsh/"
  ["v2024.1_api".params]
    classes = "separator"
    showSection = true

[["v2024.1_api"]]
  name = "YugabyteDB Anywhere API"
  weight = 30
  identifier = "yugabytedb-anywhere-api"
  url = "/v2024.1/yugabyte-platform/anywhere-automation/anywhere-api/"
  ["v2024.1_api".params]
    showSection = true

[["v2024.1_api"]]
  name = "YugabyteDB Aeon API"
  weight = 31
  identifier = "yugabytedb-managed-api"
  url = "/preview/yugabyte-cloud/managed-automation/managed-api/"
  ["v2024.1_api".params]
    showSection = true

########## Menus for 2.20

[["v2.20"]]
  weight = 1
  ["v2.20".params]
    productsDropdown = true

[["v2.20"]]
  name = "Overview"
  weight = 2
  identifier = "yugabytedb"
  url = "/v2.20/"
  ["v2.20".params]
    showSection = true

[["v2.20"]]
  name = "Quick Start"
  weight = 3
  identifier = "quick-start"
  url = "/preview/quick-start-yugabytedb-managed/"
  ["v2.20".params]
    classes = "separator"
    showSection = true
    hideChildren = true

[["v2.20"]]
  name = "Key benefits"
  weight = 4
  identifier = "features"
  url = "/v2.20/features/"
  ["v2.20".params]
    showSection = true
    hideChildren = true

[["v2.20"]]
  name = "Explore"
  weight = 5
  identifier = "explore"
  url = "/v2.20/explore/"
  ["v2.20".params]
    showSection = true

[["v2.20"]]
  name = "Develop"
  weight = 6
  identifier = "develop"
  url = "/v2.20/develop/"
  ["v2.20".params]
    showSection = true

[["v2.20"]]
  name = "Secure"
  weight = 8
  identifier = "secure"
  url = "/v2.20/secure/"
  ["v2.20".params]
    showSection = true

[["v2.20"]]
  name = "Launch and Manage"
  weight = 9
  identifier = "launch-and-manage"
  url = "/v2.20/launch-and-manage/"
  ["v2.20".params]
    showSection = true

[["v2.20"]]
  name = "Troubleshoot"
  parent = "launch-and-manage"
  url = "/preview/troubleshoot/"

[["v2.20"]]
  name = "Benchmark"
  weight = 10
  identifier = "benchmark"
  url = "/v2.20/benchmark/"
  ["v2.20".params]
    showSection = true

[["v2.20"]]
  name = "Reference"
  weight = 12
  identifier = "reference"
  ["v2.20".params]
    showSection = true

[["v2.20"]]
  name = "Misc"
  identifier = "misc"
  parent = "reference"

[["v2.20"]]
  name = "YEDIS"
  weight = 1
  url = "/preview/yedis/"
  parent = "misc"

[["v2.20"]]
  name = "Legal"
  weight = 2
  url = "/preview/legal/"
  parent = "misc"

[["v2.20"]]
  name = "Contribute"
  weight = 13
  identifier = "contribute"
  url = "/preview/contribute/"
  ["v2.20".params]
    showSection = true

########## Menus (in "v2.20") for YB Anywhere section

[["v2.20_yugabyte-platform"]]
  weight = 1
  ["v2.20_yugabyte-platform".params]
    productsDropdown = true

[["v2.20_yugabyte-platform"]]
  name = "Overview"
  weight = 2
  identifier = "yugabytedb-anywhere"
  ["v2.20_yugabyte-platform".params]
    showSection = true
    hideLink = true

[["v2.20_yugabyte-platform"]]
  name = "YugabyteDB Anywhere API"
  parent = "anywhere-automation"
  weight = 3
  identifier = "yugabytedb-anywhere-api"
  url = "https://api-docs.yugabyte.com/docs/yugabyte-platform/"
  ["v2.20_yugabyte-platform".params]
    showSection = true
    newTab = true

[["v2.20_yugabyte-platform"]]
  name = "Terraform provider"
  parent = "anywhere-automation"
  weight = 30
  identifier = "yba-terraform-provider"
  url = "https://registry.terraform.io/providers/yugabyte/yba/latest/docs/"
  ["v2.20_yugabyte-platform".params]
    showSection = true
    newTab = true

########## Menus for 2.18

[["v2.18"]]
  weight = 1
  ["v2.18".params]
    productsDropdown = true

[["v2.18"]]
  name = "Overview"
  weight = 2
  identifier = "yugabytedb"
  url = "/v2.18/"
  ["v2.18".params]
    showSection = true

[["v2.18"]]
  name = "Quick Start"
  weight = 3
  identifier = "quick-start"
  url = "/preview/quick-start-yugabytedb-managed/"
  ["v2.18".params]
    classes = "separator"
    showSection = true
    hideChildren = true

[["v2.18"]]
  name = "Explore"
  weight = 4
  identifier = "explore"
  url = "/v2.18/explore/"
  ["v2.18".params]
    showSection = true

[["v2.18"]]
  name = "Develop"
  weight = 5
  identifier = "develop"
  url = "/v2.18/develop/"
  ["v2.18".params]
    showSection = true

[["v2.18"]]
  name = "Secure"
  weight = 7
  identifier = "secure"
  url = "/v2.18/secure/"
  ["v2.18".params]
    showSection = true

[["v2.18"]]
  name = "Launch and Manage"
  weight = 8
  identifier = "launch-and-manage"
  url = "/v2.18/launch-and-manage/"
  ["v2.18".params]
    showSection = true

[["v2.18"]]
  name = "Troubleshoot"
  parent = "launch-and-manage"
  url = "/preview/troubleshoot/"

[["v2.18"]]
  name = "Benchmark"
  weight = 9
  identifier = "benchmark"
  url = "/v2.18/benchmark/"
  ["v2.18".params]
    showSection = true

[["v2.18"]]
  name = "Reference"
  weight = 12
  identifier = "reference"
  ["v2.18".params]
    showSection = true

[["v2.18"]]
  name = "Misc"
  identifier = "misc"
  parent = "reference"

[["v2.18"]]
  name = "YEDIS"
  weight = 1
  url = "/preview/yedis/"
  parent = "misc"

[["v2.18"]]
  name = "Legal"
  weight = 2
  url = "/preview/legal/"
  parent = "misc"

[["v2.18"]]
  name = "Contribute"
  weight = 13
  identifier = "contribute"
  url = "/preview/contribute/"
  ["v2.18".params]
    showSection = true

########## Menus (in "v2.18") for YB Anywhere section

[["v2.18_yugabyte-platform"]]
  weight = 1
  ["v2.18_yugabyte-platform".params]
    productsDropdown = true

[["v2.18_yugabyte-platform"]]
  name = "Overview"
  weight = 2
  identifier = "yugabytedb-anywhere"
  ["v2.18_yugabyte-platform".params]
    showSection = true
    hideLink = true

[["v2.18_yugabyte-platform"]]
  name = "YugabyteDB Anywhere API"
  parent = "anywhere-automation"
  weight = 3
  identifier = "yugabytedb-anywhere-api"
  url = "https://api-docs.yugabyte.com/docs/yugabyte-platform/"
  ["v2.18_yugabyte-platform".params]
    showSection = true
    newTab = true

[["v2.18_yugabyte-platform"]]
  name = "Terraform provider"
  parent = "anywhere-automation"
  weight = 30
  identifier = "yba-terraform-provider"
  url = "https://registry.terraform.io/providers/yugabyte/yba/latest/docs/"
  ["v2.18_yugabyte-platform".params]
    showSection = true
    newTab = true

########## Menus for v2.14

[["v2.14"]]
  weight = 1
  ["v2.14".params]
    productsDropdown = true

[["v2.14"]]
  name = "Overview"
  weight = 2
  identifier = "yugabytedb"
  url = "/v2.14/"
  ["v2.14".params]
    showSection = true

[["v2.14"]]
  name = "Quick Start"
  weight = 3
  identifier = "quick-start"
  url = "/preview/quick-start-yugabytedb-managed/"
  ["v2.14".params]
    classes = "separator"
    showSection = true
    hideChildren = true

[["v2.14"]]
  name = "Explore"
  weight = 4
  identifier = "explore"
  url = "/v2.14/explore/"
  ["v2.14".params]
    showSection = true

[["v2.14"]]
  name = "Develop"
  weight = 5
  identifier = "develop"
  url = "/v2.14/develop/"
  ["v2.14".params]
    showSection = true

# [["v2.14"]]
#  name = "Migrate"
#  weight = 6
#  identifier = "migrate"
#  url = "/v2.14/migrate/"
#  ["v2.14".params]
#    showSection = true

[["v2.14"]]
  name = "Secure"
  weight = 7
  identifier = "secure"
  url = "/v2.14/secure/"
  ["v2.14".params]
    showSection = true

[["v2.14"]]
  name = "Launch and Manage"
  weight = 8
  identifier = "launch-and-manage"
  url = "/v2.14/launch-and-manage/"
  ["v2.14".params]
    showSection = true

[["v2.14"]]
  name = "Troubleshoot"
  parent = "launch-and-manage"
  url = "/preview/troubleshoot/"

[["v2.14"]]
  name = "Benchmark"
  weight = 9
  identifier = "benchmark"
  url = "/v2.14/benchmark/"
  ["v2.14".params]
    showSection = true

[["v2.14"]]
  name = "Reference"
  weight = 12
  identifier = "reference"
  ["v2.14".params]
    showSection = true

[["v2.14"]]
  name = "Misc"
  identifier = "misc"
  parent = "reference"

[["v2.14"]]
  name = "YEDIS"
  weight = 1
  url = "/preview/yedis/"
  parent = "misc"

[["v2.14"]]
  name = "Legal"
  weight = 2
  url = "/preview/legal/"
  parent = "misc"

[["v2.14"]]
  name = "Contribute"
  weight = 13
  identifier = "contribute"
  url = "/preview/contribute/"
  ["v2.14".params]
    showSection = true

########## Menus (in v2.14) for YB Anywhere section

[["v2.14_yugabyte-platform"]]
  weight = 1
  ["v2.14_yugabyte-platform".params]
    productsDropdown = true

[["v2.14_yugabyte-platform"]]
  name = "Overview"
  weight = 2
  identifier = "yugabytedb-anywhere"
  ["v2.14_yugabyte-platform".params]
    showSection = true
    hideLink = true

[["v2.14_yugabyte-platform"]]
  name = "YugabyteDB Anywhere API"
  weight = 3
  identifier = "yugabytedb-anywhere-api"
  url = "https://api-docs.yugabyte.com/docs/yugabyte-platform/"
  ["v2.14_yugabyte-platform".params]
    classes = "other-links"
    showSection = true
    newTab = true<|MERGE_RESOLUTION|>--- conflicted
+++ resolved
@@ -385,12 +385,8 @@
   name = "YugabyteDB"
   weight = 10
   identifier = "yugabytedb"
-<<<<<<< HEAD
   pre = "<i class='icon-database'></i>"
-  url = "/preview/"
-=======
   url = "/stable/"
->>>>>>> 9c72b3b2
   [home.params]
     classes = "no-transform"
     showSection = true
@@ -399,12 +395,8 @@
   name = "YugabyteDB Anywhere"
   weight = 11
   identifier = "yugabytedb-anywhere"
-<<<<<<< HEAD
   pre = "<i class='icon-server'></i>"
-  url = "/preview/yugabyte-platform/"
-=======
   url = "/stable/yugabyte-platform/"
->>>>>>> 9c72b3b2
   [home.params]
     classes = "no-transform"
     showSection = true
@@ -1219,17 +1211,13 @@
 
 ########## Menus for v2024.1
 
-<<<<<<< HEAD
-[["v2024.2"]]
-  weight = 1
-  ["v2024.2".params]
+[["v2024.1"]]
+  weight = 1
+  ["v2024.1".params]
     productsDropdown = true
 
-[["v2024.2"]]
-=======
 [["v2024.1"]]
->>>>>>> 9c72b3b2
-  name = "YugabyteDB"
+  name = "Overview"
   weight = 2
   identifier = "yugabytedb"
   url = "/v2024.1/"
@@ -1243,6 +1231,7 @@
   identifier = "quick-start"
   url = "/preview/quick-start-yugabytedb-managed/"
   ["v2024.1".params]
+    classes = "separator"
     showSection = true
     hideChildren = true
 
@@ -1302,6 +1291,11 @@
 ######### Menus (in "v2024.1") for YB Anywhere section
 
 [["v2024.1_yugabyte-platform"]]
+  weight = 1
+  ["v2024.1_yugabyte-platform".params]
+    productsDropdown = true
+
+[["v2024.1_yugabyte-platform"]]
   name = "YugabyteDB Anywhere"
   weight = 2
   identifier = "yugabytedb-anywhere"
@@ -1312,18 +1306,6 @@
 
 ########## Menus (in v2024.1) for APIs
 
-<<<<<<< HEAD
-[["v2024.2_yugabyte-platform"]]
-  weight = 1
-  ["v2024.2_yugabyte-platform".params]
-    productsDropdown = true
-
-[["v2024.2_yugabyte-platform"]]
-  name = "Overview"
-  weight = 2
-  identifier = "yugabytedb-anywhere"
-  ["v2024.2_yugabyte-platform".params]
-=======
 [["v2024.1_api"]]
   name = "API"
   weight = 2
@@ -1331,7 +1313,6 @@
   url = "/v2024.1/api/"
   ["v2024.1_api".params]
     classes = "separator"
->>>>>>> 9c72b3b2
     showSection = true
 
 [["v2024.1_api"]]
