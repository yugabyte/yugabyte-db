########## Top header menu

[[top_nav]]
  name = "Star us on Github"
  weight = 1
  url = "https://github.com/yugabyte/yugabyte-db"
  post = "<img width='24' height='24' src='/icons/github.svg' alt='YugabyteDB Github'>"
  [top_nav.params]
    classes = "tritiery-btn"
    newTab = true

[[top_nav]]
  name = "Join us on Slack"
  weight = 2
  url = "https://communityinviter.com/apps/yugabyte-db/register"
  post = "<img width='24' height='24' src='/icons/slack.svg' alt='YugabyteDB Community Slack'>"
  [top_nav.params]
    classes = "tritiery-btn"
    newTab = true

[[top_nav]]
  name = "Start Now"
  weight = 3
  identifier = "start_now"
  [top_nav.params]
    classes = "primary-btn start-now-popup"

[[start_now]]
  name = "YugabyteDB Aeon"
  weight = 1
  url = "https://cloud.yugabyte.com/signup?utm_medium=direct&utm_source=docs&utm_campaign=YBM_signup"
  [start_now.params]
    buttonText = "Sign up"
    classes = "primary-btn sm-btn"
    description = "Try our fully-managed cloud DBaaS for free."
    imageUrl = "/icons/cloud.svg"
    newTab = true
    tagLine = "No credit card required"

# [[start_now]]
#   name = "YugabyteDB Anywhere"
#   weight = 2
#   url = "https://cloud.yugabyte.com/signup?utm_medium=direct&utm_source=docs&utm_campaign=YBM_signup"
#   [start_now.params]
#     buttonText = "Request a free trial"
#     classes = "secondary-btn sm-btn"
#     description = "Self-managed cloud DBaaS"
#     imageUrl = "/icons/server.svg"
#     newTab = true

[[start_now]]
  name = "YugabyteDB"
  weight = 3
  url = "https://download.yugabyte.com/#/"
  [start_now.params]
    buttonText = "Download"
    classes = "secondary-btn sm-btn"
    description = "Try our open source distributed SQL database on your laptop."
    imageUrl = "/icons/database.svg"
    newTab = true

########## Secondary header menu

[[main]]
  name = "Products"
  weight = 1
  identifier = "products"
  url = "/"
  [main.params]
    excludeVersion = true

[[main]]
  name = "YugabyteDB"
  weight = 2
  parent = "products"
  url = "/"
  [main.params]
    description = "The open source distributed SQL database"
    imageUrl = "/icons/database.svg"

[[main]]
  name = "YugabyteDB Anywhere"
  weight = 3
  parent = "products"
  url = "/yugabyte-platform/"
  [main.params]
    description = "Self-managed cloud DBaaS"
    imageUrl = "/icons/server.svg"

[[main]]
  name = "YugabyteDB Aeon"
  weight = 4
  parent = "products"
  url = "/preview/yugabyte-cloud/"
  [main.params]
    description = "Fully-managed cloud DBaaS"
    excludeVersion = true
    imageUrl = "/icons/cloud.svg"

[[main]]
  name = "YugabyteDB Voyager"
  weight = 5
  parent = "products"
  url = "/preview/yugabyte-voyager/"
  [main.params]
    description = "Database migration service"
    excludeVersion = true
    imageUrl = "/images/migrate/migration-icon.svg"

[[main]]
  name = "Tutorials"
  weight = 2
  url = "/preview/tutorials/"
  [main.params]
    excludeVersion = true

[[main]]
  name = "Integrations"
  weight = 3
  url = "/preview/integrations/"
  [main.params]
    excludeVersion = true

[[main]]
  name = "API"
  weight = 4
  identifier = "yugabyte-apis"
  url = "/api/"

[[main]]
  name = "SQL APIs"
  weight = 1
  parent = "yugabyte-apis"
  [main.params]
    classes = "label"
    excludeVersion = true

[[main]]
  name = "YSQL"
  weight = 2
  identifier = "yugabytedb-api-ysql"
  parent = "yugabyte-apis"
  url = "/api/ysql/"
  [main.params]
    imageUrl = "/icons/api.svg"

[[main]]
  name = "YCQL"
  weight = 3
  identifier = "yugabytedb-api-ycql"
  parent = "yugabyte-apis"
  url = "/api/ycql/"
  [main.params]
    imageUrl = "/icons/api.svg"

[[main]]
  name = "Clients"
  weight = 4
  parent = "yugabyte-apis"
  [main.params]
    classes = "label"
    excludeVersion = true

[[main]]
  name = "ysqlsh"
  weight = 5
  identifier = "client-ysqlsh"
  parent = "yugabyte-apis"
  url = "/api/ysqlsh/"
  [main.params]
    imageUrl = "/icons/api.svg"

[[main]]
  name = "ycqlsh"
  weight = 6
  identifier = "client-ycqlsh"
  parent = "yugabyte-apis"
  url = "/api/ycqlsh/"
  [main.params]
    imageUrl = "/icons/api.svg"

[[main]]
  name = "Management APIs"
  weight = 7
  parent = "yugabyte-apis"
  [main.params]
    classes = "label"
    excludeVersion = true

[[main]]
  name = "YugabyteDB Anywhere API"
  weight = 8
  identifier = "yugabytedb-anywhere-api"
  parent = "yugabyte-apis"
  url = "/yugabyte-platform/anywhere-automation/anywhere-api/"
  [main.params]
    imageUrl = "/icons/server.svg"

[[main]]
  name = "YugabyteDB Aeon API"
  weight = 9
  identifier = "yugabytedb-anaged-api"
  parent = "yugabyte-apis"
  url = "/yugabyte-cloud/managed-automation/managed-api/"
  [main.params]
    imageUrl = "/icons/cloud.svg"

[[main]]
  name = "FAQ"
  weight = 5
  url = "/preview/faq/general/"
  [main.params]
    excludeVersion = true

[[main]]
  name = "Releases"
  weight = 6
  identifier = "releases"
  url = "/preview/releases/"
  [main.params]
    excludeVersion = true

[[main]]
  name = "YugabyteDB"
  weight = 1
  identifier = "yugabytedb-releases"
  parent = "releases"
  url = "/preview/releases/ybdb-releases/"
  [main.params]
    excludeVersion = true
    imageUrl = "/icons/database.svg"

[[main]]
  name = "YugabyteDB Anywhere"
  weight = 2
  identifier = "yugabytedb-anywhere-releases"
  parent = "releases"
  url = "/preview/releases/yba-releases/"
  [main.params]
    excludeVersion = true
    imageUrl = "/icons/server.svg"

[[main]]
  name = "YugabyteDB Aeon"
  weight = 3
  identifier = "yugabytedb-managed-releases"
  parent = "releases"
  url = "/preview/yugabyte-cloud/release-notes/"
  [main.params]
    excludeVersion = true
    imageUrl = "/icons/cloud.svg"

[[main]]
  name = "YugabyteDB Voyager"
  weight = 4
  identifier = "yugabytedb-voyager-releases"
  parent = "releases"
  url = "/preview/yugabyte-voyager/release-notes/"
  [main.params]
    excludeVersion = true
    imageUrl = "/images/migrate/migration-icon.svg"

[[main]]
  name = "YugabyteDB Clients"
  weight = 5
  identifier = "yugabytedb-client-releases"
  parent = "releases"
  url = "/preview/releases/yugabyte-clients/"
  [main.params]
    excludeVersion = true
    imageUrl = "/icons/api.svg"

[[main]]
  name = "Tech Advisories"
  weight = 6
  identifier = "tech-advisories-menu"
  parent = "releases"
  url = "/preview/releases/techadvisories/"
  [main.params]
    excludeVersion = true
    imageUrl = "/icons/triangle-exclamation-thin.svg"

########## Bottom menu for left navigation

[[leftbottom]]
  name = "Download"
  weight = 1
  pre = "<i class='icon-download'></i>"
  url = "https://download.yugabyte.com/"
  [leftbottom.params]
    newTab = true

[[leftbottom]]
  name = "Join our community"
  weight = 2
  identifier = "join-our-community"
  pre = "<i class='icon-join'></i>"
  [leftbottom.params]
    classes = "arrow-menu"

[[leftbottom]]
  name = "Slack"
  weight = 3
  parent = "join-our-community"
  pre = "<i class='icon-slack'></i>"
  url = "https://communityinviter.com/apps/yugabyte-db/register"
  [leftbottom.params]
    newTab = true

[[leftbottom]]
  name = "Yugabyte University"
  weight = 4
  parent = "join-our-community"
  pre = "<i class='icon-university'></i>"
  url = "https://university.yugabyte.com/"
  [leftbottom.params]
    newTab = true

[[leftbottom]]
  name = "GitHub"
  weight = 5
  parent = "join-our-community"
  pre = "<i class='icon-github'></i>"
  url = "https://github.com/yugabyte/yugabyte-db"
  [leftbottom.params]
    newTab = true

[[leftbottom]]
  name = "Yugabyte Friday Tech Talks"
  weight = 6
  parent = "join-our-community"
  pre = "<i class='icon-yftt'></i>"
  url = "https://www.yugabyte.com/yftt/"
  [leftbottom.params]
    newTab = true

[[leftbottom]]
  name = "Forum"
  weight = 7
  parent = "join-our-community"
  pre = "<i class='icon-forum'></i>"
  url = "https://forum.yugabyte.com/"
  [leftbottom.params]
    newTab = true

[[leftbottom]]
  name = "Contact Support"
  weight = 3
  pre = "<i class='icon-support'></i>"
  url = "https://support.yugabyte.com/hc/en-us"
  [leftbottom.params]
    newTab = true

########## Menus for root (Docs Home)

[[home]]
  name = "Docs Home"
  weight = 1
  identifier = "home"
  pre = "<i class='icon-home'></i>"
  url = "/"
  [home.params]
    classes = "no-transform"
    showSection = true

[[home]]
  name = "Quick Start"
  weight = 4
  identifier = "quick-start"
  pre = "<i class='icon-quick-start'></i>"
  url = "/preview/quick-start-yugabytedb-managed/"
  [home.params]
    classes = "separator spacing no-transform"
    showSection = true
    hideChildren = true

[[home]]
  name = "Products"
  weight = 6
  [home.params]
    showSection = true
    classes = "no-link"

[[home]]
  name = "YugabyteDB"
  weight = 10
  identifier = "yugabytedb"
<<<<<<< HEAD
=======
  pre = "<i class='icon-database'></i>"
>>>>>>> 46574f91
  url = "/stable/"
  [home.params]
    classes = "no-transform"
    showSection = true

[[home]]
  name = "YugabyteDB Anywhere"
  weight = 11
  identifier = "yugabytedb-anywhere"
<<<<<<< HEAD
=======
  pre = "<i class='icon-server'></i>"
>>>>>>> 46574f91
  url = "/stable/yugabyte-platform/"
  [home.params]
    classes = "no-transform"
    showSection = true

[[home]]
  name = "YugabyteDB Aeon"
  weight = 12
  identifier = "yugabytedb-managed"
  pre = "<i class='icon-cloud'></i>"
  url = "/preview/yugabyte-cloud/"
  [home.params]
    classes = "no-transform"
    showSection = true
    hideChildren = true

[[home]]
  name = "YugabyteDB Voyager"
  weight = 13
  identifier = "migrate"
  pre = "<i class='icon-migrate'></i>"
  url = "/preview/yugabyte-voyager/"
  [home.params]
    classes = "no-transform"
    showSection = true
    hideChildren = true

########## Menus for Product Dropdown

[[products]]
  name = "YugabyteDB"
  weight = 2
  url = "/"
  [products.params]
    description = "The open source distributed SQL database"
    imageUrl = "/icons/database.svg"

[[products]]
  name = "YugabyteDB Anywhere"
  weight = 3
  url = "/yugabyte-platform/"
  [products.params]
    description = "Self-managed cloud DBaaS"
    imageUrl = "/icons/server.svg"

[[products]]
  name = "YugabyteDB Aeon"
  weight = 4
  url = "/preview/yugabyte-cloud/"
  [products.params]
    description = "Fully-managed cloud DBaaS"
    excludeVersion = true
    imageUrl = "/icons/cloud.svg"

[[products]]
  name = "YugabyteDB Voyager"
  weight = 5
  url = "/preview/yugabyte-voyager/"
  [products.params]
    description = "Database migration service"
    excludeVersion = true
    imageUrl = "/images/migrate/migration-icon.svg"

########## Menus for preview

[[preview]]
  weight = 1
  identifier = "products-dropdown"
  [preview.params]
    productsDropdown = true

[[preview]]
  name = "Overview"
  weight = 2
  identifier = "yugabytedb"
  url = "/preview/"
  [preview.params]
    showSection = true

# [[preview]]
#   name = "Key benefits"
#   weight = 3
#   identifier = "features"
#   url = "/preview/features/"
#   [preview.params]
#     showSection = true
#     hideChildren = true

# [[preview]]
#   name = "Resource guide"
#   weight = 4
#   identifier = "get-started-guide"
#   url = "/preview/get-started-guide/"
#   [preview.params]
#     showSection = true
#     hideChildren = true

[[preview]]
  name = "Quick Start"
  weight = 5
  identifier = "quick-start"
  url = "/preview/quick-start-yugabytedb-managed/"
  [preview.params]
    classes = "separator"
    showSection = true
    hideChildren = true

[[preview]]
  name = "Explore"
  weight = 6
  identifier = "explore"
  url = "/preview/explore/"
  [preview.params]
    showSection = true

[[preview]]
  name = "Develop"
  weight = 7
  identifier = "develop"
  url = "/preview/develop/"
  [preview.params]
    showSection = true

[[preview]]
  name = "Secure"
  weight = 8
  identifier = "secure"
  url = "/preview/secure/"
  [preview.params]
    showSection = true

[[preview]]
  name = "Launch and Manage"
  weight = 9
  identifier = "launch-and-manage"
  url = "/preview/launch-and-manage/"
  [preview.params]
    showSection = true

[[preview]]
  name = "Reference"
  weight = 10
  identifier = "reference"
  [preview.params]
    showSection = true

[[preview]]
  name = "Benchmark"
  weight = 11
  identifier = "benchmark"
  url = "/preview/benchmark/"
  [preview.params]
    showSection = true

[[preview]]
  name = "Misc"
  identifier = "misc"
  parent = "reference"

[[preview]]
  name = "Contribute"
  weight = 13
  identifier = "contribute"
  url = "/preview/contribute/"
  [preview.params]
    showSection = true

########## Menus (in preview) for Integrations

# [[preview_integrations]]
#   name = "Docs Home"
#   weight = 1
#   identifier = "home"
#   url = "/"
#   [preview_integrations.params]
#     classes = "separator"
#     showSection = true

[[preview_integrations]]
  name = "Integrations"
  weight = 2
  identifier = "integrations"
  url = "/preview/integrations/"
  [preview_integrations.params]
    classes = "separator"
    showSection = true

[[preview_integrations]]
  name = "Drivers and ORMs"
  weight = 3
  url = "/preview/drivers-orms/"
  [preview_integrations.params]
    showSection = true

[[preview_integrations]]
  name = "Schema migration"
  weight = 4
  identifier = "schema-migration"
  [preview_integrations.params]
    showSection = true

[[preview_integrations]]
  name = "Data migration"
  weight = 5
  identifier = "data-migration"
  [preview_integrations.params]
    showSection = true

[[preview_integrations]]
  name = "Data integration"
  weight = 6
  identifier = "data-integration"
  [preview_integrations.params]
    showSection = true

[[preview_integrations]]
  name = "GUI clients"
  weight = 7
  identifier = "tools"
  url = "/preview/integrations/tools/"
  [preview_integrations.params]
    showSection = true

[[preview_integrations]]
  name = "Application frameworks"
  weight = 8
  identifier = "application-frameworks"
  [preview_integrations.params]
    showSection = true

[[preview_integrations]]
  name = "Development platforms"
  weight = 9
  identifier = "development-platforms"
  [preview_integrations.params]
    showSection = true

[[preview_integrations]]
  name = "Data discovery"
  weight = 10
  identifier = "data-discovery"
  [preview_integrations.params]
    showSection = true

[[preview_integrations]]
  name = "Security"
  weight = 11
  identifier = "integrations-security"
  [preview_integrations.params]
    showSection = true

[[preview_integrations]]
  name = "Applications"
  weight = 12
  identifier = "integrations-applications"
  [preview_integrations.params]
    showSection = true

[[preview_integrations]]
  name = "Infrastructure"
  weight = 13
  identifier = "integrations-platforms"
  [preview_integrations.params]
    showSection = true

[[preview_integrations]]
  name = "Other"
  weight = 14
  identifier = "integrations-other"
  [preview_integrations.params]
    showSection = true

########## Menus (in preview) for Tutorials

# [[preview_tutorials]]
#   name = "Docs Home"
#   weight = 1
#   identifier = "home"
#   url = "/"
#   [preview_tutorials.params]
#     showSection = true

[[preview_tutorials]]
  name = "Tutorials"
  weight = 3
  identifier = "tutorials"
  url = "/preview/tutorials/"
  [preview_tutorials.params]
    classes = "separator"
    showSection = true

[[preview_tutorials]]
  name = "Quick Start"
  weight = 4
  identifier = "quick-start"
  url = "/preview/quick-start-yugabytedb-managed/"
  [preview_tutorials.params]
    classes = "separator"
    showSection = true
    hideChildren = true

[[preview_tutorials]]
  name = "Hello world"
  weight = 5
  identifier = "build-apps"
  url = "/preview/tutorials/build-apps/"
  [preview_tutorials.params]
    showSection = true

[[preview_tutorials]]
  name = "Build and learn"
  weight = 10
  identifier = "tutorials-build-and-learn"
  url = "/preview/tutorials/build-and-learn/"
  [preview_tutorials.params]
    showSection = true

[[preview_tutorials]]
  name = "Cloud"
  weight = 30
  identifier = "tutorials-cloud"
  [preview_tutorials.params]
    showSection = true

[[preview_tutorials]]
  name = "AI"
  weight = 35
  identifier = "tutorials-ai"
  url = "/preview/tutorials/ai/"
  [preview_tutorials.params]
    showSection = true

[[preview_tutorials]]
  name = "CDC"
  weight = 40
  identifier = "tutorials-cdc"
  [preview_tutorials.params]
    showSection = true

########## Menus (in preview) for APIs

# [[preview_api]]
#   name = "Docs Home"
#   weight = 1
#   identifier = "home"
#   url = "/"
#   [preview_api.params]
#     classes = "separator"
#     showSection = true

[[preview_api]]
  name = "API"
  weight = 2
  identifier = "api"
  url = "/preview/api/"
  [preview_api.params]
    classes = "separator"
    showSection = true

[[preview_api]]
  name = "YSQL"
  weight = 10
  identifier = "api-ysql"
  url = "/preview/api/ysql/"
  [preview_api.params]
    showSection = true

[[preview_api]]
  name = "YCQL"
  weight = 11
  identifier = "api-cassandra"
  url = "/preview/api/ycql/"
  [preview_api.params]
    classes = "separator"
    showSection = true

[[preview_api]]
  name = "ysqlsh"
  weight = 20
  identifier = "ysqlsh"
  url = "/preview/api/ysqlsh/"
  [preview_api.params]
    showSection = true

[[preview_api]]
  name = "ycqlsh"
  weight = 21
  identifier = "ycqlsh"
  url = "/preview/api/ycqlsh/"
  [preview_api.params]
    classes = "separator"
    showSection = true

[[preview_api]]
  name = "YugabyteDB Anywhere API"
  weight = 30
  identifier = "yugabytedb-anywhere-api"
  url = "/preview/yugabyte-platform/anywhere-automation/anywhere-api/"
  [preview_api.params]
    showSection = true

[[preview_api]]
  name = "YugabyteDB Aeon API"
  weight = 31
  identifier = "yugabytedb-managed-api"
  url = "/preview/yugabyte-cloud/managed-automation/managed-api/"
  [preview_api.params]
    showSection = true

########## Menus (in preview) for releases section

# [[preview_releases]]
#   name = "Docs Home"
#   weight = 1
#   identifier = "home"
#   url = "/"
#   [preview_releases.params]
#     classes = "separator"
#     showSection = true

[[preview_releases]]
  name = "Releases"
  weight = 2
  identifier = "releases"
  url = "/preview/releases/"
  [preview_releases.params]
    classes = "separator"
    showSection = true

[[preview_releases]]
  name = "Versioning"
  weight = 3
  identifier = "release-versioning"
  url = "/preview/releases/versioning/"
  [preview_releases.params]
    showSection = true

[[preview_releases]]
  name = "Tech Advisories"
  weight = 4
  identifier = "tech-advisories"
  url = "/preview/releases/techadvisories/"
  [preview_releases.params]
    showSection = true

[[preview_releases]]
  name = "YugabyteDB"
  weight = 5
  identifier = "ybdb-releases"
  url = "/preview/releases/ybdb-releases/"
  [preview_releases.params]
    showSection = true

[[preview_releases]]
  name = "End of life and older previews"
  parent = "ybdb-releases"
  weight = 9999
  identifier = "end-of-life"
  [preview_releases.params]
    showSection = true

[[preview_releases]]
  name = "YugabyteDB Anywhere"
  weight = 6
  identifier = "yba-releases"
  url = "/preview/releases/yba-releases/"
  [preview_releases.params]
    showSection = true

[[preview_releases]]
  name = "YugabyteDB Aeon"
  weight = 10
  identifier = "ybm-releases"
  url = "/preview/yugabyte-cloud/release-notes/"
  [preview_releases.params]
    showSection = true

[[preview_releases]]
  name = "YugabyteDB Voyager"
  weight = 11
  identifier = "voy-releases"
  url = "/preview/yugabyte-voyager/release-notes/"
  [preview_releases.params]
    showSection = true

[[preview_releases]]
  name = "YugabyteDB Clients"
  weight = 7
  identifier = "yb-clients"
  url = "/preview/releases/yugabyte-clients/"
  [preview_releases.params]
    classes = "separator"
    showSection = true

########## Menus (in preview) for FAQ section

# [[preview_faq]]
#   name = "Docs Home"
#   weight = 1
#   identifier = "home"
#   url = "/"
#   [preview_faq.params]
#     classes = "separator"
#     showSection = true

[[preview_faq]]
  name = "FAQ"
  weight = 2
  identifier = "faq"
  [preview_faq.params]
    classes = "separator"
    showSection = true
    hideLink = true

[[preview_faq]]
  name = "Comparisons"
  weight = 3
  identifier = "comparisons-home"
  [preview_faq.params]
    showSection = true
    hideLink = true

########## Menus (in preview) for YB Anywhere section

[[preview_yugabyte-platform]]
  weight = 1
  [preview_yugabyte-platform.params]
    productsDropdown = true

[[preview_yugabyte-platform]]
  name = "Overview"
  weight = 2
  identifier = "yugabytedb-anywhere"
  [preview_yugabyte-platform.params]
    showSection = true
    hideLink = true

########## Menus (in preview) for YB Managed section

[[preview_yugabyte-cloud]]
  weight = 1
  [preview_yugabyte-cloud.params]
    productsDropdown = true

[[preview_yugabyte-cloud]]
  name = "Overview"
  weight = 2
  identifier = "yugabytedb-managed"
  [preview_yugabyte-cloud.params]
    showSection = true
    hideLink = true

# [[preview_yugabyte-cloud]]
#   name = "What's New"
#   weight = 4
#   identifier = "yugabytedb-managed-releases"
#   url = "/preview/yugabyte-cloud/release-notes/"
#   [preview_yugabyte-cloud.params]
#     showSection = true

########## Menus (in preview) for YB Voyager section

[[preview_yugabyte-voyager]]
  weight = 1
  [preview_yugabyte-voyager.params]
    productsDropdown = true

[[preview_yugabyte-voyager]]
  name = "Overview"
  weight = 2
  identifier = "yugabytedb-voyager"
  [preview_yugabyte-voyager.params]
    showSection = true
    hideLink = true

[[preview_yugabyte-voyager]]
  name = "Schema migration"
  parent = "yb-voyager-cli"
  weight = 3
  identifier = "schema-migration"
  [preview_yugabyte-voyager.params]
    showSection = true
    hideLink = true

[[preview_yugabyte-voyager]]
  name = "Data migration"
  parent = "yb-voyager-cli"
  weight = 4
  identifier = "data-migration"
  [preview_yugabyte-voyager.params]
    showSection = true
    hideLink = true

[[preview_yugabyte-voyager]]
  name = "Cutover and archive"
  parent = "yb-voyager-cli"
  weight = 5
  identifier = "cutover-archive"
  [preview_yugabyte-voyager.params]
    showSection = true
    hideLink = true

[[preview_yugabyte-voyager]]
  name = "Bulk data load"
  parent = "yb-voyager-cli"
  weight = 6
  identifier = "bulk-data-load-ref"
  [preview_yugabyte-voyager.params]
    showSection = true
    hideLink = true

########## Menus for stable

[[stable]]
  weight = 1
  [stable.params]
    productsDropdown = true

[[stable]]
  name = "Overview"
  weight = 2
  identifier = "yugabytedb"
  url = "/stable/"
  [stable.params]
    showSection = true

[[stable]]
  name = "Quick Start"
  weight = 4
  identifier = "quick-start"
  url = "/preview/quick-start-yugabytedb-managed/"
  [stable.params]
    classes = "separator"
    showSection = true
    hideChildren = true

[[stable]]
  name = "Explore"
  weight = 5
  identifier = "explore"
  url = "/stable/explore/"
  [stable.params]
    showSection = true

[[stable]]
  name = "Develop"
  weight = 6
  identifier = "develop"
  url = "/stable/develop/"
  [stable.params]
    showSection = true

#[[stable]]
#  name = "Tutorials"
#  weight = 7
#  identifier = "tutorials"
#  [stable.params]
#    showSection = true

# [[stable]]
#  name = "Migrate"
#  weight = 6
#  identifier = "migrate"
#  url = "/stable/migrate/"
#  [stable.params]
#    showSection = true

[[stable]]
  name = "Secure"
  weight = 8
  identifier = "secure"
  url = "/stable/secure/"
  [stable.params]
    showSection = true

[[stable]]
  name = "Launch and Manage"
  weight = 9
  identifier = "launch-and-manage"
  url = "/stable/launch-and-manage/"
  [stable.params]
    showSection = true

[[stable]]
  name = "Troubleshoot"
  parent = "launch-and-manage"
  url = "/preview/troubleshoot/"

[[stable]]
  name = "Benchmark"
  weight = 10
  identifier = "benchmark"
  url = "/stable/benchmark/"
  [stable.params]
    showSection = true

[[stable]]
  name = "Reference"
  weight = 12
  identifier = "reference"
  [stable.params]
    showSection = true

[[stable]]
  name = "Misc"
  identifier = "misc"
  parent = "reference"

[[stable]]
  name = "YEDIS"
  weight = 1
  url = "/preview/yedis/"
  parent = "misc"

[[stable]]
  name = "Legal"
  weight = 2
  url = "/preview/legal/"
  parent = "misc"

[[stable]]
  name = "Contribute"
  weight = 13
  identifier = "contribute"
  url = "/preview/contribute/"
  [stable.params]
    showSection = true

########## Menus (in stable) for YB Anywhere section

[[stable_yugabyte-platform]]
  weight = 1
  [stable_yugabyte-platform.params]
    productsDropdown = true

[[stable_yugabyte-platform]]
  name = "Overview"
  weight = 2
  identifier = "yugabytedb-anywhere"
  [stable_yugabyte-platform.params]
    showSection = true
    hideLink = true

########## Menus (in stable) for APIs

# [[stable_api]]
#   name = "Docs Home"
#   weight = 1
#   identifier = "home"
#   url = "/"
#   [stable_api.params]
#     classes = "separator"
#     showSection = true

[[stable_api]]
  name = "API"
  weight = 2
  identifier = "api"
  url = "/stable/api/"
  [stable_api.params]
    classes = "separator"
    showSection = true

[[stable_api]]
  name = "YSQL"
  weight = 10
  identifier = "api-ysql"
  url = "/stable/api/ysql/"
  [stable_api.params]
    showSection = true

[[stable_api]]
  name = "YCQL"
  weight = 11
  identifier = "api-cassandra"
  url = "/stable/api/ycql/"
  [stable_api.params]
    classes = "separator"
    showSection = true

[[stable_api]]
  name = "ysqlsh"
  weight = 20
  identifier = "ysqlsh"
  url = "/stable/api/ysqlsh/"
  [stable_api.params]
    showSection = true

[[stable_api]]
  name = "ycqlsh"
  weight = 21
  identifier = "ycqlsh"
  url = "/stable/api/ycqlsh/"
  [stable_api.params]
    classes = "separator"
    showSection = true

[[stable_api]]
  name = "YugabyteDB Anywhere API"
  weight = 30
  identifier = "yugabytedb-anywhere-api"
  url = "/stable/yugabyte-platform/anywhere-automation/anywhere-api/"
  [stable_api.params]
    showSection = true

[[stable_api]]
  name = "YugabyteDB Aeon API"
  weight = 31
  identifier = "yugabytedb-managed-api"
  url = "/preview/yugabyte-cloud/managed-automation/managed-api/"
  [stable_api.params]
    showSection = true

########## Menus for v2024.1

[["v2024.1"]]
<<<<<<< HEAD
  name = "YugabyteDB"
=======
  weight = 1
  ["v2024.1".params]
    productsDropdown = true

[["v2024.1"]]
  name = "Overview"
>>>>>>> 46574f91
  weight = 2
  identifier = "yugabytedb"
  url = "/v2024.1/"
  ["v2024.1".params]
<<<<<<< HEAD
    classes = "separator"
=======
>>>>>>> 46574f91
    showSection = true

[["v2024.1"]]
  name = "Quick Start"
  weight = 4
  identifier = "quick-start"
  url = "/preview/quick-start-yugabytedb-managed/"
  ["v2024.1".params]
<<<<<<< HEAD
=======
    classes = "separator"
>>>>>>> 46574f91
    showSection = true
    hideChildren = true

[["v2024.1"]]
  name = "Explore"
  weight = 5
  identifier = "explore"
  url = "/v2024.1/explore/"
  ["v2024.1".params]
    showSection = true

[["v2024.1"]]
  name = "Develop"
  weight = 6
  identifier = "develop"
  url = "/v2024.1/develop/"
  ["v2024.1".params]
    showSection = true

[["v2024.1"]]
  name = "Secure"
  weight = 8
  identifier = "secure"
  url = "/v2024.1/secure/"
  ["v2024.1".params]
    showSection = true

[["v2024.1"]]
  name = "Launch and Manage"
  weight = 9
  identifier = "launch-and-manage"
  url = "/v2024.1/launch-and-manage/"
  ["v2024.1".params]
    showSection = true

[["v2024.1"]]
  name = "Troubleshoot"
  parent = "launch-and-manage"
  url = "/preview/troubleshoot/"

[["v2024.1"]]
  name = "Benchmark"
  weight = 10
  identifier = "benchmark"
  url = "/v2024.1/benchmark/"
  ["v2024.1".params]
    showSection = true

[["v2024.1"]]
  name = "Reference"
  weight = 12
  identifier = "reference"
  ["v2024.1".params]
    showSection = true


######### Menus (in "v2024.1") for YB Anywhere section
<<<<<<< HEAD
=======

[["v2024.1_yugabyte-platform"]]
  weight = 1
  ["v2024.1_yugabyte-platform".params]
    productsDropdown = true
>>>>>>> 46574f91

[["v2024.1_yugabyte-platform"]]
  name = "YugabyteDB Anywhere"
  weight = 2
  identifier = "yugabytedb-anywhere"
  ["v2024.1_yugabyte-platform".params]
    classes = "separator"
    showSection = true
    hideLink = true

########## Menus (in v2024.1) for APIs

[["v2024.1_api"]]
  name = "API"
  weight = 2
  identifier = "api"
  url = "/v2024.1/api/"
  ["v2024.1_api".params]
    classes = "separator"
    showSection = true

[["v2024.1_api"]]
  name = "YSQL"
  weight = 10
  identifier = "api-ysql"
  url = "/v2024.1/api/ysql/"
  ["v2024.1_api".params]
    showSection = true

[["v2024.1_api"]]
  name = "YCQL"
  weight = 11
  identifier = "api-cassandra"
  url = "/v2024.1/api/ycql/"
  ["v2024.1_api".params]
    classes = "separator"
    showSection = true

[["v2024.1_api"]]
  name = "ysqlsh"
  weight = 20
  identifier = "ysqlsh"
  url = "/v2024.1/api/ysqlsh/"
  ["v2024.1_api".params]
    showSection = true

[["v2024.1_api"]]
  name = "ycqlsh"
  weight = 21
  identifier = "ycqlsh"
  url = "/v2024.1/api/ycqlsh/"
  ["v2024.1_api".params]
    classes = "separator"
    showSection = true

[["v2024.1_api"]]
  name = "YugabyteDB Anywhere API"
  weight = 30
  identifier = "yugabytedb-anywhere-api"
  url = "/v2024.1/yugabyte-platform/anywhere-automation/anywhere-api/"
  ["v2024.1_api".params]
    showSection = true

[["v2024.1_api"]]
  name = "YugabyteDB Aeon API"
  weight = 31
  identifier = "yugabytedb-managed-api"
  url = "/preview/yugabyte-cloud/managed-automation/managed-api/"
  ["v2024.1_api".params]
    showSection = true

########## Menus for 2.20

[["v2.20"]]
  weight = 1
  ["v2.20".params]
    productsDropdown = true

[["v2.20"]]
  name = "Overview"
  weight = 2
  identifier = "yugabytedb"
  url = "/v2.20/"
  ["v2.20".params]
    showSection = true

[["v2.20"]]
  name = "Quick Start"
  weight = 3
  identifier = "quick-start"
  url = "/preview/quick-start-yugabytedb-managed/"
  ["v2.20".params]
    classes = "separator"
    showSection = true
    hideChildren = true

[["v2.20"]]
  name = "Key benefits"
  weight = 4
  identifier = "features"
  url = "/v2.20/features/"
  ["v2.20".params]
    showSection = true
    hideChildren = true

[["v2.20"]]
  name = "Explore"
  weight = 5
  identifier = "explore"
  url = "/v2.20/explore/"
  ["v2.20".params]
    showSection = true

[["v2.20"]]
  name = "Develop"
  weight = 6
  identifier = "develop"
  url = "/v2.20/develop/"
  ["v2.20".params]
    showSection = true

[["v2.20"]]
  name = "Secure"
  weight = 8
  identifier = "secure"
  url = "/v2.20/secure/"
  ["v2.20".params]
    showSection = true

[["v2.20"]]
  name = "Launch and Manage"
  weight = 9
  identifier = "launch-and-manage"
  url = "/v2.20/launch-and-manage/"
  ["v2.20".params]
    showSection = true

[["v2.20"]]
  name = "Troubleshoot"
  parent = "launch-and-manage"
  url = "/preview/troubleshoot/"

[["v2.20"]]
  name = "Benchmark"
  weight = 10
  identifier = "benchmark"
  url = "/v2.20/benchmark/"
  ["v2.20".params]
    showSection = true

[["v2.20"]]
  name = "Reference"
  weight = 12
  identifier = "reference"
  ["v2.20".params]
    showSection = true

[["v2.20"]]
  name = "Misc"
  identifier = "misc"
  parent = "reference"

[["v2.20"]]
  name = "YEDIS"
  weight = 1
  url = "/preview/yedis/"
  parent = "misc"

[["v2.20"]]
  name = "Legal"
  weight = 2
  url = "/preview/legal/"
  parent = "misc"

[["v2.20"]]
  name = "Contribute"
  weight = 13
  identifier = "contribute"
  url = "/preview/contribute/"
  ["v2.20".params]
    showSection = true

########## Menus (in "v2.20") for YB Anywhere section

[["v2.20_yugabyte-platform"]]
  weight = 1
  ["v2.20_yugabyte-platform".params]
    productsDropdown = true

[["v2.20_yugabyte-platform"]]
  name = "Overview"
  weight = 2
  identifier = "yugabytedb-anywhere"
  ["v2.20_yugabyte-platform".params]
    showSection = true
    hideLink = true

[["v2.20_yugabyte-platform"]]
  name = "YugabyteDB Anywhere API"
  parent = "anywhere-automation"
  weight = 3
  identifier = "yugabytedb-anywhere-api"
  url = "https://api-docs.yugabyte.com/docs/yugabyte-platform/"
  ["v2.20_yugabyte-platform".params]
    showSection = true
    newTab = true

[["v2.20_yugabyte-platform"]]
  name = "Terraform provider"
  parent = "anywhere-automation"
  weight = 30
  identifier = "yba-terraform-provider"
  url = "https://registry.terraform.io/providers/yugabyte/yba/latest/docs/"
  ["v2.20_yugabyte-platform".params]
    showSection = true
    newTab = true

########## Menus for 2.18

[["v2.18"]]
  weight = 1
  ["v2.18".params]
    productsDropdown = true

[["v2.18"]]
  name = "Overview"
  weight = 2
  identifier = "yugabytedb"
  url = "/v2.18/"
  ["v2.18".params]
    showSection = true

[["v2.18"]]
  name = "Quick Start"
  weight = 3
  identifier = "quick-start"
  url = "/preview/quick-start-yugabytedb-managed/"
  ["v2.18".params]
    classes = "separator"
    showSection = true
    hideChildren = true

[["v2.18"]]
  name = "Explore"
  weight = 4
  identifier = "explore"
  url = "/v2.18/explore/"
  ["v2.18".params]
    showSection = true

[["v2.18"]]
  name = "Develop"
  weight = 5
  identifier = "develop"
  url = "/v2.18/develop/"
  ["v2.18".params]
    showSection = true

[["v2.18"]]
  name = "Secure"
  weight = 7
  identifier = "secure"
  url = "/v2.18/secure/"
  ["v2.18".params]
    showSection = true

[["v2.18"]]
  name = "Launch and Manage"
  weight = 8
  identifier = "launch-and-manage"
  url = "/v2.18/launch-and-manage/"
  ["v2.18".params]
    showSection = true

[["v2.18"]]
  name = "Troubleshoot"
  parent = "launch-and-manage"
  url = "/preview/troubleshoot/"

[["v2.18"]]
  name = "Benchmark"
  weight = 9
  identifier = "benchmark"
  url = "/v2.18/benchmark/"
  ["v2.18".params]
    showSection = true

[["v2.18"]]
  name = "Reference"
  weight = 12
  identifier = "reference"
  ["v2.18".params]
    showSection = true

[["v2.18"]]
  name = "Misc"
  identifier = "misc"
  parent = "reference"

[["v2.18"]]
  name = "YEDIS"
  weight = 1
  url = "/preview/yedis/"
  parent = "misc"

[["v2.18"]]
  name = "Legal"
  weight = 2
  url = "/preview/legal/"
  parent = "misc"

[["v2.18"]]
  name = "Contribute"
  weight = 13
  identifier = "contribute"
  url = "/preview/contribute/"
  ["v2.18".params]
    showSection = true

########## Menus (in "v2.18") for YB Anywhere section

[["v2.18_yugabyte-platform"]]
  weight = 1
  ["v2.18_yugabyte-platform".params]
    productsDropdown = true

[["v2.18_yugabyte-platform"]]
  name = "Overview"
  weight = 2
  identifier = "yugabytedb-anywhere"
  ["v2.18_yugabyte-platform".params]
    showSection = true
    hideLink = true

[["v2.18_yugabyte-platform"]]
  name = "YugabyteDB Anywhere API"
  parent = "anywhere-automation"
  weight = 3
  identifier = "yugabytedb-anywhere-api"
  url = "https://api-docs.yugabyte.com/docs/yugabyte-platform/"
  ["v2.18_yugabyte-platform".params]
    showSection = true
    newTab = true

[["v2.18_yugabyte-platform"]]
  name = "Terraform provider"
  parent = "anywhere-automation"
  weight = 30
  identifier = "yba-terraform-provider"
  url = "https://registry.terraform.io/providers/yugabyte/yba/latest/docs/"
  ["v2.18_yugabyte-platform".params]
    showSection = true
    newTab = true

########## Menus for v2.14

[["v2.14"]]
  weight = 1
  ["v2.14".params]
    productsDropdown = true

[["v2.14"]]
  name = "Overview"
  weight = 2
  identifier = "yugabytedb"
  url = "/v2.14/"
  ["v2.14".params]
    showSection = true

[["v2.14"]]
  name = "Quick Start"
  weight = 3
  identifier = "quick-start"
  url = "/preview/quick-start-yugabytedb-managed/"
  ["v2.14".params]
    classes = "separator"
    showSection = true
    hideChildren = true

[["v2.14"]]
  name = "Explore"
  weight = 4
  identifier = "explore"
  url = "/v2.14/explore/"
  ["v2.14".params]
    showSection = true

[["v2.14"]]
  name = "Develop"
  weight = 5
  identifier = "develop"
  url = "/v2.14/develop/"
  ["v2.14".params]
    showSection = true

# [["v2.14"]]
#  name = "Migrate"
#  weight = 6
#  identifier = "migrate"
#  url = "/v2.14/migrate/"
#  ["v2.14".params]
#    showSection = true

[["v2.14"]]
  name = "Secure"
  weight = 7
  identifier = "secure"
  url = "/v2.14/secure/"
  ["v2.14".params]
    showSection = true

[["v2.14"]]
  name = "Launch and Manage"
  weight = 8
  identifier = "launch-and-manage"
  url = "/v2.14/launch-and-manage/"
  ["v2.14".params]
    showSection = true

[["v2.14"]]
  name = "Troubleshoot"
  parent = "launch-and-manage"
  url = "/preview/troubleshoot/"

[["v2.14"]]
  name = "Benchmark"
  weight = 9
  identifier = "benchmark"
  url = "/v2.14/benchmark/"
  ["v2.14".params]
    showSection = true

[["v2.14"]]
  name = "Reference"
  weight = 12
  identifier = "reference"
  ["v2.14".params]
    showSection = true

[["v2.14"]]
  name = "Misc"
  identifier = "misc"
  parent = "reference"

[["v2.14"]]
  name = "YEDIS"
  weight = 1
  url = "/preview/yedis/"
  parent = "misc"

[["v2.14"]]
  name = "Legal"
  weight = 2
  url = "/preview/legal/"
  parent = "misc"

[["v2.14"]]
  name = "Contribute"
  weight = 13
  identifier = "contribute"
  url = "/preview/contribute/"
  ["v2.14".params]
    showSection = true

########## Menus (in v2.14) for YB Anywhere section

[["v2.14_yugabyte-platform"]]
  weight = 1
  ["v2.14_yugabyte-platform".params]
    productsDropdown = true

[["v2.14_yugabyte-platform"]]
  name = "Overview"
  weight = 2
  identifier = "yugabytedb-anywhere"
  ["v2.14_yugabyte-platform".params]
    showSection = true
    hideLink = true

[["v2.14_yugabyte-platform"]]
  name = "YugabyteDB Anywhere API"
  weight = 3
  identifier = "yugabytedb-anywhere-api"
  url = "https://api-docs.yugabyte.com/docs/yugabyte-platform/"
  ["v2.14_yugabyte-platform".params]
    classes = "other-links"
    showSection = true
    newTab = true<|MERGE_RESOLUTION|>--- conflicted
+++ resolved
@@ -385,10 +385,7 @@
   name = "YugabyteDB"
   weight = 10
   identifier = "yugabytedb"
-<<<<<<< HEAD
-=======
   pre = "<i class='icon-database'></i>"
->>>>>>> 46574f91
   url = "/stable/"
   [home.params]
     classes = "no-transform"
@@ -398,10 +395,7 @@
   name = "YugabyteDB Anywhere"
   weight = 11
   identifier = "yugabytedb-anywhere"
-<<<<<<< HEAD
-=======
   pre = "<i class='icon-server'></i>"
->>>>>>> 46574f91
   url = "/stable/yugabyte-platform/"
   [home.params]
     classes = "no-transform"
@@ -1218,24 +1212,16 @@
 ########## Menus for v2024.1
 
 [["v2024.1"]]
-<<<<<<< HEAD
-  name = "YugabyteDB"
-=======
   weight = 1
   ["v2024.1".params]
     productsDropdown = true
 
 [["v2024.1"]]
   name = "Overview"
->>>>>>> 46574f91
   weight = 2
   identifier = "yugabytedb"
   url = "/v2024.1/"
   ["v2024.1".params]
-<<<<<<< HEAD
-    classes = "separator"
-=======
->>>>>>> 46574f91
     showSection = true
 
 [["v2024.1"]]
@@ -1244,10 +1230,7 @@
   identifier = "quick-start"
   url = "/preview/quick-start-yugabytedb-managed/"
   ["v2024.1".params]
-<<<<<<< HEAD
-=======
-    classes = "separator"
->>>>>>> 46574f91
+    classes = "separator"
     showSection = true
     hideChildren = true
 
@@ -1305,14 +1288,11 @@
 
 
 ######### Menus (in "v2024.1") for YB Anywhere section
-<<<<<<< HEAD
-=======
 
 [["v2024.1_yugabyte-platform"]]
   weight = 1
   ["v2024.1_yugabyte-platform".params]
     productsDropdown = true
->>>>>>> 46574f91
 
 [["v2024.1_yugabyte-platform"]]
   name = "YugabyteDB Anywhere"
