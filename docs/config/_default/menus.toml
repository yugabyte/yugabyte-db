--- conflicted
+++ resolved
@@ -65,13 +65,13 @@
   name = "Products"
   weight = 1
   identifier = "products"
-  url = "/preview/"
+  url = "/"
 
 [[main]]
   name = "YugabyteDB"
   weight = 2
   parent = "products"
-  url = "/preview/"
+  url = "/"
   [main.params]
     description = "The open source distributed SQL database"
     imageUrl = "/icons/database.svg"
@@ -165,11 +165,7 @@
 [[main]]
   name = "FAQ"
   weight = 4
-<<<<<<< HEAD
   url = "/preview/faq/general/"
-=======
-  url = "/preview/integrations/"
->>>>>>> 2f4cdf68
   [main.params]
     excludeVersion = true
 
