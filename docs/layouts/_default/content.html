--- conflicted
+++ resolved
@@ -1,17 +1,13 @@
 <div class="td-content">
-<<<<<<< HEAD
   {{- if .Site.Params.search_banner -}}
     {{ partial "search-banner.html" . }}
   {{- end -}}
-	<div class="main-heading-with-version heading-without-image">
-=======
   <div class="main-heading-with-version {{- if not .Params.image }} heading-without-image{{- end }}">
     {{ if .Page.Params.image }}
       <div class="heading-image">
         <img alt="{{ .Title }}" title="{{ .Title }}" src="{{ .Params.image }}" />
       </div>
     {{ end }}
->>>>>>> 7d2d76c9
     <div class="heading-content">
       <div>
         <h1>{{ if .Params.headerTitle }}{{ .Params.headerTitle }}{{ else }}{{ .Title }}{{ end }} {{ if .Draft }} (Draft){{ end }}{{ partial "badges.html" . }}</h1>
