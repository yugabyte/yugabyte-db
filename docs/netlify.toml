--- conflicted
+++ resolved
@@ -1385,12 +1385,9 @@
             https://x.clearbitjs.com
             https://js.driftt.com/
             https://cdn.segment.com/
-<<<<<<< HEAD
             https://j.6sc.co/
             https://cdn.rudderlabs.com/
             https://d2wy8f7a9ursnm.cloudfront.net/v6/bugsnag.min.js
-=======
->>>>>>> 77e4ad21
         ;
 
         style-src 'self' 'unsafe-inline'
