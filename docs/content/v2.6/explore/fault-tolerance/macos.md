---
title: Explore fault tolerance on macOS
headerTitle: Fault tolerance
linkTitle: Fault tolerance
description: Simulate fault tolerance and resilience in a local three-node YugabyteDB cluster on macOS.
menu:
  v2.6:
    identifier: fault-tolerance-1-macos
    parent: explore
    weight: 215
type: docs
---

<ul class="nav nav-tabs-alt nav-tabs-yb">

  <li >
<<<<<<< HEAD
    <a href="/preview/explore/fault-tolerance/macos" class="nav-link active">
      <i class="fa-brands fa-apple" aria-hidden="true"></i>
=======
    <a href="../macos/" class="nav-link active">
      <i class="fab fa-apple" aria-hidden="true"></i>
>>>>>>> da740133
      macOS
    </a>
  </li>

  <li >
<<<<<<< HEAD
    <a href="/preview/explore/fault-tolerance/linux" class="nav-link">
      <i class="fa-brands fa-linux" aria-hidden="true"></i>
=======
    <a href="../linux/" class="nav-link">
      <i class="fab fa-linux" aria-hidden="true"></i>
>>>>>>> da740133
      Linux
    </a>
  </li>

  <li >
<<<<<<< HEAD
    <a href="/preview/explore/fault-tolerance/docker" class="nav-link">
      <i class="fa-brands fa-docker" aria-hidden="true"></i>
=======
    <a href="../docker/" class="nav-link">
      <i class="fab fa-docker" aria-hidden="true"></i>
>>>>>>> da740133
      Docker
    </a>
  </li>

  <li >
<<<<<<< HEAD
    <a href="/preview/explore/fault-tolerance-kubernetes" class="nav-link">
      <i class="fa-solid fa-cubes" aria-hidden="true"></i>
=======
    <a href="../kubernetes/" class="nav-link">
      <i class="fas fa-cubes" aria-hidden="true"></i>
>>>>>>> da740133
      Kubernetes
    </a>
  </li>

</ul>

YugabyteDB can automatically handle failures and therefore provides [high availability](../../../architecture/core-functions/high-availability/). In this section, you'll see how YugabyteDB can continue to do reads and writes even in case of node failures. You will create YSQL tables with a replication factor (RF) of `3` that allows a [fault tolerance](../../../architecture/docdb-replication/replication/) of 1. This means the cluster will remain available for both reads and writes even if one node fails. However, if another node fails bringing the number of failures to two, then writes will become unavailable on the cluster in order to preserve data consistency.

This tutorial uses the [yugabyted](../../../reference/configuration/yugabyted) cluster management utility.

## 1. Create a universe

Start a new local three-node cluster with a replication factor of `3`. First create a single node cluster.

```sh
./bin/yugabyted start \
                --listen=127.0.0.1 \
                --base_dir=/tmp/ybd1
```

Next, create a 3 node cluster by joining two more nodes with the previous node. By default, [yugabyted](../../../reference/configuration/yugabyted) creates a cluster with a replication factor of `3` on starting a 3 node cluster.

```sh
./bin/yugabyted start \
                --listen=127.0.0.2 \
                --base_dir=/tmp/ybd2 \
                --join=127.0.0.1
```

```sh
./bin/yugabyted start \
                --listen=127.0.0.3 \
                --base_dir=/tmp/ybd3 \
                --join=127.0.0.1
```

## 2. Run the sample key-value app

Download the YugabyteDB workload generator JAR file (`yb-sample-apps.jar`).

```sh
$ wget https://github.com/yugabyte/yb-sample-apps/releases/download/1.3.9/yb-sample-apps.jar?raw=true -O yb-sample-apps.jar
```

Run the `SqlInserts` workload against the local universe using the following command.

```sh
$ java -jar ./yb-sample-apps.jar --workload SqlInserts \
                                 --nodes 127.0.0.1:5433 \
                                 --num_threads_write 1 \
                                 --num_threads_read 4
```

The `SqlInserts` workload prints some statistics while running, which is also shown below. You can read more details about the output of the workload applications at the [YugabyteDB workload generator](https://github.com/yugabyte/yb-sample-apps).

```output
32001 [Thread-1] INFO com.yugabyte.sample.common.metrics.MetricsTracker  - Read: 4508.59 ops/sec (0.88 ms/op), 121328 total ops  |  Write: 658.11 ops/sec (1.51 ms/op), 18154 total ops  |  Uptime: 30024 ms | ...
37006 [Thread-1] INFO com.yugabyte.sample.common.metrics.MetricsTracker  - Read: 4342.41 ops/sec (0.92 ms/op), 143061 total ops  |  Write: 635.59 ops/sec (1.58 ms/op), 21335 total ops  |  Uptime: 35029 ms | ...
```

## 3. Observe even load across all nodes

You can check a lot of the per-node statistics by browsing to the <a href='http://127.0.0.1:7000/tablet-servers' target="_blank">tablet-servers</a> page. It should look like this. The total read and write IOPS per node are highlighted in the screenshot below. Note that both the reads and the writes are roughly the same across all the nodes indicating uniform usage across the nodes.

![Read and write IOPS with 3 nodes](/images/ce/fault-tolerance_evenly_distributed.png)

## 4. Remove a node and observe continuous write availability

Remove a node from the universe.

```sh
$ ./bin/yugabyted stop \
                  --base_dir=/tmp/ybd3
```

Refresh the <a href='http://127.0.0.1:7000/tablet-servers' target="_blank">tablet-servers</a> page to see the stats update. The `Time since heartbeat` value for that node will keep increasing. Once that number reaches 60s (1 minute), YugabyteDB will change the status of that node from `ALIVE` to `DEAD`. Note that at this time the universe is running in an under-replicated state for some subset of tablets.

![Read and write IOPS with 3rd node dead](/images/ce/fault_tolerance_dead_node.png)

## 6. [Optional] Clean up

Optionally, you can shut down the local cluster you created earlier.

```sh
$ ./bin/yugabyted destroy \
                  --base_dir=/tmp/ybd1
```

```sh
$ ./bin/yugabyted destroy \
                  --base_dir=/tmp/ybd2
```

```sh
$ ./bin/yugabyted destroy \
                  --base_dir=/tmp/ybd3
```<|MERGE_RESOLUTION|>--- conflicted
+++ resolved
@@ -14,49 +14,29 @@
 <ul class="nav nav-tabs-alt nav-tabs-yb">
 
   <li >
-<<<<<<< HEAD
-    <a href="/preview/explore/fault-tolerance/macos" class="nav-link active">
+    <a href="../macos/" class="nav-link active">
       <i class="fa-brands fa-apple" aria-hidden="true"></i>
-=======
-    <a href="../macos/" class="nav-link active">
-      <i class="fab fa-apple" aria-hidden="true"></i>
->>>>>>> da740133
       macOS
     </a>
   </li>
 
   <li >
-<<<<<<< HEAD
-    <a href="/preview/explore/fault-tolerance/linux" class="nav-link">
+    <a href="../linux/" class="nav-link">
       <i class="fa-brands fa-linux" aria-hidden="true"></i>
-=======
-    <a href="../linux/" class="nav-link">
-      <i class="fab fa-linux" aria-hidden="true"></i>
->>>>>>> da740133
       Linux
     </a>
   </li>
 
   <li >
-<<<<<<< HEAD
-    <a href="/preview/explore/fault-tolerance/docker" class="nav-link">
+    <a href="../docker/" class="nav-link">
       <i class="fa-brands fa-docker" aria-hidden="true"></i>
-=======
-    <a href="../docker/" class="nav-link">
-      <i class="fab fa-docker" aria-hidden="true"></i>
->>>>>>> da740133
       Docker
     </a>
   </li>
 
   <li >
-<<<<<<< HEAD
-    <a href="/preview/explore/fault-tolerance-kubernetes" class="nav-link">
+    <a href="../kubernetes/" class="nav-link">
       <i class="fa-solid fa-cubes" aria-hidden="true"></i>
-=======
-    <a href="../kubernetes/" class="nav-link">
-      <i class="fas fa-cubes" aria-hidden="true"></i>
->>>>>>> da740133
       Kubernetes
     </a>
   </li>
