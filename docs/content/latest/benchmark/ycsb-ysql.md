--- conflicted
+++ resolved
@@ -72,25 +72,13 @@
 $ export PATH=$PATH:/path/to/ysqlsh
 ```
 
-<<<<<<< HEAD
 ### 2. Start YugabyteDB
-=======
-{{< note title="Note" >}}
-
-The binaries are compiled with JAVA 13 and it is recommended to run these binaries with that version.
-
-{{< /note >}}
->>>>>>> 7fadae73
 
 Start your YugabyteDB cluster by following the steps [here](../../deploy/manual-deployment/).
 
-<<<<<<< HEAD
 {{< tip title="Tip" >}}
 You will need the IP addresses of the nodes in the cluster for the next step.
 {{< /tip>}}
-=======
-Start your YugabyteDB cluster by following the steps in [Quick start](../../../quick-start/).
->>>>>>> 7fadae73
 
 ### 3. Configure `db.properties`
 
@@ -106,42 +94,23 @@
 Details about other configuration parameters are described in [Core Properties](https://github.com/brianfrankcooper/YCSB/wiki/Core-Properties) on the [YCSB](https://github.com/brianfrankcooper/YCSB/) repository.
 
 {{< note title="Note" >}}
-<<<<<<< HEAD
 The db.url field should be populated with the IPs of all the nodes that are part of the cluster.
 {{< /note >}}
 
 ### 4. Run the benchmark
 There is a handy script `run_ysql.sh` that loads and runs all the workloads.
-=======
-
-The `db.url` field should be populated with the IP addresses of all the YB-TServer nodes that are part of the cluster.
-
-{{< /note >}}
-
-## 4. Run all the workloads
-
-There is a handy script (`run_sql.sh`) that loads and runs all the workloads.
-First, you need to supply the paths to the `ycsb` binary and the `ysqlsh` binary (which is distributed as part of the database package) along with the IP address of the tserver node.
-Then you simply run the workloads as:
->>>>>>> 7fadae73
 
 ```sh
 $ ./run_ysql.sh --ip <ip>
 ```
 
-<<<<<<< HEAD
 The above command workload will run the workload on a table with 1 million rows. If you want to run the benchmark on a table with a different row count:
 ```sh
 $ ./run_ysql.sh --ip <ip> --recordcount <number of rows>
 ```
-=======
-The script creates two result files per workload, one for the loading and one for the execution phase with the details of throughput and latency.
->>>>>>> 7fadae73
 
 {{< note title="Note" >}}
-
 To get the maximum performance out of the system, you would have to tune the threadcount parameter in the script. As a reference, for a c5.4xlarge instance with 16 cores and 32GB RAM, we used a threadcount of 32 for the loading phase and 256 for the execution phase.
-
 {{< /note >}}
 
 ### 5. Verify results
@@ -211,17 +180,11 @@
       -p maxexecutiontime=180
 ```
 
-<<<<<<< HEAD
 ## Expected results
 
 ### Setup
 
-When run on a 3-node cluster with each a c5.4xlarge AWS instance (16 cores, 32GB of RAM and 2 EBS volumes) all belonging to the same AZ with the client VM running in the same AZ we get the following results:
-=======
-## 5. Expected results
-
 When run on a 3-node cluster with each node on a c5.4xlarge AWS instance (16 cores, 32 GB of RAM, and 2 EBS volumes), all belonging to the same AZ with the client VM running in the same AZ, we get the following results:
->>>>>>> 7fadae73
 
 ### 1 Million Rows
 
