---
title: yb-tserver
linkTitle: yb-tserver
description: yb-tserver
menu:
  latest:
    identifier: yb-tserver
    parent: configuration
    weight: 2440
aliases:
  - admin/yb-tserver
isTocNested: 3
showAsideToc: true
---

Use the `yb-tserver` binary and its options to configure the [YB-TServer](../../../architecture/concepts/yb-tserver/) server. The `yb-tserver` executable file is located in the `bin` directory of YugabyteDB home.

## Syntax

```sh
yb-tserver [ options ]
```

### Example

```sh
$ ./bin/yb-tserver \
--tserver_master_addrs 172.151.17.130:7100,172.151.17.220:7100,172.151.17.140:7100 \
--rpc_bind_addresses 172.151.17.130 \
--start_pgsql_proxy \
--fs_data_dirs "/home/centos/disk1,/home/centos/disk2" &
```

### Online help

To display the online help, run `yb-tserver --help` from the YugabyteDB home directory.

```sh
$ ./bin/yb-tserver --help
```

## Configuration options

- [Help](#help-options)
- [General](#general-options)
- [Logging](#logging-options)
- [Geo-distribution](#geo-distribution-options)
- [YSQL](#ysql-options)
- [YCQL](#ycql-options)
- [YEDIS](#yedis-options)
- [Performance](#performance-options)
- [Write Ahead Log (WAL)](#write-ahead-log-wal-options)
- [Security](#security-options)
- [Change data capture (CDC)](#change-data-capture-cdc-options)

---

### Help options

##### --help

Displays help on all options.

##### --helpon

Displays help on modules named by the specified option (or flag) value.

---

### General options

##### --flagfile

Specifies the file to load the configuration options (or flags) from. The configuration settings, or flags, must be in the same format as supported by the command line options.

##### --version

Shows version and build info, then exits.

##### --tserver_master_addrs

Specifies a comma-separated list of all the `yb-master` RPC addresses.

Required.

Default: `127.0.0.1:7100`

{{< note title="Note" >}}

The number of comma-separated values should match the total number of YB-Master servers (or the replication factor).

{{< /note >}}

##### --fs_data_dirs

Specifies a comma-separated list of mount directories, where `yb-tserver` will add a `yb-data/tserver` data directory, `tserver.err`, `tserver.out`, and `pg_data` directory.

Required.

##### --fs_wal_dirs

Specifies a comma-separated list of directories, where `yb-tserver` will store write-ahead (WAL) logs. This can be the same as one of the directories listed in `--fs_data_dirs`, but not a sub-directory of a data directory.

Default: Same value as `--fs_data_dirs`

##### --max_clock_skew_usec

Specifies the expected maximum clock skew, in microseconds (µs), between any two nodes in your deployment.

Default: `50000` (50,000 µs = 50ms)

##### --rpc_bind_addresses

Specifies the comma-separated list of addresses to bind to for RPC connections.

Default: `0.0.0.0:9100`

##### --server_broadcast_addresses

Specifies the public IP or DNS hostname of the server (with an optional port).

Default: `0.0.0.0:9100`

##### --use_private_ip

Determines when to use private IP addresses. Possible values are `never` (default),`zone`,`cloud` and `region`. Based on the values of the [placement (`--placement_*`) configuration options](#placement-options).

Default: `never`

##### --webserver_interface

The address to bind for the web server user interface.

Default: `0.0.0.0` (`127.0.0.1`)

##### --webserver_port

The port for monitoring the web server.

Default: `9000`

##### --webserver_doc_root

The monitoring web server home directory..

Default: The `www` directory in the YugabyteDB home directory.

---

### Logging options

##### --log_dir

The directory to write `yb-tserver` log files.

Default: Same as [`--fs_data_dirs`](#fs-data-dirs)

##### --logemaillevel

Email log messages logged at this level, or higher. Values: `0` (all), 1, 2, `3` (FATAL), `999` (none)

Default: `999`

##### --logmailer

The mailer used to send logging email messages.

Default: `"/bin/mail"

##### --logtostderr

Write log messages to `stderr` instead of `logfiles`.

Default: `false`

##### --max_log_size

The maximum log size, in megabytes (MB). A value of `0` will be silently overridden to `1`.

Default: `1800` (1.8 GB)

##### --minloglevel

The minimum level to log messages. Values are: `0` (INFO), `1`, `2`, `3` (FATAL).

Default: `0` (INFO)

##### --stderrthreshold

Log messages at, or above, this level are copied to `stderr` in addition to log files.

Default: `2`

##### --stop_logging_if_full_disk

Stop attempting to log to disk if the disk is full.

Default: `false`

---

### Geo-distribution options

Settings related to managing geo-distributed clusters and Raft consensus.

##### --leader_failure_max_missed_heartbeat_periods

The maximum heartbeat periods that the leader can fail to heartbeat in before the leader is considered to be failed. The total failure timeout, in milliseconds (ms), is [`--raft_heartbeat_interval_ms`](#raft-heartbeat-interval-ms) multiplied by `--leader_failure_max_missed_heartbeat_periods`.

For read replica clusters, set the value to `10` on both YB-Master and YB-TServer servers.  Because the the data is globally replicated, RPC latencies are higher. Use this flag to increase the failure detection interval in such a higher RPC latency deployment.

Default: `6`

##### --placement_zone

The name of the availability zone, or rack, where this instance is deployed.

Default: `rack1`

##### --placement_region

Specifies the name of the region, or data center, where this instance is deployed.

Default: `datacenter1`

##### --placement_cloud

Specifies the name of the cloud where this instance is deployed.

Default: `cloud1`

##### --raft_heartbeat_interval_ms

The heartbeat interval, in milliseconds (ms), for Raft replication. The leader produces heartbeats to followers at this interval. The followers expect a heartbeat at this interval and consider a leader to have failed if it misses several in a row.

Default: `500`

---

### YSQL options

The following options, or flags, support the use of the [YSQL API](../../api/ysql/).

##### --enable_ysql

Enables the YSQL API. Replaces the deprecated `--start_pgsql_proxy` option.

Default: `true`

##### --ysql_enable_auth

Enables YSQL authentication.

{{< note title="Note" >}}

**Yugabyte 2.0:** Assign a password for the default `yugabyte` user to be able to sign in after enabling YSQL authentication.

**Yugabyte 2.0.1:** When YSQL authentication is enabled, you can sign into `ysqlsh` using the default `yugabyte` user that has a default password of `yugabyte".

{{< /note >}}

Default: `false`

##### --pgsql_proxy_bind_address

Specifies the TCP/IP bind addresses for the YSQL API. The default value of `0.0.0.0:5433` allows listening for all IPv4 addresses access to localhost on port `5433`. The `--pgsql_proxy_bind_address` value overwrites `listen_addresses` (default value of `127.0.0.1:5433`) that controls which interfaces accept connection attempts.

To specify fine-grained access control over who can access the server, use [`--ysql_hba_conf`](#ysql-hba-conf).

Default: `0.0.0.0:5433`

{{< note title="Note" >}}

When using local YugabyteDB clusters built using the

{{< /note >}}

##### --pgsql_proxy_webserver_port

Specifies the web server port for YSQL metrics monitoring.

Default: `13000`

##### --ysql_hba_conf

Specifies a comma-separated list of PostgreSQL client authentication settings that is written to the `ysql_hba.conf` file.

For details on using `--ysql_hba_conf` to specify client authentication, see [Configure YSQL client authentication](../secure/authentication/ysql-client-authentication.md).

Default: `"host all all 0.0.0.0/0 trust,host all all ::0/0 trust"`

##### --ysql_pg_conf

Comma-separated list of PostgreSQL setting assignments.

##### --ysql_timezone

Specifies the time zone for displaying and interpreting timestamps.

Default: Uses the YSQL time zone.

##### --ysql_datestyle

Specifies the display format for data and time values.

Default: Uses the YSQL display format.

##### --ysql_max_connections

Specifies the maximum number of concurrent YSQL connections.

Default: `300`

##### --ysql_default_transaction_isolation

Specifies the default transaction isolation level.

Valid values: `READ UNCOMMITTED`, `READ COMMITTED`, `REPEATABLE READ`, and `SERIALIZABLE`.

Default: `READ COMMITTED` (implemented in YugabyteDB as `REPEATABLE READ`)

{{< note title="Note" >}}

YugabyteDB supports two transaction isolation levels: `REPEATABLE READ` (aka snapshot) and `SERIALIZABLE`. The transaction isolation levels of `READ UNCOMMITTED` and `READ COMMITTED` are implemented in YugabyteDB as `REPEATABLE READ`.

{{< /note >}}

##### --ysql_log_statement

Specifies the types of YSQL statements that should be logged. 

Valid values: `none` (off), `ddl` (only data definition queries, such as create/alter/drop), `mod` (all modifying/write statements, includes DDLs plus insert/update/delete/trunctate, etc), and `all` (all statements).

Default: `none`

##### --ysql_log_min_messages

Specifies the lowest YSQL message level to log.

---

### YCQL options

The following options, or flags, support the use of the [YCQL API](../../api/ycql/).

##### --use_cassandra_authentication

Specify `true` to enable YCQL authentication (`username` and `password`), enable YCQL security statements (`CREATE ROLE`, `DROP ROLE`, `GRANT ROLE`, `REVOKE ROLE`, `GRANT PERMISSION`, and `REVOKE PERMISSION`), and enforce permissions for YCQL statements.

Default: `false`

##### --cql_proxy_bind_address

Specifies the bind address for the YCQL API.

Default: `0.0.0.0:9042` (`127.0.0.1:9042`)

##### --cql_proxy_webserver_port

Specifies the port for monitoring YCQL metrics.

Default: `12000`

---

### YEDIS options

The following options, or flags, support the use of the YEDIS API.

##### --redis_proxy_bind_address

Specifies the bind address for the YEDIS API.

Default: `0.0.0.0:6379`

##### --redis_proxy_webserver_port

Specifies the port for monitoring YEDIS metrics.

Default: `11000`

---

### Performance options

##### --enable_ondisk_compression

Enable Snappy compression at the the cluster level.

Default: `true`

##### --rocksdb_compact_flush_rate_limit_bytes_per_sec

Used to control rate of memstore flush and SSTable file compaction.

Default: `256MB`

<<<<<<< HEAD
#### --rocksdb_universal_compaction_min_merge_width

Compactions run only if there are at least `rocksdb_universal_compaction_min_merge_width` eligible files and 
their running total (summation of size of files considered so far) is 
within `rocksdb_universal_compaction_size_ratio` of the next file in consideration to be included into the same compaction.

Default: `4`

#### --rocksdb_universal_compaction_size_ratio

Compactions run only if there are at least `rocksdb_universal_compaction_min_merge_width` eligible files and 
their running total (summation of size of files considered so far) is 
within `rocksdb_universal_compaction_size_ratio` of the next file in consideration to be included into the same compaction.

Default: `20`

#### --remote_bootstrap_rate_limit_bytes_per_sec
=======
##### --remote_bootstrap_rate_limit_bytes_per_sec
>>>>>>> f9adc595

Rate control across all tablets being remote bootstrapped from or to this process.

Default: `256MB`

##### --yb_num_shards_per_tserver

The number of shards per YB-TServer per table when a user table is created.

Default: Server automatically picks a valid default internally, typically `8`.

---

### Write Ahead Log (WAL) options

##### --fs_wal_dirs

The directory where the `yb-tserver` will place its write-ahead logs. May be the same as one of the directories listed in `--fs_data_dirs`, but not a sub-directory of a data directory.

Default: Same as `--fs_data_dirs`

##### --durable_wal_write

If set to `false`, the writes to the Raft log are synced to disk every `interval_durable_wal_write_ms` milliseconds or every `bytes_durable_wal_write_mb` MB, whichever comes first. This default setting is recommended only for multi-AZ or multi-region deployments where the zones/regions are independent failure domains and there isn't a risk of correlated power loss. For single AZ deployments, this flag should be set to `true`.

Default: `false`

##### --interval_durable_wal_write_ms

When [`--durable_wal_write`](#durable-wal-write) is false, writes to the Raft log are synced to disk every `--interval_durable_wal_write_ms` or [`--bytes_durable_wal_write_mb`](#bytes-durable-wal-write-mb), whichever comes first.

Default: `1000`

##### --bytes_durable_wal_write_mb

When `--durable_wal_write` is `false`, writes to the Raft log are synced to disk every `--bytes_durable_wal_write_mb` or `--interval_durable_wal_write_ms`, whichever comes first.

Default: `1`

---

### Security options

For details on enabling client-server encryption, see [Client-server encryption](../../secure/tls-encryption/client-to-server).

##### --certs_dir

Directory that contains certificate authority, private key, and certificates for this server.

Default: `""` (Uses `<data drive>/yb-data/tserver/data/certs`.)

##### --allow_insecure_connections

Allow insecure connections. Set to `false` to prevent any process with unencrypted communication from joining a cluster. Note that this option requires the [`use_node_to_node_encryption`](#use-node-to-node-encryption) to be enabled and [`use_client_to_server_encryption`](#use-client-to-server-encryption) to be enabled.

Default: `true`

##### --certs_for_client_dir

The directory that contains certificate authority, private key, and certificates for this server that should be used for client-to-server communications.

Default: `""` (Use the same directory as for server-to-server communications.)

##### --dump_certificate_entries

Dump certificate entries.

Default: `false`

##### --use_client_to_server_encryption

Use client-to-server, or client-server, encryption with YCQL. 

Default: `false`

##### --use_node_to_node_encryption

Enable server-server, or node-to-node, encryption between YugabyteDB YB-Master and YB-TServer servers in a cluster or universe. To work properly, all YB-Master servers must also have their [`--use_node_to_node_encryption`](../yb-master/#use-node-to-node-encryption) setting enabled. When enabled, then [`--allow_insecure_connections`](#allow-insecure-connections) must be disabled.

Default: `false`

---

### Change data capture (CDC) options

To learn about CDC, see [Change data capture (CDC)](../../architecture/cdc-architecture).

##### --cdc_rpc_timeout_ms

Timeout used for CDC->`yb-tserver` asynchronous RPC calls.

Default: `30000`

##### --cdc_state_checkpoint_update_interval_ms

RAte at which CDC state's checkpoint is updated.

Default: `15000`

##### --cdc_ybclient_reactor_threads

The number of reactor threads to be used for processing `ybclient` requests for CDC.

Default: `50`

## Admin UI

The Admin UI for the YB-TServer is available at `http://localhost:9000`.

### Home

Home page of the YB-TServer (`yb-tserver`) that gives a high level overview of this specific instance.

![tserver-home](/images/admin/tserver-home.png)

### Dashboards

List of all dashboards to review the ongoing operations:

![tserver-dashboards](/images/admin/tserver-dashboards.png)

### Tablets

List of all tablets managed by this specific instance, sorted by the table name.

![tserver-tablets](/images/admin/tserver-tablets.png)

### Debug

List of all utilities available to debug the performance of this specific instance.

![tserver-debug](/images/admin/tserver-debug.png)<|MERGE_RESOLUTION|>--- conflicted
+++ resolved
@@ -395,8 +395,7 @@
 
 Default: `256MB`
 
-<<<<<<< HEAD
-#### --rocksdb_universal_compaction_min_merge_width
+##### --rocksdb_universal_compaction_min_merge_width
 
 Compactions run only if there are at least `rocksdb_universal_compaction_min_merge_width` eligible files and 
 their running total (summation of size of files considered so far) is 
@@ -404,7 +403,7 @@
 
 Default: `4`
 
-#### --rocksdb_universal_compaction_size_ratio
+##### --rocksdb_universal_compaction_size_ratio
 
 Compactions run only if there are at least `rocksdb_universal_compaction_min_merge_width` eligible files and 
 their running total (summation of size of files considered so far) is 
@@ -412,10 +411,7 @@
 
 Default: `20`
 
-#### --remote_bootstrap_rate_limit_bytes_per_sec
-=======
 ##### --remote_bootstrap_rate_limit_bytes_per_sec
->>>>>>> f9adc595
 
 Rate control across all tablets being remote bootstrapped from or to this process.
 
