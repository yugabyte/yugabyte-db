--- conflicted
+++ resolved
@@ -1,13 +1,7 @@
 ---
-<<<<<<< HEAD
-title: YB-Master 
-linkTitle: YB-Master 
-description: YB-Master
-=======
 title: yb-master
 linkTitle: yb-master
 description: yb-master
->>>>>>> 26c215de
 menu:
   latest:
     identifier: yb-master
@@ -19,11 +13,7 @@
 showAsideToc: true
 ---
 
-<<<<<<< HEAD
-The [YB-Master](../../../architecture/concepts/yb-master) service manages cluster metadata, tablets and coordinate cluster-wide operations. Its binary `yb-master` is located in the `bin` directory of YugabyteDB home. 
-=======
 Use the `yb-master` binary and its options to configure your [YB-Master](../../../architecture/concepts/yb-master) services. The `yb-master` executable file is located in the `bin` directory of YugabyteDB home.
->>>>>>> 26c215de
 
 ## Syntax
 
