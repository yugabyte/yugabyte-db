---
title: Manually deploy on Amazon Web Services
headerTitle: Amazon Web Services
linkTitle: Amazon Web Services
description: Manually deploy a YugabyteDB cluster on Amazon Web Services.
menu:
  latest:
    identifier: deploy-in-aws-3-manual-deployment
    parent: public-clouds
    weight: 630
isTocNested: true
showAsideToc: true
---

<ul class="nav nav-tabs-alt nav-tabs-yb">
  <li >
    <a href="/latest/deploy/public-clouds/aws/cloudformation" class="nav-link">
      <i class="icon-shell"></i>
      CloudFormation
    </a>
  </li>
  <li >
    <a href="/latest/deploy/public-clouds/aws/terraform" class="nav-link">
      <i class="icon-shell"></i>
      Terraform
    </a>
  </li>
  <li>
    <a href="/latest/deploy/public-clouds/aws/manual-deployment" class="nav-link active">
      <i class="icon-shell"></i>
      Manual deployment
    </a>
  </li>
</ul>

This page documents the manual deployment of YugabyteDB on six AWS EC2 instances with `c5d.4xlarge` as the instance type and CentOS 7 as the instance operating system. The deployment is configured for multiple availability zones (multi-AZ), with three AZs, and has a replication factor (RF) of `3`. The configuration can be easily changed to handle single-AZ as well as multi-region deployments.

## 1. Prerequisites

### Create AWS EC2 instances

Create AWS EC2 instances with the following characteristics.

- Virtual Machines: Spin up 6 (minimum 3 if you are using RF=3). Given that this is a 3-AZ deployment, a multiple of 3 is preferred.

- Operating System: CentOS 7 VMs of above type. You can use Ubuntu as well, but then some of the specific steps in terms of setting up ulimits etc. could be slightly different.

- Ports: Make sure to bring these VMs up in a Security Group where communication between instances is enabled on these ports (and not locked down by security settings). For a listing of these ports, see [Default ports reference](../../../../reference/configuration/default-ports).

We now have 2 VMs each in Availability Zones `us-west-2a`, `us-west-2b`, `us-west-2c` respectively.

### Set environment variables

Now that the six nodes have been prepared, the yb-master process will be run on three of these nodes (because RF=3) and yb-tserver will be run on all six nodes. To learn more about YugabyteDB’s process architecture, see [here](../../../../architecture/concepts/universe/).

These install steps are written in a way that we assume that you will run the install steps from another node from which you can access the above six VMs over `ssh`.

These are some handy environment variables you can set on the node from where you are planning to do the install of the software on the six nodes.

```sh
# Suppose these are the IP addresses of your 6 machines
# (say 2 in each AZ).
export AZ1_NODES="<ip1> <ip2> ..."
export AZ2_NODES="<ip2> <ip2> ..."
export AZ3_NODES="<ip1> <ip2> ..."

# Version of YugabyteDB you plan to install.
<<<<<<< HEAD
export YB_VERSION=2.1.4.0
=======
export YB_VERSION=2.1.5.0
>>>>>>> c71d8c26

# Comma separated list of directories available for YB on each node
# In this example, it is just 1. But if you have two then the RHS
# will be something like /mnt/d0,/mnt/d1.
export DATA_DIRS=/mnt/d0

# PEM file used to access the VM/instances over SSH.
# If you are not using pem file based way of connecting to machines,
# you’ll need to replace the “-i $PEM” ssh option in later
# commands in the document appropriately.
export PEM=~/.ssh/yb-dev-aws-2.pem

# We’ll assume this user has sudo access to mount drives that will
# be used as data directories for YugabyteDB, install xfs (or ext4
# or some reasonable file system), update system ulimits etc.
#
# If those steps are done differently and your image already has
# suitable limits and data directories for YugabyteDB to use then
# you may not need to worry about those steps.
export ADMIN_USER=centos

# We need three masters if Replication Factor (RF=3)
# Take one node or the first node from each AZ to run yb-master.
# (For single AZ deployments just take any three nodes as
# masters.)
#
# You don’t need to CHANGE these unless you want to customize.
export MASTER1=\`echo $AZ1_NODES | cut -f1 -d" "\`
export MASTER2=\`echo $AZ2_NODES | cut -f1 -d" "\`
export MASTER3=\`echo $AZ3_NODES | cut -f1 -d" "\`


# Other Environment vars that are simply derived from above ones.
export MASTER_NODES="$MASTER1 $MASTER2 $MASTER3"
export MASTER_RPC_ADDRS="$MASTER1:7100,$MASTER2:7100,$MASTER3:7100"

# yb-tserver will run on all nodes
# You don’t need to change these
export ALL_NODES="$AZ1_NODES $AZ2_NODES $AZ3_NODES"
export TSERVERS=$ALL_NODES

# The binary that you will use
export TAR_FILE=yugabyte-${YB_VERSION}-linux.tar.gz
```

### Prepare data drives

If your AMI already has the needed hooks for mounting the devices as directories in some well defined location OR if are just trying to use a vanilla directory as the data drive for a quick experiment and do not need mounting the additional devices on your AWS volume, you can just use an arbitrary directory (like `/home/$USER/` as your data directory), and YugabyteDB will create a `yb-data` subdirectory there (`/home/$USER/yb-data`) and use that. The steps below are are simply a guide to help use the additional volumes (install a filesystem on those volumes and mount them in some well defined location so that they can be used as data directories by YugabyteDB).

#### Locate drives

On each of those nodes, first locate the SSD devices to be used as the data directories for YugabyteDB to store data on (such as RAFT/txn logs, SSTable files, logs, etc.).

```sh
$ lsblk
```

```
NAME        MAJ:MIN RM   SIZE RO TYPE MOUNTPOINT
nvme0n1     259:1    0    40G  0 disk
└─nvme0n1p1 259:2    0    40G  0 part /
nvme1n1     259:0    0 372.5G  0 disk
```

OR

```sh
for ip in $ALL_NODES; do \
   echo =======$ip=======; \
   ssh -i $PEM $ADMIN_USER@$ip lsblk; \
done
```

Notice that the 370G partition is on `nvme1n1`, but its MOUNTPOINT column is empty - meaning that it has not been mounted. We should prepare this drive for use by putting a reasonable filesystem on it and mounting it in some well defined location.

#### Create file system

Create xfs file system on those devices. The filesystem on the drives do not have to be XFS. It could be ext4 also, for instance. But we have primarily tested with xfs.

You can run this command on each node OR use the sample loop below.

```sh
$ sudo /sbin/mkfs.xfs /dev/nvme1n1 -f
```

OR

```sh
for ip in $ALL_NODES; do \
   echo =======$ip=======; \
   ssh -i $PEM $ADMIN_USER@$ip sudo /sbin/mkfs.xfs /dev/nvme1n1 -f; \
done
```

Verify the file system.

```sh
for ip in $ALL_NODES; do \
   echo =======$ip=======; \
   ssh -i $PEM $ADMIN_USER@$ip sudo /sbin/blkid -o value -s TYPE -c /dev/null /dev/nvme1n1; \
done
```

The above should print “xfs” for each of the nodes or drives.

#### Configure Drives

Add `/etc/fstab` entry to mount the drives on each of the nodes. This example assumes there’s one drive that we will mount at the `/mnt/d0` location.

```sh
for ip in $ALL_NODES; do \
    echo =======$ip=======; \
    ssh -i $PEM $ADMIN_USER@$ip \
      sudo "echo '/dev/nvme1n1 /mnt/d0 xfs defaults,noatime,nofail,allocsize=4m 0 2' | sudo tee -a /etc/fstab"; \
done
```

Verify that the file has the expected new entries.

```sh
for ip in $ALL_NODES; do \
    echo =======$ip=======; \
    ssh -i $PEM $ADMIN_USER@$ip cat /etc/fstab | grep xfs; \
done
```

#### Mount Drives

Mount the drive(s) at `/mnt/d0` path. Note that the `/mnt/d0` is just a sample path. You can use a different location if you prefer. These paths become the `--fs_data_dirs` argument to yb-master and yb-tserver processes in later steps.

```sh
for ip in $ALL_NODES; do \
    echo =======$ip=======; \
    ssh -i $PEM $ADMIN_USER@$ip sudo mkdir /mnt/d0; \
    ssh -i $PEM $ADMIN_USER@$ip sudo mount /mnt/d0; \
    ssh -i $PEM $ADMIN_USER@$ip sudo chmod 777 /mnt/d0; \
done
```

Verify that the drives were mounted and are of expected size.

```sh
for ip in $ALL_NODES; do \
    echo =======$ip=======; \
    ssh -i $PEM $ADMIN_USER@$ip df -kh | grep mnt; \
done
```

### Verify system configuration

Below is an example of setting up these prerequisites in CentOS 7 or RHEL. For Ubuntu, the specific steps could be slightly different. For details, see [System configuration](../../../manual-deployment/system-config/).

#### Install ntp and other optional packages

```sh
for ip in $ALL_NODES; do \
   echo =======$ip=======; \
   ssh -i $PEM $ADMIN_USER@$ip sudo yum install -y epel-release ntp; \
done
```

OPTIONAL: You can install a few more helpful packages (for tools like `perf`, `iostat`, `netstat`, `links`)

```sh
for ip in $ALL_NODES; do \
     echo =======$ip=======; \
     ssh -i $PEM $ADMIN_USER@$ip sudo yum install -y perf sysstat net-tools links; \
done
```

#### Set ulimits

To ensure proper ulimit settings needed for YugabyteDB, add these lines to `/etc/security/limits.conf` (or appropriate location based on your OS).

```
*       -       core    unlimited
*       -       nofile  1048576
*       -       nproc   12000
```

Sample commands to set the above on all nodes.

```sh
for ip in $ALL_NODES; do \
   echo =======$ip=======; \
   ssh -i $PEM $ADMIN_USER@$ip sudo "echo '*       -       core    unlimited' | sudo tee -a /etc/security/limits.conf"; \
   ssh -i $PEM $ADMIN_USER@$ip sudo "echo '*       -       nofile  1048576' | sudo tee -a /etc/security/limits.conf"; \
   ssh -i $PEM $ADMIN_USER@$ip sudo "echo '*       -       nproc   12000' | sudo tee -a /etc/security/limits.conf"; \
done
```

Make sure the above is not overridden by files in `limits.d` directory. For example, if `20-nproc.conf` file on the nodes has a different value, then update the file as below.

```sh
$ cat /etc/security/limits.d/20-nproc.conf
```

```
*          soft    nproc     12000
root       soft    nproc     unlimited
```

A sample command to set the above on all nodes.

```sh
for ip in $ALL_NODES; do \
   echo =======$ip=======; \
   ssh -i $PEM $ADMIN_USER@$ip sudo "echo '*       -       nproc   12000' | sudo tee -a /etc/security/limits.d/20-nproc.conf"; \
done
```

#### Verify the settings

```sh
for ip in $ALL_NODES; do \
   echo =======$ip=======; \
   ssh -i $PEM $ADMIN_USER@$ip ulimit -n -u -c; \
done
```

The values should be along the lines of:

```
open files                      (-n) 1048576
max user processes              (-u) 12000
core file size          (blocks, -c) unlimited
```

## 2. Install YugabyteDB

Note: The installation need NOT be undertaken by the root or the `ADMIN_USER` (`centos`). In the examples below, however, these commands are run as the `ADMIN_USER`.

Create `yb-software` & `yb-conf` directory in a directory of your choice. In this example, we use the `ADMIN_USER` home directory.

```sh
for ip in $ALL_NODES; do \
    echo =======$ip=======; \
    ssh -i $PEM $ADMIN_USER@$ip mkdir -p ~/yb-software; \
    ssh -i $PEM $ADMIN_USER@$ip mkdir -p ~/yb-conf; \
done
```

Download the YugabyteDB package, untar and run the post-install script to patch relative paths on all nodes.

```sh
for ip in $ALL_NODES; do \
   echo =======$ip=======; \
   ssh -i $PEM $ADMIN_USER@$ip \
      "cd ~/yb-software; \
       curl -k -o yugabyte-${YB_VERSION}-linux.tar.gz \
         https://downloads.yugabyte.com/yugabyte-${YB_VERSION}-linux.tar.gz"; \
   ssh -i $PEM $ADMIN_USER@$ip \
      "cd ~/yb-software; \
       tar xvfz yugabyte-${YB_VERSION}-linux.tar.gz"; \
   ssh -i $PEM $ADMIN_USER@$ip \
       "cd ~/yb-software/yugabyte-${YB_VERSION}; \
        ./bin/post_install.sh"; \
done
```

Create `~/master` & `~/tserver` directories as symlinks to installed software directory.

Execute the following on master nodes only.

```sh
for ip in $MASTER_NODES; do \
    echo =======$ip=======; \
    ssh -i $PEM $ADMIN_USER@$ip \
      "ln -s ~/yb-software/yugabyte-${YB_VERSION} ~/master"; \
done
```

Execute the following on all nodes.

```sh
for ip in $ALL_NODES; do \
    echo =======$ip=======; \
    ssh -i $PEM $ADMIN_USER@$ip \
      "ln -s ~/yb-software/yugabyte-${YB_VERSION} ~/tserver"; \
done
```

The advantage of using symbolic links (symlinks) is that, when you later need to do a rolling software upgrade, you can upgrade YB-Master and YB-TServer servers one at a time by stopping the YB-Master server, switching the link to the new release, and starting the YB-Master server. Then, do the same for YB-TServer servers.

## 3. Prepare YB-Master configuration files

This step prepares the configuration files for the three masters. The configuration files need to, among other things, have the right information to indicate which cloud, region, or availability zone each master is in.

### Create YB-Master1 configuration file

```sh
(MASTER=$MASTER1; CLOUD=aws; REGION=us-west; AZ=us-west-2a; CONFIG_FILE=~/yb-conf/master.conf ;\
  ssh -i $PEM $ADMIN_USER@$MASTER "
    echo --master_addresses=$MASTER_RPC_ADDRS    > $CONFIG_FILE
    echo --fs_data_dirs=$DATA_DIRS              >> $CONFIG_FILE
    echo --rpc_bind_addresses=$MASTER:7100      >> $CONFIG_FILE
    echo --webserver_interface=$MASTER          >> $CONFIG_FILE
    echo --placement_cloud=$CLOUD               >> $CONFIG_FILE
    echo --placement_region=$REGION             >> $CONFIG_FILE
    echo --placement_zone=$AZ                   >> $CONFIG_FILE
"
)
```

### Create YB-Master2 configuration file

```sh
(MASTER=$MASTER2; CLOUD=aws; REGION=us-west; AZ=us-west-2b; CONFIG_FILE=~/yb-conf/master.conf ;\
  ssh -i $PEM $ADMIN_USER@$MASTER "
    echo --master_addresses=$MASTER_RPC_ADDRS    > $CONFIG_FILE
    echo --fs_data_dirs=$DATA_DIRS              >> $CONFIG_FILE
    echo --rpc_bind_addresses=$MASTER:7100      >> $CONFIG_FILE
    echo --webserver_interface=$MASTER          >> $CONFIG_FILE
    echo --placement_cloud=$CLOUD               >> $CONFIG_FILE
    echo --placement_region=$REGION             >> $CONFIG_FILE
    echo --placement_zone=$AZ                   >> $CONFIG_FILE
"
)
```

### Create YB-Master3 configuration file

```sh
(MASTER=$MASTER3; CLOUD=aws; REGION=us-west; AZ=us-west-2c; CONFIG_FILE=~/yb-conf/master.conf ;\
  ssh -i $PEM $ADMIN_USER@$MASTER "
    echo --master_addresses=$MASTER_RPC_ADDRS    > $CONFIG_FILE
    echo --fs_data_dirs=$DATA_DIRS              >> $CONFIG_FILE
    echo --rpc_bind_addresses=$MASTER:7100      >> $CONFIG_FILE
    echo --webserver_interface=$MASTER          >> $CONFIG_FILE
    echo --placement_cloud=$CLOUD               >> $CONFIG_FILE
    echo --placement_region=$REGION             >> $CONFIG_FILE
    echo --placement_zone=$AZ                   >> $CONFIG_FILE
"
)
```

### Verify

Verify that all the configuration variables look right and environment variables were substituted correctly.

```sh
for ip in $MASTER_NODES; do \
  echo =======$ip=======; \
  ssh -i $PEM $ADMIN_USER@$ip cat ~/yb-conf/master.conf; \
done
```

## 4. Prepare YB-TServer configuration files

### Create config file for AZ1 yb-tserver nodes

```sh
(CLOUD=aws; REGION=us-west; AZ=us-west-2a; CONFIG_FILE=~/yb-conf/tserver.conf; \
 for ip in $AZ1_NODES; do \
    echo =======$ip=======; \
    ssh -i $PEM $ADMIN_USER@$ip "
      echo --tserver_master_addrs=$MASTER_RPC_ADDRS            > $CONFIG_FILE
      echo --fs_data_dirs=$DATA_DIRS                          >> $CONFIG_FILE
      echo --rpc_bind_addresses=$ip:9100                      >> $CONFIG_FILE
      echo --cql_proxy_bind_address=$ip:9042                  >> $CONFIG_FILE
      echo --redis_proxy_bind_address=$ip:6379                >> $CONFIG_FILE
      echo --webserver_interface=$ip                          >> $CONFIG_FILE
      echo --placement_cloud=$CLOUD                           >> $CONFIG_FILE
      echo --placement_region=$REGION                         >> $CONFIG_FILE
      echo --placement_zone=$AZ                               >> $CONFIG_FILE
      echo --pgsql_proxy_bind_address=$ip:5433                >> $CONFIG_FILE
    "
 done
)
```

### Create configuration file for AZ2 YB-TServer servers

```sh
(CLOUD=aws; REGION=us-west; AZ=us-west-2b; CONFIG_FILE=~/yb-conf/tserver.conf; \
 for ip in $AZ2_NODES; do \
    echo =======$ip=======; \
    ssh -i $PEM $ADMIN_USER@$ip "
      echo --tserver_master_addrs=$MASTER_RPC_ADDRS            > $CONFIG_FILE
      echo --fs_data_dirs=$DATA_DIRS                          >> $CONFIG_FILE
      echo --rpc_bind_addresses=$ip:9100                      >> $CONFIG_FILE
      echo --cql_proxy_bind_address=$ip:9042                  >> $CONFIG_FILE
      echo --redis_proxy_bind_address=$ip:6379                >> $CONFIG_FILE
      echo --webserver_interface=$ip                          >> $CONFIG_FILE
      echo --placement_cloud=$CLOUD                           >> $CONFIG_FILE
      echo --placement_region=$REGION                         >> $CONFIG_FILE
      echo --placement_zone=$AZ                               >> $CONFIG_FILE
      echo --pgsql_proxy_bind_address=$ip:5433                >> $CONFIG_FILE
    "
 done
)
```

### Create configuration file for AZ3 YB-TServer servers

```sh
(CLOUD=aws; REGION=us-west; AZ=us-west-2c; CONFIG_FILE=~/yb-conf/tserver.conf; \
 for ip in $AZ3_NODES; do \
    echo =======$ip=======; \
    ssh -i $PEM $ADMIN_USER@$ip "
      echo --tserver_master_addrs=$MASTER_RPC_ADDRS            > $CONFIG_FILE
      echo --fs_data_dirs=$DATA_DIRS                          >> $CONFIG_FILE
      echo --rpc_bind_addresses=$ip:9100                      >> $CONFIG_FILE
      echo --cql_proxy_bind_address=$ip:9042                  >> $CONFIG_FILE
      echo --redis_proxy_bind_address=$ip:6379                >> $CONFIG_FILE
      echo --webserver_interface=$ip                          >> $CONFIG_FILE
      echo --placement_cloud=$CLOUD                           >> $CONFIG_FILE
      echo --placement_region=$REGION                         >> $CONFIG_FILE
      echo --placement_zone=$AZ                               >> $CONFIG_FILE
      echo --pgsql_proxy_bind_address=$ip:5433                >> $CONFIG_FILE
    "
 done
)
```

### Verify

Verify that all the configuration flags look correct and environment variables were substituted correctly.

```sh
for ip in $ALL_NODES; do \
  echo =======$ip=======; \
  ssh -i $PEM $ADMIN_USER@$ip cat ~/yb-conf/tserver.conf; \
done
```

## 5. Start YB-Master servers

Note: On the first time that all three YB-Master servers are started, it creates the cluster. If a YB-Master server is restarted (after cluster has been created), such as during a rolling upgrade of software, it simply rejoins the cluster.

```sh
for ip in $MASTER_NODES; do \
  echo =======$ip=======; \
  ssh -i $PEM $ADMIN_USER@$ip \
    "~/master/bin/yb-master --flagfile ~/yb-conf/master.conf \
      >& /mnt/d0/yb-master.out &"; \
done
```

### Verify

Verify that the YB-Master servers are running.

```sh
for ip in $MASTER_NODES; do  \
  echo =======$ip=======; \
  ssh -i $PEM $ADMIN_USER@$ip ps auxww | grep yb-master; \
done
```

Check the YB-Master UI by going to any of the 3 YB-Master servers.

```
http://<any-master-ip>:7000/
```

You can do so using a character mode browser (such as links for example). Try the following.

```sh
$ links http://<a-master-ip>:7000/
```

### Troubleshooting

Make sure all the ports detailed in the earlier section are opened up. Else, check the log at `/mnt/d0/yb-master.out` for `stdout` or `stderr` output from the YB-Master server. Also, check INFO/WARNING/ERROR/FATAL glogs output by the process in the `/mnt/d0/yb-data/master/logs/*`

## 6. Start YB-TServer servers

After starting all the YB-Master servers in the previous step, start YB-TServer servers on all the nodes.

```sh
for ip in $ALL_NODES; do \
  echo =======$ip=======; \
  ssh -i $PEM $ADMIN_USER@$ip \
    "~/tserver/bin/yb-tserver --flagfile ~/yb-conf/tserver.conf \
      >& /mnt/d0/yb-tserver.out &"; \
done
```

Verify that the YB-TServer servers are running.

```sh
for ip in $ALL_NODES; do  \
  echo =======$ip=======; \
  ssh -i $PEM $ADMIN_USER@$ip ps auxww | grep yb-tserver; \
done
```

## 7. Configure AZ- and region-aware placement

Note: This example is a multi-AZ (single region deployment). 

The default replica placement policy when the cluster is first created is to treat all nodes as equal irrespective of the placement_* configuration flags. However, for the current deployment, we want to explicitly place 1 replica in each AZ. The following command sets replication factor of 3 across `us-west-2a`, `us-west-2b` and `us-west-2c` leading to the placement of 1 replica in each AZ.

```sh
ssh -i $PEM $ADMIN_USER@$MASTER1 \
   ~/master/bin/yb-admin --master_addresses $MASTER_RPC_ADDRS \
    modify_placement_info  \
    aws.us-west.us-west-2a,aws.us-west.us-west-2b,aws.us-west.us-west-2c 3
```

Verify by running the following.

```sh
$ curl -s http://<any-master-ip>:7000/cluster-config
```

And confirm that the output looks similar to what is shown below with `min_num_replicas` set to 1 for each AZ.

```
replication_info {
  live_replicas {
    num_replicas: 3
    placement_blocks {
      cloud_info {
        placement_cloud: "aws"
        placement_region: "us-west"
        placement_zone: "us-west-2a"
      }
      min_num_replicas: 1
    }
    placement_blocks {
      cloud_info {
        placement_cloud: "aws"
        placement_region: "us-west"
        placement_zone: "us-west-2b"
      }
      min_num_replicas: 1
    }
    placement_blocks {
      cloud_info {
        placement_cloud: "aws"
        placement_region: "us-west"
        placement_zone: "us-west-2c"
      }
      min_num_replicas: 1
    }
  }
}
```

Suppose your deployment is multi-region rather than multi-zone, one additional option to consider is to set a preferred location for all the tablet leaders using the [yb-admin set_preferred_zones](../../../../admin/yb-admin/#set-preferred-zones) command. For multi-row or multi-table transactional operations, colocating the leaders to be in a single zone/region can help reduce the number of cross-region network hops involved in executing the transaction and as a result improve performance.

The following command sets the preferred zone to `aws.us-west.us-west-2c`:

```sh
ssh -i $PEM $ADMIN_USER@$MASTER1 \
   ~/master/bin/yb-admin --master_addresses $MASTER_RPC_ADDRS \
    set_preferred_zones  \
    aws.us-west.us-west-2c
```

Looking again at the cluster config you should see `affinitized_leaders` added:

```
replication_info {
  live_replicas {
    num_replicas: 3
    placement_blocks {
      cloud_info {
        placement_cloud: "aws"
        placement_region: "us-west"
        placement_zone: "us-west-2a"
      }
      min_num_replicas: 1
    }
    placement_blocks {
      cloud_info {
        placement_cloud: "aws"
        placement_region: "us-west"
        placement_zone: "us-west-2b"
      }
      min_num_replicas: 1
    }
    placement_blocks {
      cloud_info {
        placement_cloud: "aws"
        placement_region: "us-west"
        placement_zone: "us-west-2c"
      }
      min_num_replicas: 1
    }
  }
  affinitized_leaders {
    placement_cloud: "aws"
    placement_region: "us-west"
    placement_zone: "us-west-2c"
  }
}
```

## 8. Test PostgreSQL-compatible YSQL API

Connect to the cluster using the YSQL shell (`ysqlsh`) that is installed in the `bin` directory.
If you want to use `ysqlsh` from a different node, follow the steps on the [ysqlsh](../../../../admin/ysqlsh/) page.

From any node, execute the following command.

```sh
$ cd ~/tserver
$ ./bin/ysqlsh <any-node-ip>
```

```sql
CREATE DATABASE yb_test;

\connect yb_test;

CREATE TABLE yb_table(id bigserial PRIMARY KEY);

INSERT INTO yb_table(id) VALUES (1);
INSERT INTO yb_table(id) VALUES (2);
INSERT INTO yb_table(id) VALUES (3);

SELECT * FROM yb_table;
```

Output should be the following:

```sql
 id 
----
  3
  2
  1
(3 rows)
```

## 9. Test Cassandra-compatible YCQL API

### Using cqlsh

Connect to the cluster using the YCQL shell (`cqlsh`) that comes installed in the `bin` directory. If you want to use `cqlsh` from a different node, follow the steps found on the [cqlsh](../../../../admin/cqlsh/) page.

From any node, execute the following command.

```sh
$ cd ~/tserver
$ ./bin/cqlsh <any-node-ip>
```

```sql
CREATE KEYSPACE IF NOT EXISTS app;

USE app;

DROP TABLE IF EXISTS user_actions;

CREATE TABLE user_actions (userid int, action_id int, payload text,
        PRIMARY KEY ((userid), action_id))
        WITH CLUSTERING ORDER BY (action_id DESC);

INSERT INTO user_actions (userid, action_id, payload) VALUES (1, 1, 'a');
INSERT INTO user_actions (userid, action_id, payload) VALUES (1, 2, 'b');
INSERT INTO user_actions (userid, action_id, payload) VALUES (1, 3, 'c');
INSERT INTO user_actions (userid, action_id, payload) VALUES (1, 4, 'd');
INSERT INTO user_actions (userid, action_id, payload) VALUES (2, 1, 'l');
INSERT INTO user_actions (userid, action_id, payload) VALUES (2, 2, 'm');
INSERT INTO user_actions (userid, action_id, payload) VALUES (2, 3, 'n');
INSERT INTO user_actions (userid, action_id, payload) VALUES (2, 4, 'o');
INSERT INTO user_actions (userid, action_id, payload) VALUES (2, 5, 'p');

SELECT * FROM user_actions WHERE userid=1 AND action_id > 2;
```

Output should be the following.

```
 userid | action_id | payload
--------+-----------+---------
      1 |         4 |       d
      1 |         3 |       c
```

### Running sample workload

If you want to try the pre-bundled `yb-sample-apps.jar` for some sample apps, you can either use a separate load tester machine (recommended) or use one of the nodes itself.

First install Java on the machine.

```sh
$ sudo yum install java-1.8.0-openjdk-src.x86_64 -y
```

Set the environment variable for the YCQL endpoint.

```sh
$ export CIP_ADDR=<one-node-ip>:9042
```

Here's how to run a workload with 100M key values.

```
% cd ~/tserver/java
% java -jar yb-sample-apps.jar --workload CassandraKeyValue --nodes $CIP_ADDR -num_threads_read 4 -num_threads_write 32 --num_unique_keys 100000000 --num_writes 100000000 --nouuid
```

Here's how to run a workload with 100M records with a unique secondary index.

```
% cd ~/tserver/java
% java -jar yb-sample-apps.jar --workload CassandraUniqueSecondaryIndex --nodes $CIP_ADDR -num_threads_read 1 -num_threads_write 16 --num_unique_keys 100000000 --num_writes 100000000 --nouuid
```

When workload is running, verify activity across various tablet-servers in the Master’s UI:

```
http://<master-ip>:7000/tablet-servers
```

When workload is running, verify active YCQL or YEDIS RPC calls from this links on the “utilz” page.

```
http://<any-tserver-ip>:9000/utilz
```

## 10. Test Redis-compatible YEDIS API

### Prerequisite

Create the YugabyteDB `system_redis.redis` (which is the default Redis database `0`) table using `yb-admin` or using `redis-cli`.

- Using `yb-admin`

```sh
$ cd ~/tserver
$ ./bin/yb-admin --master_addresses $MASTER_RPC_ADDRS setup_redis_table
```

- Using `redis-cli` (which comes pre-bundled in the `bin` directory)

```sh
$ cd ~/tserver
$ ./bin/redis-cli -h <any-node-ip>
```

```sql
> CREATEDB 0
```

### Test API

```sh
$ ./bin/redis-cli -h <any-node-ip>
```

```sql
> SET key1 hello_world
> GET key1
```

## 11. Stop cluster and delete data

The following commands can be used to stop the cluster as well as delete the data directories.

```sh
for ip in $ALL_NODES; do \
  echo =======$ip=======; \
  ssh -i $PEM $ADMIN_USER@$ip pkill yb-master; \
  ssh -i $PEM $ADMIN_USER@$ip pkill yb-tserver; \
  # This assumes /mnt/d0 was the only data dir used on each node. \
  ssh -i $PEM $ADMIN_USER@$ip rm -rf /mnt/d0/yb-data/*; \
done
```<|MERGE_RESOLUTION|>--- conflicted
+++ resolved
@@ -65,11 +65,7 @@
 export AZ3_NODES="<ip1> <ip2> ..."
 
 # Version of YugabyteDB you plan to install.
-<<<<<<< HEAD
-export YB_VERSION=2.1.4.0
-=======
 export YB_VERSION=2.1.5.0
->>>>>>> c71d8c26
 
 # Comma separated list of directories available for YB on each node
 # In this example, it is just 1. But if you have two then the RHS
