--- conflicted
+++ resolved
@@ -121,7 +121,6 @@
 $ helm install yugabytedb/yugabyte --set resource.master.requests.cpu=0.1,resource.master.requests.memory=0.2Gi,resource.tserver.requests.cpu=0.1,resource.tserver.requests.memory=0.2Gi --namespace yb-demo --name yb-demo --set "disableYsql=true"
 ```
 
-<<<<<<< HEAD
 Connect using ysqlsh client as shown below.
 
 ```sh
@@ -129,9 +128,6 @@
 ```
 
 ## Check the cluster status
-=======
-## Check Cluster Status
->>>>>>> fe96f6a7
 
 You can check the status of the cluster using various commands noted below.
 
@@ -208,12 +204,7 @@
 1         Fri Oct  5 09:04:46 2018  DEPLOYED  yugabyte-1.3.0 Install complete
 ```
 
-<<<<<<< HEAD
-## Connect using the YCQL client
-
-By default, YugaByte helm will expose only the master ui endpoint via LoadBalancer. If you wish to expose YCQL, YEDIS and YSQL services via LoadBalancer for your app to use, you can do that as follows.
-=======
-## Connect using Shell Clients
+## Connect using shell clients
 
 If you installed YugaByte DB with YSQL on, then connect using ysqlsh client as shown below.
 
@@ -227,10 +218,9 @@
 $ kubectl exec -n yb-demo -it yb-tserver-0 /home/yugabyte/bin/cqlsh yb-tserver-0.yb-tservers.yb-demo
 ```
 
-## Connect using External Clients
-
-By default YugaByte helm will expose only the master ui endpoint via LoadBalancer. If you wish to expose YSQL and YCQL services via LoadBalancer for your app to use, you can do that as follows.
->>>>>>> fe96f6a7
+## Connect using external clients
+
+By default YugaByte helm will expose only the master ui endpoint via LoadBalancer. If you wish to expose YSQL and YCQL services using LoadBalancer for your app to use, you can do that as follows.
 
 ```sh
 helm install yugabytedb/yugabyte -f https://raw.githubusercontent.com/YugaByte/charts/master/stable/yugabyte/expose-all.yaml --namespace yb-demo --name yb-demo --wait --set "disableYsql=true"
