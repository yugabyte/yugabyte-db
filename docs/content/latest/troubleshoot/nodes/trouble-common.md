---
title: Common error messages
linkTitle: Common error messages
headerTitle: Understanding common error messages
description: How to understand and recover from common error messages
menu:
  latest:
    parent: troubleshoot-nodes
    weight: 50
isTocNested: true
showAsideToc: true
---

## Skipping add replicas

When a new node has joined the cluster or an existing node has been removed, you may see errors messages similar to the following:

```output
W1001 10:23:00.969424 22338 cluster_balance.cc:232] Skipping add replicas for 21d0a966e9c048978e35fad3cee31698: 
Operation failed. Try again. Cannot add replicas. Currently have a total overreplication of 1, when max allowed is 1
```

This message is harmless and can be ignored. It means that the maximum number of concurrent tablets being remotely bootstrapped across the  cluster by the YB-Master load balancer has reached its limit. This limit is configured in `--load_balancer_max_concurrent_tablet_remote_bootstraps` in [yb-master config](../../../reference/configuration/yb-master#load-balancer-max-concurrent-tablet-remote-bootstraps).

## SST files limit exceeded

The following error is emitted when the number of SST files has exceeded its limit:

```output
Service unavailable (yb/tserver/tablet_service.cc:257): SST files limit exceeded 58 against (24, 48), score: 0.35422774182913203: 3.854s (tablet server delay 3.854s)
```

Usually, the client is running a high INSERT/UPDATE/DELETE workload and compactions are falling behind. 

To determine why this error is happening, you can check the disk bandwidth, network bandwidth, and find out if enough CPU is available in the server.

The limits are controlled by the following YB-TServer configuration flags: `--sst_files_hard_limit=48` and `--sst_files_soft_limit=24`.

## Catalog Version Mismatch: A DDL occurred while processing this query. Try Again

When executing queries in the YSQL layer, the query may fail with the following error:

```output
org.postgresql.util.PSQLException: ERROR: Catalog Version Mismatch: A DDL occurred while processing this query. Try Again
```

A DML query in YSQL may touch multiple servers, and each server has a Catalog Version which is used to track schema changes. When a DDL statement runs in the middle of the DML query, the Catalog Version is changed and the query has a mismatch, causing it to fail.

In these cases, the database aborts the query and returns a `40001` PostgreSQL error code. Errors with this code can be safely retried from the client side. 

<<<<<<< HEAD
## Not able to perform operations using yb-admin after enabling encryption at transit

After configuring [encryption at transit](../../../secure/tls-encryption) for yugabyte cluster, you may get the following error when trying to use `yb-admin`:

```output
./bin/yb-admin -master_addresses <master-addresses> list_all_masters
```
```output
Unable to establish connection to leader master at [MASTERIP1:7100,MASTERIP2:7100,MASTERIP3:7100].
Please verify the addresses.\n\n: Could not locate the leader master: GetLeaderMasterRpc(addrs: [MASTERIP1:7100, MASTERIP2:7100, MASTERIP3:7100], num_attempts: 338)
passed its deadline 79595.999s (passed: 60.038s): Network error (yb/util/net/socket.cc:535):
recvmsg got EOF from remote (system error 108)\nTimed out (yb/rpc/rpc.cc:211):
Unable to establish connection to leader master at [MASTERIP1:7100,MASTERIP2:7100,MASTERIP3:7100].
Please verify the addresses.\n\n: Could not locate the leader master: GetLeaderMasterRpc(addrs: [MASTERIP1:7100, MASTERIP2:7100, MASTERIP3:7100]
```

The solution is to pass the location of your certificates directory via `--certs_dir_name` on the `yb-admin` command. Then it will function as expected.
=======
## ysqlsh: FATAL: password authentication failed for user "yugabyte" after fresh installation

Sometimes users get the following error when trying to connect to YSQL using the `ysqlsh` CLI after creating a fresh cluster:

```output
ysqlsh: FATAL:  password authentication failed for user "yugabyte"
```

By default, PostgreSQL listens on port `5432`. To not conflict with it, we've set the YSQL port to `5433`. But users have the ability to create multiple PostgreSQL clusters locally. Each one takes the next port available, starting from `5433`, conflicting with the YSQL port. 

If you've created 2 PostgreSQL clusters before creating the YugabyteDB cluster, the `ysqlsh` shell is trying to connect to PostgreSQL running on port `5433` and failing to authenticate. To verify in this case, you can look which process is listening on port `5433`:

```sh
sudo lsof -i :5433
```

```output
COMMAND   PID     USER   FD   TYPE DEVICE SIZE/OFF NODE NAME
postgres 1263 postgres    7u  IPv4  35344      0t0  TCP localhost:postgresql (LISTEN)
```

Shut down this PostgreSQL cluster, or kill the process, then restart YugabyteDB.

## ServerError: Server Error. Unknown keyspace/cf pair (system.peers_v2)

When connecting to the YCQL layer, you may get an error similar to the following:

```output.cql
ServerError: Server Error. Unknown keyspace/cf pair (system.peers_v2)
SELECT * FROM system.peers_v2;
^^^^^^
 (ql error -2)
```

The reason is probably that you're not using one of our forks of the Cassandra client drivers. The `system.peers_v2` table doesn't exist in YugabyteDB. Check the [drivers page](../../../reference/drivers/ycql-client-drivers) to find a driver for your client language.
>>>>>>> 7e94023e
<|MERGE_RESOLUTION|>--- conflicted
+++ resolved
@@ -48,14 +48,14 @@
 
 In these cases, the database aborts the query and returns a `40001` PostgreSQL error code. Errors with this code can be safely retried from the client side. 
 
-<<<<<<< HEAD
 ## Not able to perform operations using yb-admin after enabling encryption at transit
 
 After configuring [encryption at transit](../../../secure/tls-encryption) for yugabyte cluster, you may get the following error when trying to use `yb-admin`:
 
-```output
+```sh
 ./bin/yb-admin -master_addresses <master-addresses> list_all_masters
 ```
+
 ```output
 Unable to establish connection to leader master at [MASTERIP1:7100,MASTERIP2:7100,MASTERIP3:7100].
 Please verify the addresses.\n\n: Could not locate the leader master: GetLeaderMasterRpc(addrs: [MASTERIP1:7100, MASTERIP2:7100, MASTERIP3:7100], num_attempts: 338)
@@ -65,8 +65,8 @@
 Please verify the addresses.\n\n: Could not locate the leader master: GetLeaderMasterRpc(addrs: [MASTERIP1:7100, MASTERIP2:7100, MASTERIP3:7100]
 ```
 
-The solution is to pass the location of your certificates directory via `--certs_dir_name` on the `yb-admin` command. Then it will function as expected.
-=======
+Pass the location of your certificates directory via `--certs_dir_name` on the `yb-admin` command. Then it will function as expected.
+
 ## ysqlsh: FATAL: password authentication failed for user "yugabyte" after fresh installation
 
 Sometimes users get the following error when trying to connect to YSQL using the `ysqlsh` CLI after creating a fresh cluster:
@@ -101,5 +101,4 @@
  (ql error -2)
 ```
 
-The reason is probably that you're not using one of our forks of the Cassandra client drivers. The `system.peers_v2` table doesn't exist in YugabyteDB. Check the [drivers page](../../../reference/drivers/ycql-client-drivers) to find a driver for your client language.
->>>>>>> 7e94023e
+The reason is probably that you're not using one of our forks of the Cassandra client drivers. The `system.peers_v2` table doesn't exist in YugabyteDB. Check the [drivers page](../../../reference/drivers/ycql-client-drivers) to find a driver for your client language.