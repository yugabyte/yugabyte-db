--- conflicted
+++ resolved
@@ -173,35 +173,31 @@
 - All new, or changed, passwords will be encrypted using the SCRAM-SHA-256 hashing algorithm.
 - All existing passwords were encrypted using the MD5 hashing algorithm.
 
-<<<<<<< HEAD
-Because all existing passwords must be changed, you can manage the migration of these user and role passwords from MD5 to SCRAM-SHA-256 by maintaining rules in the `--ysql_hba_conf` setting to allow both MD5 passwords and SCRAM-SHA-256 passwords to work until all passwords have been migrated to SCRAM-SHA-256. For an example, see [Create a cluster that uses SCRAM-SHA-256 password authentication](#Create-a-cluster-that-uses-scram-sha-256-password-authentication) above. If you follow a similar approach for an existing cluster, you can enhance your cluster security, track and migrate passwords, and then remove the much weaker MD5 rules after all passwords have been updated.
-
-## Resetting user password
-
-There are cases where we have lost the password of a user and want to reset it. The `pg_hba.conf` file can be modified 
-to allow administrator access without a password by changing the `--ysql_hba_conf_csv` configuration flag in the yb-tserver which 
-we'll connect to reset the password. This is done by setting the flag as below and restarting the yb-tserver:
-
-```
---ysql_hba_conf_csv=host all yugabyte 0.0.0.0/0 trust,host all all 0.0.0.0/0 md5,host all yugabyte ::0/0 trust,host all all ::0/0 md5
-```
-
-After restarting the yb-tserver, password authentication will be enforced for all users except `yugabyte` user. Now we 
-can connect without a password:
-
-```sh
-$ ./bin/ysqlsh
-```
-And update the password of the user to new desired password:
-
-```postgresql
-yugabyte=# ALTER ROLE yugabyte WITH PASSWORD 'new-password';
-```
-
-Rollback the configuration and restart the yb-tserver to enable password authentication for `yugabyte` user again.
-=======
 Because all existing passwords must be changed, you can manage the migration of these user and role passwords from MD5 to SCRAM-SHA-256 
 by maintaining rules in the `--ysql_hba_conf_csv` setting to allow both MD5 passwords and SCRAM-SHA-256 passwords to work until 
 all passwords have been migrated to SCRAM-SHA-256. For an example, see [Create a cluster that uses SCRAM-SHA-256 password authentication](#Create-a-cluster-that-uses-scram-sha-256-password-authentication) above. 
 If you follow a similar approach for an existing cluster, you can enhance your cluster security, track and migrate passwords, and then remove the much weaker MD5 rules after all passwords have been updated.
->>>>>>> 0b331306
+
+## Resetting user password
+
+There are cases where we have lost the password of a user and want to reset it. The `pg_hba.conf` file can be modified 
+to allow administrator access without a password by changing the `--ysql_hba_conf_csv` configuration flag in the yb-tserver which 
+we'll connect to reset the password. This is done by setting the flag as below and restarting the yb-tserver:
+
+```
+--ysql_hba_conf_csv=host all yugabyte 0.0.0.0/0 trust,host all all 0.0.0.0/0 md5,host all yugabyte ::0/0 trust,host all all ::0/0 md5
+```
+
+After restarting the yb-tserver, password authentication will be enforced for all users except `yugabyte` user. Now we 
+can connect without a password:
+
+```sh
+$ ./bin/ysqlsh
+```
+And update the password of the user to new desired password:
+
+```postgresql
+yugabyte=# ALTER ROLE yugabyte WITH PASSWORD 'new-password';
+```
+
+Rollback the configuration and restart the yb-tserver to enable password authentication for `yugabyte` user again.