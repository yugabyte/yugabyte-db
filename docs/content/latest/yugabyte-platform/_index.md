--- conflicted
+++ resolved
@@ -74,9 +74,6 @@
   </div>
 
   <div class="col-12 col-md-6 col-lg-12 col-xl-6">
-<<<<<<< HEAD
-    <a class="section-link icon-offset" href="security/">
-=======
     <a class="section-link icon-offset" href="alerts-monitoring/">
       <div class="head">
         <img class="icon" src="/images/section_icons/deploy/enterprise/console.png" aria-hidden="true" />
@@ -89,8 +86,7 @@
   </div>
   
   <div class="col-12 col-md-6 col-lg-12 col-xl-6">
-    <a class="section-link icon-offset" href="secure-universes/">
->>>>>>> 95290b9c
+    <a class="section-link icon-offset" href="security/">
       <div class="head">
         <img class="icon" src="/images/section_icons/deploy/enterprise/console.png" aria-hidden="true" />
         <div class="title">Security</div>
