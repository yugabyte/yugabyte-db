--- conflicted
+++ resolved
@@ -90,25 +90,15 @@
 
   - If this is a new deployment, it is recommended that you use the **VPC Setup** field to create a new VPC specifically for YugabyteDB nodes. You have to ensure that the Yugabyte Platform host machine can connect to your Google Cloud account where this new VPC will be created.
 
-<<<<<<< HEAD
     <br>Alternatively, you may choose to specify an existing VPC for YugabyteDB nodes, in which case you would need to map regions by providing the following: 
-  
-=======
-    <br>Alternatively, you may choose to specify an existing VPC for YugabyteDB nodes, in which case you would need to map regions by providing the following:
 
->>>>>>> d68c7dd9
     - A region name.
     - A subnet ID.
     - Optionally, a custom machine image. Yugabyte Platform allows you to bring up universes on Ubuntu 18.04 host nodes, assuming you have Python 2 or later installed on the host, as well as the provider created with a custom AMI and custom SSH user.
 
     The third option that is available only when your Yugabyte Platform host machine is also running on Google Cloud, is to use the same VPC on which the Yugabyte Platform host machine runs. Note that choosing to use the same VPC as Yugabyte Platform is an advanced option, which assumes that you are in complete control over this VPC and will be responsible for setting up the networking, SSH access, and firewall rules for it.
-<<<<<<< HEAD
   
 - Click **Save** and wait for the configuration to complete. 
-=======
-
-- Click **Save** and wait for the configuration to complete.
->>>>>>> d68c7dd9
 
   This process includes generating a new VPC, a network, subnetworks in all available regions, as well as a new firewall rule, VPC peering for network connectivity, and a custom SSH key pair for Yugabyte Platform-to-YugabyteDB connectivity.
 
