---
title: Configure the Kubernetes cloud provider
headerTitle: Configure the Kubernetes cloud provider
linkTitle: Configure the cloud provider
description: Configure the Kubernetes cloud provider
aliases:
  - /latest/deploy/enterprise-edition/configure-cloud-providers/kubernetes
menu:
  latest:
    identifier: set-up-cloud-provider-5-kubernetes
    parent: configure-yugabyte-platform
    weight: 20
isTocNested: false
showAsideToc: true
---

<ul class="nav nav-tabs-alt nav-tabs-yb">

  <li>
    <a href="/latest/yugabyte-platform/configure-yugabyte-platform/set-up-cloud-provider/aws" class="nav-link">
      <i class="fab fa-aws"></i>
      AWS
    </a>
  </li>

  <li>
    <a href="/latest/yugabyte-platform/configure-yugabyte-platform/set-up-cloud-provider/gcp" class="nav-link">
      <i class="fab fa-google" aria-hidden="true"></i>
      GCP
    </a>
  </li>

  <li>
    <a href="/latest/yugabyte-platform/configure-yugabyte-platform/set-up-cloud-provider/azure" class="nav-link">
      <i class="icon-azure" aria-hidden="true"></i>
      &nbsp;&nbsp; Azure
    </a>
  </li>

  <li>
    <a href="/latest/yugabyte-platform/configure-yugabyte-platform/set-up-cloud-provider/kubernetes" class="nav-link active">
      <i class="fas fa-cubes" aria-hidden="true"></i>
      Kubernetes
    </a>
  </li>

  <li>
    <a href="/latest/yugabyte-platform/configure-yugabyte-platform/set-up-cloud-provider/vmware-tanzu" class="nav-link">
      <i class="fas fa-cubes" aria-hidden="true"></i>
      VMware Tanzu
    </a>
  </li>

<li>
    <a href="/latest/yugabyte-platform/configure-yugabyte-platform/set-up-cloud-provider/openshift" class="nav-link">
      <i class="fas fa-cubes" aria-hidden="true"></i>OpenShift</a>
  </li>

  <li>
    <a href="/latest/yugabyte-platform/configure-yugabyte-platform/set-up-cloud-provider/on-premises" class="nav-link">
      <i class="fas fa-building"></i>
      On-premises
    </a>
  </li>

</ul>

This document describes how to configure the Kubernetes provider for YugabyteDB universes using Yugabyte Platform. If no cloud providers are configured in the Yugabyte Platform console yet, the main Dashboard page highlights the need to configure at least one cloud provider, as per the following illustration:

![Configure Cloud Provider](/images/ee/configure-cloud-provider.png)

## Prerequisites

<<<<<<< HEAD
### Kubernetes

If you plan to run YugabyteDB universes on Kubernetes, all you need to provide in Yugabyte Platform console is your Kubernetes provider credentials. The Yugabyte Platform uses those credentials to automatically provision and de-provision the pods that run Yugabyte.
=======
To run YugabyteDB universes on Kubernetes, all you need to provide in the Yugabyte Platform console is your Kubernetes provider credentials. Yugabyte Platform uses those credentials to automatically provision and de-provision the pods that run YugabyteDB.
>>>>>>> 518246e1

Before you install YugabyteDB on a Kubernetes cluster, perform the following:

- Create a `yugabyte-platform-universe-management` service account.
- Create a `kubeconfig` file of the earlier-created service account to configure access to the Kubernetes cluster.

### Service account

This is the ServiceAccount whose secret can be used to generate a `kubeconfig` file.

This account:

- Should not be deleted once it is in use by the platform.
- `namespace` in the ServiceAccount creation command can be replaced by the desired namespace in which to install YugabyteDB.

Run the following `kubectl` command to apply the YAML file:

```sh
kubectl apply -f https://raw.githubusercontent.com/yugabyte/charts/master/rbac/yugabyte-platform-universe-management-sa.yaml -n <namespace>
```

Expect the following output:

```output
serviceaccount/yugabyte-platform-universe-management created
```

You need to grant access to this ServiceAccount using ClusterRoles and Roles, as well as ClusterRoleBindings and RoleBindings, thus allowing it to manage the YugabyteDB universe's resources for you.
Ensure that you have replaced the `namespace` from the commands with the correct namespace of the previously created ServiceAccount.

The tasks you can perform depend on your access level.

Global Admin can grant broad cluster level admin access by executing the following command:

```sh
curl -s https://raw.githubusercontent.com/yugabyte/charts/master/rbac/platform-global-admin.yaml \
  | sed "s/namespace: <SA_NAMESPACE>/namespace: <namespace>"/g \
  | kubectl apply -n <namespace> -f -
```

Global Restricted can grant access to only the specific cluster roles to create and manage YugabyteDB universes across all the namespaces in a cluster using the following command:

```sh
curl -s https://raw.githubusercontent.com/yugabyte/charts/master/rbac/platform-global.yaml \
  | sed "s/namespace: <SA_NAMESPACE>/namespace: <namespace>"/g \
  | kubectl apply -n <namespace> -f -
```

This contains ClusterRoles and ClusterRoleBindings for the required set of permissions.

Validate the service account using the following command:

```sh
kubectl auth can-i \
    --as yugabyte-platform-universe-management \
    {get|create|delete|list} \
    {namespaces|poddisruptionbudgets|services|statefulsets|secrets|pods|pvc}
```

Namespace Admin can grant namespace-level admin access by using the following command:

```sh
curl -s https://raw.githubusercontent.com/yugabyte/charts/master/rbac/platform-namespaced-admin.yaml \
  | sed "s/namespace: <SA_NAMESPACE>/namespace: <namespace>"/g \
  | kubectl apply -n <namespace> -f -
```

If you have multiple target namespaces, then you have to apply the YAML in all of them.

Validate the service account using the following command:

```sh
kubectl auth can-i \
    --as yugabyte-platform-universe-management \
    {get|create|delete|list|patch} \
    {poddisruptionbudgets|services|statefulsets|secrets|pods|pvc}
```

Namespace Restricted can grant access to only the specific roles required to create and manage YugabyteDB universes in a particular namespace. Contains Roles and RoleBindings for the required set of permissions.

For example, if your goal is to allow the platform software to manage YugabyteDB universes in the namespaces `yb-db-demo` and `yb-db-us-east4-a` (the target namespaces), then you need to apply in both the target namespaces, as follows:

```sh
curl -s https://raw.githubusercontent.com/yugabyte/charts/master/rbac/platform-namespaced.yaml \
  | sed "s/namespace: <SA_NAMESPACE>/namespace: <namespace>"/g \
  | kubectl apply -n <namespace> -f -
```

Validate the service account using the following command:

```sh
kubectl auth can-i \
    --as yugabyte-platform-universe-management \
    --namespace {namespace} \
    {get|delete|list} \
    {poddisruptionbudgets|services|statefulsets|secrets|pods|pvc}
```

### `kubeconfig` file for a Kubernetes cluster

You can create a `kubeconfig` file for previously created `yugabyte-platform-universe-management` service account as follows:

1. Run the following `wget` command to get the Python script for generating the `kubeconfig` file:

    ```sh
    wget https://raw.githubusercontent.com/YugaByte/charts/master/stable/yugabyte/generate_kubeconfig.py
    ```

2. Run the following command to generate the `kubeconfig` file:

    ```sh
    python generate_kubeconfig.py -s yugabyte-platform-universe-management -n <namespace>
    ```

    The following output should appear:

    ```output
    Generated the kubeconfig file: /tmp/yugabyte-platform-universe-management.conf
    ```

3. Use this generated `kubeconfig` file as the `kubeconfig` in the Yugabyte Platform Kubernetes provider configuration.

## Select the Kubernetes service

You can use the Pivotal Container Service or Managed Kubernetes Service. 

Select the tab for the service you are using, as per the following illustration:<br><br>
<img title="K8s Configuration -- Tabs" alt="K8s Configuration -- Tabs" class="expandable-image" src="/images/ee/k8s-setup/k8s-provider-tabs.png" />

<<<<<<< HEAD
Use the configuration form shown in the following illustration to select the Kubernetes provider type from **Type** (Pivotal Container Service is the default):
=======
Use the configuration form shown in the following illustration to select the Kubernetes provider type from **Type** (Pivotal Container Service is the default), as per the following illustration:
>>>>>>> 518246e1

<img title="K8s Configuration -- empty" alt="K8s Configuration -- empty" class="expandable-image" src="/images/ee/k8s-setup/k8s-configure-empty.png" />

## Configure the cloud provider

Continue configuring your Kubernetes provider as follows:

- Give a meaningful name for your configuration.
- Choose one of the folloiwng ways to specify **Kube Config** for an availability zone:
  - Specify at **provider level** in the provider form. If specified, this configuration file is used for all availability zones in all regions.
  - Specify at **zone level** in the region form. This is required for **multi-az** or **multi-region** deployments.
- Use **Service Account** to provide the name of the service account which has necessary access to manage the cluster (see [Create cluster](../../../../deploy/kubernetes/single-zone/oss/helm-chart/#create-cluster)).
- Use **Image Registry** to specify from where to pull YugabyteDB image. Accept the default setting, unless you are hosting the registry.
- Use the **Pull Secret File** field to upload the pull secret to download the image of the Enterprise YugabyteDB that is in a private repository. Your Yugabyte sales representative should have provided this secret.

The following illustration shows the completed form:

<img title="K8s Configuration -- filled" alt="K8s Configuration -- filled" class="expandable-image" src="/images/ee/k8s-setup/k8s-configure-filled.png" />

## Configure the region and zones

Continue configuring your Kubernetes provider by clicking **Add Region** and completing the **Add new region** dialog, as follows:

- Use the `Region` field to select the region.
- Use the **Zone** field to select a zone label that should match with your failure domain zone label `failure-domain.beta.kubernetes.io/zone`.
- Optionally, use the **Storage Class** field to enter a comma-delimited value. If you do not specify this value, it would default to standard. You need to ensure that this storage class exists in your Kubernetes cluster.
- Use the **Namespace** field to specify the namespace. If provided SA has the `Cluster Admin` permissions, you are not required to complete this field. The SA used in the provided `kubeconfig` file should have access to this namespace.
- Use **Kube Config** to upload the configuration file. If this file is available at provider level, you are not required to supply it.

<img title="K8s Configuration -- zone config" alt="K8s Configuration -- zone config" class="expandable-image" src="/images/ee/k8s-setup/k8s-az-kubeconfig.png" />

- Complete the **Overrides** field using one of the provided options. If you do not specify anything, Yugabyte Platform would use defaults specified inside the Helm chart. The following overrides are available:

  - Overrides to add service-level annotations:

    ```yml
    serviceEndpoints:
      - name: "yb-master-service"
        type: "LoadBalancer"
        annotations:
          service.beta.kubernetes.io/aws-load-balancer-internal: "0.0.0.0/0"
        app: "yb-master"
        ports:
          ui: "7000"
    
      - name: "yb-tserver-service"
        type: "LoadBalancer"
        annotations:
          service.beta.kubernetes.io/aws-load-balancer-internal: "0.0.0.0/0"
        app: "yb-tserver"
        ports:
          ycql-port: "9042"
          yedis-port: "6379"
          ysql-port: "5433"
    ```

  - Overrides to disable LoadBalancer:
  
    ```yml
    enableLoadBalancer: False
    ```
  
  - Overrides to change the cluster domain name:
  
    ```yml
    domainName: my.cluster
    ```
  
  - Overrides to add annotations at StatefulSet-level:

    ```yml
    networkAnnotation:
      annotation1: 'foo'
      annotation2: 'bar'
    ```

  - Overrides to add custom resource allocation for YB master and TServer pods and it overrides the instance types selected in the Yugabyte universe creation flow:
  
    ```yml
    resource:
      master:
        requests:
          cpu: 2
          memory: 2Gi
        limits:
          cpu: 2
          memory: 2Gi
      tserver:
        requests:
          cpu: 2
          memory: 4Gi
        limits:
          cpu: 2
          memory: 4Gi
    ```

  - Overrides to enable Istio compatibility (required when Istio is used with Kubernetes):

    ```yml
    istioCompatibility: enabled: true
    ```
    
  - Overrides to publish Node-IP as the server broadcast address.
  
    By default, master and T-Server pod IPs are published as the server broadcast address. To publish the IPs of the nodes on which database pods are deployed, add the following YAML to each zone override configuration:
  
    ```yml
    master:
      podAnnotations:
        prometheus.io/path: "/prometheus-metrics"
        # Any other required annotations
    
    tserver:
      extraEnv:
      - name: NODE_IP
        valueFrom:
          fieldRef:
            fieldPath: status.hostIP
      serverBroadcastAddress: "$(NODE_IP)"
      affinity:
        podAntiAffinity:
          requiredDuringSchedulingIgnoredDuringExecution:
          - labelSelector:
              matchExpressions:
              - key: app
                operator: In
                values:
                - "yb-tserver"
            topologyKey: kubernetes.io/hostname
      podAnnotations:
        prometheus.io/path: "/prometheus-metrics"
        # Any other required annotations
    
    # Required to esure that the Kubernetes FQDNs are used for
    # internal communication between the nodes and node-to-node
    # TLS certificates are validated correctly.
    
    gflags:
      master:
        use_private_ip: cloud
      tserver:
        use_private_ip: cloud
    
    serviceEndpoints:
      - name: "yb-master-ui"
        type: LoadBalancer
        app: "yb-master"
        ports:
          http-ui: "7000"
    
      - name: "yb-tserver-service"
        type: NodePort
        externalTrafficPolicy: "Local"
        app: "yb-tserver"
        ports:
          tcp-yql-port: "9042"
          tcp-yedis-port: "6379"
          tcp-ysql-port: "5433"
    ```
  

Continue configuring your Kubernetes provider by clicking **Add Zone** and notice that there are might be multiple zones, as per the following illustration:

<img title="K8s Configuration -- region" alt="K8s Configuration -- region" class="expandable-image" src="/images/ee/k8s-setup/k8s-add-region-flow.png" />

<<<<<<< HEAD
Finally, click **Add Region**, and then click **Save** to save the configuration. If successful, you will be redirected to the table view of all configurations.

You are now ready to create YugabyteDB universes.
=======
Finally, click **Add Region**, and then click **Save** to save the configuration. If successful, you will be redirected to the table view of all configurations.
>>>>>>> 518246e1
<|MERGE_RESOLUTION|>--- conflicted
+++ resolved
@@ -71,13 +71,7 @@
 
 ## Prerequisites
 
-<<<<<<< HEAD
-### Kubernetes
-
-If you plan to run YugabyteDB universes on Kubernetes, all you need to provide in Yugabyte Platform console is your Kubernetes provider credentials. The Yugabyte Platform uses those credentials to automatically provision and de-provision the pods that run Yugabyte.
-=======
 To run YugabyteDB universes on Kubernetes, all you need to provide in the Yugabyte Platform console is your Kubernetes provider credentials. Yugabyte Platform uses those credentials to automatically provision and de-provision the pods that run YugabyteDB.
->>>>>>> 518246e1
 
 Before you install YugabyteDB on a Kubernetes cluster, perform the following:
 
@@ -207,11 +201,7 @@
 Select the tab for the service you are using, as per the following illustration:<br><br>
 <img title="K8s Configuration -- Tabs" alt="K8s Configuration -- Tabs" class="expandable-image" src="/images/ee/k8s-setup/k8s-provider-tabs.png" />
 
-<<<<<<< HEAD
-Use the configuration form shown in the following illustration to select the Kubernetes provider type from **Type** (Pivotal Container Service is the default):
-=======
 Use the configuration form shown in the following illustration to select the Kubernetes provider type from **Type** (Pivotal Container Service is the default), as per the following illustration:
->>>>>>> 518246e1
 
 <img title="K8s Configuration -- empty" alt="K8s Configuration -- empty" class="expandable-image" src="/images/ee/k8s-setup/k8s-configure-empty.png" />
 
@@ -377,10 +367,4 @@
 
 <img title="K8s Configuration -- region" alt="K8s Configuration -- region" class="expandable-image" src="/images/ee/k8s-setup/k8s-add-region-flow.png" />
 
-<<<<<<< HEAD
-Finally, click **Add Region**, and then click **Save** to save the configuration. If successful, you will be redirected to the table view of all configurations.
-
-You are now ready to create YugabyteDB universes.
-=======
-Finally, click **Add Region**, and then click **Save** to save the configuration. If successful, you will be redirected to the table view of all configurations.
->>>>>>> 518246e1
+Finally, click **Add Region**, and then click **Save** to save the configuration. If successful, you will be redirected to the table view of all configurations.