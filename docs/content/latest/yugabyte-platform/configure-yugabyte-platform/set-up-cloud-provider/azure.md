--- conflicted
+++ resolved
@@ -188,10 +188,6 @@
 
     ![description](/images/yb-platform/install/azure/shared-gallery-replication.png)
 
-<<<<<<< HEAD
-1. To use the image in Yugabyte Platform, enter the image version's resource ID into the **Marketplace Image URN/Shared Gallery Image ID** field of the **Specify Region Info** dialog.
-=======
 1. To use the image in Yugabyte Platform, enter the image version's resource ID into the **Marketplace Image URN / Shared Gallery Image ID** field of the **Specify Region Info** dialog.
 
    <br>The gallery image ID could be defined by a full URL containing a subscription ID, a resource group name, and the resource name itself. If the subscription ID or the resource group is different from the default values, Yugabyte Platform will use them instead.
->>>>>>> 671b4576
