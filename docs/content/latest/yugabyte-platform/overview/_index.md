--- conflicted
+++ resolved
@@ -16,12 +16,7 @@
 
 Yugabyte Platform is a containerized application that is installed and managed using <a href="https://www.replicated.com/" target="_blank">Replicated</a> for mission-critical environments (for example, production, performance, or failure mode testing). Replicated is a purpose-built tool for on-premises deployments and life cycle management of containerized applications. For environments that are not mission-critical, such as those needed for local development or simple functional testing, you can also use <a href="../../quick-start/install">YugabyteDB</a>.
 
-<<<<<<< HEAD
 Yugabyte Platform offers three levels of user accounts: Super Admin, Admin, and Read-only, with the latter having rather limited access to functionality. Unless otherwise specified, the Yugabyte Platform documentation describes the funtionality available to a Super Admin user. 
-=======
-Yugabyte Platform offers three levels of user accounts: Super Admin, Admin, and Read-only, with the latter having rather limited access to functionality. Unless otherwise specified, the Yugabyte Platform documentation provides description of the funtionality available to a Super Admin user. 
->>>>>>> b763bbee
-
 
 ## Getting Started with Yugabyte Platform
 
