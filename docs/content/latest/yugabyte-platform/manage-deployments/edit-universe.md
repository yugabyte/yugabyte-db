--- conflicted
+++ resolved
@@ -14,7 +14,7 @@
 showAsideToc: true
 ---
 
-<<<<<<< HEAD
+
 Yugabyte Platform allows you to expand a universe to add more nodes and shrink the universe to reduce the number of nodes. Typically, you do this by navigating to **Universes > Edit Universe**, as shown in the following illustration.
 
 ![Edit universe](/images/ee/edit-univ.png)
@@ -25,10 +25,3 @@
 
 
 Expansion of universes created with an on-premise cloud provider and secured with third-party certificates obtained from external CAs follows a different workflow. For details, see [How to Expand the Universe](../../security/enable-encryption-in-transit#how-to-expand-the-universe) .
-=======
-Expanding a universe to add more nodes as well as shrinking the universe to lesser number of nodes is done by clicking **Edit** on the **Universe** page and then providing the new user intent for the universe. The new user intent can even be for an entirely new configuration of nodes powered by a different instance type. The Yugabyte Platform console orchestrates this change through the YB-Masters powering this universe. These YB-Masters ensure that the new nodes start hosting the tablet leaders for a set of tablets in such a way that the tablet leader count remains evenly balanced across all the available nodes. This background data replication is undertaken in a throttled manner so that the foreground applications are never impacted.
-
-![Edit universe](/images/ee/edit-univ.png)
-
-For information on how to expand a universe created with an on-premise cloud provider and secured with third-party certificates obtained from external CAs, see [How to Expand the Universe](../../security/enable-encryption-in-transit#how-to-expand-the-universe) .
->>>>>>> 7038d39d
