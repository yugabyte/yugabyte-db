---
title: Integrations
linkTitle: Integrations
description: Integrate YugabyteDB with Apache Kafka, Apache Spark, JanusGraph, KairosDB, Presto, Metabase, WSO2 IS, Hasura, Spring Framework, Prisma, more
headcontent: YugabyteDB is driver-compatible with PostgreSQL, Apache Cassandra, and Redis clients
image: /images/section_icons/develop/ecosystem-integrations.png
section: INTEGRATIONS
aliases:
menu:
  latest:
    identifier: integrations
    weight: 640
---

<div class="row">
  <div class="col-12 col-md-6 col-lg-12 col-xl-6">
    <a class="section-link icon-offset" href="apache-kafka/">
      <div class="head">
        <img class="icon" src="/images/section_icons/develop/ecosystem/apache-kafka.png" aria-hidden="true" />
        <div class="title">Apache Kafka</div>
      </div>
      <div class="body">
        Distributed streaming platform integrated with the YSQL and YCQL APIs using Kafka Connect.
      </div>
    </a>
  </div>
  <div class="col-12 col-md-6 col-lg-12 col-xl-6">
    <a class="section-link icon-offset" href="apache-spark/java">
      <div class="head">
        <img class="icon" src="/images/section_icons/develop/ecosystem/apache-spark.png" aria-hidden="true" />
        <div class="title">Apache Spark</div>
      </div>
      <div class="body">
        Analytics processing engine integrated with the YCQL API.
      </div>
    </a>
  </div>

  <div class="col-12 col-md-6 col-lg-12 col-xl-6">
    <a class="section-link icon-offset" href="janusgraph/">
      <div class="head">
        <img class="icon" src="/images/section_icons/develop/ecosystem/janusgraph.png" aria-hidden="true" />
        <div class="title">JanusGraph</div>
      </div>
      <div class="body">
          Scalable graph API that uses Cassandra-compatible YugabyteDB as it's underlying distributed database.
      </div>
    </a>
  </div>

  <div class="col-12 col-md-6 col-lg-12 col-xl-6">
    <a class="section-link icon-offset" href="kairosdb/">
      <div class="head">
        <img class="icon" src="/images/section_icons/develop/ecosystem/kairosdb.png" aria-hidden="true" />
        <div class="title">KairosDB</div>
      </div>
      <div class="body">
        Fast time-series metrics API that uses Cassandra-compatible YugabyteDB as its underlying distributed database.
      </div>
    </a>
  </div>

  <div class="col-12 col-md-6 col-lg-12 col-xl-6">
    <a class="section-link icon-offset" href="presto/">
      <div class="head">
        <img class="icon" src="/images/section_icons/develop/ecosystem/presto.png" aria-hidden="true" />
        <div class="title">Presto</div>
      </div>
      <div class="body">
        Ad-hoc interactive SQL queries on top of YugabyteDB.
      </div>
    </a>
  </div>

  <div class="col-12 col-md-6 col-lg-12 col-xl-6">
    <a class="section-link icon-offset" href="metabase/">
      <div class="head">
        <img class="icon" src="/images/section_icons/develop/ecosystem/metabase.png" aria-hidden="true" />
        <div class="title">Metabase</div>
      </div>
      <div class="body">
        Ad-hoc interactive SQL queries on top of PostgreSQL-compatible YugabyteDB.
      </div>
    </a>
  </div>

  <div class="col-12 col-md-6 col-lg-12 col-xl-6">
    <a class="section-link icon-offset" href="wso2/">
      <div class="head">
        <img class="icon" src="/images/section_icons/develop/ecosystem/wso2.png" aria-hidden="true" />
        <div class="title">WSO2</div>
      </div>
      <div class="body">
        Access and identity management for YugabyteDB.
      </div>
    </a>
  </div>

   <div class="col-12 col-md-6 col-lg-12 col-xl-6">
     <a class="section-link icon-offset" href="spring/">
      <div class="head">
        <img class="icon" src="/images/section_icons/develop/ecosystem/spring.png" aria-hidden="true" />      
      <div class="title">Spring Framework</div>
      </div>
      <div class="body">
        Spring Framework support for YugabyteDB.
      </div>
    </a>
  </div>

  <div class="col-12 col-md-6 col-lg-12 col-xl-6">
    <a class="section-link icon-offset" href="prisma/">
      <div class="head">
      <img class="icon" src="/images/develop/graphql/prisma/prisma.png" aria-hidden="true" />
      <div class="title">Prisma</div>
    </div>
    <div class="body">
      Use the Prisma client and service (running in a Docker container) to add data and run queries on a YugabyteDB database. Also, take a quick look at the Prisma ORM functionality.
    </div>
  </a>
  </div>

  <div class="col-12 col-md-6 col-lg-12 col-xl-6">
    <a class="section-link icon-offset" href="hasura/">
      <div class="head">
        <img class="icon" src="/images/develop/graphql/hasura/hasura.png" aria-hidden="true" />
      <div class="title">Hasura</div>
      </div>
      <div class="body">
        Use the Hasura GraphQL engine with YugabyteDB to explore using GraphQL to add data and run queries.
      </div>
    </a>
  </div>

  <div class="col-12 col-md-6 col-lg-12 col-xl-6">
    <a class="section-link icon-offset" href="change-data-capture/cdc-generic/">
      <div class="head">
        <img class="icon" src="/images/section_icons/develop/ecosystem-integrations.png" aria-hidden="true" />
      <div class="title">Change Data Capture</div>
      </div>
      <div class="body">
        Use change data capture (CDC) to asynchronously stream data changes from a YugabyteDB cluster to external systems.
      </div>
    </a>
  </div>

  <div class="col-12 col-md-6 col-lg-12 col-xl-6">
    <a class="section-link icon-offset" href="smart-driver/">
      <div class="head">
        <img class="icon" src="/images/section_icons/develop/ecosystem-integrations.png" aria-hidden="true" />
      <div class="title">Smart Driver</div>
      </div>
      <div class="body">
        Use JDBC Smart Driver for YSQL to power your geographically-distributed applications with an internal load balancer.
      </div>
    </a>
  </div>
<<<<<<< HEAD

=======
>>>>>>> b5a28011
  <div class="col-12 col-md-6 col-lg-12 col-xl-6">
    <a class="section-link icon-offset" href="liquibase/">
      <div class="head">
        <img class="icon" src="/images/section_icons/develop/ecosystem/liquibase.png" aria-hidden="true" />
      <div class="title">Liquibase</div>
      </div>
      <div class="body">
        Use Liquibase to perform data migration. 
      </div>
    </a>
<<<<<<< HEAD
  </div>
  
   <div class="col-12 col-md-6 col-lg-12 col-xl-6">
     <a class="section-link icon-offset" href="flyway/">
      <div class="head">
        <img class="icon" src="/images/section_icons/develop/ecosystem/flyway.png" aria-hidden="true" />      
      <div class="title">Flyway</div>
      </div>
      <div class="body">
        Perform schema migration using Flyway.
      </div>
    </a>
  </div>
=======
  </div>  
>>>>>>> b5a28011

</div><|MERGE_RESOLUTION|>--- conflicted
+++ resolved
@@ -155,10 +155,7 @@
       </div>
     </a>
   </div>
-<<<<<<< HEAD
 
-=======
->>>>>>> b5a28011
   <div class="col-12 col-md-6 col-lg-12 col-xl-6">
     <a class="section-link icon-offset" href="liquibase/">
       <div class="head">
@@ -169,7 +166,6 @@
         Use Liquibase to perform data migration. 
       </div>
     </a>
-<<<<<<< HEAD
   </div>
   
    <div class="col-12 col-md-6 col-lg-12 col-xl-6">
@@ -183,8 +179,6 @@
       </div>
     </a>
   </div>
-=======
   </div>  
->>>>>>> b5a28011
 
 </div>