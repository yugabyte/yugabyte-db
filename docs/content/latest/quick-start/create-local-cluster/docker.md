--- conflicted
+++ resolved
@@ -90,13 +90,9 @@
 
 ## Check cluster status with Admin UI
 
-<<<<<<< HEAD
-Connect to the [YB-Master Admin UI](../../../reference/configuration/yb-master/#admin-ui) at <http://localhost:7000> and the [YB-TServer Admin UI](../../../reference/configuration/yb-tserver/#admin-ui) at <http://localhost:9000>. To avoid port conflicts, make sure other processes on your machine do not have these ports mapped to `localhost`.
-=======
 Under the hood, the cluster you have just created consists of two processes: [YB-Master](../../../architecture/concepts/yb-master/) which keeps track of various metadata (list of tables, users, roles, permissions, and so on), and [YB-TServer](../../../architecture/concepts/yb-tserver/) which is responsible for the actual end user requests for data updates and queries.
 
 Each of the processes exposes its own Admin UI that can be used to check the status of the corresponding process, and perform certain administrative operations. The [yb-master Admin UI](../../../reference/configuration/yb-master/#admin-ui) is available at <http://localhost:7000> and the [yb-tserver Admin UI](../../../reference/configuration/yb-tserver/#admin-ui) is available at <http://localhost:9000>. To avoid port conflicts, you should make sure other processes on your machine do not have these ports mapped to `localhost`.
->>>>>>> ac03c5e5
 
 ### Overview and YB-Master status
 
@@ -108,11 +104,7 @@
 
 ### YB-TServer status
 
-<<<<<<< HEAD
 Click **See all nodes** to go to the **Tablet Servers** page, which lists the YB-TServer along with the time since it last connected to the YB-Master using regular heartbeats.
-=======
-Clicking on the `See all nodes` takes us to the Tablet Servers page where you can observe the 1 tserver along with the time since it last connected to this master via regular heartbeats.
->>>>>>> ac03c5e5
 
 ![master-home](/images/admin/master-tservers-list-docker-rf1.png)
 
