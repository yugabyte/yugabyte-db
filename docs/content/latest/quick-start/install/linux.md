---
title: 1. Install YugabyteDB
linkTitle: 1. Install YugabyteDB
description: Install YugabyteDB
aliases:
  - /quick-start/install/
menu:
  latest:
    parent: quick-start
    name: 1. Install YugabyteDB
    identifier: install-2-linux
    weight: 110
type: page
isTocNested: true
showAsideToc: true
---

<ul class="nav nav-tabs-alt nav-tabs-yb">

  <li >
    <a href="/latest/quick-start/install/macos" class="nav-link">
      <i class="fab fa-apple" aria-hidden="true"></i>
      macOS
    </a>
  </li>

  <li >
    <a href="/latest/quick-start/install/linux" class="nav-link active">
      <i class="fab fa-linux" aria-hidden="true"></i>
      Linux
    </a>
  </li>

  <li >
    <a href="/latest/quick-start/install/docker" class="nav-link">
      <i class="fab fa-docker" aria-hidden="true"></i>
      Docker
    </a>
  </li>

  <li >
    <a href="/latest/quick-start/install/kubernetes" class="nav-link">
      <i class="fas fa-cubes" aria-hidden="true"></i>
      Kubernetes
    </a>
  </li>

</ul>

## Prerequisites

1. One of the following operating systems

  - <i class="icon-centos"></i> CentOS 7

  - <i class="icon-ubuntu"></i> Ubuntu 16.04+

2. Verify that you have Python 2 or 3 installed.

    ```sh
    $ python --version
    ```

    ```
    Python 2.7.10
    ```

3. `wget` or `curl` is available.

    The instructions use the `wget` command to download files. If you prefer to use `curl`, you can replace `wget` with `curl -O`.

    To install `wget`:

    - CentOS: `yum install wget`
    - Ubuntu: `apt install wget`

    To install `curl`:

    - CentOS: `yum install curl`
    - Ubuntu: `apt install curl`

4. Each tablet maps to its own file, so if you experiment with a few hundred tables and a few tablets per table, 
you can soon end up creating a large number of files in the current shell. 
Make sure to [configure ulimit values](../../../deploy/manual-deployment/system-config#ulimits).

## Download YugabyteDB

1. Download the YugabyteDB package using the following `wget` command.

    ```sh
<<<<<<< HEAD
    $ wget https://downloads.yugabyte.com/yugabyte-2.1.4.0-linux.tar.gz
=======
    $ wget https://downloads.yugabyte.com/yugabyte-2.1.5.0-linux.tar.gz
>>>>>>> c71d8c26
    ```

2. Extract the YugabyteDB package and then change directories to the YugabyteDB home.

    ```sh
<<<<<<< HEAD
    $ tar xvfz yugabyte-2.1.4.0-linux.tar.gz && cd yugabyte-2.1.4.0/
=======
    $ tar xvfz yugabyte-2.1.5.0-linux.tar.gz && cd yugabyte-2.1.5.0/
>>>>>>> c71d8c26
    ```

## Configure YugabyteDB

To configure YugabyteDB, run the following shell script.

```sh
$ ./bin/post_install.sh
```

{{<tip title="Next step" >}}

[Create a local cluster](../../create-local-cluster/linux)

{{< /tip >}}<|MERGE_RESOLUTION|>--- conflicted
+++ resolved
@@ -88,21 +88,13 @@
 1. Download the YugabyteDB package using the following `wget` command.
 
     ```sh
-<<<<<<< HEAD
-    $ wget https://downloads.yugabyte.com/yugabyte-2.1.4.0-linux.tar.gz
-=======
     $ wget https://downloads.yugabyte.com/yugabyte-2.1.5.0-linux.tar.gz
->>>>>>> c71d8c26
     ```
 
 2. Extract the YugabyteDB package and then change directories to the YugabyteDB home.
 
     ```sh
-<<<<<<< HEAD
-    $ tar xvfz yugabyte-2.1.4.0-linux.tar.gz && cd yugabyte-2.1.4.0/
-=======
     $ tar xvfz yugabyte-2.1.5.0-linux.tar.gz && cd yugabyte-2.1.5.0/
->>>>>>> c71d8c26
     ```
 
 ## Configure YugabyteDB
