## 1. Create a local cluster
  
We will use the [`yb-ctl`](../../admin/yb-ctl/) utility located in the `bin` directory of the YugaByte DB package to create and administer a local cluster. The default data directory used is `$HOME/yugabyte-data`. You can change this directory with the `--data_dir` option. Detailed output for the *create* command is available in [yb-ctl Reference](../../admin/yb-ctl/#create-cluster).

```sh
$ ./bin/yb-ctl create
```

By default, the above command will create a 1 node cluster with Replication Factor (RF) 1. The initial cluster creation may take a minute or so **without any output** on the prompt.

You can create a 3 node cluster with RF 3 by using the command below.

```sh
$ ./bin/yb-ctl --rf 3 create
```

You can now check `$HOME/yugabyte-data` to see `node-i` directories created where `i` represents the `node_id` of the node. Inside each such directory, there will be 2 disks `disk1` and `disk2` to highlight the fact that YugaByte DB can work with multiple disks at the same time. Note that the IP address of `node-i` is by default set to `127.0.0.i`.

Clients can now connect to the YSQL and YCQL APIs at `localhost:5433` and `localhost:9042` respectively.

## 2. Check cluster status with yb-ctl

Run the command below to see that we now have 1 `yb-master` process and 1 `yb-tserver` process running on this localhost. Roles played by these processes in a YugaByte cluster (aka Universe) is explained in detail [here](../../architecture/concepts/universe/).

```sh
$ ./bin/yb-ctl status
```

```
----------------------------------------------------------------------------------------------------
| Node Count: 1 | Replication Factor: 1                                                            |
----------------------------------------------------------------------------------------------------
| JDBC                : jdbc:postgresql://127.0.0.1:5433/postgres                                  |
<<<<<<< HEAD
| YSQL Shell          : build/latest/bin/ysqlsh                                                    |
| YCQL Shell          : build/latest/bin/cqlsh                                                     |
| YEDIS Shell         : build/latest/bin/redis-cli                                                 |
| Web UI              : http://127.0.0.1:7000/                                                     |
| Cluster Data        : /Users/jason/yugabyte-data                                                 |
=======
| YSQL Shell          : bin/ysqlsh                                                                 |
| YCQL Shell          : bin/cqlsh                                                                  |
| YEDIS Shell         : bin/redis-cli                                                              |
| Web UI              : http://127.0.0.1:7000/                                                     |
| Cluster Data        : /Users/stevebang/yugabyte-data                                             |
>>>>>>> 73e966e5
----------------------------------------------------------------------------------------------------
----------------------------------------------------------------------------------------------------
| Node 1: yb-tserver (pid 20696), yb-master (pid 20693)                                            |
----------------------------------------------------------------------------------------------------
| JDBC                : jdbc:postgresql://127.0.0.1:5433/postgres                                  |
<<<<<<< HEAD
| YSQL Shell          : build/latest/bin/ysqlsh                                                    |
| YCQL Shell          : build/latest/bin/cqlsh                                                     |
| YEDIS Shell         : build/latest/bin/redis-cli                                                 |
| data-dir[0]         : /Users/jason/yugabyte-data/node-1/disk-1/yb-data                           |
| yb-tserver Logs     : /Users/jason/yugabyte-data/node-1/disk-1/yb-data/tserver/logs              |
| yb-master Logs      : /Users/jason/yugabyte-data/node-1/disk-1/yb-data/master/logs               |
=======
| YSQL Shell          : bin/ysqlsh                                                                 |
| YCQL Shell          : bin/cqlsh                                                                  |
| YEDIS Shell         : bin/redis-cli                                                              |
| data-dir[0]         : /Users/stevebang/yugabyte-data/node-1/disk-1/yb-data                       |
| yb-tserver Logs     : /Users/stevebang/yugabyte-data/node-1/disk-1/yb-data/tserver/logs          |
| yb-master Logs      : /Users/stevebang/yugabyte-data/node-1/disk-1/yb-data/master/logs           |
>>>>>>> 73e966e5
----------------------------------------------------------------------------------------------------
```

## 3. Check cluster status with Admin UI

Node 1's [master Admin UI](../../admin/yb-master/#admin-ui) is available at `http://127.0.0.1:7000` and the [tserver Admin UI](../../admin/yb-tserver/#admin-ui) is available at `http://127.0.0.1:9000`. If you created a multi-node cluster, you can visit the other nodes' Admin UIs by using their corresponding IP addresses.

### 3.1 Overview and Master status

Node 1's master Admin UI home page shows that we have a cluster (aka a Universe) with `Replication Factor` of 1 and `Num Nodes (TServers)` as 1. The `Num User Tables` is 0 since there are no user tables created yet. YugaByte DB version number is also shown for your reference.

![master-home](/images/admin/master-home-binary-rf1.png)

The Masters section highlights the 1 yb-master along with its corresponding cloud, region and zone placement.

### 3.2 TServer status

Clicking on the `See all nodes` takes us to the Tablet Servers page where we can observe the 1 tserver along with the time since it last connected to this master via regular heartbeats. Since there are no user tables created yet, we can see that the `Load (Num Tablets)` is 0. As new tables get added, new tablets (aka shards) will get automatically created and distributed evenly across all the available tablet servers.

![master-home](/images/admin/master-tservers-list-binary-rf1.png)<|MERGE_RESOLUTION|>--- conflicted
+++ resolved
@@ -31,39 +31,22 @@
 | Node Count: 1 | Replication Factor: 1                                                            |
 ----------------------------------------------------------------------------------------------------
 | JDBC                : jdbc:postgresql://127.0.0.1:5433/postgres                                  |
-<<<<<<< HEAD
-| YSQL Shell          : build/latest/bin/ysqlsh                                                    |
-| YCQL Shell          : build/latest/bin/cqlsh                                                     |
-| YEDIS Shell         : build/latest/bin/redis-cli                                                 |
-| Web UI              : http://127.0.0.1:7000/                                                     |
-| Cluster Data        : /Users/jason/yugabyte-data                                                 |
-=======
 | YSQL Shell          : bin/ysqlsh                                                                 |
 | YCQL Shell          : bin/cqlsh                                                                  |
 | YEDIS Shell         : bin/redis-cli                                                              |
 | Web UI              : http://127.0.0.1:7000/                                                     |
-| Cluster Data        : /Users/stevebang/yugabyte-data                                             |
->>>>>>> 73e966e5
+| Cluster Data        : /Users/yugabyte/yugabyte-data                                             |
 ----------------------------------------------------------------------------------------------------
 ----------------------------------------------------------------------------------------------------
 | Node 1: yb-tserver (pid 20696), yb-master (pid 20693)                                            |
 ----------------------------------------------------------------------------------------------------
 | JDBC                : jdbc:postgresql://127.0.0.1:5433/postgres                                  |
-<<<<<<< HEAD
-| YSQL Shell          : build/latest/bin/ysqlsh                                                    |
-| YCQL Shell          : build/latest/bin/cqlsh                                                     |
-| YEDIS Shell         : build/latest/bin/redis-cli                                                 |
-| data-dir[0]         : /Users/jason/yugabyte-data/node-1/disk-1/yb-data                           |
-| yb-tserver Logs     : /Users/jason/yugabyte-data/node-1/disk-1/yb-data/tserver/logs              |
-| yb-master Logs      : /Users/jason/yugabyte-data/node-1/disk-1/yb-data/master/logs               |
-=======
 | YSQL Shell          : bin/ysqlsh                                                                 |
 | YCQL Shell          : bin/cqlsh                                                                  |
 | YEDIS Shell         : bin/redis-cli                                                              |
-| data-dir[0]         : /Users/stevebang/yugabyte-data/node-1/disk-1/yb-data                       |
-| yb-tserver Logs     : /Users/stevebang/yugabyte-data/node-1/disk-1/yb-data/tserver/logs          |
-| yb-master Logs      : /Users/stevebang/yugabyte-data/node-1/disk-1/yb-data/master/logs           |
->>>>>>> 73e966e5
+| data-dir[0]         : /Users/yugabyte/yugabyte-data/node-1/disk-1/yb-data                       |
+| yb-tserver Logs     : /Users/yugabyte/yugabyte-data/node-1/disk-1/yb-data/tserver/logs          |
+| yb-master Logs      : /Users/yugabyte/yugabyte-data/node-1/disk-1/yb-data/master/logs           |
 ----------------------------------------------------------------------------------------------------
 ```
 
