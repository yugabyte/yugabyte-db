---
title: Learn
<<<<<<< HEAD
linkTitle: Learn app development
description: Learn to develop YugaByte DB apps
=======
linkTitle: Learn application development
description: Learn to develop YugaByte DB applications
>>>>>>> 50646fb4
headcontent: 
image: /images/section_icons/develop/learn.png
aliases:
  - /develop/learn/
menu:
  latest:
    identifier: learn
    parent: develop
    weight: 560
---

<div class="row">
  <div class="col-12 col-md-6 col-lg-12 col-xl-6">
    <a class="section-link icon-offset" href="sql-nosql/">
      <div class="head">
        <div class="icon">
          <i class="icon-database-alt2"></i>
        </div>
        <div class="title">SQL vs NoSQL</div>
      </div>
      <div class="body">
        Read more about the workloads YugaByte DB can power.
      </div>
    </a>
  </div>

  <div class="col-12 col-md-6 col-lg-12 col-xl-6">
    <a class="section-link icon-offset" href="data-modeling/">
      <div class="head">
        <img class="icon" src="/images/section_icons/architecture/core_functions/table.png" aria-hidden="true" />
        <div class="title">Data modeling</div>
      </div>
      <div class="body">
          Learn how to optimally model data on YugaByte DB.
      </div>
    </a>
  </div>

    <!--
    <a class="section-link icon-offset" href="conditional-updates/">
      <div class="icon">
        <i class="icon-java-bold"></i>
      </div>
      <div class="text">
        3. Reads and Writes
        <div class="caption">How to perform conditional updates and achieve compare-and-swap operations.</div>
      </div>
    </a>

    <a class="section-link icon-offset" href="conditional-updates/">
      <div class="icon">
        <i class="icon-java-bold"></i>
      </div>
      <div class="text">
        4. Conditional Updates
        <div class="caption">How to perform conditional updates and achieve compare-and-swap operations.</div>
      </div>
    </a>
    -->

  <div class="col-12 col-md-6 col-lg-12 col-xl-6">
    <a class="section-link icon-offset" href="data-types/">
      <div class="head">
        <img class="icon" src="/images/section_icons/explore/json_documents.png" aria-hidden="true" />
        <div class="title">Data types</div>
      </div>
      <div class="body">
          Using various data types, including the JSONB data type
      </div>
    </a>
  </div>

  <div class="col-12 col-md-6 col-lg-12 col-xl-6">
    <a class="section-link icon-offset" href="acid-transactions/">
      <div class="head">
        <img class="icon" src="/images/section_icons/explore/distributed_acid.png" aria-hidden="true" />
        <div class="title">ACID transactions</div>
      </div>
      <div class="body">
          Performing distributed ACID transactions.
      </div>
    </a>
  </div>

  <div class="col-12 col-md-6 col-lg-12 col-xl-6">
    <a class="section-link icon-offset" href="aggregations/">
      <div class="head">
        <div class="icon">
          <i class="fas fa-chart-line"></i>
        </div>
        <div class="title">Aggregations</div>
      </div>
      <div class="body">
          Implementing common aggregation functions.
      </div>
    </a>
  </div>

  <div class="col-12 col-md-6 col-lg-12 col-xl-6">
    <a class="section-link icon-offset" href="batch-operations/">
      <div class="head">
        <div class="icon">
          <i class="fas fa-object-group"></i>
        </div>
        <div class="title">Batch operations</div>
      </div>
      <div class="body">
        Achieve high throughput by batching reads and writes.
      </div>
    </a>
  </div>

  <div class="col-12 col-md-6 col-lg-12 col-xl-6">
    <a class="section-link icon-offset" href="date-and-time/">
      <div class="head">
        <div class="icon">
          <i class="far fa-clock"></i>
        </div>
        <div class="title">Date and time</div>
      </div>
      <div class="body">
        Working with date and time.
      </div>
    </a>
  </div>

  <div class="col-12 col-md-6 col-lg-12 col-xl-6">
    <a class="section-link icon-offset" href="strings-and-text/">
      <div class="head">
        <div class="icon">
          <i class="far fa-file-alt"></i>
        </div>
        <div class="title">Strings and text</div>
      </div>
      <div class="body">
        Manipulating and outputting strings and text.
      </div>
    </a>
  </div>

</div><|MERGE_RESOLUTION|>--- conflicted
+++ resolved
@@ -1,12 +1,8 @@
 ---
 title: Learn
-<<<<<<< HEAD
 linkTitle: Learn app development
 description: Learn to develop YugaByte DB apps
-=======
-linkTitle: Learn application development
-description: Learn to develop YugaByte DB applications
->>>>>>> 50646fb4
+
 headcontent: 
 image: /images/section_icons/develop/learn.png
 aliases:
