--- conflicted
+++ resolved
@@ -2,9 +2,6 @@
 title: Best practices for YCQL applications
 headerTitle: Best practices
 linkTitle: Best practices
-<<<<<<< HEAD
-description: Best practices when using YugabyteDB
-=======
 description: Learn best practices for developing YCQL applications.
 menu:
   latest:
@@ -13,7 +10,6 @@
     weight: 582
 aliases:
   - /latest/develop/best-practices/
->>>>>>> 02321a9b
 isTocNested: 4
 showAsideToc: true
 ---
