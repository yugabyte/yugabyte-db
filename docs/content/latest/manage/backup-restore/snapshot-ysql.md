---
title: Snapshot and restore data for YSQL
headerTitle: Snapshot and restore data
linkTitle: Snapshot and restore data
description: Snapshot and restore data in YugabyteDB for YSQL.
image: /images/section_icons/manage/enterprise.png
aliases:
  - manage/backup-restore/manage-snapshots
menu:
  latest:
    identifier: snapshots-1-ysql
    parent: backup-restore
    weight: 705
isTocNested: true
showAsideToc: true
---

<ul class="nav nav-tabs-alt nav-tabs-yb">

  <li >
    <a href="/latest/manage/backup-restore/snapshot-ysql" class="nav-link active">
      <i class="icon-postgres" aria-hidden="true"></i>
      YSQL
    </a>
  </li>

  <li >
    <a href="/latest/manage/backup-restore/snapshots-ycql" class="nav-link">
      <i class="icon-cassandra" aria-hidden="true"></i>
      YCQL
    </a>
  </li>

</ul>

YugabyteDB supports distributed backup and restore of YSQL databases. Backing up and restoring of individual tables within a database is not yet supported.

## Create a snapshot for a YSQL database

1. Get the current YSQL schema catalog version by running the following [`yb-admin ysql_catalog_version`](../../../admin/yb-admin/#ysql-catalog-version) command.

    ```sh
    yb-admin -master_addresses <ip1:7100,ip2:7100,ip3:7100> ysql_catalog_version
    ```

    ```output
    Version:1
    ```

1. Create a database snapshot using [`yb-admin create_database_snapshot`](../../../admin/yb-admin/#create-database-snapshot) command:

    ```sh
    yb-admin -master_addresses <ip1:7100,ip2:7100,ip3:7100> create_database_snapshot ysql.<database_name>
    ```

    The output contains the snapshot ID. For example:

    ```output
    Started snapshot creation: 0d4b4935-2c95-4523-95ab-9ead1e95e794
    ```

1. Run the [`yb-admin list_snapshots`](../../../admin/yb-admin/#list_snapshots) command to verify that the snapshot is complete. (If the snapshot creation is not complete, re-run the command until the state shows `COMPLETE`.)

    ```sh
    yb-admin -master_addresses <ip1:7100,ip2:7100,ip3:7100> list_snapshots
    ```

    The output shows the snapshot UUID and the current state.

    ```output
    Snapshot UUID                     State
    4963ed18fc1e4f1ba38c8fcf4058b295  COMPLETE
    ```

1. Create a backup of the YSQL metadata, including the schema, by running the following `ysql_dump --create` command:

    ```sh
    ysql_dump -h <ip> --include-yb-metadata --serializable-deferrable --create --schema-only --dbname <database_name> --file ysql.schema.sql
    ```

1. Get the current YSQL schema catalog version by running the [`yb-admin ysql_catalog_version`](../../../admin/yb-admin/#ysql-catalog-version) command:

    ```sh
    yb-admin -master_addresses <ip1:7100,ip2:7100,ip3:7100> ysql_catalog_version
    ```

<<<<<<< HEAD
```sh
ysql_dump -h <ip> --masters <ip1:7100,ip2:7100,ip3:7100> --include-yb-metadata --serializable-deferrable --create --schema-only --dbname <database_name> --file ysql.schema.sql
```
=======
    The output displays the version:
>>>>>>> 3923bb41

    ```output
    Version: 1
    ```

    If the version number here is greater than the version number from the first step, repeat all the steps to this point. The snapshot process can only guarantee consistency when no schema changes are made while taking the snapshot and the version number has remained the same.

1. Create the snapshot metadata file. Export the snapshot metadata using the following [`yb-admin export_snapshot`](../../../admin/yb-admin/#export-snapshot) command:

    ```sh
    ./bin/yb-admin export_snapshot 0d4b4935-2c95-4523-95ab-9ead1e95e794 test.snapshot
    ```

1. Copy the YSQL metadata dump and the snapshot metadata files to a snapshot directory. Create a snapshot directory and copy the YSQL metadata dump (created in step 4) and the snapshot metadata (created in step 6) into the directory.

    ```sh
    mkdir snapshot
    cp test.snapshot ysql.schema.sql snapshot/
    ```

1. Copy the tablet snapshots into the `snapshot` directory. Do this for all tablets of all tables in the database.

    ```sh
    cp -r ~/yugabyte-data/node-1/disk-1/yb-data/tserver/data/rocksdb/table-00004000000030008000000000004003/tablet-b0de9bc6a4cb46d4aaacf4a03bcaf6be.snapshots snapshot/
    ```

    The file path structure is:

    ```output
    <yb_data_dir>/node-<node_number>/disk-<disk_number>/yb-data/tserver/data/rocksdb/table-<table_id>/[tablet-<tablet_id>.snapshots]/<snapshot_id>
    ```

    - `<yb_data_dir>` is the directory where YugabyteDB data is stored. (default=`~/yugabyte-data`)
    - `<node_number>` is used when multiple nodes are running on the same server (for testing, QA, and development). The default value is `1`.
    - `<disk_number>` when running YugabyteDB on multiple disks with the `--fs_data_dirs` flag. The default value is `1`.
    - `<table_id>` is the UUID of the table. You can get it from the `http://<yb-master-ip>:7000/tables` url in the Admin
    UI.
    - `<tablet_id>` in each table there is a list of tablets. Each tablet has a `<tablet_id>.snapshots` directory that you need to copy.
    - `<snapshot_id>` there is a directory for each snapshot since you can have multiple completed snapshots on each server.

    In practice, for each server, you will use the `--fs_data_dirs` flag, which is a comma-separated list of paths where to put the data (normally different paths should be on different disks).

    {{< note title="Tip" >}}

To get a snapshot of a multi-node cluster, you need to go into each node and copy
the folders of ONLY the leader tablets on that node. Because each tablet-replica has a copy of the same data, you do not need to keep a copy for each replica.

    {{< /note >}}

Your snapshot of the YSQL database is complete.

-----

## Restore a snapshot

Let’s destroy the existing cluster, create a new cluster, and import the snapshot that we had previously created.

1. Import the YSQL metadata.

    ```sh
    ./bin/ysqlsh -h 127.0.0.1 --echo-all --file=snapshot/ysql.schema.sql
    ```

1. Import the snapshot metadata.

    ```sh
    ./bin/yb-admin import_snapshot snapshot/test.snapshot <database_name>
    ```

    The output contains the mapping between the old tablet IDs and the new tablet IDs.

    ```output
    Read snapshot meta file snapshot/test.snapshot
    Importing snapshot 0d4b4935-2c95-4523-95ab-9ead1e95e794 (COMPLETE)
    Table type: table
    Target imported table name: test.t1
    Table being imported: test.t1
    Table type: table
    Target imported table name: test.t2
    Table being imported: test.t2
    Successfully applied snapshot.
    Object           Old ID                                 New ID                          
    Keyspace         00004000000030008000000000000000       00004000000030008000000000000000
    Table            00004000000030008000000000004003       00004000000030008000000000004001
    Tablet 0         b0de9bc6a4cb46d4aaacf4a03bcaf6be       50046f422aa6450ca82538e919581048
    Tablet 1         27ce76cade8e4894a4f7ffa154b33c3b       111ab9d046d449d995ee9759bf32e028
    Snapshot         0d4b4935-2c95-4523-95ab-9ead1e95e794   6beb9c0e-52ea-4f61-89bd-c160ec02c729
    ```

1. Copy the tablet snapshots.

    Use the tablet mappings to copy the tablet snapshot files from `snapshot` directory to appropriate location.

    ```sh
    yb-data/tserver/data/rocksdb/table-<tableid>/tablet-<tabletid>.snapshots
    ```

    In our example, it'll be:

    ```sh
    cp -r snapshot/tablet-b0de9bc6a4cb46d4aaacf4a03bcaf6be.snapshots/0d4b4935-2c95-4523-95ab-9ead1e95e794 \
        ~/yugabyte-data-restore/node-1/disk-1/yb-data/tserver/data/rocksdb/table-00004000000030008000000000004001/tablet-50046f422aa6450ca82538e919581048.snapshots/6beb9c0e-52ea-4f61-89bd-c160ec02c729
    ```

    ```sh
    cp -r snapshot/tablet-27ce76cade8e4894a4f7ffa154b33c3b.snapshots/0d4b4935-2c95-4523-95ab-9ead1e95e794 \
        ~/yugabyte-data-restore/node-1/disk-1/yb-data/tserver/data/rocksdb/table-00004000000030008000000000004001/tablet-111ab9d046d449d995ee9759bf32e028.snapshots/6beb9c0e-52ea-4f61-89bd-c160ec02c729
    ```

    {{< note title="Note" >}}

For each tablet, you need to copy the snapshots folder on all tablet peers and in any configured read replica cluster. 

    {{< /note >}}

1. To restore the snapshot, run the [`yb-admin restore_snapshot`](../../../admin/yb-admin/#restore-snapshot) command.

    ```sh
    yb-admin restore_snapshot <snapshot_id>
    ```

    Use the new snapshot ID from output of step 2.

    ```sh
    yb-admin restore_snapshot 6beb9c0e-52ea-4f61-89bd-c160ec02c729
    ```

    ```output
    Started restoring snapshot: 6beb9c0e-52ea-4f61-89bd-c160ec02c729
    Restoration id: aa7c413b-9d6b-420a-b994-6626980240ca
    ```

    To verify that the snapshot has successfully restored, run the [`yb-admin list_snapshots`](../../../admin/yb-admin/#list-snapshots) command, like this:

    ```sh
    yb-admin list_snapshots
    ```

    ```output
    Snapshot UUID                         State
    6beb9c0e-52ea-4f61-89bd-c160ec02c729  COMPLETE
    Restoration UUID                      State
    aa7c413b-9d6b-420a-b994-6626980240ca  RESTORED
    ```

1. Verify the data.

    ```sh
    ./bin/ysqlsh -h 127.0.0.1 -d test
    ```

    ```output
    ysqlsh (11.2-YB-2.2.1.0-b0)
    Type "help" for help.
    ```

    ```sql
    test=# \d
    ```

    ```output
                List of relations
    Schema |   Name   |   Type   |  Owner
    --------+----------+----------+----------
    public | t        | table    | yugabyte
    public | t_a_seq  | sequence | yugabyte
    (2 rows)
    ```

    ```sql
    test=# \d t
    ```

    ```output
                                Table "public.t"
    Column |  Type   | Collation | Nullable |            Default
    --------+---------+-----------+----------+-------------------------------
    a      | integer |           | not null | nextval('t_a_seq'::regclass)
    b      | integer |           |          |
    Indexes:
        "t_pkey" PRIMARY KEY, lsm (a HASH)
    ```

    ```sql
    test=# SELECT * from t;
    ```

    ```output
     a  |  b
    ----+-----
      5 | 105
      1 | 101
      6 | 106
      7 | 107
      9 | 109
     10 | 110
      4 | 104
      2 | 102
      8 | 108
      3 | 103
    (10 rows)
    ```

    If no longer needed, you can delete the snapshot and increase disk space.

    ```sh
    $ ./bin/yb-admin delete_snapshot 6beb9c0e-52ea-4f61-89bd-c160ec02c729
    ```

    The output should show that the snapshot is deleted.

    ```output
    Deleted snapshot: 6beb9c0e-52ea-4f61-89bd-c160ec02c729
    ```

{{< tip title="Automating backups and restores" >}}

To automate and simplify these manual backup creating and restoring steps, you can use the Python script `yb_backup.py`, located in the YugabyteDB GitHub repository:
[yugabyte/yugabyte-db/managed/devops/bin](https://github.com/yugabyte/yugabyte-db/tree/master/managed/devops/bin).

`yb_backup.py` performs all the steps described on this page and uses external storage to store and load the created snapshot. Currently, it supports the following external storage options: Azure-Storage, Google-Cloud-Storage, s3-Storage, and NFS. To access the cluster hosts, the script requires SSH access (except for single-node clusters using the `--no_ssh` script argument). The `--verbose` flag can help in setting up the script for your environment.

{{< /tip >}}<|MERGE_RESOLUTION|>--- conflicted
+++ resolved
@@ -75,7 +75,7 @@
 1. Create a backup of the YSQL metadata, including the schema, by running the following `ysql_dump --create` command:
 
     ```sh
-    ysql_dump -h <ip> --include-yb-metadata --serializable-deferrable --create --schema-only --dbname <database_name> --file ysql.schema.sql
+    ysql_dump -h <ip> --masters <ip1:7100,ip2:7100,ip3:7100> --include-yb-metadata --serializable-deferrable --create --schema-only --dbname <database_name> --file ysql.schema.sql
     ```
 
 1. Get the current YSQL schema catalog version by running the [`yb-admin ysql_catalog_version`](../../../admin/yb-admin/#ysql-catalog-version) command:
@@ -84,13 +84,7 @@
     yb-admin -master_addresses <ip1:7100,ip2:7100,ip3:7100> ysql_catalog_version
     ```
 
-<<<<<<< HEAD
-```sh
-ysql_dump -h <ip> --masters <ip1:7100,ip2:7100,ip3:7100> --include-yb-metadata --serializable-deferrable --create --schema-only --dbname <database_name> --file ysql.schema.sql
-```
-=======
     The output displays the version:
->>>>>>> 3923bb41
 
     ```output
     Version: 1
