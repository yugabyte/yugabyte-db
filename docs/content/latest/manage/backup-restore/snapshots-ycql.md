---
title: Snapshot and restore data for YCQL
headerTitle: Snapshot and restore data for YCQL
linkTitle: Snapshot and restore data
description: Snapshot and restore data in YugabyteDB for YCQL.
image: /images/section_icons/manage/enterprise.png
aliases:
  - manage/backup-restore/manage-snapshots
menu:
  latest:
    identifier: snapshots-2-ycql
    parent: backup-restore
    weight: 705
isTocNested: true
showAsideToc: true
---

<ul class="nav nav-tabs-alt nav-tabs-yb">

  <li >
    <a href="/latest/manage/backup-restore/snapshot-ysql" class="nav-link">
      <i class="icon-postgres" aria-hidden="true"></i>
      YSQL
    </a>
  </li>

  <li >
    <a href="/latest/manage/backup-restore/snapshots-ycql" class="nav-link active">
      <i class="icon-cassandra" aria-hidden="true"></i>
      YCQL
    </a>
  </li>

</ul>

You can create a transactional backup for a YCQL table (including associated secondary indexes) using snapshots.

- Implementation notes:
  - Massively parallel, efficient for very large data sets.
  - Once the snapshot command is issued, the db will “buffer” newly incoming writes to that tablet without writing them immediately.
  - The existing data will be flushed to disk and hardlinks of the files will be created in a `.snapshots` directory on each tablet.
  - These steps are pretty fast - small flush to disk and hardlinks. Most likely the incoming operations that were buffered will not timeout. 
  - The snapshot operation is done. Because YugabyteDB is an LSM database, these files will never get modified.
  - If this takes longer, some ops can timeout but in practice, users should expect such slowness occasionally when using network storage (AWS EBS, Persistent Disk in GCP, SAN storage, etc.).

## Step 1: Create a local cluster

To create a local cluster, see [Create a local cluster](../../../quick-start/create-local-cluster).

```sh
$ ./bin/yb-ctl create
```

```
Creating cluster.
Waiting for cluster to be ready.
----------------------------------------------------------------------------------------------------
| Node Count: 1 | Replication Factor: 1                                                            |
----------------------------------------------------------------------------------------------------
| JDBC                : postgresql://postgres@127.0.0.1:5433                                       |
| YSQL Shell          : bin/ysqlsh                                                                 |
| YCQL Shell          : bin/ycqlsh                                                                  |
| YEDIS Shell         : bin/redis-cli                                                              |
| Web UI              : http://127.0.0.1:7000/                                                     |
| Cluster Data        : /home/guru/yugabyte-data                                                   |
----------------------------------------------------------------------------------------------------

For more info, please use: yb-ctl status
```

For details on flags, see [yb-ctl reference](../../../admin/yb-ctl).

## Step 2: Create a table with data

After [getting started on YCQL API](../../../api/ycql/quick-start/), open `ycqlsh`:

```sh
$ ./bin/ycqlsh
```

Create a keyspace, table, index, and insert some test data.

```plpgsql
ycqlsh> CREATE KEYSPACE ydb;
ycqlsh> CREATE TABLE IF NOT EXISTS ydb.test_tb(user_id INT PRIMARY KEY, name TEXT) WITH transactions = {'enabled': true};
ycqlsh> CREATE INDEX test_tb_name ON ydb.test_tb(name);
ycqlsh> INSERT INTO ydb.test_tb(user_id,name) VALUES (5,'John Doe');
```

To verify that you have data in the database, run the following `SELECT` statement:

```plpgsql
ycqlsh> SELECT * FROM ydb.test_tb;

 user_id | name
---------+----------
       5 | John Doe

(1 rows)
```

## Step 3: Create a snapshot

Create a snapshot using the [`yb-admin create_snapshot`](../../../admin/yb-admin/#create-snapshot) command:

```sh
$ ./bin/yb-admin create_snapshot ydb test_tb
```

```
Started snapshot creation: a9442525-c7a2-42c8-8d2e-658060028f0e
```

To see when your snapshot is ready, run the [`yb-admin list_snapshots`](../../../admin/yb-admin/#list-snapshots) command.

```sh
./bin/yb-admin list_snapshots
```

```
Snapshot UUID                    	State
a9442525-c7a2-42c8-8d2e-658060028f0e 	COMPLETE
No snapshot restorations
```

### Step 3.1: Export the snapshot

Before exporting the snapshot, you need to export a metadata file that describes the snapshot.

```sh
$ ./bin/yb-admin export_snapshot a9442525-c7a2-42c8-8d2e-658060028f0e test_tb.snapshot
```

```
Exporting snapshot a9442525-c7a2-42c8-8d2e-658060028f0e (COMPLETE) to file test_tb.snapshot
Snapshot meta data was saved into file: test_tb.snapshot
```

Next, you need to copy the actual data from the table and tablets. In this case, you
have to use a script that copies all data. The file path structure is:

```sh
<yb_data_dir>/node-<node_number>/disk-<disk_number>/yb-data/tserver/data/rocksdb/table-<table_id>/[tablet-<tablet_id>.snapshots]/<snapshot_id>
```

- `<yb_data_dir>` is the directory where YugabyteDB data is stored. (default=`~/yugabyte-data`)
- `<node_number>` is used when multiple nodes are running on the same server (for testing, QA, and development). The default value is `1`.
- `<disk_number>` when running yugabyte on multiple disks with the `--fs_data_dirs` flag. The default value is `1`.
- `<table_id>` is the UUID of the table. You can get it from the `http://<yb-master-ip>:7000/tables` url in the Admin
 UI.
- `<tablet_id>` in each table there is a list of tablets. Each tablet has a `<tablet_id>.snapshots` directory that you need to copy.
- `<snapshot_id>` there is a directory for each snapshot since you can have multiple completed snapshots on each server.

This directory structure is specific to `yb-ctl`, which is a local testing tool.
In practice, for each server, you will use the `--fs_data_dirs` flag, which is a comma-separated list of paths where to put the data (normally different paths should be on different disks).
In this `yb-ctl` example, these are the full paths up to the `disk-x`.

### Step 3.2: Copy snapshot data to another directory

{{< note title="Tip" >}}

To get a snapshot of a multi-node cluster, you need to go into each node and copy
the folders of ONLY the leader tablets on that node. There is no need to keep a copy for each replica, since each tablet-replica has
a copy of the same data.

{{< /note >}}

First, get the `table_id` UUID that you want to snapshot. You can find the UUID in
the Admin UI (`http://127.0.0.1:7000/tables`) under **User Tables**.

For each table, there are multiple tablets where the data is stored. You need to get a list of tablets and the leader for each of them.

```sh
$ ./bin/yb-admin list_tablets ydb test_tb 0
```

```
$ ./bin/yb-admin list_tablets ydb test_tb 0
Tablet-UUID                      	Range                                                    	Leader-IP       	Leader-UUID
6a2bf658a3ea47f0ba2515ce484096ad 	partition_key_start: "" partition_key_end: "\177\377"    	127.0.0.1:9100  	8230396013f04c81bf86e684360cc87c
5a8eb39732904f769c57033e1301c84c 	partition_key_start: "\177\377" partition_key_end: ""    	127.0.0.1:9100  	8230396013f04c81bf86e684360cc87c
```

The third argument is for limiting the number of returned results. Setting it to `0` returns all tablets.
You need to do the same for the index `test_tb_name` that is linked to the table:

```sh
$ ./bin/yb-admin list_tablets ydb test_tb_name 0
```

```
Tablet-UUID                      	Range                                                    	Leader-IP       	Leader-UUID
fa9feea93b0b410388e9bf383f938039 	partition_key_start: "" partition_key_end: "\177\377"    	127.0.0.1:9100  	8230396013f04c81bf86e684360cc87c
1ac1047fb3354590968a6780fac89a67 	partition_key_start: "\177\377" partition_key_end: ""    	127.0.0.1:9100  	8230396013f04c81bf86e684360cc87c
```

Using this information, you can construct the full path of all directories where snapshots are stored for each
 (`table`, `tablet`, `snapshot_id`).

You can create a small script to manually copy, or move, the folders to a backup directory or external storage.

{{< note title="Tip" >}}

When doing RF1 as the source, the output of the `yb-admin`, like listing the tablets, only shows LEADERS because there's only one copy, which is the leader.

{{< /note >}}

## Step 4: Destroy the cluster and create a new one

Now destroy the cluster.

```sh
$ ./bin/yb-ctl destroy
```

```
Destroying cluster.
```

Next, spin up a new cluster with three nodes in the replicated setup.

```sh
./bin/yb-ctl --rf 3 create
```

```
Creating cluster.
Waiting for cluster to be ready.
----------------------------------------------------------------------------------------------------
| Node Count: 3 | Replication Factor: 3                                                            |
----------------------------------------------------------------------------------------------------
| JDBC                : postgresql://postgres@127.0.0.1:5433                                       |
| YSQL Shell          : bin/ysqlsh                                                                 |
| YCQL Shell          : bin/ycqlsh                                                                  |
| YEDIS Shell         : bin/redis-cli                                                              |
| Web UI              : http://127.0.0.1:7000/                                                     |
| Cluster Data        : /home/guru/yugabyte-data                                                   |
----------------------------------------------------------------------------------------------------

For more info, please use: yb-ctl status
```

{{< note title="Tip" >}}

Make sure to get the master IP address from [`yb-ctl status`](../../../admin/yb-ctl/#status) since you have multiple nodes on different IP addresses.

{{< /note >}}

## Step 5: Trigger snapshot import

{{< note title="Tip" >}}

The `keyspace` and `table` can be different from the exported one.

{{< /note >}}

First, import the snapshot file into YugabyteDB.

```sh
$ ./bin/yb-admin import_snapshot test_tb.snapshot
```

```
Read snapshot meta file test_tb.snapshot
Importing snapshot a9442525-c7a2-42c8-8d2e-658060028f0e (COMPLETE)
Table type: table
Table being imported: ydb.test_tb
Table type: index (attaching to the old table id cb612f9693fb40b6beeaa159078effd0)
Table being imported: ydb.test_tb_name
Successfully applied snapshot.
Object           	Old ID                           	New ID                          
Keyspace         	485a915f8f794308a6f39398040fada8 	6e407151f7ba41cf991f68dfdd5248b9
Table            	cb612f9693fb40b6beeaa159078effd0 	5550206e25d140698be031154a805823
Tablet 0         	6a2bf658a3ea47f0ba2515ce484096ad 	4da0ca52f96e4ed88f071196890550fd
Tablet 1         	5a8eb39732904f769c57033e1301c84c 	83b734a4e8d042a989a79a4340bc14e7
Keyspace         	485a915f8f794308a6f39398040fada8 	6e407151f7ba41cf991f68dfdd5248b9
Table            	6b538842e9f24f99b4b9ba2a995805fc 	2c59396c7e214a188dbdbcb3206b04d6
Tablet 0         	fa9feea93b0b410388e9bf383f938039 	456bf3575e6d41d2ba640386c1d9df26
Tablet 1         	1ac1047fb3354590968a6780fac89a67 	30fb27da04df46749129a42e9cf3289a
Waiting for table 2c59396c7e214a188dbdbcb3206b04d6...
Snapshot         	a9442525-c7a2-42c8-8d2e-658060028f0e 	27c331c0-4b5c-4027-85f9-75b7545641a7
```

After importing the `metadata file`, you see the following changes:

1. `Old ID` and `New ID` for table, tablets, and snapshot.
2. `table_id`, `tablet_id` and `snapshot_id` have changed, therefore the paths are different.
3. When restoring, you have to use the new IDs to get the right paths to move data.

Using these IDs, you can restore the previous `.snapshot` folders to the new paths.

{{< note title="Note" >}}

<<<<<<< HEAD
For each tablet, you need to copy the snapshots folder on all tablet peers and in any configured read replica cluster.
=======
For each tablet, you need to copy the snapshots folder on all tablet peers and in any configured read replica cluster. 
>>>>>>> cb7d5983

{{< /note >}}

You can start restoring the snapshot using the [`yb-admin restore_snapshot`](../../../admin/yb-admin/#restore-snapshot) command:

```sh
$ ./bin/yb-admin restore_snapshot 27c331c0-4b5c-4027-85f9-75b7545641a7
```

```
Started restoring snapshot: 27c331c0-4b5c-4027-85f9-75b7545641a7
Restoration id: e982fe91-3b34-462a-971b-11d9e2ac1712
```

We get back a `Restoration id`, which we can check to see the status of the restore.

After some time, you can see that the restore has completed:

```
guru@guru-predator:~/Desktop/yugabyte/yugabyte-2.2.0.0$ ./bin/yb-admin list_snapshots
Snapshot UUID                    	State
27c331c0-4b5c-4027-85f9-75b7545641a7 	COMPLETE
Restoration UUID                 	State
e982fe91-3b34-462a-971b-11d9e2ac1712 	RESTORED
```

## Step 6: Verify the data

```sh
$ ./bin/ycqlsh
```

```plpgsql
ycqlsh> select * from ydb.test_tb;

 user_id | name
---------+----------
       5 | John Doe

(1 rows)
```

Finally, if no longer needed, you can delete the snapshot and increase disk space.

```sh
$ ./bin/yb-admin delete_snapshot 27c331c0-4b5c-4027-85f9-75b7545641a7
```

```
Deleted snapshot: 27c331c0-4b5c-4027-85f9-75b7545641a7
```

This was a guide on how to snapshot and restore data on YugabyteDB. In the Yugabyte Platform and Yugabyte Cloud, all of the manual steps above are automated.<|MERGE_RESOLUTION|>--- conflicted
+++ resolved
@@ -291,11 +291,7 @@
 
 {{< note title="Note" >}}
 
-<<<<<<< HEAD
-For each tablet, you need to copy the snapshots folder on all tablet peers and in any configured read replica cluster.
-=======
 For each tablet, you need to copy the snapshots folder on all tablet peers and in any configured read replica cluster. 
->>>>>>> cb7d5983
 
 {{< /note >}}
 
