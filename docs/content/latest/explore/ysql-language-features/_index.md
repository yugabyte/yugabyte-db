--- conflicted
+++ resolved
@@ -1,89 +1,34 @@
 ---
-<<<<<<< HEAD
-title: Multi-DC deployments
-headerTitle: Multi-DC deployment
-linkTitle: Multi-DC deployments
-description: Deploy YugabyteDB across multiple data centers or cloud regions
-headcontent: Deploy YugabyteDB across multiple data centers (DC).
-image: /images/section_icons/explore/planet_scale.png
-=======
 title: YSQL vs PostgreSQL
 headerTitle: YSQL vs PostgreSQL
 linkTitle: YSQL vs PostgreSQL
 description: PostgreSQL features in YSQL
 headcontent: PostgreSQL features in YSQL
 image: /images/section_icons/api/ysql.png
->>>>>>> 563e79eb
 menu:
   latest:
-    identifier: multi-dc
-    parent: deploy
-    weight: 631
+    identifier: explore-ysql-language-features
+    parent: explore
+    weight: 200
+isTocNested: true
+showAsideToc: true
 ---
 
-YugabyteDB is a geo-distributed SQL database that can be easily deployed across multiple data centers (DCs) or cloud regions. There are two primary configurations for such multi-DC deployments. 
-<p>
-First configuration uses a single cluster stretched across 3 or more data centers with data getting automatically sharded across all data centers. This configuration is default for <a href="../../architecture/docdb/">Spanner-inspired databases</a> like YugabyteDB. Data replication across data centers is synchronous and is based on the Raft consensus protocol. This means writes are globally consistent and reads are either globally consistent or timeline consistent (when application clients use follower reads). Additionally, resilience against data center failures is fully automatic. However, this configuration has the potential to incur Wide Area Network (WAN) latency in the write path if the data centers are geographically located far apart from each other and are connected through the shared/unreliable Internet. 
-<p>
-For users not requiring global consistency and automatic resilience to data center failures, the above WAN latency can be eliminated altogether through the second configuration where two independent, single-DC clusters are connected through asynchronous replication based on <a href="../../architecture/cdc-architecture/"> Change Data Capture</a>. 
-<p>
-<a href="https://blog.yugabyte.com/9-techniques-to-build-cloud-native-geo-distributed-sql-apps-with-low-latency/" target="_blank">9 Techniques to Build Cloud-Native, Geo-Distributed SQL Apps with Low Latency</a> highlights the various multi-DC deployment strategies for a distributed SQL database like YugabyteDB. Note that YugabyteDB is the only Spanner-inspired distributed SQL database to support a 2DC deployment.
-<p>
+The YSQL API of YugabyteDB reuses a fork of the query layer of PostgreSQL as its starting point and runs on top of YugabyteDB’s distributed storage layer called DocDB. This architectural decision allows YSQL to support most of the PostgreSQL features such as data types, queries, expressions, operators and functions, stored procedures, triggers, extensions, and so on, all of which are expected to work identically on both database systems.
 
-<div class="row">
+{{< tip title="Tip" >}}
+A large portion of the documentation and examples written for PostgreSQL would work against YSQL.
 
-  <div class="col-12 col-md-6 col-lg-12 col-xl-6">
-    <a class="section-link icon-offset" href="3dc-deployment/">
-      <div class="head">
-        <img class="icon" src="/images/section_icons/explore/planet_scale.png"  aria-hidden="true" />
-        <div class="title">Three+ data centers (3DC)</div>
-      </div>
-      <div class="body">
-        Deploy a single cluster across 3 or more DCs with global consistency (based on synchronous replication using Raft).
-      </div>
-    </a>
-  </div>
+{{< /tip >}}
 
-  <div class="col-12 col-md-6 col-lg-12 col-xl-6">
-    <a class="section-link icon-offset" href="../kubernetes/multi-cluster/">
-      <div class="head">
-        <img class="icon" src="/images/section_icons/explore/planet_scale.png"  aria-hidden="true" />
-        <div class="title">Three+ data centers (3DC) on K8S</div>
-      </div>
-      <div class="body">
-        Deploy a single cluster across 3 or more Kubernetes clusters, each deployed in a different DC/region.
-      </div>
-    </a>
-  </div>
+The following diagram demonstrates how the query layer of PostgreSQL is reused, specifically its components that receive the query (*postman*), the query *parser*, *rewriter*, *analyzer*, as well as components responsible for *planning* and *executing* the query. Some of these components have been modified to perform efficiently in a distributed SQL database.
 
-  <div class="col-12 col-md-6 col-lg-12 col-xl-6">
-    <a class="section-link icon-offset" href="2dc-deployment/">
-      <div class="head">
-        <img class="icon" src="/images/section_icons/explore/planet_scale.png"  aria-hidden="true" />
-        <div class="title">Two data centers (2DC)</div>
-      </div>
-      <div class="body">
-        Deploy 2 clusters in 2 DCs is master-follower or multi-master configuration (based on asynchronous replication using CDC).
-      </div>
-    </a>
-  </div>
+![Reusing the PostgreSQL query layer in YSQL](/images/section_icons/architecture/Reusing-PostgreSQL-query-layer.png)
 
-  <div class="col-12 col-md-6 col-lg-12 col-xl-6">
-    <a class="section-link icon-offset" href="read-replica-clusters/">
-      <div class="head">
-        <img class="icon" src="/images/section_icons/explore/planet_scale.png" aria-hidden="true" />
-        <div class="title">Read replica clusters</div>
-      </div>
-      <div class="body">
-        Deploy a read replica cluster to serve low-latency reads from a remote DC.
-      </div>
-    </a>
-  </div>
+## PostgreSQL Features in YSQL
 
+The following table lists the most important YSQL features which you would find familiar if you have worked with PostgreSQL.
 
-<<<<<<< HEAD
-</div>
-=======
 | YSQL Feature                                                 | Description                                                  |
 | ------------------------------------------------------------ | ------------------------------------------------------------ |
 | <span style="font-size:16px">[Basics](databases-schemas-tables/)</span> | SQL shell with `ysqlsh`, users, databases, tables and schemas |
@@ -120,5 +65,4 @@
 
 <!--
 Read more about these [YSQL features not present in PostgreSQL](ysql-features-not-in-postgres/).
--->
->>>>>>> 563e79eb
+-->