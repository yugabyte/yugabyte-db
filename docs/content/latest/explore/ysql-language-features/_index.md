--- conflicted
+++ resolved
@@ -14,24 +14,14 @@
 showAsideToc: true
 ---
 
-<<<<<<< HEAD
-The YSQ API of YugabyteDB reuses a fork of the query layer of PostgreSQL as its starting point, and runs on top of YugabyteDB’s distributed storage layer called DocDB. This architectural decision means that YSQL supports most PostgreSQL features (data types, queries, expressions, operators and functions, stored procedures, triggers, extensions, etc).
-=======
-
 The YSQL API of YugabyteDB reuses a fork of the query layer of PostgreSQL as its starting point and runs on top of YugabyteDB’s distributed storage layer called DocDB. This architectural decision allows YSQL to support most of the PostgreSQL features such as data types, queries, expressions, operators and functions, stored procedures, triggers, extensions, and so on, all of which are expected to work identically on both database systems.
->>>>>>> 68a22e38
 
 {{< tip title="Tip" >}}
 A large portion of the documentation and examples written for PostgreSQL would work against YSQL.
 
 {{< /tip >}}
 
-<<<<<<< HEAD
-The figure below diagrammatically shows how the query layer of PostgreSQL is reused - specifically components that receive the query (*postman*), the query *parser* / *rewriter* / *analyzer*, as well as *planning* and *executing* the query. Some of these components have been modified to work efficiently as a distributed SQL database.
-=======
-
 The following diagram demonstrates how the query layer of PostgreSQL is reused, specifically its components that receive the query (*postman*), the query *parser*, *rewriter*, *analyzer*, as well as components responsible for *planning* and *executing* the query. Some of these components have been modified to perform efficiently in a distributed SQL database.
->>>>>>> 68a22e38
 
 ![Reusing the PostgreSQL query layer in YSQL](/images/section_icons/architecture/Reusing-PostgreSQL-query-layer.png)
 
