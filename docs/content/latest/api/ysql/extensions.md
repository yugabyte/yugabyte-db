--- conflicted
+++ resolved
@@ -284,13 +284,8 @@
 #### CentOS
 You can get the YUM repository from [PostgreSQL website](https://www.postgresql.org/download/linux/redhat/). Then you 
 can use `yum` or `dnf` to install:
-<<<<<<< HEAD
-```shell script
+```sh
 sudo yum install postgresql11-server postgis31_11
-=======
-```sh
-$ yum install postgresql-11 postgresql-11-postgis-3
->>>>>>> 1f9ffaa3
 ```
 {{< note title="Note" >}}
 If you have multiple PostgreSQL versions installed, make sure you're selecting the correct `pg_config`. On an Ubuntu 18.04 environment 
