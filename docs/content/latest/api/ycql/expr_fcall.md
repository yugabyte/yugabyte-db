--- conflicted
+++ resolved
@@ -49,10 +49,7 @@
 | [UnixTimestampOf](../function_datetime/#unixtimestampof) | [`BIGINT`](../type_int) | ([`TIMEUUID`](../type_uuid)) | Conversion |
 | [UUID](../function_datetime/#uuid) | [`UUID`](../type_uuid) | () | Returns a version 4 UUID |
 | [WriteTime](#writetime-function) | [`BIGINT`](../type_int) | (\<AnyType>) | Returns the timestamp when the column was written |
-<<<<<<< HEAD
 | [partition_hash](#partition-hash-function) | [`BIGINT`](../type_int) | () | Returns an `uint16` hash of partition key's values |
-=======
->>>>>>> fa9efe43
 
 ## Aggregate Functions
 
