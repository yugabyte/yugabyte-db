---
title: yb-tserver
linkTitle: yb-tserver
description: yb-tserver
menu:
  latest:
    identifier: yb-tserver
    parent: admin
    weight: 2450
aliases:
  - admin/yb-tserver
isTocNested: false
showAsideToc: false
---

The [YB-TServer](../../architecture/concepts/universe/#yb-tserver) binary (`yb-tserver`) is located in the `bin` directory of YugabyteDB home.

## Example

```sh
$ ./bin/yb-tserver \
--tserver_master_addrs 172.151.17.130:7100,172.151.17.220:7100,172.151.17.140:7100 \
--rpc_bind_addresses 172.151.17.130 \
--start_pgsql_proxy \
--fs_data_dirs "/home/centos/disk1,/home/centos/disk2" &
```

## Online help

Run `yb-tserver --help` to display the online help.

```sh
$ ./bin/yb-tserver --help
```

## Syntax

```sh
yb-tserver [ options ]
```

## Configuration options

### General options

#### --help

Displays help on all options.

#### --helpon

Displays help on modules named by the specified option (or flag) value.

#### --flagfile

Specifies the file to load options (or flags) from.

#### --version

Shows version and build info, then exits.

#### --tserver_master_addrs

Comma-separated list of all the `yb-master` RPC addresses. Mandatory.

#### --fs_data_dirs

Comma-separated list of directories where the `yb-tserver` will place it's `yb-data/tserver` data directory. Mandatory.

#### --fs_wal_dirs

Default: Same as `--fs_data_dirs`

The directory where the `yb-tserver` will place its write-ahead logs. May be the same as one of the directories listed in `--fs_data_dirs`, but not a sub-directory of a data directory.

#### --max_clock_skew_usec

Specifies the expected maximum clock skew between any two nodes in your deployment.

Default: `50000` (50ms)

#### --rpc_bind_addresses

Specifies the comma-separated list of addresses to bind to for RPC connections.

Default: `0.0.0.0:9100`

#### --server_broadcast_addresses

Public IP or DNS hostname of the server (along with an optional port).

Default: `0.0.0.0:9100`

#### --use_private_ip

Determines when to use private IP addresses. Possible values are `never` (default),`zone`,`cloud` and `region`. Based on the values of the [placement (`--placement_*`) configuration options](#placement-options).

Default: `never`

#### --webserver_interface

Address to bind for the web server user interface.

Default: `0.0.0.0`

#### --webserver_port

The port for monitoring the web server.

Default: `7000`

#### --webserver_doc_root

Monitoring web server home.

Default: The `www` directory in the YugabyteDB home directory.

### Logging options

#### --logtostderr

Flag to log to standard error (`stderr`).

#### --log_dir

Specifies the directory to store `yb-tserver` log files.

Default: Same as [`--fs_data_dirs`](#fs-data-dirs)

### Placement options

#### --placement_zone

Specifies the name of the availability zone, or rack, where this instance is deployed.

Default: `rack1`

#### --placement_region

Specifies the name of the region, or data center, where this instance is deployed.

Default: `datacenter1`

#### --placement_cloud

Specifies the name of the cloud where this instance is deployed.

Default: `cloud1`

### YSQL options

The following options, or flags, support the use of the [YSQL API](../../api/ysql/).

#### --enable_ysql

Enables the YSQL API. Replaces the deprecated `--start_pgsql_proxy` option.

Default: `false`

#### --ysql_enable_auth

Enables YSQL authentication.

Default: `false`

#### --pgsql_proxy_bind_address

Specifies the bind address for the YSQL API.

Default: `0.0.0.0:5433`

#### --pgsql_proxy_webserver_port

Specifies the web server port for YSQL metrics monitoring.

Default: `13000`

#### --ysql_hba_conf

Specifies a comma-separated list of PostgreSQL client authentication settings.

Default: `"host all all 0.0.0.0/0 trust,host all all ::0/0 trust"`

#### --ysql_pg_conf

Comma-separated list of PostgreSQL setting assignments.

<<<<<<< HEAD
=======
Default: `""`

>>>>>>> dec02405
#### --ysql_timezone

Specifies the time zone for displaying and interpreting timestamps.

<<<<<<< HEAD
Default: Uses the YSQL time zone.
=======
Default: `""` — Uses the YSQL time zone.
>>>>>>> dec02405

#### --ysql_datestyle

Specifies the display format for data and time values.

<<<<<<< HEAD
Default: Uses the YSQL display format.
=======
Default: `""` — Uses the YSQL display format.
>>>>>>> dec02405

#### --ysql_max_connections

Specifies the maximum number of concurrent YSQL connections.

Default: `300`

#### --ysql_default_transaction_isolation

Specifies the default transaction isolation level.

<<<<<<< HEAD
Valid values: `READ UNCOMMITTED`, `READ COMMITTED`, `REPEATABLE READ`, and `SERIALIZABLE`.

Default: `READ COMMITTED` (implemented in YugabyteDB as `REPEATABLE READ`)

{{< note title="Note" >}}

YugabyteDB supports two transaction isolation levels: `REPEATABLE READ` (aka snapshot) and `SERIALIZABLE`. The PostgreSQL transaction isolation level of `READ COMMITTED` is implemented in YugabyteDB as `REPEATABLE READ`.

{{< /note >}}

#### --ysql_log_statement

Specifies the types of YSQL statements that should be logged
=======
Default: `""`

#### --ysql_log_statement

Specifies the types of YSQL statements that should be logged.

Default: `""`
>>>>>>> dec02405

#### --ysql_log_min_messages

Specifies the lowest YSQL message level to log.

<<<<<<< HEAD
=======
Default: `""`

>>>>>>> dec02405
### YCQL options

The following options, or flags, support the use of the [YCQL API](../../api/ycql/).

#### --use_cassandra_authentication

Specify `true` to enable YCQL authentication (`username` and `password`), enable YCQL security statements (`CREATE ROLE`, `DROP ROLE`, `GRANT ROLE`, `REVOKE ROLE`, `GRANT PERMISSION`, and `REVOKE PERMISSION`), and enforce permissions for YCQL statements.

Default: `false`

#### --cql_proxy_bind_address

Specifies the bind address for the YCQL API.

Default: `0.0.0.0:9042`

#### --cql_proxy_webserver_port

Specifies the port for monitoring YCQL metrics.

Default: `12000`

### YEDIS options

The following options, or flags, support the use of the YEDIS API.

#### --redis_proxy_bind_address

Specifies the bind address for the YEDIS API.

Default: `0.0.0.0:6379`

#### --redis_proxy_webserver_port

Specifies the port for monitoring YEDIS metrics.

Default: `11000`

### Performance options

#### --rocksdb_compact_flush_rate_limit_bytes_per_sec

Used to control rate of memstore flush and SSTable file compaction.

Default: `256MB`

#### --remote_bootstrap_rate_limit_bytes_per_sec

Rate control across all tablets being remote bootstrapped from or to this process.

Default: `256MB`

#### --yb_num_shards_per_tserver

The number of shards per YB-TServer per table when a user table is created.

Default: Server automatically picks a valid default internally, typically 8.

### Write Ahead Log (WAL) options

#### --durable_wal_write

If set to `false`, the writes to the Raft log are synced to disk every `interval_durable_wal_write_ms` milliseconds or every `bytes_durable_wal_write_mb` MB, whichever comes first. This default setting is recommended only for multi-AZ or multi-region deployments where the zones/regions are independent failure domains and there isn't a risk of correlated power loss. For single AZ deployments, this flag should be set to `true`.

Default: `false`

#### --interval_durable_wal_write_ms

When [`--durable_wal_write`](#durable-wal-write) is false, writes to the Raft log are synced to disk every `--interval_durable_wal_write_ms` or [`--bytes_durable_wal_write_mb`](#bytes-durable-wal-write-mb), whichever comes first.

#### --bytes_durable_wal_write_mb

When `--durable_wal_write` is `false`, writes to the Raft log are synced to disk every `--bytes_durable_wal_write_mb` or `--interval_durable_wal_write_ms`, whichever comes first.

Default: `1000ms` or `1MB`

## Admin UI

The Admin UI for the YB-TServer is available at `http://localhost:9000`.

### Home

Home page of the YB-TServer (`yb-tserver`) that gives a high level overview of this specific instance.

![tserver-home](/images/admin/tserver-home.png)

### Dashboards

List of all dashboards to review the ongoing operations

![tserver-dashboards](/images/admin/tserver-dashboards.png)

### Tablets

List of all tablets managed by this specific instance, sorted by the table name.

![tserver-tablets](/images/admin/tserver-tablets.png)

### Debug

List of all utilities available to debug the performance of this specific instance.

![tserver-debug](/images/admin/tserver-debug.png)

## Default ports reference

The various default ports are listed below.

Service | Type | Port
--------|------| -------
`yb-master` | rpc | 7100
`yb-master` | admin web server | 7000
`yb-tserver` | rpc | 9100
`yb-tserver` | admin web server | 9000
`ycql` | rpc | 9042
`ycql` | admin web server | 12000
`yedis` | rpc | 6379
`yedis` | admin web server | 11000
`ysql` | rpc | 5433
`ysql` | admin web server | 13000<|MERGE_RESOLUTION|>--- conflicted
+++ resolved
@@ -185,30 +185,17 @@
 
 Comma-separated list of PostgreSQL setting assignments.
 
-<<<<<<< HEAD
-=======
-Default: `""`
-
->>>>>>> dec02405
 #### --ysql_timezone
 
 Specifies the time zone for displaying and interpreting timestamps.
 
-<<<<<<< HEAD
 Default: Uses the YSQL time zone.
-=======
-Default: `""` — Uses the YSQL time zone.
->>>>>>> dec02405
 
 #### --ysql_datestyle
 
 Specifies the display format for data and time values.
 
-<<<<<<< HEAD
 Default: Uses the YSQL display format.
-=======
-Default: `""` — Uses the YSQL display format.
->>>>>>> dec02405
 
 #### --ysql_max_connections
 
@@ -220,7 +207,6 @@
 
 Specifies the default transaction isolation level.
 
-<<<<<<< HEAD
 Valid values: `READ UNCOMMITTED`, `READ COMMITTED`, `REPEATABLE READ`, and `SERIALIZABLE`.
 
 Default: `READ COMMITTED` (implemented in YugabyteDB as `REPEATABLE READ`)
@@ -233,26 +219,16 @@
 
 #### --ysql_log_statement
 
-Specifies the types of YSQL statements that should be logged
-=======
-Default: `""`
+Specifies the types of YSQL statements that should be logged.
 
 #### --ysql_log_statement
 
 Specifies the types of YSQL statements that should be logged.
 
-Default: `""`
->>>>>>> dec02405
-
 #### --ysql_log_min_messages
 
 Specifies the lowest YSQL message level to log.
 
-<<<<<<< HEAD
-=======
-Default: `""`
-
->>>>>>> dec02405
 ### YCQL options
 
 The following options, or flags, support the use of the [YCQL API](../../api/ycql/).
