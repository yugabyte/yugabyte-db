--- conflicted
+++ resolved
@@ -538,7 +538,7 @@
 - *master-addresses*: Comma-separated list of YB-Master hosts and ports. Default value is `localhost:7100`.
 - *cloud.region.zone*: Specifies the cloud, region, and zone. Default value is `cloud1.datacenter1.rack1`.
 
-<<<<<<< HEAD
+
 Suppose we have a deployment with regions: `gcp.us-east4.us-east4-b`, `gcp.asia-northeast1.asia-northeast1-c`,
  `gcp.us-west1.us-west1-c`. Looking at the cluster config:
 
@@ -634,10 +634,7 @@
 }
 ```
 
-#### Master-follower
-=======
 #### Master-follower commands
->>>>>>> 351acf18
 
 ##### setup_universe_replication
 
