---
title: yb-admin - command line tool for advanced YugabyteDB administration
headerTitle: yb-admin
linkTitle: yb-admin
description: Use the yb-admin command line tool for advanced administration of YugabyteDB clusters.
menu:
  latest:
    identifier: yb-admin
    parent: admin
    weight: 2465
isTocNested: true
showAsideToc: true
---

The `yb-admin` utility, located in the `bin` directory of YugabyteDB home, provides a command line interface for administering clusters.

It invokes the [`yb-master`](../../reference/configuration/yb-master/) and [`yb-tserver`](../../reference/configuration/yb-tserver/) servers to perform the necessary administration.

## Syntax

To use the `yb-admin` utility from the YugabyteDB home directory, run `./bin/yb-admin` using the following syntax.

```sh
yb-admin \
    [ -master_addresses <master-addresses> ]  \
    [ -timeout_ms <millisec> ] \
    [ -certs_dir_name <dir_name> ] \
    <command> [ command_flags ]
```

* *master-addresses*: Comma-separated list of YB-Master hosts and ports. Default value is `localhost:7100`.
* *timeout_ms*: The RPC timeout, in milliseconds. Default value is `60000`. A value of `0` means don't wait; `-1` means wait indefinitely.
* *certs_dir_name*: The directory with certificates to use for secure server connections. Default value is `""`.

  To connect to a cluster with TLS enabled, you must include the `-certs_dir_name` flag with the directory location where the root certificate is located.
* *command*: The operation to be performed. See command for syntax details and examples.
* *command_flags*: Configuration flags that can be applied to the command.

### Online help

To display the online help, run `yb-admin --help` from the YugabyteDB home directory.

```sh
$ ./bin/yb-admin --help
```

## Commands

* [Universe and cluster](#universe-and-cluster-commands)
* [Table](#table-commands)
* [Backup and snapshot](#backup-and-snapshot-commands)
* [Deployment topology](#deployment-topology-commands)
  * [Multi-zone and multi-region](#multi-zone-and-multi-region-deployment-commands)
  * [Master-follower](#master-follower-deployment-commands)
  * [Read replica](#read-replica-deployment-commands)
* [Security](#security-commands)
  * [Encryption at rest](#encryption-at-rest-commands)
* [Change data capture (CDC)](#change-data-capture-cdc-commands)
* [xCluster replication](#xcluster-replication-commands)
* [Decommissioning](#decommissioning-commands)
* [Rebalancing](#rebalancing-commands)
* [Upgrade YSQL system catalog](#upgrade-ysql-system-catalog)

---

### Universe and cluster commands

#### get_universe_config

Gets the configuration for the universe.

**Syntax**

```sh
yb-admin \
    -master_addresses <master-addresses> \
    get_universe_config
```

* *master-addresses*: Comma-separated list of YB-Master hosts and ports. Default value is `localhost:7100`.

#### change_config

Changes the configuration of a tablet.

**Syntax**

```sh
yb-admin \
    -master_addresses <master-addresses> \
    change_config <tablet_id> \
    [ ADD_SERVER | REMOVE_SERVER ] \
    <peer_uuid> \
    [ PRE_VOTER | PRE_OBSERVER ]
```

* *master_addresses*: Comma-separated list of YB-Master hosts and ports. Default value is `localhost:7100`.
* *tablet_id*: The identifier (ID) of the tablet.
* ADD_SERVER | REMOVE_SERVER: Subcommand to add or remove the server.
* *peer_uuid*: The UUID of the tablet server hosting the peer tablet.
* *PRE_VOTER | PRE_OBSERVER*: Role of the new peer joining the quorum. Required when using the `ADD_SERVER` subcommand.

**Notes:**

If you need to take a node down temporarily, but intend to bring it back up, you should not need to use the `REMOVE_SERVER` subcommand.

* If the node is down for less than 15 minutes, it will catch up through RPC calls when it comes back online.
* If the node is offline longer than 15 minutes, then it will go through Remote Bootstrap, where the current leader will forward all relevant files to catch up.

If you do not intend to bring a node back up (perhaps you brought it down for maintenance, but discovered that the disk is bad), then you want to decommission the node (using the `REMOVE_SERVER` subcommand) and then add in a new node (using the `ADD_SERVER` subcommand).

#### change_master_config

Changes the master configuration.

**Syntax**

```sh
yb-admin \
    -master_addresses <master-addresses> \
    change_master_config \
    [ ADD_SERVER|REMOVE_SERVER ] \
    <ip_addr> <port> \
    [<uuid>]
```

* *master_addresses*: Comma-separated list of YB-Master hosts and ports. Default value is `localhost:7100`.
* ADD_SERVER | REMOVE_SERVER: Adds or removes a new YB-Master server.
  * After adding or removing a node, verify the status of the YB-Master server on the YB-Master UI page (<http://node-ip:7000>) or run the [`yb-admin dump_masters_state` command](#dump-masters-state).
* *ip_addr*: The IP address of the server node.
* *port*: The port of the server node.
* *uuid*: The UUID for the server that is being added/removed.

#### list_tablet_servers

**Syntax**

```sh
yb-admin \
    -master_addresses <master-addresses> \
    list_tablet_servers <tablet_id>
```

* *master_addresses*: Comma-separated list of YB-Master hosts and ports. Default value is `localhost:7100`.
* *tablet_id*: The identifier (ID) of the tablet.

#### list_tablets

Lists all tablets and their replica locations for a particular table.

Useful to find out who the LEADER of a tablet is.

**Syntax**

```sh
yb-admin \
    -master_addresses <master-addresses> \
    list_tablets <keyspace> <table_name> [max_tablets]
```

* *master_addresses*: Comma-separated list of YB-Master hosts and ports. Default value is `localhost:7100`.
* *keyspace*: The namespace, or name of the database or keyspace.
* *table_name*: The name of the table.
* *max_tablets*: The maximum number of tables to be returned. Default is `10`. Set to `0` to return all tablets.

**Example**

```sh
$ ./bin/yb-admin \
    -master_addresses ip1:7100,ip2:7100,ip3:7100 \
    list_tablets ydb test_tb 0
```

```output
Tablet UUID                       Range                                                     Leader
cea3aaac2f10460a880b0b4a2a4b652a  partition_key_start: "" partition_key_end: "\177\377"     127.0.0.1:9100
e509cf8eedba410ba3b60c7e9138d479  partition_key_start: "\177\377" partition_key_end: ""
```

#### list_all_tablet_servers

Lists all tablet servers.

**Syntax**

```output
yb-admin \
    -master_addresses <master-addresses> \
    list_all_tablet_servers
```

* *master-addresses*: Comma-separated list of YB-Master hosts and ports. Default value is `localhost:7100`.

#### list_all_masters

Displays a list of all YB-Master servers in a table listing the master UUID, RPC host and port, state (`ALIVE` or `DEAD`), and role (`LEADER`, `FOLLOWER`, or `UNKNOWN_ROLE`).

**Syntax**

```sh
yb-admin \
    -master_addresses <master-addresses> \
    list_all_masters
```

* *master-addresses*: Comma-separated list of YB-Master hosts and ports. Default value is `localhost:7100`.

**Example**

```sh
$ ./bin/yb-admin \
    -master_addresses node7:7100,node8:7100,node9:7100 \
    list_all_masters
```

```output
Master UUID         RPC Host/Port          State      Role
...                   node8:7100           ALIVE     FOLLOWER
...                   node9:7100           ALIVE     FOLLOWER
...                   node7:7100           ALIVE     LEADER
```

#### list_replica_type_counts

Prints a list of replica types and counts for the specified table.

**Syntax**

```sh
yb-admin \
    -master_addresses <master-addresses> \
    list_replica_type_counts <keyspace> <table_name>
```

* *master-addresses*: Comma-separated list of YB-Master hosts and ports. Default value is `localhost:7100`.
* *keyspace*: The name of the database or keyspace.
* *table_name*: The name of the table.

#### dump_masters_state

Prints the status of the YB-Master servers.

**Syntax**

```sh
yb-admin \
    -master_addresses <master-addresses> \
    dump_masters_state
```

* *master-addresses*: Comma-separated list of YB-Master hosts and ports. Default value is `localhost:7100`.

#### list_tablet_server_log_locations

List the locations of the tablet server logs.

**Syntax**

```sh
yb-admin \
    -master_addresses <master-addresses> \
    list_tablet_server_log_locations
```

* *master-addresses*: Comma-separated list of YB-Master hosts and ports. Default value is `localhost:7100`.

#### list_tablets_for_tablet_server

Lists all tablets for the specified tablet server (YB-TServer).

**Syntax**

```sh
yb-admin \
    -master_addresses <master-addresses> \
    list_tablets_for_tablet_server <ts_uuid>
```

* *master-addresses*: Comma-separated list of YB-Master hosts and ports. Default value is `localhost:7100`.
* *ts_uuid*: The UUID of the tablet server (YB-TServer).

#### split_tablet

Splits the specified hash-sharded tablet and computes the split point as the middle of tablet's sharding range.

{{< note title="Note" >}}

The `yb-admin split_tablet` command is not yet supported for use with range-sharded tablets. To follow plans on this, see [GitHub #5166](https://github.com/yugabyte/yugabyte-db/issues/5166)

{{< /note >}}

```sh
split_tablet -master_addresses <master-addresses> <tablet_id_to_split>
```

* *master-addresses*: Comma-separated list of YB-Master hosts and ports. Default value is `localhost:7100`.
* *tablet_id_to_split*: The identifier of the tablet to split.

For more information on tablet splitting, see:

* [Tablet splitting](../../architecture/docdb-sharding/tablet-splitting) — Architecture overview
* [Automatic Re-sharding of Data with Tablet Splitting](https://github.com/yugabyte/yugabyte-db/blob/master/architecture/design/docdb-automatic-tablet-splitting.md) — Architecture design document in the GitHub repository.

#### master_leader_stepdown

Forces the master leader to step down. The specified YB-Master node will take its place as leader.

{{< note title="Note" >}}

* Use this command only if recommended by Yugabyte support.

* There is a possibility of downtime.

{{< /note >}}

**Syntax**

```sh
yb-admin \
    -master_addresses <master-addresses> \
    master_leader_stepdown [ <new_leader_id> ]
```

* *master-addresses*: Comma-separated list of YB-Master hosts and ports. Default value is `localhost:7100`.
* *new_leader_id*: (Optional) The identifier (ID) of the new YB-Master leader. If not specified, the new leader is automatically elected.

#### ysql_catalog_version

Prints the current YSQL schema catalog version.

**Syntax**

```sh
yb-admin \
    -master_addresses <master-addresses> \
    ysql_catalog_version
```

* *master-addresses*: Comma-separated list of YB-Master hosts and ports. Default value is `localhost:7100`.

**Example**

```sh
yb-admin \
    -master_addresses ip1:7100,ip2:7100,ip3:7100 \
    ysql_catalog_version
```

The version output displays:

```output
Version:1
```

---

### Table commands

#### list_tables

Prints a list of all tables. Optionally, include the database type, table ID, and the table type.

**Syntax**

```sh
yb-admin \
    -master_addresses <master-addresses> \
    list_tables \
    [ include_db_type ] [ include_table_id ] [ include_table_type ]
```

```sh
yb-admin \
    -master_addresses <master-addresses> list_tables
```

* *master-addresses*: Comma-separated list of YB-Master hosts and ports. Default value is `localhost:7100`.
* `include_db_type`: (Optional) Add this flag to include the database type for each table.
* `include_table_id`: (Optional) Add this flag to include the table ID for each table.
* `include_table_type`: (Optional) Add this flag to include the table type for each table.

Returns tables in the following format, depending on the flags used:

```output
<db_type>.<namespace>.<table_name> table_id table_type
```

* *db_type*: The type of database. Valid values include `ysql`, `ycql`, `yedis`, and `unknown`.
* *namespace*: The name of the database (for YSQL) or keyspace (for YCQL).
* *table_name*: The name of the table.
* *table_type*: The type of table. Valid values include `catalog`, `table`, `index`, and `other`.

{{< note title="Tip" >}}

To display a list of tables and their UUID (`table_id`) values, open the **YB-Master UI** (`<master_host>:7000/`) and click **Tables** in the navigation bar.

{{< /note >}}

**Example**

```sh
$ ./bin/yb-admin \
    -master_addresses ip1:7100,ip2:7100,ip3:7100 \
    list_tables
```

```output
...
yugabyte.pg_range
template1.pg_attrdef
template0.pg_attrdef_adrelid_adnum_index
template1.pg_conversion
system_platform.pg_opfamily
postgres.pg_opfamily_am_name_nsp_index
system_schema.functions
template0.pg_statistic
system.local
template1.pg_inherits_parent_index
template1.pg_amproc
system_platform.pg_rewrite
yugabyte.pg_ts_config_cfgname_index
template1.pg_trigger_tgconstraint_index
template1.pg_class
template1.pg_largeobject
system_platform.sql_parts
template1.pg_inherits
...
```

#### compact_table

Triggers manual compaction on a table.

**Syntax**

```sh
yb-admin \
    -master_addresses <master-addresses> \
    compact_table <keyspace> <table_name> \
    [timeout_in_seconds]
```

* *master-addresses*: Comma-separated list of YB-Master hosts and ports. Default value is `localhost:7100`.
* *keyspace*: Specifies the database `ysql.db-name` or keyspace `ycql.keyspace-name`.
* *table_name*: Specifies the table name.
* *timeout_in_seconds*: Specifies duration, in seconds when the cli timeouts waiting for compaction to end. Default value is `20`.

**Example**

```sh
$ ./bin/yb-admin \
    -master_addresses ip1:7100,ip2:7100,ip3:7100 \
    compact_table ycql.kong test
```

```output
Started compaction of table kong.test
Compaction request id: 75c406c1d2964487985f9c852a8ef2a3
Waiting for compaction...
Compaction complete: SUCCESS
```

#### modify_table_placement_info

Modifies the placement information (cloud, region, and zone) for a table.

**Syntax**

```sh
yb-admin \
    -master_addresses <master-addresses> \
    modify_table_placement_info <keyspace> <table_name> <placement_info> <replication_factor> \
    [ <placement_id> ]
```

or alternatively:

```sh
yb-admin \
    -master_addresses <master-addresses> \
    modify_table_placement_info tableid.<table_id> <placement_info> <replication_factor> \
    [ <placement_id> ]
```

* *master-addresses*: Comma-separated list of YB-Master hosts and ports. Default value is `localhost:7100`.
* *keyspace*: The namespace, or name of the database or keyspace.
* *table_name*: The name of the table.
* *table_id*: The unique uuid associated with the table whose placement policy is being changed.
* *placement_info*: Comma-delimited list of placements for *cloud*.*region*.*zone*. Default value is `cloud1.datacenter1.rack1`.
* *replication_factor*: The number of replicas for each tablet.
* *placement_id*: Identifier of the primary cluster. Optional. If set, it has to match the `placement_id` specified for the primary cluster in the cluster configuration.

**Example**

```sh
$ ./bin/yb-admin \
    -master_addresses $MASTER_RPC_ADDRS \
    modify_table_placement_info  testdatabase testtable \
    aws.us-west.us-west-2a,aws.us-west.us-west-2b,aws.us-west.us-west-2c 3
```

Verify this in the Master UI by opening the **YB-Master UI** (`<master_host>:7000/`) and clicking **Tables** in the navigation bar. Navigate to the appropriate table whose placement information you're changing, and check the Replication Info section.

{{< note title="Notes" >}}

Setting placement for tables is not supported for clusters with read-replicas or leader affinity policies enabled.

Use this command to create custom placement policies only for YCQL tables or transaction status tables. For YSQL tables, use [Tablespaces](../../explore/ysql-language-features/tablespaces) instead.
{{< /note >}}

#### create_transaction_table

Creates a transaction status table to be used in a region. This command should always be followed by [`modify_table_placement_info`](#modify-table-placement-info) to set the placement information for the newly created transaction status table.

**Syntax**

```sh
yb-admin \
    -master_addresses <master-addresses> \
    create_transaction_table \
    <table_name>
```

* *master_addresses*: Comma-separated list of YB-Master hosts and ports. Default value is `localhost:7100`.
* *table_name*: The name of the transaction status table to be created; this must start with `transactions_`.

The transaction status table will be created as `system.<table_name>`.

**Example**

```sh
$ ./bin/yb-admin \
    -master_addresses $MASTER_RPC_ADDRS \
    create_transaction_table \
    transactions_us_east
```

Verify this in the Master UI by opening the **YB-Master UI** (`<master_host>:7000/`) and clicking **Tables** in the navigation bar. You should see a new system table with keyspace `system` and table name `transactions_us_east`.

Next, set the placement on the newly created transactions table:

```sh
$ ./bin/yb-admin \
    -master_addresses $MASTER_RPC_ADDRS \
    modify_table_placement_info system transactions_us_east \
    aws.us-east.us-east-1a,aws.us-east.us-east-1b,aws.us-east.us-east-1c 3
```

After the load balancer runs, all tablets of `system.transactions_us_east` should now be solely located in the AWS us-east region.

---

{{< note title="Note" >}}

The preferred way to create transaction status tables with YSQL is to create a tablespace with the appropriate placement. YugabyteDB automatically creates a transaction table using the tablespace's placement when you create the first table using the new tablespace.

{{< /note >}}


### Backup and snapshot commands

The following backup and snapshot commands are available:

* [**create_database_snapshot**](#create-database-snapshot) creates a snapshot of the specified YSQL database
* [**create_keyspace_snapshot**](#create-keyspace-snapshot) creates a snapshot of the specified YCQL keyspace
* [**list_snapshots**](#list-snapshots) returns a list of all snapshots, restores, and their states
* [**create_snapshot**](#create-snapshot) creates a snapshot of one or more YCQL tables and indexes
* [**restore_snapshot**](#restore-snapshot) restores a snapshot
* [**export_snapshot**](#export-snapshot) creates a snapshot metadata file
* [**import_snapshot**](#import-snapshot) imports a snapshot metadata file
* [**delete_snapshot**](#delete-snapshot) deletes a snapshot's information
* [**create_snapshot_schedule**](#create-snapshot-schedule) sets the schedule for snapshot creation
* [**list_snapshot_schedules**](#list-snapshot-schedules) returns a list of all snapshot schedules
* [**restore_snapshot_schedule**](#restore-snapshot-schedule) restores all objects in a scheduled snapshot
* [**delete_snapshot_schedule**](#delete-snapshot-schedule) deletes the specified snapshot schedule

#### create_database_snapshot

Creates a snapshot of the specified YSQL database.

**Syntax**

```sh
yb-admin \
    -master_addresses <master-addresses> \
    create_database_snapshot <database_name>
```

* *master-addresses*: Comma-separated list of YB-Master hosts and ports. Default value is `localhost:7100`.
* *database*: The name of the YSQL database.

When this command runs, a `snapshot_id` is generated and printed.

**Example**

```sh
$ ./bin/yb-admin \
    -master_addresses ip1:7100,ip2:7100,ip3:7100 \
    create_database_snapshot
```

To see if the database snapshot creation has completed, run the [`yb-admin list_snapshots`](#list_snapshots) command.

#### create_keyspace_snapshot

Creates a snapshot of the specified YCQL keyspace.

**Syntax**

```sh
yb-admin \
    -master_addresses <master-addresses> \
    create_keyspace_snapshot <keyspace_name>
```

* *master-addresses*: Comma-separated list of YB-Master hosts and ports. Default value is `localhost:7100`.
* *keyspace*: The name of the YCQL keyspace.

When this command runs, a `snapshot_id` is generated and printed.

**Example**

```sh
$ ./bin/yb-admin \
    -master_addresses ip1:7100,ip2:7100,ip3:7100 \
    create_keyspace_snapshot
```

To see if the database snapshot creation has completed, run the [`yb-admin list_snapshots`](#list_snapshots) command.

#### list_snapshots

Prints a list of all snapshot IDs, restoration IDs, and states. Optionally, prints details (including keyspaces, tables, and indexes) in JSON format.

**Syntax**

```sh
yb-admin \
    -master_addresses <master-addresses> \
    list_snapshots \
    [ show_details ] [ not_show_restored ]
```

* *master-addresses*: Comma-separated list of YB-Master hosts and ports. Default value is `localhost:7100`.
* `show_details`: (Optional) Print snapshot details, including the keyspaces, tables, and indexes.
* `not_show_restored`: (Optional) Do not show successful "restorations" (that is, `COMPLETE`). Useful to see a list of only uncompleted or failed restore operations.
* `show_deleted`: (Optional) Show snapshots that are deleted, but still retained in memory.

Possible `state` values for creating and restoring snapshots:

* `create_snapshot`: `CREATING`, `COMPLETE`, `DELETING`, `DELETED`, or `FAILED`.
* `restore_snapshot`: `COMPLETE`, `DELETING`, `DELETED`, or `FAILED`.

By default, the `list_snapshot` command prints the current state of the following operations:

* `create_snapshot`: `snapshot_id`, `keyspace`, `table`,  `state`
* `restore_snapshot`: `snapshot_id`, `restoration_id`,  `state`.
* `delete_snapshot`: `snapshot_id`,  `state`.

When `show_details` is included, the `list_snapshot` command prints the following details in JSON format:

* `type`: `NAMESPACE`
  * `id`: `<snapshot_id>` or `<restoration_id>`
  * `data`:
    * `name`:  `"<namespace_name>"`
    * `database_type`: `"YQL_DATABASE_CQL"`
    * `colocated`: `true` or `false`
    * `state`: `"<state>"`
* `type`: `TABLE` <== Use for table or index
  * `id`: `"<table_id>"`  or `"<index_id>"`
  * `data`:
    * `name`: `"<table_name>"` or `"<index_id>"`
    * `version`: `"<table_version>"`
    * `state`: `"<state>"`
    * `state_msg`: `"<state_msg>"`
    * `next_column_id`: `"<column_id>"`
    * `table_type`: `"YQL_TABLE_TYPE"`
    * `namespace_id`: `"<namespace_id>"`
    * `indexed_table_id` (index only): `<table_id>`
    * `is_local_index` (index only): `true` or `false`
    * `is_unique_index` (index only):  `true` or `false`

**Example**

In this example, the optional `show_details` flag is added to generate the snapshot details.

```sh
$ ./bin/yb-admin \
    -master_addresses ip1:7100,ip2:7100,ip3:7100 \
    list_snapshots show_details
```

Because `show_details` was included, `list_snapshots` prints the details in JSON format, like this:

```output
f566b03b-b85e-41a0-b903-875cd305c1c5  COMPLETE
{"type":"NAMESPACE","id":"8053dd55d478437cba57d9f67caac154","data":{"name":"yugabyte","database_type":"YQL_DATABASE_CQL","colocated":false,"state":"RUNNING"}}
{"type":"TABLE","id":"a7e940e724ef497ebe94bf69bfe507d9","data":{"name":"tracking1","version":1,"state":"RUNNING","state_msg":"Current schema version=1","next_column_id":13,"table_type":"YQL_TABLE_TYPE","namespace_id":"8053dd55d478437cba57d9f67caac154"}}
{"type":"NAMESPACE","id":"8053dd55d478437cba57d9f67caac154","data":{"name":"yugabyte","database_type":"YQL_DATABASE_CQL","colocated":false,"state":"RUNNING"}}
{"type":"TABLE","id":"b48f4d7695f0421e93386f7a97da4bac","data":{"name":"tracking1_v_idx","version":0,"state":"RUNNING","next_column_id":12,"table_type":"YQL_TABLE_TYPE","namespace_id":"8053dd55d478437cba57d9f67caac154","indexed_table_id":"a7e940e724ef497ebe94bf69bfe507d9","is_local_index":false,"is_unique_index":false}}
```

If `show_details` is not included, `list_snapshots` prints the `snapshot_id` and `state`:

```output
f566b03b-b85e-41a0-b903-875cd305c1c5  COMPLETE
```

#### create_snapshot

Creates a snapshot of the specified YCQL tables and their indexes. Prior to v.2.1.8, indexes were not automatically included. You can specify multiple tables, even from different keyspaces.

{{< note title="Snapshots don't auto-expire" >}}

Snapshots you create via `create_snapshot` persist on disk until you remove them using the [`delete_snapshot`](#delete-snapshot) command.

Use the [`create_snapshot_schedule`](#create-snapshot-schedule) command to create snapshots that expire after a specified time interval.

{{</ note >}}

**Syntax**

```sh
yb-admin \
    -master_addresses <master-addresses> \
    create_snapshot <keyspace> <table_name> | <table_id> \
    [<keyspace> <table_name> | <table_id> ]... \
    [flush_timeout_in_seconds]
```

* *master-addresses*: Comma-separated list of YB-Master hosts and ports. Default value is `localhost:7100`.
* *keyspace*: The name of the database or keyspace formatted as <ycql|ysql|yedis>.<keyspace>.
* *table_name*: The name of the table name.
* *table_id*: The identifier (ID) of the table.
* *flush_timeout_in_seconds*: Specifies duration, in seconds, before flushing snapshot. Default value is `60`. To skip flushing, set the value to `0`.

When this command runs, a `snapshot_id` is generated and printed.

**Example**

```sh
$ ./bin/yb-admin \
    -master_addresses ip1:7100,ip2:7100,ip3:7100 \
    create_snapshot ydb test_tb
```

```output
Started flushing table ydb.test_tb
Flush request id: fe0db953a7a5416c90f01b1e11a36d24
Waiting for flushing...
Flushing complete: SUCCESS
Started snapshot creation: 4963ed18fc1e4f1ba38c8fcf4058b295
```

To see if the snapshot creation has finished, run the [`yb-admin list_snapshots`](#list_snapshots) command.

#### restore_snapshot

Restores the specified snapshot, including the tables and indexes. When the operation starts, a `restoration_id` is generated.

**Syntax**

```sh
yb-admin \
    -master_addresses <master-addresses> \
    restore_snapshot <snapshot_id> <restore-target>
```

* *master-addresses*: Comma-separated list of YB-Master hosts and ports. Default value is `localhost:7100`.
* *snapshot_id*: The identifier (ID) for the snapshot.
* *restore-target*: The time to which to restore the snapshot. This can be either an absolute Unix time, or a relative time such as `minus 5m` (to restore to 5 minutes ago). Optional; omit to restore to the given snapshot's creation time.

**Example**

```sh
$ ./bin/yb-admin restore_snapshot 72ad2eb1-65a2-4e88-a448-7ef4418bc469
```

When the restore starts, the `snapshot_id` and the generated `restoration_id` are displayed.

```output
Started restoring snapshot: 72ad2eb1-65a2-4e88-a448-7ef4418bc469
Restoration id: 5a9bc559-2155-4c38-ac8b-b6d0f7aa1af6
```

To see if the snapshot was successfully restored, you can run the [`yb-admin list_snapshots`](#list-snapshots) command.

```sh
$ ./bin/yb-admin list_snapshots
```

For the example above, the restore failed, so the following displays:

```output
Restoration UUID                      State
5a9bc559-2155-4c38-ac8b-b6d0f7aa1af6  FAILED
```

#### export_snapshot

Generates a metadata file for the specified snapshot, listing all the relevant internal UUIDs for various objects (table, tablet, etc.).

**Syntax**

```sh
yb-admin \
    -master_addresses <master-addresses> \
    export_snapshot <snapshot_id> <file_name>
```

* *master-addresses*: Comma-separated list of YB-Master hosts and ports. Default value is `localhost:7100`.
* *snapshot_id*: The identifier (ID) for the snapshot.
* *file_name*: The name of the file to contain the metadata. Recommended file extension is `.snapshot`.

**Example**

```sh
$ ./bin/yb-admin \
    -master_addresses ip1:7100,ip2:7100,ip3:7100 \
    export_snapshot 4963ed18fc1e4f1ba38c8fcf4058b295 \
    test_tb.snapshot
```

```output
Exporting snapshot 4963ed18fc1e4f1ba38c8fcf4058b295 (COMPLETE) to file test_tb.snapshot
Snapshot meta data was saved into file: test_tb.snapshot
```

#### import_snapshot

Imports the specified snapshot metadata file.

**Syntax**

```sh
yb-admin \
    -master_addresses <master-addresses> \
    import_snapshot <file_name> \
    [<keyspace> <table_name> [<keyspace> <table_name>]...]
```

* *master-addresses*: Comma-separated list of YB-Master hosts and ports. Default value is `localhost:7100`.
* *file_name*: The name of the snapshot file to import
* *keyspace*: The name of the database or keyspace
* *table_name*: The name of the table

{{< note title="Note" >}}

The *keyspace* and the *table* can be different from the exported one.

{{< /note >}}

**Example**

```sh
$ ./bin/yb-admin \
    -master_addresses ip1:7100,ip2:7100,ip3:7100 \
    import_snapshot test_tb.snapshot ydb test_tb
```

```output
Read snapshot meta file test_tb.snapshot
Importing snapshot 4963ed18fc1e4f1ba38c8fcf4058b295 (COMPLETE)
Target imported table name: ydb.test_tb
Table being imported: ydb.test_tb
Successfully applied snapshot.
Object            Old ID                            New ID
Keyspace          c478ed4f570841489dd973aacf0b3799  c478ed4f570841489dd973aacf0b3799
Table             ff4389ee7a9d47ff897d3cec2f18f720  ff4389ee7a9d47ff897d3cec2f18f720
Tablet 0          cea3aaac2f10460a880b0b4a2a4b652a  cea3aaac2f10460a880b0b4a2a4b652a
Tablet 1          e509cf8eedba410ba3b60c7e9138d479  e509cf8eedba410ba3b60c7e9138d479
Snapshot          4963ed18fc1e4f1ba38c8fcf4058b295  4963ed18fc1e4f1ba38c8fcf4058b295
```

#### delete_snapshot

Deletes the specified snapshot.

**Syntax**

```sh
yb-admin \
    -master_addresses <master-addresses> \
    delete_snapshot <snapshot_id>
```

* *master-addresses*: Comma-separated list of YB-Master hosts and ports. Default value is `localhost:7100`.
* *snapshot_id*: The identifier (ID) of the snapshot.

#### create_snapshot_schedule

Creates a snapshot schedule. A schedule consists of a list of objects to be included in a snapshot, a time interval at which to take snapshots for them, and a retention time.

Returns a schedule ID in JSON format.

**Syntax**

```sh
yb-admin create_snapshot_schedule \
    <snapshot-interval>\
    <retention-time>\
    <filter-expression>
```

* *snapshot-interval*: The frequency at which to take snapshots, in minutes.
* *retention-time*: The number of minutes to keep a snapshot before deleting it.
* *filter-expression*: The set of objects to include in the snapshot.

The filter expression is a list of acceptable objects, which can be either raw tables, or keyspaces (YCQL) or databases (YSQL). For proper consistency guarantees, **Yugabyte recommends setting this up on a per-keyspace (YCQL) or per-database (YSQL) level**.

**Example**

Take a snapshot of the `ysql.yugabyte` database once per minute, and retain each snapshot for 10 minutes:

```sh
yb-admin create_snapshot_schedule 1 10 ysql.yugabyte
```

```output.json
{
  "schedule_id": "6eaaa4fb-397f-41e2-a8fe-a93e0c9f5256"
}
```

#### list_snapshot_schedules

Lists the snapshots associated with a given schedule. Or, lists all schedules and their associated snapshots.

Returns one or more schedule lists in JSON format.

**Schedule list** entries contain:

* schedule ID
* schedule options (interval and retention time)
* a list of snapshots that the system has automatically taken

**Snapshot list** entries include:

* the snapshot's unique ID
* the snapshot's creation time
* the previous snapshot's creation time, if available. Use this time to make sure that, on restore, you pick the correct snapshot, which is guaranteed to have the data you want to bring back.

**Syntax**

```sh
yb-admin list_snapshot_schedules <schedule-id>
```

<<<<<<< HEAD
Where *snapshot-id* is the snapshot's unique identifier. The ID is optional; omit the ID to return all schedules in the system.
=======
Where _schedule-id_ is the snapshot schedule's unique identifier. The ID is optional; omit the ID to return all schedules in the system.
>>>>>>> 42f6f61c

**Example**

```sh
$ ./bin/yb-admin \
    list_snapshot_schedules 6eaaa4fb-397f-41e2-a8fe-a93e0c9f5256
```

```output.json
{
  "schedules": [
    {
      "id": "6eaaa4fb-397f-41e2-a8fe-a93e0c9f5256",
      "options": {
        "interval": "60.000s",
        "retention": "600.000s"
      },
      "snapshots": [
        {
          "id": "386740da-dc17-4e4a-9a2b-976968b1deb5",
          "snapshot_time_utc": "2021-04-28T13:35:32.499002+0000"
        },
        {
          "id": "aaf562ca-036f-4f96-b193-f0baead372e5",
          "snapshot_time_utc": "2021-04-28T13:36:37.501633+0000",
          "previous_snapshot_time_utc": "2021-04-28T13:35:32.499002+0000"
        }
      ]
    }
  ]
}
```

#### restore_snapshot_schedule

Schedules group a set of items into a single tracking object (the *schedule*). When you restore, you can choose a particular schedule and a point in time, and revert the state of all affected objects back to the chosen time.

**Syntax**

```sh
yb-admin restore_snapshot_schedule <schedule-id> <restore-target>
```

* *schedule-id*: The identifier (ID) of the schedule to be restored.
* *restore-target*: The time to which to restore the snapshots in the schedule. This can be either an absolute Unix timestamp, or a relative time such as `minus 5m` (to restore to 5 minutes ago).

You can also use a [YSQL timestamp](../../api/ysql/datatypes/type_datetime/) or [YCQL timestamp](../../api/ycql/type_datetime/#timestamp) with the restore command, if you like.

In addition to restoring to a particular timestamp, you can also restore from a relative time, such as "ten minutes ago".

When you specify a relative time, you can specify any or all of *days*, *hours*, *minutes*, and *seconds*. For example:

* `minus 5m` to restore from five minutes ago
* `minus 1h` to restore from one hour ago
* `minus 3d` to restore from three days ago
* `minus 1h 5m` to restore from one hour and five minutes ago

Relative times can be in any of the following formats (again, note that you can specify any or all of days, hours, minutes, and seconds):

* ISO 8601: `3d 4h 5m 6s`
* Abbreviated PostgreSQL: `3 d 4 hrs 5 mins 6 secs`
* Traditional PostgreSQL: `3 days 4 hours 5 minutes 6 seconds`
* SQL standard: `D H:M:S`

**Examples**

Restore from an absolute timestamp:

```sh
$ ./bin/yb-admin \
    restore_snapshot_schedule 6eaaa4fb-397f-41e2-a8fe-a93e0c9f5256 \
    1617670679185100
```

Restore from a relative time:

```sh
$ ./bin/yb-admin \
    restore_snapshot_schedule 6eaaa4fb-397f-41e2-a8fe-a93e0c9f5256 \
    minus 60s
```

In both cases, the output is similar to the following:

```output.json
{
    "snapshot_id": "6eaaa4fb-397f-41e2-a8fe-a93e0c9f5256",
    "restoration_id": "b1b96d53-f9f9-46c5-b81c-6937301c8eff"
}
```

#### delete_snapshot_schedule

Deletes the snapshot schedule with the given ID, **and all of the snapshots** associated with that schedule.

Returns a JSON object with the schedule_id that was just deleted.

**Syntax**

```sh
yb-admin delete_snapshot_schedule <schedule-id>
```

Where _schedule-id_ is the snapshot schedule's unique identifier.

**Example**

```sh
$ ./bin/yb-admin \
    delete_snapshot_schedule 6eaaa4fb-397f-41e2-a8fe-a93e0c9f5256
```

The output should show the schedule ID we just deleted.

```output.json
{
    "schedule_id": "6eaaa4fb-397f-41e2-a8fe-a93e0c9f5256"
}
```

---

<a name="deployment-topology-commands"></a>

### Multi-zone and multi-region deployment commands

#### modify_placement_info

Modifies the placement information (cloud, region, and zone) for a deployment.

**Syntax**

```sh
yb-admin \
    -master_addresses <master-addresses> \
    modify_placement_info <placement_info> <replication_factor> \
    [ <placement_id> ]
```

* *master-addresses*: Comma-separated list of YB-Master hosts and ports. Default value is `localhost:7100`.
* *placement_info*: Comma-delimited list of placements for *cloud*.*region*.*zone*. Optionally, after each placement block, we can also specify a minimum replica count separated by a colon. This count indicates how many minimum replicas of each tablet we want in that placement block. Its default value is 1. It is not recommended to repeat the same placement multiple times but instead specify the total count after the colon. However, in the event that the user specifies a placement multiple times, the total count from all mentions is taken.
* *replication_factor*: The number of replicas for each tablet. This value should be greater than or equal to the total of replica counts specified in *placement_info*.
* *placement_id*: The identifier of the primary cluster, which can be any unique string. Optional. If not set, a randomly-generated ID will be used.

**Example**

```sh
$ ./bin/yb-admin \
    -master_addresses $MASTER_RPC_ADDRS \
    modify_placement_info  \
    aws.us-west.us-west-2a:2,aws.us-west.us-west-2b:2,aws.us-west.us-west-2c 5
```

This will place a minimum of:

1. 2 replicas in aws.us-west.us-west-2a
2. 2 replicas in aws.us-west.us-west-2b
3. 1 replica in aws.us-west.us-west-2c

You can verify the new placement information by running the following `curl` command:

```sh
$ curl -s http://<any-master-ip>:7000/cluster-config
```

#### set_preferred_zones

Sets the preferred availability zones (AZs) and regions.

{{< note title="Note" >}}

* Make sure you've already run [`modify_placement_info`](#modify-placement-info) command beforehand.

* When nodes in the "preferred" availability zones and regions are alive and healthy, the tablet leaders are placed on nodes in those zones and regions.
By default, all nodes are eligible to have tablet leaders. Having all tablet leaders reside in a single region will reduce the number of network hops for the database to write transactions and thus increase performance and lowering latency.

* By default, the transaction tablet leaders will not respect these preferred zones and will be balanced across all nodes. In the transaction path, there is a roundtrip from the user to the transaction status tablet serving the transaction - if the leader closest to the user is used rather than forcing a roundtrip to the preferred zone, then there will be efficiency improvements.

{{< /note >}}

**Syntax**

```sh
yb-admin \
    -master_addresses <master-addresses> \
    set_preferred_zones <cloud.region.zone> \
    [<cloud.region.zone>]...
```

* *master-addresses*: Comma-separated list of YB-Master hosts and ports. Default value is `localhost:7100`.
* *cloud.region.zone*: Specifies the cloud, region, and zone. Default value is `cloud1.datacenter1.rack1`.

Suppose you have a deployment in the following regions: `gcp.us-east4.us-east4-b`, `gcp.asia-northeast1.asia-northeast1-c`, and `gcp.us-west1.us-west1-c`. Looking at the cluster configuration:

```sh
$ curl -s http://<any-master-ip>:7000/cluster-config
```

Here is a sample configuration:

```output
replication_info {
  live_replicas {
    num_replicas: 3
    placement_blocks {
      cloud_info {
        placement_cloud: "gcp"
        placement_region: "us-west1"
        placement_zone: "us-west1-c"
      }
      min_num_replicas: 1
    }
    placement_blocks {
      cloud_info {
        placement_cloud: "gcp"
        placement_region: "us-east4"
        placement_zone: "us-east4-b"
      }
      min_num_replicas: 1
    }
    placement_blocks {
      cloud_info {
        placement_cloud: "gcp"
        placement_region: "us-asia-northeast1"
        placement_zone: "us-asia-northeast1-c"
      }
      min_num_replicas: 1
    }
  }
}
```

The following command sets the preferred zone to `gcp.us-west1.us-west1-c`:

```sh
ssh -i $PEM $ADMIN_USER@$MASTER1 \
   ~/master/bin/yb-admin --master_addresses $MASTER_RPC_ADDRS \
    set_preferred_zones \
    gcp.us-west1.us-west1-c
```

Verify by running the following.

```sh
$ curl -s http://<any-master-ip>:7000/cluster-config
```

Looking again at the cluster configuration you should see `affinitized_leaders` added:

```output
replication_info {
  live_replicas {
    num_replicas: 3
    placement_blocks {
      cloud_info {
        placement_cloud: "gcp"
        placement_region: "us-west1"
        placement_zone: "us-west1-c"
      }
      min_num_replicas: 1
    }
    placement_blocks {
      cloud_info {
        placement_cloud: "gcp"
        placement_region: "us-east4"
        placement_zone: "us-east4-b"
      }
      min_num_replicas: 1
    }
    placement_blocks {
      cloud_info {
        placement_cloud: "gcp"
        placement_region: "us-asia-northeast1"
        placement_zone: "us-asia-northeast1-c"
      }
      min_num_replicas: 1
    }
  }
  affinitized_leaders {
    placement_cloud: "gcp"
    placement_region: "us-west1"
    placement_zone: "us-west1-c"
  }
}
```

### Master-follower deployment commands

#### setup_universe_replication

Sets up the universe replication for the specified source universe. Use this command only if no tables have been configured for replication. If tables are already configured for replication, use [`alter_universe_replication`](#alter-universe-replication) to add more tables.

To verify if any tables are already configured for replication, use [`list_cdc_streams`](#list-cdc-streams).

**Syntax**

```sh
yb-admin \
    -master_addresses <master-addresses> \
    setup_universe_replication \
    <source_universe_uuid> \
    <source_master_addresses> \
    <comma_separated_list_of_table_ids> \
    [comma_separated_list_of_producer_bootstrap_ids]
```

* *master-addresses*: Comma-separated list of YB-Master hosts and ports. Default value is `localhost:7100`.
* *source_universe_uuid*: The UUID of the source universe.
* *source_master_addresses*: Comma-separated list of the source master addresses.
* *comma_separated_list_of_table_ids*: Comma-separated list of table identifiers (`table_id`).
* *comma_separated_list_of_producer_bootstrap_ids*: Comma-separated list of bootstrap identifiers (`bootstrap_id`). These are obtained from using [`bootstrap_cdc_producer`](#bootstrap-cdc-producer).

{{< note title="Note" >}}
It is important that the bootstrap_ids are in the same order as their corresponding table_ids!
{{< /note >}}

{{< note title="Tip" >}}

To display a list of tables and their UUID (`table_id`) values, open the **YB-Master UI** (`<master_host>:7000/`) and click **Tables** in the navigation bar.

{{< /note >}}

**Example**

```sh
./bin/yb-admin \
    -master_addresses 127.0.0.11:7100,127.0.0.12:7100,127.0.0.13:7100 \
    setup_universe_replication e260b8b6-e89f-4505-bb8e-b31f74aa29f3 \
    127.0.0.1:7100,127.0.0.2:7100,127.0.0.3:7100 \
    000030a5000030008000000000004000,000030a5000030008000000000004005,dfef757c415c4b2cacc9315b8acb539a
```

#### alter_universe_replication

Changes the universe replication for the specified source universe. Use this command to:

* Add or remove tables in an existing replication UUID
* Modify the source master addresses

If no tables have been configured for replication, use [`setup_universe_replication`](#setup-universe-replication).

To check if any tables are configured for replication, use [`list_cdc_streams`](#list-cdc-streams).

**Syntax**

Use the `set_master_addresses` subcommand to replace the source master address list. Use this if the set of masters on the source changes:

```sh
yb-admin -master_addresses <master-addresses> \
    alter_universe_replication <source_universe_uuid> \
    set_master_addresses <source_master_addresses>
```

* *master-addresses*: Comma-separated list of YB-Master hosts and ports. Default value is `localhost:7100`.
* *source_universe_uuid*: The UUID of the source universe.
* *source_master_addresses*: Comma-separated list of the source master addresses.

Use the `add_table` subcommand to add one or more tables to the existing list:

```sh
yb-admin -master_addresses <master-addresses> \
    alter_universe_replication <source_universe_uuid> \
    add_table [comma_separated_list_of_table_ids] \
    [comma_separated_list_of_producer_bootstrap_ids]
```

* *master-addresses*: Comma-separated list of YB-Master hosts and ports. Default value is `localhost:7100`.
* *source_universe_uuid*: The UUID of the source universe.
* *comma_separated_list_of_table_ids*: Comma-separated list of table identifiers (`table_id`).
* *comma_separated_list_of_producer_bootstrap_ids*: Comma-separated list of bootstrap identifiers (`bootstrap_id`). These are obtained from using [`bootstrap_cdc_producer`](#bootstrap-cdc-producer).

{{< note title="Note" >}}
It is important that the bootstrap_ids are in the same order as their corresponding table_ids!
{{< /note >}}

Use the `remove_table` subcommand to remove one or more tables from the existing list:

```sh
yb-admin -master_addresses <master-addresses> \
    alter_universe_replication <source_universe_uuid> \
    remove_table [comma_separated_list_of_table_ids]
```

* *master-addresses*: Comma-separated list of YB-Master hosts and ports. Default value is `localhost:7100`.
* *source_universe_uuid*: The UUID of the source universe.
* *comma_separated_list_of_table_ids*: Comma-separated list of table identifiers (`table_id`).

#### delete_universe_replication <source_universe_uuid>

Deletes universe replication for the specified source universe.

**Syntax**

```sh
yb-admin \
    -master_addresses <master-addresses> \
    delete_universe_replication <source_universe_uuid>
```

* *master-addresses*: Comma-separated list of YB-Master hosts and ports. Default value is `localhost:7100`.
* *source_universe_uuid*: The UUID of the source universe.

#### set_universe_replication_enabled

Sets the universe replication to be enabled or disabled.

**Syntax**

```sh
yb-admin \
    -master_addresses <master-addresses> \
    set_universe_replication_enabled <source_universe_uuid>
```

* *master-addresses*: Comma-separated list of YB-Master hosts and ports. Default value is `localhost:7100`.
* *source_universe_uuid*: The UUID of the source universe.
* `0` | `1`: Disabled (`0`) or enabled (`1`). Default is `1`.

### Read replica deployment commands

#### add_read_replica_placement_info

Add a read replica cluster to the master configuration.

**Syntax**

```sh
yb-admin \
    -master_addresses <master-addresses> \
    add_read_replica_placement_info <placement_info> \
    <replication_factor> \
    [ <placement_id> ]
```

* *master-addresses*: Comma-separated list of YB-Master hosts and ports. Default value is `localhost:7100`.
* *placement_info*: A comma-delimited list of placements for *cloud*.*region*.*zone*. Default value is `cloud1.datacenter1.rack1`.
* *replication_factor*: The number of replicas.
* *placement_id*: The identifier of the read replica cluster, which can be any unique string. If not set, a randomly-generated ID will be used. Primary and read replica clusters must use different placement IDs.

#### modify_read_replica_placement_info

**Syntax**

```sh
yb-admin \
    -master_addresses <master-addresses> \
    modify_read_replica_placement_info <placement_info> \
    <replication_factor> \
    [ <placement_id> ]
```

* *master-addresses*: Comma-separated list of YB-Master hosts and ports. Default value is `localhost:7100`.
* *placement_info*: A comma-delimited list of placements for *cloud*.*region*.*zone*. Default value is `cloud1.datacenter1.rack1`.
* *replication_factor*: The number of replicas.
* *placement_id*: The identifier of the read replica cluster, which can be any unique string. If not set, a randomly-generated ID will be used. Primary and read replica clusters must use different placement IDs.

#### delete_read_replica_placement_info

Delete the read replica.

**Syntax**

```sh
yb-admin \
    -master_addresses <master-addresses> \
    delete_read_replica_placement_info [ <placement_id> ]
```

* *master-addresses*: Comma-separated list of YB-Master hosts and ports. Default value is `localhost:7100`.
* *placement_id*: The identifier of the read replica cluster, which can be any unique string. If not set, a randomly-generated ID will be used. Primary and read replica clusters must use different placement IDs.

---

### Security commands

#### Encryption at rest commands

For details on using encryption at rest, see [Encryption at rest](../../secure/encryption-at-rest).

#### add_universe_keys_to_all_masters

Sets the contents of `key_path` in-memory on each YB-Master node.

**Syntax**

```sh
yb-admin \
    -master_addresses <master-addresses> \
    add_universe_keys_to_all_masters <key_id> <key_path>
```

* *key_id*: Universe-unique identifier (can be any string, such as a string of a UUID) that will be associated to the universe key contained in the contents of `key_path` as a byte[].
* *key_path*:  The path to the file containing the universe key.

{{< note title="Note" >}}

After adding the universe keys to all YB-Master nodes, you can verify the keys exist using the `yb-admin` [`all_masters_have_universe_key_in_memory`](#all-masters-have-universe-key-in-memory) command and enable encryption using the [`rotate_universe_key_in_memory`](#rotate-universe-key-in-memory) command.

{{< /note >}}

#### all_masters_have_universe_key_in_memory

Checks whether the universe key associated with the provided *key_id* exists in-memory on each YB-Master node.

```sh
yb-admin \
    -master_addresses <master-addresses> all_masters_have_universe_key_in_memory <key_id>
```

* *key_id*: Universe-unique identifier (can be any string, such as a string of a UUID) that will be associated to the universe key contained in the contents of `key_path` as a byte[].

#### rotate_universe_key_in_memory

Rotates the in-memory universe key to start encrypting newly-written data files with the universe key associated with the provided `key_id`.

{{< note title="Note" >}}

The [`all_masters_have_universe_key_in_memory`](#all-masters-have-universe-key-in-memory) value must be true for the universe key to be successfully rotated and enabled).

{{< /note >}}

```sh
yb-admin \
    -master_addresses <master-addresses> rotate_universe_key_in_memory <key_id>
```

* *key_id*: Universe-unique identifier (can be any string, such as a string of a UUID) that will be associated to the universe key contained in the contents of `key_path` as a byte[].

#### disable_encryption_in_memory

Disables the in-memory encryption at rest for newly-written data files.

**Syntax**

```sh
yb-admin \
    -master_addresses <master-addresses> \
    disable_encryption_in_memory
```

#### is_encryption_enabled

Checks if cluster-wide encryption is enabled.

**Syntax**

```sh
yb-admin \
    -master_addresses <master-addresses> \
    is_encryption_enabled
```

* *master-addresses*: Comma-separated list of YB-Master hosts and ports. Default value is `localhost:7100`.

Returns message:

```output
Encryption status: ENABLED with key id <key_id_2>
```

The new key ID (`<key_id_2>`) should be different from the previous one (`<key_id>`).

**Example**

```sh
./bin/yb-admin \
    -master_addresses ip1:7100,ip2:7100,ip3:7100 \
    is_encryption_enabled
```

```output
Encryption status: ENABLED with key id <key_id_2>
```

### Change Data Capture (CDC) commands

#### create_change_data_stream

Creates a change data capture (CDC) DB stream for the specified table.

**Syntax**

```sh
yb-admin \
    -master_addresses <master-addresses> \
    create_change_data_stream ysql.<namespace_name>
```

* _master-addresses_: Comma-separated list of YB-Master hosts and ports. Default value is `localhost:7100`.
* *namespace_name*: The namespace on which the DB stream ID is to be created.

For example:

```sh
yb-admin \
    -master_addresses 127.0.0.1:7100 \
    create_change_data_stream ysql.yugabyte
```

A successful operation of the above command returns a message with a DB stream ID:

```output
CDC Stream ID: d540f5e4890c4d3b812933cbfd703ed3
```

#### list_change_data_streams

Lists all the created CDC DB streams.

**Syntax**

```sh
yb-admin \
    -master_addresses <master-addresses> \
    list_change_data_streams [namespace_name]
```

* _master-addresses_: Comma-separated list of YB-Master hosts and ports. Default value is `localhost:7100`.
* *namespace_name*: Optional - The namespace name for which the streams are to be listed, if not provided it would list all the streams without filtering.

**Example:**

```sh
yb-admin \
    -master_addresses 127.0.0.1:7100 \
    list_change_data_streams
```

This command results in the following response. It will have all the table IDs associated with the stream ID:

```output
CDC Streams:
streams {
  stream_id: "d540f5e4890c4d3b812933cbfd703ed3"
  table_id: "000033e1000030008000000000004000"
  options {
    key: "id_type"
    value: "NAMESPACEID"
  }
  options {
    key: "checkpoint_type"
    value: "EXPLICIT"
  }
  options {
    key: "source_type"
    value: "CDCSDK"
  }
  options {
    key: "record_format"
    value: "PROTO"
  }
  options {
    key: "record_type"
    value: "CHANGE"
  }
  options {
    key: "state"
    value: "ACTIVE"
  }
}
```

#### get_change_data_stream_info

Get the information associated with a particular CDC DB stream.

**Syntax**

```sh
yb-admin \
    -master_addresses <master-addresses> \
    get_change_data_stream_info <db_stream_id>
```

* _master-addresses_: Comma-separated list of YB-Master hosts and ports. Default value is `localhost:7100`.
* *db_stream_id*: The CDC DB stream ID to get the info of.

**Example:**

```sh
yb-admin \
    -master_addresses 127.0.0.1:7100 \
    get_change_data_stream_info d540f5e4890c4d3b812933cbfd703ed3
```

The previous command results in the following response. It will have the table_id(s) associated with the stream and the namespace_id on which the stream is created:

```output
CDC DB Stream Info:
table_info {
  stream_id: "d540f5e4890c4d3b812933cbfd703ed3"
  table_id: "000033e1000030008000000000004000"
}
namespace_id: "000033e1000030008000000000000000"
```

#### delete_change_data_stream

Delete the specified CDC DB stream.

**Syntax**

```sh
yb-admin \
    -master_addresses <master-addresses> \
    delete_change_data_stream <db_stream_id>
```

* _master-addresses_: Comma-separated list of YB-Master hosts and ports. Default value is `localhost:7100`.
* *db_stream_id*: The CDC DB stream ID to be deleted.

**Example:**

```sh
yb-admin \
    -master_addresses 127.0.0.1:7100 \
    delete_change_data_stream d540f5e4890c4d3b812933cbfd703ed3
```

The above command results in the following response:

```output
Successfully deleted CDC DB Stream ID: d540f5e4890c4d3b812933cbfd703ed3
```

### xCluster Replication commands

#### create_cdc_stream

Creates a change data capture (CDC) stream for the specified table.

**Syntax**

```sh
yb-admin \
    -master_addresses <master-addresses> \
    create_cdc_stream <table_id>
```

* *master-addresses*: Comma-separated list of YB-Master hosts and ports. Default value is `localhost:7100`.
* *table_id*: The identifier (ID) of the table.

{{< note title="Tip" >}}

To display a list of tables and their UUID (`table_id`) values, open the **YB-Master UI** (`<master_host>:7000/`) and click **Tables** in the navigation bar.

{{< /note >}}

#### list_cdc_streams

Lists the CDC streams for the specified YB-Master servers.

{{< note title="Tip" >}}

Use this command when setting up universe replication to verify if any tables are configured for replication. If not, run [`setup_universe_replication`](#setup-universe-replication); if tables are already configured for replication, use [`alter_universe_replication`](#alter-universe-replication) to add more tables.

{{< /note >}}

**Syntax**

```sh
yb-admin \
    -master_addresses <master-addresses> \
    list_cdc_streams
```

* *master-addresses*: Comma-separated list of YB-Master hosts and ports. Default value is `localhost:7100`.

**Example**

```sh
./bin/yb-admin \
    -master_addresses 127.0.0.11:7100,127.0.0.12:7100,127.0.0.13:7100 \
    list_cdc_streams
```

#### delete_cdc_stream <stream_id> [force_delete]

Deletes underlying CDC stream for the specified YB-Master servers.

**Syntax**

```sh
yb-admin \
    -master_addresses <master-addresses> \
    delete_cdc_stream <stream_id [force_delete]>
```

* *master-addresses*: Comma-separated list of YB-Master hosts and ports. Default value is `localhost:7100`.
* *stream_id*: The ID of the CDC stream.
* `force_delete`: (Optional) Force the delete operation.

{{< note title="Note" >}}
This command should only be needed for advanced operations, such as doing manual cleanup of old bootstrapped streams that were never fully initialized, or otherwise failed replication streams.
For normal xcluster replication cleanup, please use [`delete_universe_replication`](#delete-universe-replication).
{{< /note >}}

#### bootstrap_cdc_producer <comma_separated_list_of_table_ids>

Mark a set of tables in preparation for setting up universe level replication.

**Syntax**

```sh
yb-admin \
    -master_addresses <master-addresses> \
    bootstrap_cdc_producer <comma_separated_list_of_table_ids>
```

* *master-addresses*: Comma-separated list of YB-Master hosts and ports. Default value is `localhost:7100`.
* *comma_separated_list_of_table_ids*: Comma-separated list of table identifiers (`table_id`).

**Example**

```sh
./bin/yb-admin \
    -master_addresses 172.0.0.11:7100,127.0.0.12:7100,127.0.0.13:7100 \
    bootstrap_cdc_producer 000030ad000030008000000000004000
```

```output
table id: 000030ad000030008000000000004000, CDC bootstrap id: dd5ea73b5d384b2c9ebd6c7b6d05972c
```

{{< note title="Note" >}}
The CDC bootstrap ids are the ones that should be used with [`setup_universe_replication`](#setup-universe-replication) and [`alter_universe_replication`](#alter-universe-replication).
{{< /note >}}

---

### Decommissioning commands

#### get_leader_blacklist_completion

Gets the tablet load move completion percentage for blacklisted nodes.

**Syntax**

```sh
yb-admin \
    -master_addresses <master-addresses> \
    get_leader_blacklist_completion
```

* *master-addresses*: Comma-separated list of YB-Master hosts and ports. Default value is `localhost:7100`.

**Example**

```sh
$ ./bin/yb-admin \
    -master_addresses ip1:7100,ip2:7100,ip3:7100 \
    get_leader_blacklist_completion
```

#### change_blacklist

Changes the blacklist for YB-TServer servers.

After old YB-TServer servers are terminated, you can use this command to clean up the blacklist.

**Syntax**

```sh
yb-admin \
    -master_addresses <master-addresses> \
    change_blacklist [ ADD | REMOVE ] <ip_addr>:<port> \
    [ <ip_addr>:<port> ]...
```

* *master-addresses*: Comma-separated list of YB-Master hosts and ports. Default value is `localhost:7100`.
* ADD | REMOVE: Adds or removes the specified YB-TServer server.
* *ip_addr:port*: The IP address and port of the YB-TServer.

**Example**

```sh
$ ./bin/yb-admin \
    -master_addresses ip1:7100,ip2:7100,ip3:7100 \
    change_blacklist \
      ADD node1:9100 node2:9100 node3:9100 node4:9100 node5:9100 node6:9100
```

#### change_leader_blacklist

**Syntax**

```sh
yb-admin \
    -master_addresses <master-addresses> \
    change_leader_blacklist < ADD | REMOVE > <ip_addr>:<port> \
    [<ip_addr>:<port>]...
```

* *master-addresses*: Comma-separated list of YB-Master hosts and ports. Default value is `localhost:7100`.
* `ADD` or `REMOVE`: Adds or removes nodes from blacklist.
* *ip_addr*: The IP address of the node.
* *port*: The port of the node.

#### leader_stepdown

Forces the YB-TServer leader of the specified tablet to step down.

{{< note title="Note" >}}

Use this command only if recommended by Yugabyte support.

There is a possibility of downtime.

{{< /note >}}

**Syntax**

```sh
yb-admin \
    -master_addresses <master-addresses> \
    leader_stepdown <tablet_id> <dest_ts_uuid>
```

* *master-addresses*: Comma-separated list of YB-Master hosts and ports. Default value is `localhost:7100`.
* *tablet_id*: The identifier (ID) of the tablet.
* *dest_ts_uuid*: The destination identifier (UUID) for the new YB-TServer leader. To move leadership **from** the current leader, when you do not need to specify a new leader, use `""` for the value. If you want to transfer leadership intentionally **to** a specific new leader, then specify the new leader.

{{< note title="Note" >}}

If specified, `des_ts_uuid` becomes the new leader. If the argument is empty (`""`), then a new leader will be elected automatically. In a future release, this argument will be optional. See GitHub issue [#4722](https://github.com/yugabyte/yugabyte-db/issues/4722)

{{< /note >}}

---

### Rebalancing commands

For information on YB-Master load balancing, see [Data placement and load balancing](../../architecture/concepts/yb-master/#data-placement-and-load-balancing)

For YB-Master load balancing flags, see [Load balancing flags](../../reference/configuration/yb-master/#load-balancing-flags).

#### set_load_balancer_enabled

Enables or disables the load balancer.

**Syntax**

```sh
yb-admin \
    -master_addresses <master-addresses> \
    set_load_balancer_enabled [ 0 | 1 ]
```

* *master-addresses*: Comma-separated list of YB-Master hosts and ports. Default value is `localhost:7100`.
* `0` | `1`: Enabled (`1`) is the default. To disable, set to `0`.

**Example**

```sh
./bin/yb-admin \
    -master_addresses ip1:7100,ip2:7100,ip3:7100 \
    set_load_balancer_enabled 0
```

#### get_load_balancer_state

Returns the cluster load balancer state.

```sh
yb-admin \
    -master_addresses <master-addresses> get_load_balancer_state
```

* *master-addresses*: Comma-separated list of YB-Master hosts and ports. Default value is `localhost:7100`.

#### get_load_move_completion

Checks the percentage completion of the data move.

You can rerun this command periodically until the value reaches `100.0`, indicating that the data move has completed.

**Syntax**

```sh
yb-admin \
    -master_addresses <master-addresses> \
    get_load_move_completion
```

* *master-addresses*: Comma-separated list of YB-Master hosts and ports. Default value is `localhost:7100`.

{{< note title="Note" >}}

The time needed to complete a data move depends on the following:

* number of tablets and tables
* size of each of those tablets
* SSD transfer speeds
* network bandwidth between new nodes and existing ones

{{< /note >}}

For an example of performing a data move and the use of this command, refer to [Change cluster configuration](../../manage/change-cluster-config/).

**Example**

In the following example, the data move is `66.6` percent done.

```sh
$ ./bin/yb-admin \
    -master_addresses ip1:7100,ip2:7100,ip3:7100 \
    get_load_move_completion
```

Returns the following percentage:

```output
66.6
```

#### get_is_load_balancer_idle

Finds out if the load balancer is idle.

**Syntax**

```sh
yb-admin \
    -master_addresses <master-addresses> \
    get_is_load_balancer_idle
```

* *master-addresses*: Comma-separated list of YB-Master hosts and ports. Default value is `localhost:7100`.

**Example**

```sh
./bin/yb-admin \
    -master_addresses ip1:7100,ip2:7100,ip3:7100 \
    get_is_load_balancer_idle
```

---

### Upgrade YSQL system catalog

#### upgrade_ysql

Upgrades the YSQL system catalog after a successful [YugabyteDB cluster upgrade](../../manage/upgrade-deployment/).
YSQL upgrades are not required for clusters where [YSQL is not enabled](../../reference/configuration/yb-tserver/#ysql-flags).

**Syntax**

```sh
yb-admin upgrade_ysql
```

**Example**

```sh
./bin/yb-admin upgrade_ysql
```

A successful upgrade returns the following message:

```output
YSQL successfully upgraded to the latest version
```

In certain scenarios, a YSQL upgrade can take longer than 60 seconds, which is the default timeout value for `yb-admin`. To account for that, run the command with a higher timeout value:

```sh
$ ./bin/yb-admin \
      -timeout_ms 180000 \
      upgrade_ysql
```

Running the above command is an online operation and doesn't require stopping a running cluster. This command is idempotent and can be run multiple times without any side effects.

{{< note title="Note" >}}
Concurrent operations in a cluster can lead to various transactional conflicts, catalog version mismatches, and read restart errors. This is expected, and should be addressed by rerunning the upgrade command.
{{< /note >}}

Refer [Upgrade a deployment](../../manage/upgrade-deployment/) to learn about YB-Master and YB-Tserver upgrades, followed by YSQL system catalog upgrades.<|MERGE_RESOLUTION|>--- conflicted
+++ resolved
@@ -946,11 +946,7 @@
 yb-admin list_snapshot_schedules <schedule-id>
 ```
 
-<<<<<<< HEAD
-Where *snapshot-id* is the snapshot's unique identifier. The ID is optional; omit the ID to return all schedules in the system.
-=======
 Where _schedule-id_ is the snapshot schedule's unique identifier. The ID is optional; omit the ID to return all schedules in the system.
->>>>>>> 42f6f61c
 
 **Example**
 
