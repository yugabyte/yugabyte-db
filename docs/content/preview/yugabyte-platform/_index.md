---
title: YugabyteDB Anywhere
headerTitle: YugabyteDB Anywhere
linkTitle: YugabyteDB Anywhere
headcontent: Self-managed Database-as-a-Service
description: YugabyteDB delivered as a private database-as-a-service for enterprises.
menu:
  preview_yugabyte-platform:
    parent: yugabytedb-anywhere
    identifier: overview-yp
    weight: 10
type: indexpage
breadcrumbDisable: true
resourcesIntro: Quick Links
resources:
  - title: What's new
    url: /preview/releases/yba-releases/
  - title: FAQ
    url: /preview/faq/yugabyte-platform/
  - title: yugabyte.com
    url: https://www.yugabyte.com/anywhere/
---

YugabyteDB Anywhere (YBA) is a self-managed database-as-a-service offering from YugabyteDB that allows you to deploy and operate YugabyteDB universes at scale.

Use YugabyteDB Anywhere to automate the deployment and management of YugabyteDB in your preferred environments (spanning on-prem, in the public cloud, and in Kubernetes) and topologies (single-  and multi-region).

You can access YugabyteDB Anywhere via an Internet browser that has been supported by its maker in the past 24 months and that has a market share of at least 0.2%. In addition, you can access YugabyteDB Anywhere via most mobile browsers, except Opera Mini.

YugabyteDB Anywhere offers three levels of user accounts: Super Admin, Admin, and Read-only, with the latter having rather limited access to functionality. Unless otherwise specified, the YugabyteDB Anywhere documentation describes the functionality available to a Super Admin user.

{{< sections/2-boxes >}}
  {{< sections/bottom-image-box
    title="Install"
    description="Install YugabyteDB Anywhere on any environment, including Kubernetes, public cloud, or private cloud."
    buttonText="Learn more"
    buttonUrl="install-yugabyte-platform/"
    imageAlt="Yugabyte cloud" imageUrl="/images/homepage/yugabyte-in-cloud.svg"
  >}}

  {{< sections/bottom-image-box
    title="Configure"
<<<<<<< HEAD
    description="Configure YugabyteDB Anywhere to deploy YugabyteDB on various cloud providers."
=======
    description="Configure YugabyteDB Anywhere for deploying universes on various cloud providers."
>>>>>>> 4cd2b1f1
    buttonText="Learn more"
    buttonUrl="configure-yugabyte-platform/"
    imageAlt="Locally Laptop" imageUrl="/images/homepage/locally-laptop.svg"
  >}}
{{< /sections/2-boxes >}}

## Use YugabyteDB Anywhere

{{< sections/3-boxes >}}
  {{< sections/3-box-card
    title="Deploy"
    description="Deploy multi-region, multi-zone, and multi-cloud universes."
    buttonText="Deploy"
    buttonUrl="create-deployments/"
  >}}

  {{< sections/3-box-card
    title="Manage"
    description="Modify universes and their nodes, upgrade YugabyteDB software."
    buttonText="Manage"
    buttonUrl="manage-deployments/"
  >}}

  {{< sections/3-box-card
    title="Back up"
    description="Configure storage, back up and restore universe data."
    buttonText="Back up"
    buttonUrl="back-up-restore-universes/"
  >}}
{{< /sections/3-boxes >}}

## Additional resources

{{< sections/3-boxes >}}
  {{< sections/3-box-card
  title="Build applications"
  description="Start coding in your favorite programming language using examples."
  buttonText="Get started"
  buttonUrl="../develop/build-apps/"
  >}}

  {{< sections/3-box-card
  title="Yugabyte University"
  description="Take free courses and workshops to learn YugabyteDB, YSQL, and YCQL."
  linkText1="Developer workshops"
  linkUrl1="https://university.yugabyte.com/collections/builder-workshop"
  linkTarget1="_blank"
  linkText2="YSQL exercises"
  linkUrl2="https://university.yugabyte.com/courses/ysql-exercises-simple-queries"
  linkTarget2="_blank"
  >}}

  {{< sections/3-box-card
  title="Support"
  description="Ask questions, request assistance from our team, participate in our journey."
  linkText1="Contact Support"
  linkUrl1="https://support.yugabyte.com/hc/en-us/requests/new?ticket_form_id=360001955891"
  linkTarget1="_blank"
  linkText2="Join our community"
  linkUrl2="https://communityinviter.com/apps/yugabyte-db/register"
  linkTarget2="_blank"
  >}}

{{< /sections/3-boxes >}}<|MERGE_RESOLUTION|>--- conflicted
+++ resolved
@@ -40,11 +40,7 @@
 
   {{< sections/bottom-image-box
     title="Configure"
-<<<<<<< HEAD
-    description="Configure YugabyteDB Anywhere to deploy YugabyteDB on various cloud providers."
-=======
     description="Configure YugabyteDB Anywhere for deploying universes on various cloud providers."
->>>>>>> 4cd2b1f1
     buttonText="Learn more"
     buttonUrl="configure-yugabyte-platform/"
     imageAlt="Locally Laptop" imageUrl="/images/homepage/locally-laptop.svg"
