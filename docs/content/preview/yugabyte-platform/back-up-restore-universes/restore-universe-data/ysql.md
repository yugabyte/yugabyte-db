--- conflicted
+++ resolved
@@ -42,18 +42,9 @@
 
 3. If you want to restore a full backup, use the **Backups** page to select the backup and click its **... > Restore Entire Backup**, as per the following illustration:<br>
 
-<<<<<<< HEAD
-    ![Restore backup](/images/yp/restore-entire-backup-ysql.png)<br><br>
+    ![Restore backup](/images/yp/restore-entire-backup-ysql.png)
 
 4. Complete the fields of the **Restore Backup** dialog, as follows:
-=======
-    ![Restore backup](/images/yp/restore-entire-backup.png)<br>
-
-4. Complete the fields of the **Restore Backup** dialog shown in the following illustration:
-
-    
-    ![Restore backup - YSQL](/images/yp/restore-universe-data-ysql.png)<br>
->>>>>>> 3d1a8050
 
     - Select the name of the universe to which you want to restore the backup.
     
@@ -75,11 +66,11 @@
 
 To perform this type of restore, click **... > Advanced Restore**, as per the following illustration:
 
-![Restore advanced - YSQL](/images/yp/restore-backup-advanced-ysql.png)<br>
+![Restore advanced - YSQL](/images/yp/restore-backup-advanced-ysql.png)
 
 To proceed, complete the fields of the **Advanced Restore** dialog shown in the following illustration:
 
-![Restore advanced - YSQL](/images/yp/restore-advanced-ysql.png)<br>
+![Restore advanced - YSQL](/images/yp/restore-advanced-ysql.png)
 
 - Select YSQL as the type of API.
 
@@ -99,6 +90,6 @@
 
 <br>You can access a list of all backups from all universes by navigating to **Backups** on the YugabyteDB Anywhere left-side menu, as per the following illustration:
 
-![Backups](/images/yp/backups-list.png)<br>
+![Backups](/images/yp/backups-list.png)
 
 By clicking on a specific universe included in the list, you can access the backup details and trigger a restore.