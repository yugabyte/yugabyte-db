--- conflicted
+++ resolved
@@ -1,9 +1,5 @@
 ---
-<<<<<<< HEAD
-title: Back up and restore YugabyteDB Anywhere on YBA Installer
-=======
 title: Back up and restore YugabyteDB Anywhere using yb-ctl
->>>>>>> 6481d0e0
 headerTitle: Back up and restore YugabyteDB Anywhere on YBA Installer
 description: Back up and restore YugabyteDB Anywhere using YBA Installer.
 linkTitle: Back up YugabyteDB Anywhere
