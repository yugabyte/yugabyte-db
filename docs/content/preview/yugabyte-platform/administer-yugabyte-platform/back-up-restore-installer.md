--- conflicted
+++ resolved
@@ -1,14 +1,8 @@
 ---
-<<<<<<< HEAD
-title: Back up and restore YugabyteDB Anywhere
+title: Back up and restore YugabyteDB Anywhere using yb-ctl
 headerTitle: Back up and restore YugabyteDB Anywhere
-description: Use a script to back up and restore YugabyteDB Anywhere on YBA Installer.
+description: Back up and restore YugabyteDB Anywhere using YBA Installer.
 headcontent: Back up your YugabyteDB Anywhere installation
-=======
-title: Back up and restore YugabyteDB Anywhere using yb-ctl
-headerTitle: Back up and restore YugabyteDB Anywhere using YBA Installer
-description: Back up and restore YugabyteDB Anywhere using YBA Installer.
->>>>>>> 34973211
 linkTitle: Back up YugabyteDB Anywhere
 menu:
   preview_yugabyte-platform:
