---
..title: Configure the Kubernetes cloud provider
headerTitle: Configure the Kubernetes cloud provider
linkTitle: Configure cloud providers
description: Configure the Kubernetes cloud provider
aliases:
  - /preview/deploy/enterprise-edition/configure-cloud-providers/kubernetes
menu:
  preview_yugabyte-platform:
    identifier: set-up-cloud-provider-5-kubernetes
    parent: configure-yugabyte-platform
    weight: 20
type: docs
---

<ul class="nav nav-tabs-alt nav-tabs-yb">

  <li>
    <a href="../aws/" class="nav-link">
      <i class="fa-brands fa-aws"></i>
      AWS
    </a>
  </li>

  <li>
    <a href="../gcp/" class="nav-link">
      <i class="fa-brands fa-google" aria-hidden="true"></i>
      GCP
    </a>
  </li>

  <li>
    <a href="../azure/" class="nav-link">
      <i class="icon-azure" aria-hidden="true"></i>
      &nbsp;&nbsp; Azure
    </a>
  </li>

  <li>
    <a href="../kubernetes/" class="nav-link active">
      <i class="fa-regular fa-dharmachakra" aria-hidden="true"></i>
      Kubernetes
    </a>
  </li>

  <li>
    <a href="../vmware-tanzu/" class="nav-link">
      <i class="fa-solid fa-cubes" aria-hidden="true"></i>
      VMware Tanzu
    </a>
  </li>

<li>
    <a href="../openshift/" class="nav-link">
      <i class="fa-brands fa-redhat" aria-hidden="true"></i>OpenShift</a>
  </li>

  <li>
    <a href="../on-premises/" class="nav-link">
      <i class="fa-solid fa-building"></i>
      On-premises
    </a>
  </li>

</ul>

This document describes how to configure the Kubernetes provider for YugabyteDB universes using YugabyteDB Anywhere. If no cloud providers are configured in YugabyteDB Anywhere yet, the main **Dashboard** page prompts you to configure at least one cloud provider.

## Prerequisites

To run YugabyteDB universes on Kubernetes, all you need to provide in YugabyteDB Anywhere is your Kubernetes provider credentials. YugabyteDB Anywhere uses those credentials to automatically provision and de-provision the pods that run YugabyteDB.

Before you install YugabyteDB on a Kubernetes cluster, perform the following:

- Create a `yugabyte-platform-universe-management` service account.
- Create a `kubeconfig` file of the earlier-created service account to configure access to the Kubernetes cluster.

### Service account

The secret of a service account can be used to generate a `kubeconfig` file. This account should not be deleted once it is in use by YugabyteDB Anywhere.

Set the `YBA_NAMESPACE` environment variable to the namespace where your YugabyteDB Anywhere is installed, as follows:

```sh
export YBA_NAMESPACE="yb-platform"
```

Note that the `YBA_NAMESPACE` variable is used in the commands throughout this document.

Run the following `kubectl` command to apply the YAML file:

```sh
export YBA_NAMESPACE="yb-platform"

kubectl apply -f https://raw.githubusercontent.com/yugabyte/charts/master/rbac/yugabyte-platform-universe-management-sa.yaml -n ${YBA_NAMESPACE}
```

Expect the following output:

```output
serviceaccount/yugabyte-platform-universe-management created
```

The next step is to grant access to this service account using ClusterRoles and Roles, as well as ClusterRoleBindings and RoleBindings, thus allowing it to manage the YugabyteDB universe's resources for you.

The namespace in the following commands needs to be replaced with the correct namespace of the previously created service account.

The tasks you can perform depend on your access level.

**Global Admin** can grant broad cluster level admin access by executing the following command:

```sh
export YBA_NAMESPACE="yb-platform"

curl -s https://raw.githubusercontent.com/yugabyte/charts/master/rbac/platform-global-admin.yaml \
  | sed "s/namespace: <SA_NAMESPACE>/namespace: ${YBA_NAMESPACE}"/g \
  | kubectl apply -n ${YBA_NAMESPACE} -f -
```

**Global Restricted** can grant access to only the specific cluster roles to create and manage YugabyteDB universes across all the namespaces in a cluster using the following command:

```sh
export YBA_NAMESPACE="yb-platform"

curl -s https://raw.githubusercontent.com/yugabyte/charts/master/rbac/platform-global.yaml \
  | sed "s/namespace: <SA_NAMESPACE>/namespace: ${YBA_NAMESPACE}"/g \
  | kubectl apply -n ${YBA_NAMESPACE} -f -
```

This contains ClusterRoles and ClusterRoleBindings for the required set of permissions.

**Namespace Admin** can grant namespace-level admin access by using the following command:

```sh
export YBA_NAMESPACE="yb-platform"

curl -s https://raw.githubusercontent.com/yugabyte/charts/master/rbac/platform-namespaced-admin.yaml \
  | sed "s/namespace: <SA_NAMESPACE>/namespace: ${YBA_NAMESPACE}"/g \
  | kubectl apply -n ${YBA_NAMESPACE} -f -
```

If you have multiple target namespaces, then you have to apply the YAML in all of them.

**Namespace Restricted** can grant access to only the specific roles required to create and manage YugabyteDB universes in a particular namespace. Contains Roles and RoleBindings for the required set of permissions.

For example, if your goal is to allow YugabyteDB Anywhere to manage YugabyteDB universes in the namespaces `yb-db-demo` and `yb-db-us-east4-a` (the target namespaces), then you need to apply in both the target namespaces, as follows:

```sh
export YBA_NAMESPACE="yb-platform"

curl -s https://raw.githubusercontent.com/yugabyte/charts/master/rbac/platform-namespaced.yaml \
  | sed "s/namespace: <SA_NAMESPACE>/namespace: ${YBA_NAMESPACE}"/g \
  | kubectl apply -n ${YBA_NAMESPACE} -f -
```

### kubeconfig file

You can create a `kubeconfig` file for the previously created `yugabyte-platform-universe-management` service account as follows:

1. Run the following `wget` command to get the Python script for generating the `kubeconfig` file:

    ```sh
    wget https://raw.githubusercontent.com/YugaByte/charts/master/stable/yugabyte/generate_kubeconfig.py
    ```

2. Run the following command to generate the `kubeconfig` file:

    ```sh
    export YBA_NAMESPACE="yb-platform"

    python generate_kubeconfig.py -s yugabyte-platform-universe-management -n ${YBA_NAMESPACE}
    ```

    Expect the following output:

    ```output
    Generated the kubeconfig file: /tmp/yugabyte-platform-universe-management.conf
    ```

3. Use this generated `kubeconfig` file as the `kubeconfig` in the YugabyteDB Anywhere Kubernetes provider configuration.

## Select the Kubernetes service

In the YugabyteDB Anywhere UI, navigate to **Configs > Cloud Provider Configuration > Managed Kubernetes Service** and select one of the Kubernetes service providers using the **Type** field, as per the following illustration:

![Kubernetes config](/images/ee/k8s-setup/k8s-configure-empty.png)

## Configure the cloud provider

Continue configuring your Kubernetes provider as follows:

1. Specify a meaningful name for your configuration.
2. Choose one of the following ways to specify **Kube Config** for an availability zone:
   - Specify at **provider level** in the provider form. If specified, this configuration file is used for all availability zones in all regions.
   - Specify at **zone level** in the region form. This is required for **multi-az** or **multi-region** deployments. If the zone is in a different Kubernetes cluster than YugabyteDB Anywhere, a zone-specific `kubeconfig` file needs to be passed.
3. In the **Service Account** field, provide the name of the [service account](#service-account) which has necessary access to manage the cluster (see [Create cluster](../../../../deploy/kubernetes/single-zone/oss/helm-chart/#create-cluster)).
4. In the **Image Registry** field, specify from where to pull the YugabyteDB image. Accept the default setting, unless you are hosting the registry, in which case refer to steps described in [Pull and push YugabyteDB Docker images to private container registry](../../../install-yugabyte-platform/prerequisites#pull-and-push-yugabytedb-docker-images-to-private-container-registry).
5. Use **Pull Secret File** to upload the pull secret to download the image of the Enterprise YugabyteDB that is in a private repository. Your Yugabyte sales representative should have provided this secret.

## Configure region and zones

Continue configuring your Kubernetes provider by clicking **Add region** and completing the **Add new region** dialog shown in the following illustration: 

![Add new region](/images/ee/k8s-setup/k8s-az-kubeconfig.png)

1. Use the **Region** field to select the region.

1. Use the **Zone** field to select a zone label that should match the value of failure domain zone label on the nodes. `topology.kubernetes.io/zone` would place the pods in that zone.

1. Optionally, use the **Storage Class** field to enter a comma-delimited value. If you do not specify this value, it would default to standard. You need to ensure that this storage class exists in your Kubernetes cluster and the following guidelines are taken into consideration:

   - Volume binding mode should be set to `WaitForFirstConsumer`, as described in [Configure storage class volume binding](../../../troubleshoot/universe-issues/#configure-storage-class-volume-binding).

   - An SSD-based storage class and an extent-based file system (XFS) should be used, as per recommendations provided in [Deployment checklist - Disks](../../../../deploy/checklist/#disks).

<<<<<<< HEAD
    ```yaml
    kind: StorageClass
    metadata:
      name: yb-storage
    provisioner: kubernetes.io/gce-pd
    volumeBindingMode: WaitForFirstConsumer
    allowVolumeExpansion: true
    reclaimPolicy: Delete
    parameters:
      type: pd-ssd
      fstype: xfs
    ```

- Use the **Namespace** field to specify the namespace. If provided service account has the `Cluster Admin` permissions, you are not required to complete this field. The service account used in the provided `kubeconfig` file should have access to this namespace.

- Use **Kube Config** to upload the configuration file. If this file is available at provider level, you are not required to supply it.

  ![Add new region](/images/ee/k8s-setup/k8s-az-kubeconfig.png)
=======
     The following is a sample storage class YAML file for Google Kubernetes Engine (GKE). You are expected to modify it to suit your Kubernetes cluster:

      ```yaml
      kind: StorageClass
      metadata:
      	name: yb-storage
      provisioner: kubernetes.io/gce-pd
      volumeBindingMode: WaitForFirstConsumer
      allowVolumeExpansion: true
      reclaimPolicy: Delete
      parameters:
      	type: pd-ssd
      	fstype: xfs
      ```
>>>>>>> da5a8712

1. Use the **Namespace** field to specify the namespace. If provided service account has the `Cluster Admin` permissions, you are not required to complete this field. The service account used in the provided `kubeconfig` file should have access to this namespace.

1. Use **Kube Config** to upload the configuration file. If this file is available at the provider level, you are not required to supply it. 

1. Complete the **Overrides** field using one of the provided [options](#overrides). If you do not specify anything, YugabyteDB Anywhere uses defaults specified inside the Helm chart. For additional information, see [Open source Kubernetes](../../../../deploy/kubernetes/single-zone/oss/helm-chart/).

1. Click **Add Zone** and complete the corresponding portion of the dialog. Notice that there are might be multiple zones.

1. Finally, click **Add Region**, and then click **Save** to save the configuration. If successful, you will be redirected to the table view of all configurations.


### Overrides

The following overrides are available:

- Overrides to add service-level annotations:

  ```yml
  serviceEndpoints:
    - name: "yb-master-service"
      type: "LoadBalancer"
      annotations:
        service.beta.kubernetes.io/aws-load-balancer-internal: "0.0.0.0/0"
      app: "yb-master"
      ports:
        ui: "7000"
  
    - name: "yb-tserver-service"
      type: "LoadBalancer"
      annotations:
        service.beta.kubernetes.io/aws-load-balancer-internal: "0.0.0.0/0"
      app: "yb-tserver"
      ports:
        ycql-port: "9042"
        yedis-port: "6379"
        ysql-port: "5433"
  ```

- Overrides to disable LoadBalancer:

  ```yml
  enableLoadBalancer: False
  ```

- Overrides to change the cluster domain name:

  ```yml
  domainName: my.cluster
  ```

  YugabyteDB servers and other components communicate with each other using the Kubernetes Fully Qualified Domain Names (FQDN). The default domain is `cluster.local`.

- Overrides to add annotations at StatefulSet-level:

  ```yml
  networkAnnotation:
    annotation1: 'foo'
    annotation2: 'bar'
  ```

<<<<<<< HEAD
    ```yml
    podSecurityContext:
      enabled: true
      ## Set to false to stop the non-root user validation
      runAsNonRoot: true
      fsGroup: 10001
      runAsUser: 10001
      runAsGroup: 10001
    ```

    Note that you cannot change users during the Helm upgrades.

  - Add `tolerations` in Master and Tserver pods. Tolerations work in combination with taints. `Taints` are applied on nodes and `Tolerations` to pods. Taints and tolerations work together to ensure that pods do not schedule onto inappropriate nodes. You need to set `nodeSelector` to schedule YugabyteDB pods onto specific nodes and use taints + tolerations to prevent other pods from getting scheduled on the dedicated nodes if required.

    For more information, see [Toleration API](https://kubernetes.io/docs/reference/generated/kubernetes-api/v1.22/#toleration-v1-core).

    ```yml
    ## Consider node has following taint.
    ## kubectl taint nodes node1 dedicated=experimental:NoSchedule-
=======
- Overrides to add custom resource allocation for YB-Master and YB-TServer pods. This overrides instance types selected in the YugabyteDB Anywhere universe creation flow:
>>>>>>> da5a8712

  ```yml
  resource:
    master:
      requests:
        cpu: 2
        memory: 2Gi
      limits:
        cpu: 2
        memory: 2Gi
    tserver:
<<<<<<< HEAD
      tolerations: []
    ```

  - You can use `nodeSelector` to schedule Master and TServer pods on dedicated nodes. For more information, see [Node Selector](https://kubernetes.io/docs/concepts/scheduling-eviction/assign-pod-node/#nodeselector).

    ```yml
    ## The pod will get scheduled on a node that has a topology.kubernetes.io/zone=asia-south2-a label.
    nodeSelector:
      topology.kubernetes.io/zone: asia-south2-a
    ```

  - Overrides to use a secret. Refer to [Create secrets for Kubernetes](../../../../secure/authentication/ldap-authentication-ysql/#create-secrets-for-kubernetes).

  - Add `affinity` in Master and TServer pods. The `affinity` allows the Kubernetes scheduler to place a pod on a set of nodes or a pod relative to the placement of other pods. You can use `nodeAffinity` rules to control pod placements on a set of nodes. In contrast, `podAffinity` or `podAntiAffinity` rules provide the ability to control pod placements relative to other pods. For more information, see [Affinity API](https://kubernetes.io/docs/reference/generated/kubernetes-api/v1.22/#affinity-v1-core).

    ```yml
    ## Following example can be used to prevent scheduling of multiple master pods on single kubernetes node.
=======
      requests:
        cpu: 2
        memory: 4Gi
      limits:
        cpu: 2
        memory: 4Gi
  ```

- Overrides to enable Istio compatibility:

  ```yml
  istioCompatibility: enabled: true
  ```

  This is required when Istio is used with Kubernetes.

- Overrides to publish Node-IP as the server broadcast address:

  By default, YB-Master and YB-TServer pod fully-qualified domain names (FQDN) are used within the cluster as the server broadcast address. To publish the IPs of the nodes on which YB-TServer pods are deployed, add the following YAML to each zone override configuration: 

  ```yml
  tserver:
    extraEnv:
    - name: NODE_IP
      valueFrom:
        fieldRef:
          fieldPath: status.hostIP
    serverBroadcastAddress: "$(NODE_IP)"
    affinity:
      podAntiAffinity:
        requiredDuringSchedulingIgnoredDuringExecution:
        - labelSelector:
            matchExpressions:
            - key: app
              operator: In
              values:
              - "yb-tserver"
          topologyKey: kubernetes.io/hostname
  
  # Required to esure that the Kubernetes FQDNs are used for
  # internal communication between the nodes and node-to-node
  # TLS certificates are validated correctly
  
  gflags:
>>>>>>> da5a8712
    master:
      use_private_ip: cloud
    tserver:
      use_private_ip: cloud
  
  serviceEndpoints:
    - name: "yb-master-ui"
      type: LoadBalancer
      app: "yb-master"
      ports:
        http-ui: "7000"
  
    - name: "yb-tserver-service"
      type: NodePort
      externalTrafficPolicy: "Local"
      app: "yb-tserver"
      ports:
        tcp-yql-port: "9042"
        tcp-yedis-port: "6379"
        tcp-ysql-port: "5433"
  ```

- Overrides to run YugabyteDB as a non-root user:

  ```yml
  podSecurityContext:
    enabled: true
    ## Set to false to stop the non-root user validation
    runAsNonRoot: true
    fsGroup: 10001
    runAsUser: 10001
    runAsGroup: 10001
  ```

  Note that you cannot change users during the Helm upgrades.

- Overrides to add `tolerations` in YB-Master and YB-TServer pods:

  ```yml
  ## Consider the node has the following taint:
  ## kubectl taint nodes node1 dedicated=experimental:NoSchedule-
  
  master:
    tolerations:
    - key: dedicated
      operator: Equal
      value: experimental
      effect: NoSchedule
  
  tserver:
    tolerations: []
  ```

  Tolerations work in combination with taints: `Taints` are applied on nodes and `Tolerations` are applied to pods. Taints and tolerations ensure that pods do not schedule onto inappropriate nodes. You need to set `nodeSelector` to schedule YugabyteDB pods onto specific nodes, and then use taints and tolerations to prevent other pods from getting scheduled on the dedicated nodes, if required. For more information, see [toleration](../../../install-yugabyte-platform/install-software/kubernetes/#toleration) and [Toleration API](https://kubernetes.io/docs/reference/generated/kubernetes-api/v1.22/#toleration-v1-core).

- Overrides to use `nodeSelector` to schedule YB-Master and YB-TServer pods on dedicated nodes: 

  ```yml
  ## To schedule a pod on a node that has a topology.kubernetes.io/zone=asia-south2-a label
  
  nodeSelector:
    topology.kubernetes.io/zone: asia-south2-a
  ```

  For more information, see [nodeSelector](../../../install-yugabyte-platform/install-software/kubernetes/#nodeselector) and [Kubernetes: Node Selector](https://kubernetes.io/docs/concepts/scheduling-eviction/assign-pod-node/#nodeselector).

- Overrides to add `affinity` in YB-Master and YB-TServer pods:

  ```yml
  ## To prevent scheduling of multiple master pods on single kubernetes node
  
  master:
    affinity:
      podAntiAffinity:
        requiredDuringSchedulingIgnoredDuringExecution:
        - labelSelector:
            matchExpressions:
            - key: app
              operator: In
              values:
              - "yb-master"
          topologyKey: kubernetes.io/hostname
  
  tserver:
    affinity: {}
  ```

  `affinity` allows the Kubernetes scheduler to place a pod on a set of nodes or a pod relative to the placement of other pods. You can use `nodeAffinity` rules to control pod placements on a set of nodes. In contrast, `podAffinity` or `podAntiAffinity` rules provide the ability to control pod placements relative to other pods. For more information, see [Affinity API](https://kubernetes.io/docs/reference/generated/kubernetes-api/v1.22/#affinity-v1-core).

- Overrides to add `annotations` to YB-Master and YB-TServer pods:

  ```yml
  master:
    podAnnotations:
      application: "yugabytedb"
  
  tserver:
    podAnnotations: {}
  ```

  The Kubernetes `annotations` can attach arbitrary metadata to objects. For more information, see [Annotations](https://kubernetes.io/docs/concepts/overview/working-with-objects/annotations/).

- Overrides to add `labels` to YB-Master and YB-TServer pods:

  ```yml
  master:
    podLabels:
      environment: production
      app: yugabytedb
      prometheus.io/scrape: true
  
  tserver:
    podLabels: {}
  ```

  The Kubernetes `labels` are key-value pairs attached to objects. The `labels` are used to specify identifying attributes of objects that are meaningful and relevant to you. For more information, see [Labels](https://kubernetes.io/docs/concepts/overview/working-with-objects/labels/).

- Preflight check overrides, such as DNS address resolution, disk IO, available port, ulimit:

  ```yml
  ## Default values
  preflight:
    ## Set to true to skip disk IO check, DNS address resolution, port bind checks
    skipAll: false
  
    ## Set to true to skip port bind checks
    skipBind: false
  
    ## Set to true to skip ulimit verification
    ## SkipAll has higher priority
    skipUlimit: false
  ```

  For more information, see [Helm chart: Prerequisites](../../../../deploy/kubernetes/single-zone/oss/helm-chart/#prerequisites).
<|MERGE_RESOLUTION|>--- conflicted
+++ resolved
@@ -213,26 +213,6 @@
 
    - An SSD-based storage class and an extent-based file system (XFS) should be used, as per recommendations provided in [Deployment checklist - Disks](../../../../deploy/checklist/#disks).
 
-<<<<<<< HEAD
-    ```yaml
-    kind: StorageClass
-    metadata:
-      name: yb-storage
-    provisioner: kubernetes.io/gce-pd
-    volumeBindingMode: WaitForFirstConsumer
-    allowVolumeExpansion: true
-    reclaimPolicy: Delete
-    parameters:
-      type: pd-ssd
-      fstype: xfs
-    ```
-
-- Use the **Namespace** field to specify the namespace. If provided service account has the `Cluster Admin` permissions, you are not required to complete this field. The service account used in the provided `kubeconfig` file should have access to this namespace.
-
-- Use **Kube Config** to upload the configuration file. If this file is available at provider level, you are not required to supply it.
-
-  ![Add new region](/images/ee/k8s-setup/k8s-az-kubeconfig.png)
-=======
      The following is a sample storage class YAML file for Google Kubernetes Engine (GKE). You are expected to modify it to suit your Kubernetes cluster:
 
       ```yaml
@@ -247,7 +227,6 @@
       	type: pd-ssd
       	fstype: xfs
       ```
->>>>>>> da5a8712
 
 1. Use the **Namespace** field to specify the namespace. If provided service account has the `Cluster Admin` permissions, you are not required to complete this field. The service account used in the provided `kubeconfig` file should have access to this namespace.
 
@@ -309,29 +288,7 @@
     annotation2: 'bar'
   ```
 
-<<<<<<< HEAD
-    ```yml
-    podSecurityContext:
-      enabled: true
-      ## Set to false to stop the non-root user validation
-      runAsNonRoot: true
-      fsGroup: 10001
-      runAsUser: 10001
-      runAsGroup: 10001
-    ```
-
-    Note that you cannot change users during the Helm upgrades.
-
-  - Add `tolerations` in Master and Tserver pods. Tolerations work in combination with taints. `Taints` are applied on nodes and `Tolerations` to pods. Taints and tolerations work together to ensure that pods do not schedule onto inappropriate nodes. You need to set `nodeSelector` to schedule YugabyteDB pods onto specific nodes and use taints + tolerations to prevent other pods from getting scheduled on the dedicated nodes if required.
-
-    For more information, see [Toleration API](https://kubernetes.io/docs/reference/generated/kubernetes-api/v1.22/#toleration-v1-core).
-
-    ```yml
-    ## Consider node has following taint.
-    ## kubectl taint nodes node1 dedicated=experimental:NoSchedule-
-=======
 - Overrides to add custom resource allocation for YB-Master and YB-TServer pods. This overrides instance types selected in the YugabyteDB Anywhere universe creation flow:
->>>>>>> da5a8712
 
   ```yml
   resource:
@@ -343,25 +300,6 @@
         cpu: 2
         memory: 2Gi
     tserver:
-<<<<<<< HEAD
-      tolerations: []
-    ```
-
-  - You can use `nodeSelector` to schedule Master and TServer pods on dedicated nodes. For more information, see [Node Selector](https://kubernetes.io/docs/concepts/scheduling-eviction/assign-pod-node/#nodeselector).
-
-    ```yml
-    ## The pod will get scheduled on a node that has a topology.kubernetes.io/zone=asia-south2-a label.
-    nodeSelector:
-      topology.kubernetes.io/zone: asia-south2-a
-    ```
-
-  - Overrides to use a secret. Refer to [Create secrets for Kubernetes](../../../../secure/authentication/ldap-authentication-ysql/#create-secrets-for-kubernetes).
-
-  - Add `affinity` in Master and TServer pods. The `affinity` allows the Kubernetes scheduler to place a pod on a set of nodes or a pod relative to the placement of other pods. You can use `nodeAffinity` rules to control pod placements on a set of nodes. In contrast, `podAffinity` or `podAntiAffinity` rules provide the ability to control pod placements relative to other pods. For more information, see [Affinity API](https://kubernetes.io/docs/reference/generated/kubernetes-api/v1.22/#affinity-v1-core).
-
-    ```yml
-    ## Following example can be used to prevent scheduling of multiple master pods on single kubernetes node.
-=======
       requests:
         cpu: 2
         memory: 4Gi
@@ -406,7 +344,6 @@
   # TLS certificates are validated correctly
   
   gflags:
->>>>>>> da5a8712
     master:
       use_private_ip: cloud
     tserver:
@@ -541,3 +478,5 @@
   ```
 
   For more information, see [Helm chart: Prerequisites](../../../../deploy/kubernetes/single-zone/oss/helm-chart/#prerequisites).
+
+- Overrides to use a secret for LDAP authentication. Refer to [Create secrets for Kubernetes](../../../../secure/authentication/ldap-authentication-ysql/#create-secrets-for-kubernetes).