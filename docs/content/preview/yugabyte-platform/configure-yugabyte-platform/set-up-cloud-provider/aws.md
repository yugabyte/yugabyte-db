---
title: Configure the AWS cloud provider
headerTitle: Configure the AWS cloud provider
linkTitle: Configure cloud providers
description: Configure the Amazon Web Services (AWS) cloud provider.
aliases:
  - /preview/deploy/enterprise-edition/configure-cloud-providers/aws
  - /preview/deploy/enterprise-edition/configure-cloud-providers/aws
  - /preview/yugabyte-platform/deploy/configure-cloud-providers/aws
  - /preview/yugabyte-platform/configure-yugabyte-platform/set-up-cloud-provider/
menu:
  preview_yugabyte-platform:
    identifier: set-up-cloud-provider-1-aws
    parent: configure-yugabyte-platform
    weight: 20
<<<<<<< HEAD
type: docs
=======
isTocNested: true
showAsideToc: true
>>>>>>> a5893cba
---

<ul class="nav nav-tabs-alt nav-tabs-yb">
  <li>
    <a href="../aws/" class="nav-link active">
      <i class="fab fa-aws"></i>
      AWS
    </a>
  </li>

  <li>
    <a href="../gcp/" class="nav-link">
      <i class="fab fa-google" aria-hidden="true"></i>
      GCP
    </a>
  </li>

  <li>
    <a href="../azure/" class="nav-link">
      <i class="icon-azure" aria-hidden="true"></i>
      &nbsp;&nbsp; Azure
    </a>
  </li>

  <li>
    <a href="../kubernetes/" class="nav-link">
      <i class="fas fa-cubes" aria-hidden="true"></i>
      Kubernetes
    </a>
  </li>

  <li>
    <a href="../vmware-tanzu/" class="nav-link">
      <i class="fas fa-cubes" aria-hidden="true"></i>
      VMware Tanzu
    </a>
  </li>

  <li>
    <a href="../openshift/" class="nav-link">
      <i class="fas fa-cubes" aria-hidden="true"></i>OpenShift</a>
  </li>

  <li>
    <a href="../on-premises/" class="nav-link">
      <i class="fas fa-building"></i>
      On-premises
    </a>
  </li>

</ul>

You can configure Amazon Web Services (AWS) for YugabyteDB using YugabyteDB Anywhere. If no cloud providers have been configured yet, the main **Dashboard** page prompts you to configure at least one cloud provider.

## Prerequisites

To run YugabyteDB nodes on AWS, you need to supply your cloud provider credentials on the YugabyteDB Anywhere UI. YugabyteDB Anywhere uses the credentials to automatically provision and deprovision YugabyteDB instances. A YugabyteDB instance includes a compute instance, as well as attached local or remote disk storage.

## Configure AWS

You configure AWS by completing the fields of the page shown in the following illustration:

![AWS Empty Provider](/images/ee/aws-setup/aws_provider_empty.png)

### Provider name

Provider name is an internal tag used for organizing cloud providers.

### Credentials

In order to deploy YugabyteDB nodes in your AWS account, YugabyteDB Anywhere requires access to a set of cloud credentials which can be provided in one of the following ways:

- Directly provide your [AWS Access Key ID and Secret Key](http://docs.aws.amazon.com/general/latest/gr/managing-aws-access-keys.html).
- Attach an [IAM role](https://docs.aws.amazon.com/AWSEC2/latest/UserGuide/iam-roles-for-amazon-ec2.html) to the YugabyteDB Anywhere VM in the **EC2** tab. For more information, see [Deploy the YugabyteDB universe using an IAM role](../../../install-yugabyte-platform/prepare-environment/aws/#deploy-the-yugabytedb-universe-using-an-iam-role).

### SSH key pairs

In order to be able to provision Amazon Elastic Compute Cloud (EC2) instances with YugabyteDB, YugabyteDB Anywhere requires SSH access. The following are two ways to provide SSH access:

- Enable YugabyteDB Anywhere to create and manage [Key Pairs](https://docs.aws.amazon.com/AWSEC2/latest/UserGuide/ec2-key-pairs.html). In this mode, YugabyteDB Anywhere creates SSH Key Pairs across all the regions you choose to set up and stores the relevant private key part of these locally in order to SSH into future EC2 instances.
- Use your own existing Key Pairs. To do this, provide the name of the Key Pair, as well as the private key content and the corresponding SSH user. Currently, this information must be the same across all the regions you choose to provision.

If you use YugabyteDB Anywhere to manage SSH Key Pairs for you and you deploy multiple YugabyteDB Anywhere instances across your environment, then the AWS provider name should be unique for each instance of YugabyteDB Anywhere integrating with a given AWS account.

### Hosted zones

Integrating with hosted zones can make YugabyteDB universes easily discoverable. YugabyteDB Anywhere can integrate with [Amazon Route53](https://docs.aws.amazon.com/Route53/latest/DeveloperGuide/Welcome.html) to provide managed Canonical Name (CNAME) entries for your YugabyteDB universes, which will be updated as you change the set of nodes to include all relevant ones for each of your universes.

### VPC setup

You can customize your network, including the virtual network. YugabyteDB Anywhere allows you to create a new or select an existing VPC.

### NTP setup

You can customize the Network Time Protocol server, as follows:

- Select **Use provider’s NTP server** to enable cluster nodes to connect to the AWS internal time servers. For more information, consult the AWS documentation such as [Keeping time with Amazon time sync service](https://aws.amazon.com/blogs/aws/keeping-time-with-amazon-time-sync-service/).
- Select **Manually add NTP Servers** to provide your own NTP servers and allow the cluster nodes to connect to those NTP servers.
- Select **Don’t set up NTP** to prevent YugabyteDB Anywhere from performing any NTP configuration on the cluster nodes. For data consistency, ensure that NTP is correctly configured on your machine image. Note that **Use AWS Time Sync** must be disabled during the universe creation; otherwise **Don’t set up NTP** will be overridden.

## Global deployment

For deployment, YugabyteDB Anywhere aims to provide you with easy access to the many regions that AWS makes available globally. To that end, YugabyteDB Anywhere allows you to select which regions to which you wish to deploy and supports two different ways of configuring your setup, based on your environment: YugabyteDB Anywhere-managed configuration and self-managed configuration.

### YugabyteDB Anywhere-managed configuration

If you choose to use YugabyteDB Anywhere to configure, own, and manage a full cross-region deployment of Virtual Private Cloud (VPC), YugabyteDB Anywhere will generate a YugabyteDB-specific VPC in each selected region, then interconnect them, as well as the VPC in which YugabyteDB Anywhere was deployed, using [VPC peering](https://docs.aws.amazon.com/vpc/latest/userguide/vpc-peering.html). This mode also sets up all other relevant subcomponents in all regions, such as Subnets, Security Groups, and Routing Table entries.

You have an option to provide the following:

- A custom classless inter-domain routing (CIDR) block for each regional VPC. If not provided, YugabyteDB Anywhere will choose defaults, aiming to not overlap across regions.

- A custom Amazon Machine Image (AMI) ID to use in each region. For a non-exhaustive list of options, see Ubuntu 18 and Oracle 8 support. If you do not provide any values, a recent x86 CentOS image is used. For additional information, see [CentOS on AWS](https://wiki.centos.org/Cloud/AWS).<br>

<<<<<<< HEAD
   <br>

  ![New Region Modal](/images/ee/aws-setup/aws_new_region.png)<br><br><br>

  To use automatic provisioning to bring up a universe on [AWS Graviton](https://aws.amazon.com/ec2/graviton/), you need to pass in the Arch AMI ID of AlmaLinux or Ubuntu. Note that this requires a YugabyteDB release for Linux ARM, which is available through one of the release pages (for example, https://docs.yugabyte.com/preview/releases/release-notes/v2.13/) by clicking **Downloads > Linux ARM**. YugabyteDB Anywhere enables you to import releases via an S3 or HTTP, as described in [Upgrade the YugabyteDB software](../../../manage-deployments/upgrade-software/).

=======
  <br>

  ![New Region Modal](/images/ee/aws-setup/aws_new_region.png)<br><br><br>

  \
  To use automatic provisioning to bring up a universe on [AWS Graviton](https://aws.amazon.com/ec2/graviton/), you need to pass in the Arch AMI ID of AlmaLinux or Ubuntu. Note that this requires a YugabyteDB release for Linux ARM, which is available through one of the release pages (for example, the [current preview release](/preview/releases/release-notes/preview-release/)) by clicking **Downloads > Linux ARM**. YugabyteDB Anywhere enables you to import releases via an S3 or HTTP, as described in [Upgrade the YugabyteDB software](../../../manage-deployments/upgrade-software/).
>>>>>>> a5893cba

### Self-managed configuration

You can use your own custom VPCs. This allows you the highest level of customization for your VPC setup. You can provide the following:

- A VPC ID to use for each region.
- A Security Group ID to use for each region. This is attached to all YugabyteDB nodes and must allow traffic from all other YugabyteDB nodes, even across regions, if you deploy across multiple regions.
- A mapping of what Subnet IDs to use for each Availability Zone in which you wish to be able to deploy. This is required to ensure that YugabyteDB Anywhere can deploy nodes in the correct network isolation that you desire in your environment.
- A custom AMI ID to use in each region. For a non-exhaustive list of options, see [Ubuntu 18 and Oracle 8 support](#ubuntu-18-and-oracle-8-support). If you do not provide any values, a recent [AWS Marketplace CentOS AMI](https://wiki.centos.org/Cloud/AWS) is used.

![Custom Region Modal](/images/ee/aws-setup/aws_custom_region.png)

If you choose to provide your own VPC information, you will be responsible for having preconfigured networking connectivity. For single-region deployments, this might simply be a matter of region or VPC local Security Groups. Across regions, however, the setup can get quite complex. It is recommended that you use the [VPC peering](https://docs.aws.amazon.com/vpc/latest/peering/working-with-vpc-peering.html) feature of [Amazon Virtual Private Cloud (Amazon VPC)](https://docs.aws.amazon.com/vpc/latest/userguide/what-is-amazon-vpc.html) to set up private IP connectivity between nodes located across regions, as follows:

- VPC peering connections must be established in an N x N matrix, such that every VPC in every region you configure must be peered to every other VPC in every other region.
- Routing table entries in every regional VPC should route traffic to every other VPC CIDR block across the PeeringConnection to that respective VPC. This must match the Subnets that you provided during the configuration step.
- Security groups in each VPC can be hardened by only opening up the relevant ports to the CIDR blocks of the VPCs from which you are expecting traffic.
- If you deploy YugabyteDB Anywhere in a different VPC than the ones in which you intend to deploy YugabyteDB nodes, then its own VPC must also be part of this cross-region VPC mesh, as well as setting up routing table entries in the source VPC (YugabyteDB Anywhere) and allowing one further CIDR block (or public IP) ingress rule on the security groups for the YugabyteDB nodes (to allow traffic from YugabyteDB Anywhere or its VPC).
- When a public IP address is not enabled on a universe, a network address translation (NAT) gateway or device is required. You must configure the NAT gateway before creating the VPC that you add to the YugabyteDB Anywhere UI. For more information, see [NAT](https://docs.aws.amazon.com/vpc/latest/userguide/vpc-nat.html) and [Tutorial: Creating a VPC with Public and Private Subnets for Your Clusters](https://docs.aws.amazon.com/AmazonECS/latest/developerguide/create-public-private-vpc.html) in the AWS documentation.

### Ubuntu 18 and Oracle 8 support

In addition to CentOS, YugabyteDB Anywhere allows you to bring up universes on the following host nodes:

- Ubuntu 18.04, which requires Python 2 or later installed on the host, as well as the provider created with a custom AMI and custom SSH user.
- Oracle 8, which requires the provider created with a custom AMI and custom SSH user, assumes that gtar or gunzip is present on the host AMI, and uses the firewall-cmd client to set default target `ACCEPT`. YugabyteDB Anywhere support for Oracle 8 has the following limitations:
  - Only Red Hat Linux-compatible kernel is supported to allow port changing. There is no support for Unbreakable Enterprise Kernel (UEK).
  - Systemd services are not supported.

## Marketplace acceptance

If you did not provide your own custom AMI IDs, before you can proceed to creating a universe, verify that you can actually spin up EC2 instances with the default AMIs in YugabyteDB Anywhere.

While logged into your AWS account, navigate to the AWS site [Marketplace CentOS 7 product](https://aws.amazon.com/marketplace/pp/B00O7WM7QW/) and click **Continue to Subscribe**.

If you are not already subscribed and have not accepted the **Terms and Conditions**, then you should see the following message:

![Marketplace accept](/images/ee/aws-setup/marketplace-accept.png)

If that is the case, click **Accept Terms** and wait for the page to switch to a successful state. Once the operation completes, or if you previously subscribed and accepted the terms, you should see the following:

![Marketplace success](/images/ee/aws-setup/marketplace-success.png)

Now, you are ready to create a YugabyteDB universe on AWS.<|MERGE_RESOLUTION|>--- conflicted
+++ resolved
@@ -13,12 +13,7 @@
     identifier: set-up-cloud-provider-1-aws
     parent: configure-yugabyte-platform
     weight: 20
-<<<<<<< HEAD
 type: docs
-=======
-isTocNested: true
-showAsideToc: true
->>>>>>> a5893cba
 ---
 
 <ul class="nav nav-tabs-alt nav-tabs-yb">
@@ -133,21 +128,12 @@
 
 - A custom Amazon Machine Image (AMI) ID to use in each region. For a non-exhaustive list of options, see Ubuntu 18 and Oracle 8 support. If you do not provide any values, a recent x86 CentOS image is used. For additional information, see [CentOS on AWS](https://wiki.centos.org/Cloud/AWS).<br>
 
-<<<<<<< HEAD
-   <br>
-
-  ![New Region Modal](/images/ee/aws-setup/aws_new_region.png)<br><br><br>
-
-  To use automatic provisioning to bring up a universe on [AWS Graviton](https://aws.amazon.com/ec2/graviton/), you need to pass in the Arch AMI ID of AlmaLinux or Ubuntu. Note that this requires a YugabyteDB release for Linux ARM, which is available through one of the release pages (for example, https://docs.yugabyte.com/preview/releases/release-notes/v2.13/) by clicking **Downloads > Linux ARM**. YugabyteDB Anywhere enables you to import releases via an S3 or HTTP, as described in [Upgrade the YugabyteDB software](../../../manage-deployments/upgrade-software/).
-
-=======
   <br>
 
   ![New Region Modal](/images/ee/aws-setup/aws_new_region.png)<br><br><br>
 
   \
   To use automatic provisioning to bring up a universe on [AWS Graviton](https://aws.amazon.com/ec2/graviton/), you need to pass in the Arch AMI ID of AlmaLinux or Ubuntu. Note that this requires a YugabyteDB release for Linux ARM, which is available through one of the release pages (for example, the [current preview release](/preview/releases/release-notes/preview-release/)) by clicking **Downloads > Linux ARM**. YugabyteDB Anywhere enables you to import releases via an S3 or HTTP, as described in [Upgrade the YugabyteDB software](../../../manage-deployments/upgrade-software/).
->>>>>>> a5893cba
 
 ### Self-managed configuration
 
