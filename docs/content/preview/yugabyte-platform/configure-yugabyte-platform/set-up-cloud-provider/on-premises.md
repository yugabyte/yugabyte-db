---
title: Configure the on-premises cloud provider
headerTitle: Configure the on-premises cloud provider
linkTitle: Configure cloud providers
description: Configure the on-premises cloud provider.
aliases:
  - /preview/deploy/enterprise-edition/configure-cloud-providers/onprem
menu:
  preview_yugabyte-platform:
    identifier: set-up-cloud-provider-6-on-premises
    parent: configure-yugabyte-platform
    weight: 20
type: docs
---

<ul class="nav nav-tabs-alt nav-tabs-yb">

  <li>
    <a href="../aws/" class="nav-link">
      <i class="fa-brands fa-aws"></i>
      AWS
    </a>
  </li>

  <li>
    <a href="../gcp/" class="nav-link">
      <i class="fa-brands fa-google" aria-hidden="true"></i>
      GCP
    </a>
  </li>

  <li>
    <a href="../azure/" class="nav-link">
      <i class="icon-azure" aria-hidden="true"></i>
      Azure
    </a>
  </li>

  <li>
    <a href="../kubernetes/" class="nav-link">
      <i class="fa-solid fa-cubes" aria-hidden="true"></i>
      Kubernetes
    </a>
  </li>

  <li>
    <a href="../vmware-tanzu/" class="nav-link">
      <i class="fa-solid fa-cubes" aria-hidden="true"></i>
      VMware Tanzu
    </a>
  </li>

  <li>
    <a href="../openshift/" class="nav-link">
      <i class="fa-solid fa-cubes" aria-hidden="true"></i>OpenShift</a>
  </li>

  <li>
    <a href="../on-premises/" class="nav-link active">
      <i class="fa-solid fa-building"></i>
      On-premises
    </a>
  </li>

</ul>

<br>You can configure the on-premises cloud provider for YugabyteDB using YugabyteDB Anywhere. If no cloud providers are configured, the main **Dashboard** prompts you to configure at least one cloud provider.

## Configure the on-premises provider

Configuring the on-premises provider consists of a number of steps.

### Complete the provider information

You need to navigate to **Configs > Infrastructure > On-Premises Datacenters**, click either **Add Configuration** or **Edit Provider**, and then complete the fields of the **Provider Info** form shown in the following illustration:

![Configure On-Premises Cloud Provider](/images/ee/onprem/configure-onprem-1.png)

- In the **Provider Name** field, supply the provider name, which is an internal tag that helps with organizing your providers, so you know where you want to deploy your YugabyteDB universes.

- In the **SSH User** field, enter the name of the user that has SSH privileges on your instances. This is required because to provision on-premises nodes with YugabyteDB, YugabyteDB Anywhere needs SSH access to these nodes. Unless you plan to provision the database nodes manually, the user needs to have password-free sudo permissions to complete a few tasks.

  If the SSH user requires a password for sudo access or the SSH user does not have sudo access, follow the steps described in [Manually provision nodes](#manually-provision-nodes).

- In the **SSH Port** field, provide the port number of SSH client connections.

- Enable the **Manually Provision Nodes** field if you choose to manually set up your database nodes. Otherwise, YugabyteDB Anywhere will use the sudo user to set up YugabyteDB nodes. For manual provisioning, you would be prompted to run a Python script at a later stage or to run a set of commands on the database nodes.

  If any of the following statements are applicable to your use case, you need to [provision the nodes manually](#provision-nodes-manually):

  - Preprovisioned `yugabyte:yugabyte` user and group.
  - Sudo user requires a password.
  - The SSH user is not a sudo user.

- Use the **SSH Key** field to enter the full content of the private key available to the SSH user for gaining access via SSH into your instances.

  Ensure that the SSH key is pasted correctly in the RSA format: you need to paste the SSH RSA PEM key entry including the RSA key header such as `-----BEGIN RSA PRIVATE KEY-----` and footer such as `-----END RSA PRIVATE KEY-----`.

- Enable the **Air Gap Install** field if you want the installation to run in an air-gapped mode without expecting any internet access.

- Optionally, you may enable **Advanced** and complete the following:

  - Use the **Desired Home Directory** field to specify the home directory of the `yugabyte` user. The default value is `/home/yugabyte`.
  - Use the **Node Exporter Port** field to specify the port number for the node exporter. The default value is 9300.
  - Enable **Install Node Exporter** if you want the node exporter installed. You can skip this step if you have node exporter already installed on the nodes. Ensure you have provided the correct port number for skipping the installation.
  - The **Node Exporter User** field allows you to override the default Prometheus user. This is helpful when the user is preprovisioned on nodes (when the user creation is disabled). If overridden, the installer checks whether or not the user exists and creates the user if it does not exist.

- **NTP Setup** lets you to customize the Network Time Protocol server, as follows:

  - Select **Manually add NTP Servers** to provide your own NTP servers and allow the cluster nodes to connect to those NTP servers.
  - Select **Don't set up NTP** to prevent YugabyteDB Anywhere from performing any NTP configuration on the cluster nodes. For data consistency, ensure that NTP is correctly configured on your machine image.

### Configure hardware for YugabyteDB nodes

Complete the **Instance Types** fields, as per the following illustration, to provide node hardware configuration (CPU, memory, and volume information):

![Configure On-Premises Cloud Provider](/images/ee/onprem/configure-onprem-2.png)

- Use the **Machine Type** field to define a value to be used internally as an identifier in the **Instance Type** universe field.
- Use the **Num Cores** field to define the number of cores to be assigned to a node.
- Use the **Mem Size GB** field to define the memory allocation of a node.
- Use the **Vol Size GB** field to define the disk volume of a node.
- Use the **Mount Paths** field to define a mount point with enough space to contain your node density. Use `/data`. If you have multiple drives, add these as a comma-separated list, such as, for example, `/mnt/d0,/mnt/d1`.

### Define regions and zones

Complete the **Regions and Zones** fields, as per the following illustration, to provide the location of YugabyteDB nodes:

![Configure On-Premises Cloud Provider](/images/ee/onprem/configure-onprem-3.png)

YugabyteDB Anywhere will use these values during the universe creation.

## Add YugabyteDB nodes

After finishing the provider configuration, click **Manage Instances** to provision as many nodes as your application requires.

![Configure On-Premises Cloud Provider](/images/ee/onprem/configure-onprem-4.png)

For each node you want to add, click **Add Instances** to add a YugabyteDB node. You can use DNS names or IP addresses when adding instances (instance ID is an optional user-defined identifier).

![Configure On-Premises Cloud Provider](/images/ee/onprem/configure-onprem-5.png)

<<<<<<< HEAD
Note that if you provide a hostname, the universe might experience issues communicating. To resolve this, you need to delete the failed universe and then recreate it with the `use_node_hostname_for_local_tserver` g-flag enabled.
=======
Note that if you provide a hostname, the universe might experience issues communicating. To resolve this, you need to delete the failed universe and then recreate it with the `use_node_hostname_for_local_tserver ` g-flag enabled.
>>>>>>> 44d3b179

### Provision nodes manually

To provision your nodes manually, you have the following two options:

1. If the SSH user you provided has sudo privileges but requires a password, you can [run the preprovisioning script](#running-the-preprovisioning-script).
2. If the SSH user does not have any sudo privileges, you need to [set up the database nodes manually](#setting-up-database-nodes-manually).

#### Running the preprovisioning script

This step is only required if you set **Manually Provision Nodes** to true and the SSH user has sudo privileges which require a password; otherwise you skip this step.

You can manually provision each node using the preprovisioning Python script, as follows:

1. Login to YugabyteDB Anywhere virtual machine via SSH.

1. Access the Docker `yugaware` container, as follows:

    ```sh
    sudo docker exec -it yugaware bash
    ```

1. Copy and paste the Python script prompted via the UI and substitute for a node IP address and mount points.
Optionally, use the `--ask_password` flag if the sudo user requires password authentication, as follows:

    ```bash
    /opt/yugabyte/yugaware/data/provision/9cf26f3b-4c7c-451a-880d-593f2f76efce/provision_instance.py --ip 10.9.116.65 --mount_points /data --ask_password
    ```

    Expect the following output and prompt:

    ```output
    Executing provision now for instance with IP 10.9.116.65...
    SUDO password:
    ```

1. Wait for the script to finish successfully.

1. Repeat step 3 for every node that will participate in the universe.

This completes the on-premises cloud provider configuration. You can proceed to [Configure the backup target](../../backup-target/) or [Create deployments](../../../create-deployments/).

#### Setting up database nodes manually

This step is only required if you set **Manually Provision Nodes** to true and the SSH user does not have sudo privileges at all; otherwise you skip this step.

If the SSH user configured in the on-premises provider does not have sudo privileges, then you can set up each of the database nodes manually. Note that you need access to a user with sudo privileges in order to complete these steps.

For each node, perform the following:

- [Set up time synchronization](#set-up-time-synchronization)
- [Open incoming TCP ports](#open-incoming-tcp-ip-ports)
- [Preprovision the node](#preprovision-nodes-manually)
- [Install Prometheus node exporter](#install-prometheus-node-exporter)
- [Install backup utilities](#install-backup-utilities)
- [Set crontab permissions](#set-crontab-permissions)
- [Install systemd-related database service unit files (optional)](#install-systemd-related-database-service-unit-files)

##### Set up time synchronization

A local Network Time Protocol (NTP) server or equivalent must be available.

Ensure an NTP-compatible time service client is installed in the node OS (chrony is installed by default in the standard CentOS 7 instance used in this example). Then, configure the time service client to use the available time server. The procedure includes this step and assumes chrony is the installed client.

##### Open incoming TCP/IP ports

Database servers need incoming TCP/IP access enabled to the following ports, for communications between themselves and YugabyteDB Anywhere:

| Protocol | Port | Description |
| :------- | :--- | :---------- |
| TCP | 22 | SSH (for automatic administration) |
| TCP | 5433 | YSQL client |
| TCP | 6379 | YEDIS client |
| TCP | 7000 | YB master webserver |
| TCP | 7100 | YB master RPC |
| TCP | 9000 | YB tablet server webserver |
| TCP | 9042 | YCQL client |
| TCP | 9090 | Prometheus server |
| TCP | 9100 | YB tablet server RPC |
| TCP | 9300 | Prometheus node exporter |
| TCP | 12000 | YCQL HTTP (for DB statistics gathering) |
| TCP | 13000 | YSQL HTTP (for DB statistics gathering) |

The preceding table is based on the information on the [default ports page](/preview/reference/configuration/default-ports/).

##### Preprovision nodes manually

This process carries out all provisioning tasks on the database nodes which require elevated privileges. After the database nodes have been prepared in this way, the universe creation process from YugabyteDB Anywhere will connect with the nodes only via the `yugabyte` user, and not require any elevation of privileges to deploy and operate the YugabyteDB universe.

Physical nodes (or cloud instances) are installed with a standard CentOS 7 server image. The following steps are to be performed on each physical node, prior to universe creation:

1. Login to each database node as a user with sudo enabled (the `centos` user in centos7 images).

1. Add the following line to the `/etc/chrony.conf` file:

    ```text
    server <your-time-server-IP-address> prefer iburst
    ```

    Then run the following command:

    ```sh
    sudo chronyc makestep   # (force instant sync to NTP server)
    ```

1. Add a new `yugabyte:yugabyte` user and group with the default login shell `/bin/bash` that you set via the `-s` flag, as follows:

    ```bash
    sudo useradd -s /bin/bash -m yugabyte   # (add user yugabyte and create /home/yugabyte)
    sudo passwd yugabyte   # (add a password to the yugabyte user)
    sudo su - yugabyte   # (change to yugabyte user for execution of next steps)
    ```

    Ensure that the `yugabyte` user has permissions to SSH into the YugabyteDB nodes (as defined in `/etc/ssh/sshd_config`).

<<<<<<< HEAD
1. Copy the SSH public key to each DB node. This public key should correspond to the private key entered into the YugabyteDB Anywhere provider.
=======
1. Copy the SSH public key to each DB node.
This public key should correspond to the private key entered into the YugabyteDB Anywhere provider.
>>>>>>> 44d3b179

1. Run the following commands as the `yugabyte` user, after copying the SSH public key file to the user home directory:

    ```sh
    cd ~yugabyte
    mkdir .ssh
    chmod 700 .ssh
    cat <pubkey file> >> .ssh/authorized_keys
    chmod 400 .ssh/authorized_keys
    exit   # (exit from the yugabyte user back to previous user)
    ```

1. Add the following lines to the `/etc/security/limits.conf` file (sudo is required):

    ```text
    *                -       core            unlimited
    *                -       data            unlimited
    *                -       fsize           unlimited
    *                -       sigpending      119934
    *                -       memlock         64
    *                -       rss             unlimited
    *                -       nofile          1048576
    *                -       msgqueue        819200
    *                -       stack           8192
    *                -       cpu             unlimited
    *                -       nproc           12000
    *                -       locks           unlimited
    ```

1. Modify the following line in the `/etc/security/limits.d/20-nproc.conf` file:

    ```text
    *          soft    nproc     12000
    ```

1. Install the rsync and OpenSSL packages (if not already included with your Linux distribution) using the following commands:

    ```sh
    sudo yum install openssl
    sudo yum install rsync
    ```

<<<<<<< HEAD
For airgapped environments, make sure your Yum repository mirror contains these packages:

=======

For airgapped environments, make sure your Yum repository mirror contains these packages.
>>>>>>> 44d3b179
1. If running on a virtual machine, execute the following to tune kernel settings:

    ```sh
    sudo bash -c 'sysctl vm.swappiness=0 >> /etc/sysctl.conf'
    sudo sysctl kernel.core_pattern=/home/yugabyte/cores/core_%e.%p >> /etc/sysctl.conf
    ```

1. Perform the following to prepare and mount the data volume (separate partition for database data):

    - List the available storage volumes, as follows:

      ```sh
      lsblk
      ```

    - Perform the following steps for each available volume (all listed volumes other than the root volume):

      ```sh
      sudo mkdir /data   # (or /data1, /data2 etc)
      sudo mkfs -t xfs /dev/nvme1n1   # (create xfs filesystem over entire volume)
      sudo vi /etc/fstab
      ```

    - Add the following line to `/etc/fstab`:

      ```text
      /dev/nvme1n1   /data   xfs   noatime   0   0
      ```

    - Exit from vi, and continue, as follows:

      ```sh
      sudo mount -av # (mounts the new volume using the fstab entry, to validate)
      sudo chown yugabyte:yugabyte /data
      sudo chmod 755 /data
      ```

##### Install Prometheus node exporter

Download the 1.3.1 version of the Prometheus node exporter, as follows:

```sh
wget https://github.com/prometheus/node_exporter/releases/download/v1.3.1/node_exporter-1.3.1.linux-amd64.tar.gz
```

If you are doing an airgapped installation, download the node exporter using a computer connected to the internet and copy it over to the database nodes.

On each node, perform the following as a user with sudo access:

1. Copy the `node_exporter-1.3.1.linux-amd64.gz` package file that you downloaded into the `/tmp` directory on each of the YugabyteDB nodes. Ensure that this file is readable by the user (for example, `centos`).

1. Run the following commands:

    ```sh
    sudo mkdir /opt/prometheus
    sudo mkdir /etc/prometheus
    sudo mkdir /var/log/prometheus
    sudo mkdir /var/run/prometheus
    sudo mv /tmp/node_exporter-1.3.1.linux-amd64.tar  /opt/prometheus
    sudo adduser --shell /bin/bash prometheus # (also adds group “prometheus”)
    sudo chown -R prometheus:prometheus /opt/prometheus
    sudo chown -R prometheus:prometheus /etc/prometheus
    sudo chown -R prometheus:prometheus /var/log/prometheus
    sudo chown -R prometheus:prometheus /var/run/prometheus
    sudo chmod +r /opt/prometheus/node_exporter-1.3.1.linux-amd64.tar
    sudo su - prometheus (user session is now as user “prometheus”)
    ```

1. Run the following commands as user `prometheus`:

    ```sh
    cd /opt/prometheus
    tar zxf node_exporter-1.3.1.linux-amd64.tar.gz
    exit   # (exit from prometheus user back to previous user)
    ```

1. Edit the following file:

    ```sh
    sudo vi /etc/systemd/system/node_exporter.service
    ```
<<<<<<< HEAD

=======
    
    
>>>>>>> 44d3b179
    Add the following to the `/etc/systemd/system/node_exporter.service` file:
        
    
    ```conf
<<<<<<< HEAD
    [Unit]
    Description=node_exporter - Exporter for machine metrics.
    Documentation=https://github.com/William-Yeh/ansible-prometheus
    After=network.target

    [Install]
    WantedBy=multi-user.target

    [Service]
    Type=simple

    User=prometheus
    Group=prometheus
    
    ExecStart=/opt/prometheus/node_exporter-1.3.1.linux-amd64/node_exporter  --web.listen-address=:9300 --collector.textfile.directory=/tmp/yugabyte/metrics
=======
      [Unit]
      Description=node_exporter - Exporter for machine metrics.
      Documentation=https://github.com/William-Yeh/ansible-prometheus
      After=network.target
    
      [Install]
      WantedBy=multi-user.target
    
      [Service]
      Type=simple
    
      User=prometheus
      Group=prometheus
    
      ExecStart=/opt/prometheus/node_exporter-1.3.1.linux-amd64/node_exporter  --web.listen-address=:9300 --collector.textfile.directory=/tmp/yugabyte/metrics
>>>>>>> 44d3b179
    ```

1. Exit from vi, and continue, as follows:

    ```sh
    sudo systemctl daemon-reload
    sudo systemctl enable node_exporter
    sudo systemctl start node_exporter
    ```

1. Check the status of the `node_exporter` service with the following command:

    ```sh
    sudo systemctl status node_exporter
    ```

##### Install backup utilities

YugabyteDB Anywhere supports backing up YugabyteDB to Amazon S3, Azure Storage, Google Cloud Storage, and Network File System (NFS). For more information, see [Configure backup storage](../../../back-up-restore-universes/configure-backup-storage/).

You can install the backup utility for the backup storage you plan to use, as follows:

- NFS: Install rsync, which YugabyteDB Anywhere uses to perform NFS backups installed during one of the previous steps.

- Amazon S3: Install s3cmd, on which YugabyteDB Anywhere relies to support copying backups to Amazon S3. You have the following installation options:

  - For a regular installation, execute the following:

      ```sh
      sudo yum install s3cmd
      ```

  - For an airgapped installation, copy `/opt/third-party/s3cmd-2.0.1.tar.gz` from the YugabyteDB Anywhere node to the database node, and then extract it into the `/usr/local` directory on the database node, as follows:

      ```sh
      cd /usr/local
      sudo tar xvfz path-to-s3cmd-2.0.1.tar.gz
      sudo ln -s /usr/local/s3cmd-2.0.1/s3cmd /usr/local/bin/s3cmd
      ```

- Azure Storage: Install azcopy using one of the following options:

  - Download `azcopy_linux_amd64_10.13.0.tar.gz` using the following command:

      ```sh
      wget https://azcopyvnext.azureedge.net/release20211027/azcopy_linux_amd64_10.13.0.tar.gz
      ```

  - For airgapped installations, copy `/opt/third-party/azcopy_linux_amd64_10.13.0.tar.gz` from the YugabyteDB Anywhere node, as follows:

      ```sh
      cd /usr/local
      sudo tar xfz path-to-azcopy_linux_amd64_10.13.0.tar.gz -C /usr/local/bin azcopy_linux_amd64_10.13.0/azcopy --strip-components 1
      ```

- Google Cloud Storage: Install gsutil using one of the following options:

  - Download `gsutil_4.60.tar.gz` using the following command:

      ```sh
      wget https://storage.googleapis.com/pub/gsutil_4.60.tar.gz
      ```

  - For airgapped installations, copy `/opt/third-party/gsutil_4.60.tar.gz` from the YugabyteDB Anywhere node, as follows:

      ```sh
      cd /usr/local
      sudo tar xvfz gsutil_4.60.tar.gz
      sudo ln -s /usr/local/gsutil/gsutil /usr/local/bin/gsutil
      ```

##### Set crontab permissions

YugabyteDB Anywhere supports performing YugabyteDB liveness checks, log file management, and core file management using cron jobs.

Note that sudo is required to set up this service.

If YugabyteDB Anywhere will be using cron jobs, ensure that the `yugabyte` user is allowed to run crontab:

- If you are using the `cron.allow` file to manage crontab access, add the `yugabyte` user to this file.
- If you are using the `cron.deny` file, remove the `yugabyte` user from this file.

If you are not using either file, no changes are required.

<!--

##### Manage liveness checks, logs, and cores

YugabyteDB Anywhere supports performing YugabyteDB liveness checks, log file management, and core file management using cron jobs or systemd services.

**Sudo is required to set up these services**

If YugabyteDB Anywhere will be using **cron jobs**, make sure the yugabyte user is allowed to run crontab. If you're using the cron.allow file to manage crontab access, add the yugabyte user to this file. If you're using the cron.deny file, remove the yugabyte user from this file.

YugabyteDB Anywhere **systemd services** to perform the monitoring operations mentioned above, then make sure ...
-->

You have finished configuring your on-premises cloud provider. Proceed to [Configure the backup target](../../backup-target/) or [Create deployments](../../../create-deployments/).

##### Install systemd-related database service unit files

As an alternative to setting crontab permissions, you can install systemd-specific database service unit files, as follows:

1. Enable the `yugabyte` user to run the following commands as sudo or root:

   ```sh
   yugabyte ALL=(ALL:ALL) NOPASSWD: /bin/systemctl start yb-master, \
   /bin/systemctl stop yb-master, \
   /bin/systemctl restart yb-master, \
   /bin/systemctl enable yb-master, \
   /bin/systemctl disable yb-master, \
   /bin/systemctl start yb-tserver, \
   /bin/systemctl stop yb-tserver, \
   /bin/systemctl restart yb-tserver, \
   /bin/systemctl enable yb-tserver, \
   /bin/systemctl disable yb-tserver, \
   /bin/systemctl start yb-zip_purge_yb_logs.timer, \
   /bin/systemctl stop yb-zip_purge_yb_logs.timer, \
   /bin/systemctl restart yb-zip_purge_yb_logs.timer, \
   /bin/systemctl enable yb-zip_purge_yb_logs.timer, \
   /bin/systemctl disable yb-zip_purge_yb_logs.timer, \
   /bin/systemctl start yb-clean_cores.timer, \
   /bin/systemctl stop yb-clean_cores.timer, \
   /bin/systemctl restart yb-clean_cores.timer, \
   /bin/systemctl enable yb-clean_cores.timer, \
   /bin/systemctl disable yb-clean_cores.timer, \
   /bin/systemctl start yb-collect_metrics.timer, \
   /bin/systemctl stop yb-collect_metrics.timer, \
   /bin/systemctl restart yb-collect_metrics.timer, \
   /bin/systemctl enable yb-collect_metrics.timer, \
   /bin/systemctl disable yb-collect_metrics.timer, \
   /bin/systemctl start yb-zip_purge_yb_logs, \
   /bin/systemctl stop yb-zip_purge_yb_logs, \
   /bin/systemctl restart yb-zip_purge_yb_logs, \
   /bin/systemctl enable yb-zip_purge_yb_logs, \
   /bin/systemctl disable yb-zip_purge_yb_logs, \
   /bin/systemctl start yb-clean_cores, \
   /bin/systemctl stop yb-clean_cores, \
   /bin/systemctl restart yb-clean_cores, \
   /bin/systemctl enable yb-clean_cores, \
   /bin/systemctl disable yb-clean_cores, \
   /bin/systemctl start yb-collect_metrics, \
   /bin/systemctl stop yb-collect_metrics, \
   /bin/systemctl restart yb-collect_metrics, \
   /bin/systemctl enable yb-collect_metrics, \
   /bin/systemctl disable yb-collect_metrics, \
   /bin/systemctl daemon-reload
   ```

2. Ensure that you have root access and add the following service and timer files to the `/etc/systemd/system` directory (set their ownerships to the `yugabyte` user and 0644 permissions):<br><br>

   `yb-master.service`

   ```sh
   [Unit]
   Description=Yugabyte master service
   Requires=network-online.target
   After=network.target network-online.target multi-user.target
   StartLimitInterval=100
   StartLimitBurst=10

   [Path]
   PathExists=/home/yugabyte/master/bin/yb-master
   PathExists=/home/yugabyte/master/conf/server.conf

   [Service]
   User=yugabyte
   Group=yugabyte
   # Start
   ExecStart=/home/yugabyte/master/bin/yb-master --flagfile /home/yugabyte/master/conf/server.conf
   Restart=on-failure
   RestartSec=5
   # Stop -> SIGTERM - 10s - SIGKILL (if not stopped) [matches existing cron behavior]
   KillMode=process
   TimeoutStopFailureMode=terminate
   KillSignal=SIGTERM
   TimeoutStopSec=10
   FinalKillSignal=SIGKILL
   # Logs
   StandardOutput=syslog
   StandardError=syslog
   # ulimit
   LimitCORE=infinity
   LimitNOFILE=1048576
   LimitNPROC=12000

   [Install]
   WantedBy=default.target
   ```

<<<<<<< HEAD
=======


>>>>>>> 44d3b179
   `yb-tserver.service`

   ```sh
   [Unit]
   Description=Yugabyte tserver service
   Requires=network-online.target
   After=network.target network-online.target multi-user.target
   StartLimitInterval=100
   StartLimitBurst=10

   [Path]
   PathExists=/home/yugabyte/tserver/bin/yb-tserver
   PathExists=/home/yugabyte/tserver/conf/server.conf

   [Service]
   User=yugabyte
   Group=yugabyte
   # Start
   ExecStart=/home/yugabyte/tserver/bin/yb-tserver --flagfile /home/yugabyte/tserver/conf/server.conf
   Restart=on-failure
   RestartSec=5
   # Stop -> SIGTERM - 10s - SIGKILL (if not stopped) [matches existing cron behavior]
   KillMode=process
   TimeoutStopFailureMode=terminate
   KillSignal=SIGTERM
   TimeoutStopSec=10
   FinalKillSignal=SIGKILL
   # Logs
   StandardOutput=syslog
   StandardError=syslog
   # ulimit
   LimitCORE=infinity
   LimitNOFILE=1048576
   LimitNPROC=12000

   [Install]
   WantedBy=default.target
   ```

   `yb-zip_purge_yb_logs.service`

   ```sh
   [Unit]
   Description=Yugabyte logs
   Wants=yb-zip_purge_yb_logs.timer

   [Service]
   User=yugabyte
   Group=yugabyte
   Type=oneshot
   WorkingDirectory=/home/yugabyte/bin
   ExecStart=/bin/sh /home/yugabyte/bin/zip_purge_yb_logs.sh

   [Install]
   WantedBy=multi-user.target
   ```

   `yb-zip_purge_yb_logs.timer`

   ```sh
   [Unit]
   Description=Yugabyte logs
   Requires=yb-zip_purge_yb_logs.service

   [Timer]
   User=yugabyte
   Group=yugabyte
   Unit=yb-zip_purge_yb_logs.service
   # Run hourly at minute 0 (beginning) of every hour
   OnCalendar=00/1:00

   [Install]
   WantedBy=timers.target
   ```

   `yb-clean_cores.service`

   ```sh
   [Unit]
   Description=Yugabyte clean cores
   Wants=yb-clean_cores.timer

   [Service]
   User=yugabyte
   Group=yugabyte
   Type=oneshot
   WorkingDirectory=/home/yugabyte/bin
   ExecStart=/bin/sh /home/yugabyte/bin/clean_cores.sh

   [Install]
   WantedBy=multi-user.target
   ```

   `yb-clean_cores.timer`

   ```sh
   [Unit]
   Description=Yugabyte clean cores
   Requires=yb-clean_cores.service

   [Timer]
   User=yugabyte
   Group=yugabyte
   Unit=yb-clean_cores.service
   # Run every 10 minutes offset by 5 (5, 15, 25...)
   OnCalendar=*:0/10:30

   [Install]
   WantedBy=timers.target
   ```

   `yb-collect_metrics.service`

   ```sh
   [Unit]
   Description=Yugabyte collect metrics
   Wants=yb-collect_metrics.timer

   [Service]
   User=yugabyte
   Group=yugabyte
   Type=oneshot
   WorkingDirectory=/home/yugabyte/bin
   ExecStart=/bin/bash /home/yugabyte/bin/collect_metrics_wrapper.sh

   [Install]
   WantedBy=multi-user.target
   ```

   `yb-collect_metrics.timer`

   ```sh
   [Unit]
   Description=Yugabyte collect metrics
   Requires=yb-collect_metrics.service

   [Timer]
   User=yugabyte
   Group=yugabyte
   Unit=yb-collect_metrics.service
   # Run every 1 minute
   OnCalendar=*:0/1:0

   [Install]
   WantedBy=timers.target
   ```

## Remove YugabyteDB components from the server

As described in [Eliminate an unresponsive node](../../../manage-deployments/remove-nodes/), when a node enters an undesirable state, you can delete such node, with YugabyteDB Anywhere clearing up all the remaining artifacts except the `prometheus` and `yugabyte` user.

You can manually remove Yugabyte components from existing server images. Before attempting this, you have to determine whether or not YugabyteDB Anywhere is operational. If it is, you either need to delete the universe or delete the nodes from the universe.

To completely eliminate all traces of YugabyteDB Anywhere and configuration, you should consider reinstalling the operating system image (or rolling back to a previous image, if available).

### Delete database server nodes

You can remove YugabyteDB components and configuration from the database server nodes as follows:

- Login to the server node as the `yugabyte` user.

- Navigate to the `/home/yugabyte/bin` directory that contains a number of scripts including `yb-server-ctl.sh`. The arguments set in this script allow you to perform various functions on the YugabyteDB processes running on the node.

- Execute the following command:

  ```shell
  ./bin/yb-server-ctl.sh clean-instance
  ```

  This removes all YugabyteDB code and settings from the node, removing it from the Universe.

  If you cannot find the `bin` directory, it means YugabyteDB Anywhere already cleared it during a successful deletion of the universe.

You should also erase the data from the volume mounted under the `/data` subdirectory, unless this volume is to be permanently erased by the underlying storage subsystem when the volume is deleted.

To erase this data, execute the following commands from the `centos` user on the node (or any user with access to sudo):

```sh
sudo umount /data
```

```sh
sudo dd if=/dev/zero of=/dev/sdb bs=1M
```

The preceding commands assume the data volume is attached to the server as `/dev/sdb`.

If there is a requirement to remove the `yugabyte` user, execute the following command:

```sh
sudo userdel -r yugabyte
```

If there is a requirement to remove the `prometheus` user, execute the following command:

```sh
sudo rm -rf /opt/prometheus
```

You may now choose to reverse the system settings that you configured in [Provision nodes manually](#provision-nodes-manually).

### Delete YugabyteDB Anywhere from the server

To remove YugabyteDB Anywhere and Replicated components from the host server, execute the following commands as the `root` user (or prepend `sudo` to each command) :

```sh
systemctl stop replicated replicated-ui replicated-operator
service replicated stop
service replicated-ui stop
service replicated-operator stop
docker stop replicated-premkit
docker stop replicated-statsd
```

```sh
docker rm -f replicated replicated-ui replicated-operator \ replicated-premkit replicated-statsd retraced-api retraced-processor \ retraced-cron retraced-nsqd retraced-postgres
```

```sh
docker images | grep "quay.io/replicated" | awk '{print $3}' | xargs sudo docker rmi -f
```

```sh
docker images | grep "registry.replicated.com/library/retraced" | awk '{print $3}' | xargs sudo docker rmi -f
```

```sh
yum remove -y replicated replicated-ui replicated-operator
```

```sh
rm -rf /var/lib/replicated* /etc/replicated* /etc/init/replicated* \ /etc/default/replicated* /etc/systemd/system/replicated* \ /etc/sysconfig/replicated* \ /etc/systemd/system/multi-user.target.wants/replicated* \ /run/replicated*
```

```sh
rpm -qa | grep -i docker
yum remove docker-ce
rpm -qa | grep -i docker
yum remove docker-ce-cli
```<|MERGE_RESOLUTION|>--- conflicted
+++ resolved
@@ -140,11 +140,7 @@
 
 ![Configure On-Premises Cloud Provider](/images/ee/onprem/configure-onprem-5.png)
 
-<<<<<<< HEAD
 Note that if you provide a hostname, the universe might experience issues communicating. To resolve this, you need to delete the failed universe and then recreate it with the `use_node_hostname_for_local_tserver` g-flag enabled.
-=======
-Note that if you provide a hostname, the universe might experience issues communicating. To resolve this, you need to delete the failed universe and then recreate it with the `use_node_hostname_for_local_tserver ` g-flag enabled.
->>>>>>> 44d3b179
 
 ### Provision nodes manually
 
@@ -260,12 +256,7 @@
 
     Ensure that the `yugabyte` user has permissions to SSH into the YugabyteDB nodes (as defined in `/etc/ssh/sshd_config`).
 
-<<<<<<< HEAD
 1. Copy the SSH public key to each DB node. This public key should correspond to the private key entered into the YugabyteDB Anywhere provider.
-=======
-1. Copy the SSH public key to each DB node.
-This public key should correspond to the private key entered into the YugabyteDB Anywhere provider.
->>>>>>> 44d3b179
 
 1. Run the following commands as the `yugabyte` user, after copying the SSH public key file to the user home directory:
 
@@ -308,13 +299,8 @@
     sudo yum install rsync
     ```
 
-<<<<<<< HEAD
-For airgapped environments, make sure your Yum repository mirror contains these packages:
-
-=======
-
-For airgapped environments, make sure your Yum repository mirror contains these packages.
->>>>>>> 44d3b179
+    For airgapped environments, make sure your Yum repository mirror contains these packages.
+
 1. If running on a virtual machine, execute the following to tune kernel settings:
 
     ```sh
@@ -396,17 +382,10 @@
     ```sh
     sudo vi /etc/systemd/system/node_exporter.service
     ```
-<<<<<<< HEAD
-
-=======
-    
-    
->>>>>>> 44d3b179
+
     Add the following to the `/etc/systemd/system/node_exporter.service` file:
-        
     
     ```conf
-<<<<<<< HEAD
     [Unit]
     Description=node_exporter - Exporter for machine metrics.
     Documentation=https://github.com/William-Yeh/ansible-prometheus
@@ -422,23 +401,6 @@
     Group=prometheus
     
     ExecStart=/opt/prometheus/node_exporter-1.3.1.linux-amd64/node_exporter  --web.listen-address=:9300 --collector.textfile.directory=/tmp/yugabyte/metrics
-=======
-      [Unit]
-      Description=node_exporter - Exporter for machine metrics.
-      Documentation=https://github.com/William-Yeh/ansible-prometheus
-      After=network.target
-    
-      [Install]
-      WantedBy=multi-user.target
-    
-      [Service]
-      Type=simple
-    
-      User=prometheus
-      Group=prometheus
-    
-      ExecStart=/opt/prometheus/node_exporter-1.3.1.linux-amd64/node_exporter  --web.listen-address=:9300 --collector.textfile.directory=/tmp/yugabyte/metrics
->>>>>>> 44d3b179
     ```
 
 1. Exit from vi, and continue, as follows:
@@ -629,11 +591,6 @@
    WantedBy=default.target
    ```
 
-<<<<<<< HEAD
-=======
-
-
->>>>>>> 44d3b179
    `yb-tserver.service`
 
    ```sh
