--- conflicted
+++ resolved
@@ -27,15 +27,9 @@
 
   - Specify the release version to import.
 
-<<<<<<< HEAD
-    {{< note title="YugabyteDB upgrades for version 2.16.3" >}}
-
-  YB Controller does not get installed during a YugabyteDB software upgrade for an [on-prem](../../configure-yugabyte-platform/set-up-cloud-provider/on-premises/) manually provisioned cron managed universe for version 2.16.3.
-=======
     {{< note title="Manually-provisioned on-premises universe upgrades" >}}
 
-For v2.16 and later, YB Controller does not get installed during a YugabyteDB software upgrade of a manually provisioned [on-premises](../../configure-yugabyte-platform/set-up-cloud-provider/on-premises/) universe.
->>>>>>> e3a1561f
+  For v2.16.3, YB Controller does not get installed during a YugabyteDB software upgrade of a manually provisioned [on-premises](../../configure-yugabyte-platform/set-up-cloud-provider/on-premises/) cron managed universe.
 
   The workaround is to explicitly install the YB Controller by calling the following API after the software upgrade:
 
