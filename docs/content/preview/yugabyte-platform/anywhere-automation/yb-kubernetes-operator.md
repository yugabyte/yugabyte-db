--- conflicted
+++ resolved
@@ -275,7 +275,6 @@
   keyspace: <keyspace overide>
 ```
 
-<<<<<<< HEAD
 #### Service account for backup
 
 You can attach a service account to database pods to be used to access storage in S3 or GCS. The service account used for the database pods should have annotations for the IAM role. The service account to be used can be applied to the database pods as a Helm override with provider- or universe- level overrides.
@@ -347,7 +346,7 @@
 ```
 
 For more information, refer to [Authenticate to Google Cloud APIs from GKE workloads](https://cloud.google.com/kubernetes-engine/docs/how-to/workload-identity) in the Google Cloud documentation.
-=======
+
 <!--
 TODO in 2.27
 #### Scheduled backups
@@ -580,7 +579,6 @@
 ```output
 No resources found in schedule-cr namespace.
 ``` -->
->>>>>>> 78c5507e
 
 ### Support bundle
 
