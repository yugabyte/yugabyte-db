--- conflicted
+++ resolved
@@ -40,20 +40,13 @@
 | Flag | Description |
 | :--- | :--- |
 | --config-name | Required. Name for the integration configuration. |
-<<<<<<< HEAD
-| --type | Required. The third party tool to export to. Options: DATADOG, GRAFANA, SUMOLOGIC, VICTORIAMETRICS, PROMETHEUS. |
+| --type | Required. The third party tool to export to. Options: DATADOG, GRAFANA, SUMOLOGIC, VICTORIAMETRICS, PROMETHEUS, GOOGLECLOUD. |
 | --datadog-spec | Required for type DATADOG. The Datadog export details, provided as key-value pairs.<br>Arguments:<ul><li>api-key - your Datadog API key.</li><li>site - your Datadog site parameters.</li></ul> |
 | --grafana-spec | Required for type GRAFANA. The Grafana Cloud export details, provided as key-value pairs.<br>Arguments:<ul><li>access-policy-token - your Grafana Cloud token.</li><li>org-slug - your organization name.</li><li>instance-id - your Grafana Cloud instance ID.</li><li>zone - your Grafana Cloud instance zone.</li></ul> |
 | --sumologic-spec | Required for type SUMOLOGIC. The Sumo Logic export details, provided as key-value pairs.<br>Arguments:<ul><li>access-key - your Sumo Logic access key.</li><li>access-id - your Sumo Logic access ID.</li><li>installation-token - your Sumo Logic installation token.</li></ul> |
 | --prometheus-spec | Required for type PROMETHEUS. The Prometheus export details, provided as key-value pairs.<br>Arguments:<br><ul><li>endpoint - your Prometheus OTLP endpoint URL.</li></ul>|
 | &#8209;&#8209;victoriametrics&#8209;spec | Required for type VICTORIAMETRICS. The VictoriaMetrics export details, provided as key-value pairs.<br>Arguments:<br><ul><li>endpoint - your VictoriaMetrics OTLP endpoint URL.</li></ul>|
-=======
-| --type | Required. The third party tool to export to. Options: DATADOG, GRAFANA, SUMOLOGIC, GOOGLECLOUD. |
-| --datadog-spec | Required for type DATADOG. The Datadog export details, provided as key-value pairs.<br>Arguments:<ul><li>api-key - your Datadog API key.</li><li>site - your Datadog site parameters.</li></ul> |
-| --grafana-spec | Required for type GRAFANA. The Grafana Cloud export details, provided as key-value pairs.<br>Arguments:<ul><li>access-policy-token - your Grafana Cloud token.</li><li>org-slug - your organization name.</li><li>instance-id - your Grafana Cloud instance ID.</li><li>zone - your Grafana Cloud instance zone.</li></ul> |
-| --sumologic-spec | Required for type SUMOLOGIC. The Sumo Logic export details, provided as key-value pairs.<br>Arguments:<ul><li>access-key - your Sumo Logic access key.</li><li>access-id - your Sumo Logic access ID.</li><li>installation-token - your Sumo Logic installation token.</li></ul> |
 | --googlecloud-cred-filepath | Required for type GOOGLECLOUD. Provide the absolute file path for Google Cloud service account credentials. |
->>>>>>> fe1b8a60
 
 ### delete
 
