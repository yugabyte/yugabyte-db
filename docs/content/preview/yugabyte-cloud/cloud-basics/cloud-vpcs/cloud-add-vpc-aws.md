--- conflicted
+++ resolved
@@ -169,17 +169,7 @@
 
 ## Add the application VPC to the cluster IP allow list
 
-<<<<<<< HEAD
 To enable the peered application VPC to connect to the cluster, you need to add the peered VPC to the cluster IP allow list.
-=======
-To enable the peered application VPC to connect to the cluster, you need to add the VPC to the cluster IP allow list.
-
-{{< tip title="What you need" >}}
-The CIDR address for the AWS application VPC you are peering with.
-
-**Where to find it**<br>Navigate to the AWS [Your VPCs](https://console.aws.amazon.com/vpc/home?#vpcs) page for the region hosting the VPC you want to peer.
-{{< /tip >}}
->>>>>>> f2f50eb5
 
 To add the application VPC to the cluster IP allow list:
 
