---
title: VPCs in YugabyteDB Aeon
headerTitle: VPC network overview
linkTitle: Overview
description: Requirements and considerations for setting up a VPC network in YugabyteDB Aeon.
headcontent: What you need to know before creating VPCs
menu:
  preview_yugabyte-cloud:
    identifier: cloud-vpc-intro
    parent: cloud-vpcs
    weight: 5
type: docs
---

A virtual private cloud (VPC) is a virtual network that you can define in a cloud provider. After you create a VPC on a cloud provider, you can then connect it with other VPCs on the same provider. VPC networks provide more secure connections between resources because the network is inaccessible from the public internet and other VPC networks.

A VPC is defined by a block of [private IP addresses](#private-ip-address-ranges), entered in [CIDR notation](https://en.wikipedia.org/wiki/Classless_Inter-Domain_Routing). In the context of your VPC network, each address is unique. A cluster deployed in a VPC can only be accessed from resources inside the VPC network (unless you explicitly enable public access). Resources that can be included in the network fall into two categories:

- Peered application VPCs.
  - Your applications reside in one or more VPCs on the same cloud provider, and are connected to your cluster VPC using [peering connections](../cloud-add-peering/).
  - AWS and GCP only.
  - Required for smart load balancing features of [YugabyteDB smart drivers](../../../../drivers-orms/smart-drivers/#using-smart-drivers-with-yugabytedb-aeon).
  - You need to add the IP address of your peered application VPC to the cluster [IP allow list](../../../cloud-secure-clusters/add-connections/).
- Privately linked services.
  - Your applications reside in one or more VPCs on the same cloud provider, and are connected to your cluster over a private link to a [private service endpoint](../cloud-add-endpoint/).
  - AWS and Azure only.
  - Smart load balancing features aren't supported. Smart driver falls back to upstream driver connection instead.
  - No need to add the IP address of your application to the cluster IP allow list.

|  | Provider | Secure private network | [Add IPs to allow list](../../../cloud-secure-clusters/add-connections/) | [Smart driver load balancing](../../../../drivers-orms/smart-drivers/#using-smart-drivers-with-yugabytedb-aeon) |
| :--- | :--- | :--- | :--- | :--- |
| Peering | AWS, GCP | Yes | Yes | Yes |
| Private link | AWS, Azure | Yes | No | No |

## Advantages

Deploying your cluster in a VPC has the following advantages:

- Lower network latency. Traffic uses only internal addresses, which provides lower latency than connectivity that uses external addresses.
- Better security. Your services are never exposed to the public Internet.
- Lower data transfer costs. By staying in the provider's network, you won't have any Internet data transfer traffic. (Same region and cross region costs may still apply. Refer to [Data transfer costs](../../../cloud-admin/cloud-billing-costs/#data-transfer-costs).)

## Pricing

There's no additional charge for using a VPC, peering, or private service endpoints. In most cases, using a VPC network will reduce your data transfer costs. VPCs are not supported for Sandbox clusters.

Note that using a private service endpoint with [AWS PrivateLink](https://aws.amazon.com/privatelink/) or [Azure Private Link](https://azure.microsoft.com/en-us/products/private-link/) does incur charges from the cloud provider in your own account. See [AWS PrivateLink pricing](https://aws.amazon.com/privatelink/pricing/) or [Azure Private Link pricing](https://azure.microsoft.com/en-us/pricing/details/private-link/).

## Limitations

- You assign a VPC when you create a cluster. You can't switch VPCs after cluster creation.
- You can't change the [size of your VPC](#set-the-cidr-and-size-your-vpc) once it is created.
- You can create a maximum of 3 AWS VPCs per region.
- You can create a maximum of 3 Azure VPCs per region.
- You can create a maximum of 3 GCP VPCs.
- VPCs are not supported on Sandbox clusters.

If you need additional VPCs, contact {{% support-cloud %}}.

## Prerequisites

When creating a VPC, you need to determine the following:

- The region for the VPC.
- The size of the VPC.

### Choose the region for your VPC

For AWS and Azure, you define a single region per VPC.

<<<<<<< HEAD
For AWS, you define a single region per VPC.
=======
For GCP, you have the choice of selecting all regions automatically, or defining a custom set of regions. If you use automated region selection, the VPC is created globally and assigned to all regions supported by YugabyteDB Aeon. If you use custom region selection, you can choose one or more regions, and specify unique CIDR ranges for each; you can also add regions at a later date.
>>>>>>> 78a2bc74

To avoid cross-region data transfer costs, deploy your VPC and cluster in the same region as the application VPC you intend peer or link.

#### Multi-region clusters

Each region in multi-region clusters must be deployed in a VPC. Depending on the cloud provider, you set up your VPCs in different configurations.

| Provider | Regional VPC setup |
| :--- | :--- |
<<<<<<< HEAD
| AWS | You need to create a VPC in each region where the cluster is to be deployed.<br/>To deploy a multi-region cluster into those regional VPCs, ensure that the CIDRs of the VPCs do not overlap.<br/>If you intend to peer different VPCs to the same application VPC, ensure that the CIDRs of the VPCs do not overlap. See [Restrictions](#restrictions). |
=======
| AWS | You need to create a VPC in each region where the cluster is to be deployed.<br/>To deploy a multi-region cluster into those regional VPCs, ensure that the CIDRs of the VPCs do not overlap.<br/>If you intend to peer different VPCs to the same application VPC, ensure that the CIDRs of the VPCs do not overlap. |
| Azure | You need to create a VPC in each region where the cluster is to be deployed.<br/>Azure assigns the CIDR automatically. |
>>>>>>> 78a2bc74
| GCP Custom region selection | When creating the VPC, you provide network blocks for each region where you intend to deploy the cluster; each region of the cluster is deployed in the same VPC.<br/>If you plan to expand your cluster into new regions in the future, add those regions to the VPC when you create the VPC; _you can not expand into new regions after the VPC is created_. |
| GCP Automated region selection | Create a single global VPC and let GCP assign network blocks to every region; each region of the cluster is deployed in the same VPC.<br/>GCP does not recommend auto mode VPC networks for production; refer to [Considerations for auto mode VPC networks](https://cloud.google.com/vpc/docs/vpc#auto-mode-considerations). |

### Set the CIDR and size your VPC

The block of [private IP addresses](#private-ip-address-ranges) used to define your VPC is entered in [CIDR notation](https://en.wikipedia.org/wiki/Classless_Inter-Domain_Routing).

In Azure, the CIDR range is selected for you when you create the VPC.

In AWS and GCP, because you can't resize a VPC once it is created, you need to decide on an appropriate size before creating it. You also need to ensure that [the range doesn't overlap](#restrictions) the range of addresses used by other resources in the network, such as any application VPC you will peer, or other VPCs you have created.

Ideally, you want the network to be as small as possible while accommodating potential growth. Calculate how many applications will be connecting to it, and estimate how that is expected to grow over time. Although you may want to create a large network to cover all contingencies, an over-sized network can impact network performance. If your traffic experiences spikes, you'll need to take that into account.

When entering the range for your VPC in YugabyteDB Aeon, the size of the network is determined by the prefix length (the number after the `/`). YugabyteDB Aeon supports network sizes from `/26` to `/16`. For typical applications, `/25` is sufficient.

The number of available addresses and sizing recommendation depends on the cloud provider where you are deploying.

{{< tabpane text=true >}}

  {{% tab header="AWS" lang="aws" %}}

In AWS, you assign the range to a single region. If you need multiple regions, you create a separate VPC for each region.

Use at least `/25` for production deployments, and `/24` if deploying multiple clusters in a single VPC. `/26` should only be used for testing and development.

When sizing the VPC, you need to take into account that the address range is split into subnets, each in a separate availability zone, and that AWS reserves 5 addresses per subnet. A further 8 addresses are required by AWS when creating the load balancer (though typically only one or two addresses are used while running). If you enable public access on your cluster, then two load balancers are created, one for VPC peered connections, and one for public connections.

For example, in a size `/26` VPC, each subnet is size `/28`, which is 16 addresses per subnet; 5 addresses are reserved by AWS, and 8 addresses are required to create a load balancer, which leaves only 3 usable addresses. This limits you to 3 nodes per zone in a `/26` VPC with the regular load balancer, and only 2 nodes if you want to enable public access.

| Network Size<br/>(prefix length) | IP Addresses | IP addresses per subnet | Available IP addresses per subnet |
| :--- | :--- | :--- | :--- |
| /26<br/>/25<br/>/24 | 64<br/>128<br/>256 | 16<br/>32<br/>64 | 2-3<br/>18-19<br/>50-51 |

For more information, refer to [Subnets for your VPC](https://docs.aws.amazon.com/vpc/latest/userguide/configure-subnets.html) in the AWS documentation.

  {{% /tab %}}

  {{% tab header="GCP" lang="gcp" %}}

For a custom GCP network, a size of `/26` per region is sufficient for typical applications.

For an automatic GCP network, a minimum size of `/18` is recommended to have enough addresses to distribute among all the regions.

| Type | Network Size (prefix length) | IP Addresses | Notes |
| :--- | :--- | :--- | :--- | :--- |
| GCP custom | /24<br>/25<br>/26 | 256<br>128<br>64 | In a GCP custom network, you customize the regions for the VPC and assign a range to each. |
| GCP auto| /16<br>/17<br>/18 | 65536<br>32768<br>16384 | In a GCP auto network, the range is split across all supported regions. |

For information on GCP custom and auto VPCs, refer to [Subnet creation mode](https://cloud.google.com/vpc/docs/vpc#subnet-ranges) in the GCP documentation.

  {{% /tab %}}

{{< /tabpane >}}

## Private IP address ranges

You can use the private IP addresses in the following ranges (per [RFC 1918](https://datatracker.ietf.org/doc/html/rfc1918)) for your VPCs:

- 10.0.0.0        -   10.255.255.255  (10/8 prefix)
- 172.16.0.0      -   172.31.255.255  (172.16/12 prefix)
- 192.168.0.0     -   192.168.255.255 (192.168/16 prefix)

Note that peered application VPCs also use addresses in these ranges. Once peered, you also need to add the addresses of the peered VPCs to your cluster IP allow list. Private IP addresses added to the cluster allow list that are not part of a peered network are ignored, and can't be used to connect to the cluster.

You can calculate ranges beforehand using [IP Address Guide's CIDR to IPv4 Conversion calculator](https://www.ipaddressguide.com/cidr).

### Restrictions

If you are using VPC peering, addresses have the following additional restrictions:

- VPC addresses can overlap with other VPCs, but not in the following circumstances:
  - You want to use the VPCs for the same multi-region cluster in AWS. For example, if you have two VPCs in different regions with overlapping addresses, you won't be able to use both for deploying a multi-region cluster.

  ![VPCs in the same cluster can't overlap](/images/yb-cloud/managed-vpc-overlap-cluster.png)

  - You want to peer the VPCs to the same application VPC. For example, if you have two different VPCs with overlapping addresses, you won't be able to peer them with the same application VPC.

  ![VPCs peering with the same application VPC can't overlap](/images/yb-cloud/managed-vpc-overlap-cidr.png)

  YugabyteDB Aeon warns you when you enter an overlapping range.
- Addresses can't overlap with the CIDR of the application VPC you intend to peer with.

  ![VPC CIDR can't overlap application CIDR](/images/yb-cloud/managed-vpc-overlap-app.png)

YugabyteDB Aeon reserves the following ranges for internal operations.

| Provider | Range |
| :--- | :--- |
| AWS | 10.3.0.0/16<br>10.4.0.0/16 |
| GCP | 10.21.0.0/16 |

## Next steps

- [Peering connections](../cloud-add-peering/)
- [Private service endpoints](../cloud-add-endpoint/)<|MERGE_RESOLUTION|>--- conflicted
+++ resolved
@@ -68,11 +68,7 @@
 
 For AWS and Azure, you define a single region per VPC.
 
-<<<<<<< HEAD
-For AWS, you define a single region per VPC.
-=======
 For GCP, you have the choice of selecting all regions automatically, or defining a custom set of regions. If you use automated region selection, the VPC is created globally and assigned to all regions supported by YugabyteDB Aeon. If you use custom region selection, you can choose one or more regions, and specify unique CIDR ranges for each; you can also add regions at a later date.
->>>>>>> 78a2bc74
 
 To avoid cross-region data transfer costs, deploy your VPC and cluster in the same region as the application VPC you intend peer or link.
 
@@ -82,12 +78,8 @@
 
 | Provider | Regional VPC setup |
 | :--- | :--- |
-<<<<<<< HEAD
 | AWS | You need to create a VPC in each region where the cluster is to be deployed.<br/>To deploy a multi-region cluster into those regional VPCs, ensure that the CIDRs of the VPCs do not overlap.<br/>If you intend to peer different VPCs to the same application VPC, ensure that the CIDRs of the VPCs do not overlap. See [Restrictions](#restrictions). |
-=======
-| AWS | You need to create a VPC in each region where the cluster is to be deployed.<br/>To deploy a multi-region cluster into those regional VPCs, ensure that the CIDRs of the VPCs do not overlap.<br/>If you intend to peer different VPCs to the same application VPC, ensure that the CIDRs of the VPCs do not overlap. |
 | Azure | You need to create a VPC in each region where the cluster is to be deployed.<br/>Azure assigns the CIDR automatically. |
->>>>>>> 78a2bc74
 | GCP Custom region selection | When creating the VPC, you provide network blocks for each region where you intend to deploy the cluster; each region of the cluster is deployed in the same VPC.<br/>If you plan to expand your cluster into new regions in the future, add those regions to the VPC when you create the VPC; _you can not expand into new regions after the VPC is created_. |
 | GCP Automated region selection | Create a single global VPC and let GCP assign network blocks to every region; each region of the cluster is deployed in the same VPC.<br/>GCP does not recommend auto mode VPC networks for production; refer to [Considerations for auto mode VPC networks](https://cloud.google.com/vpc/docs/vpc#auto-mode-considerations). |
 
