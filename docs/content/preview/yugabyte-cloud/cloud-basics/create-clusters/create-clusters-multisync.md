---
title: Replicate across regions
linkTitle: Replicate across regions
description: Deploy multi-region synchronous clusters in YugabyteDB Managed.
headcontent: Deploy region-level fault tolerant clusters
beta: /preview/faq/general/#what-is-the-definition-of-the-beta-feature-tag
menu:
  preview_yugabyte-cloud:
    identifier: create-clusters-multisync
    parent: create-clusters
    weight: 60
type: docs
---

Clusters [replicated across regions](../../create-clusters-topology/#replicate-across-regions) include a minimum of 3 nodes spread across 3 regions with a replication factor (RF) of 3. You can add or remove nodes in increments of 3 (each region has the same number of nodes).

## Features

Multi-region replicated clusters include the following features:

- Replicated synchronously across 3 regions with a [replication factor](../../../../architecture/docdb-replication/replication/) (RF) of 3.
- No limit on cluster size - choose any cluster size based on your use case.
- Horizontal and vertical scaling - add or remove nodes and vCPUs, and add storage to suit your production loads.
- VPC networking required.
- Automated and on-demand backups.
- Available in all [regions](../../../release-notes#cloud-provider-regions).
- Enterprise support.

## Preferred region

You can optionally designate one region in the cluster as preferred. The preferred region handles all read and write requests from clients. In cases where the cluster has read replicas and a client connects to a read replica, reads are served from the replica; writes continue to be handled by the preferred region.

Designating one region as preferred can reduce the number of network hops needed to process requests. For lower latencies and best performance, set the region closest to your application as preferred.

When no region is preferred, YugabyteDB Managed distributes requests equally across regions. You can set or change the preferred region after cluster creation.

## Prerequisites

- Multi-region clusters must be deployed in VPCs. Create a VPC for each region where you want to deploy the nodes in the cluster. YugabyteDB Managed supports AWC and GCP for peering. Refer to [Create a VPC in AWS](../../cloud-vpcs/cloud-add-vpc-aws/#create-a-vpc) or [Create a VPC in GCP](../../cloud-vpcs/cloud-add-vpc-gcp/#create-a-vpc).
- By default, clusters deployed in VPCs do not expose any publicly-accessible IP addresses. Unless you enable [Public Access](../../../cloud-secure-clusters/add-connections/), you can only connect to multi-region clusters from applications that reside on a peered network, and the peering connection must be Active. Refer to [Peering connections](../../cloud-vpcs/cloud-add-peering).
- Create a billing profile and add a payment method before you can create a Dedicated cluster. Refer to [Manage your billing profile and payment method](../../../cloud-admin/cloud-billing-profile/).

## Create a multi-region replicated cluster

To create a multi-region replicated cluster, on the **Clusters** page, click **Add Cluster**, and choose **Dedicated** to start the **Create Cluster** wizard.

The **Create Cluster** wizard has the following pages:

1. [General Settings](#general-settings)
1. [Cluster Setup](#cluster-setup)
1. [Network Access](#network-access)
1. [DB Credentials](#database-credentials)

{{% includeMarkdown "include-general-settings.md" %}}

### Cluster Setup

Select **Multi-Region Deployment** and set the following options.

#### Select data distribution mode

![Add Cluster Wizard - Multi-region data distribution](/images/yb-cloud/cloud-addcluster-multisync-data.png)

Set **Data Distribution** to **Replicate across regions**.

#### Select regions and node size

![Add Cluster Wizard - Multi-region and size](/images/yb-cloud/cloud-addcluster-multisync.png)

**Regions**: For each region, choose the following:

- the [region](../../../release-notes#cloud-provider-regions) where the nodes will be located.
- the VPC in which to deploy the nodes. Only VPCs using the selected cloud provider and available in the selected region are listed. For AWS clusters, choose a separate VPC for each region. For GCP clusters, the same VPC is used for all regions. VPCs must be created before deploying the cluster. Refer to [VPC networking](../../cloud-vpcs/).
- The number of nodes to deploy in the regions. Each region has the same number of nodes.

**Preferred region**: Optionally, assign one region as [preferred](#preferred-region) to handle all reads and writes.

**Node size**: Enter the number of virtual CPUs per node and the disk size per node (in GB). You must choose the regions before you can set the node size.

Clusters replicated across regions support both horizontal and vertical scaling; you can change the cluster configuration and preferred region after the cluster is created using the **Edit Configuration** settings. Refer to [Scale and configure clusters](../../../cloud-clusters/configure-clusters#infrastructure).

Monthly total costs for the cluster are based on the number of vCPUs and estimated automatically. **+ Usage** refers to any potential overages from exceeding the free allowances for disk storage, backup storage, and data transfer. For information on how clusters are costed, refer to [Cluster costs](../../../cloud-admin/cloud-billing-costs/).
<<<<<<< HEAD

{{% includeMarkdown "network-access.md" %}}
=======
>>>>>>> 3da437bd

### Database Credentials

The database admin credentials are required to connect to the YugabyteDB database that is installed on the cluster.

You can use the default credentials generated by YugabyteDB Managed, or add your own.

For security reasons, the admin user does not have YSQL superuser privileges, but does have sufficient privileges for most tasks. For more information on database roles and privileges in YugabyteDB Managed, refer to [Database authorization in YugabyteDB Managed clusters](../../../cloud-secure-clusters/cloud-users/).

After the cluster is provisioned, you can [add more users and change your password](../../../cloud-secure-clusters/add-users/).

![Add Cluster Wizard - Database credentials](/images/yb-cloud/cloud-addcluster-admin.png)

Download the credentials, and click **Create Cluster**.

{{< warning title="Important" >}}

Save your database credentials. If you lose them, you won't be able to use the database.

{{< /warning >}}

After you complete the wizard, the **Clusters** page appears, showing the provisioning of your new cluster in progress.

When the cluster is ready, the cluster [Overview](../../../cloud-monitor/overview/) tab is displayed.

You now have a fully configured YugabyteDB cluster provisioned in YugabyteDB Managed with the database admin credentials you specified.

## Next steps

- [Connect to your cluster](../../../cloud-connect/)
- [Add database users](../../../cloud-secure-clusters/add-users/)
- [Build an application](../../../../develop/build-apps/)
- [Scale clusters](../../../cloud-clusters/configure-clusters/#replicate-across-regions-clusters)<|MERGE_RESOLUTION|>--- conflicted
+++ resolved
@@ -80,11 +80,8 @@
 Clusters replicated across regions support both horizontal and vertical scaling; you can change the cluster configuration and preferred region after the cluster is created using the **Edit Configuration** settings. Refer to [Scale and configure clusters](../../../cloud-clusters/configure-clusters#infrastructure).
 
 Monthly total costs for the cluster are based on the number of vCPUs and estimated automatically. **+ Usage** refers to any potential overages from exceeding the free allowances for disk storage, backup storage, and data transfer. For information on how clusters are costed, refer to [Cluster costs](../../../cloud-admin/cloud-billing-costs/).
-<<<<<<< HEAD
 
 {{% includeMarkdown "network-access.md" %}}
-=======
->>>>>>> 3da437bd
 
 ### Database Credentials
 
