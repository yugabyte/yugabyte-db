--- conflicted
+++ resolved
@@ -67,11 +67,7 @@
 
 ### Replicate across regions clusters
 
-<<<<<<< HEAD
-You can scale multi-region replicated clusters horizontally and vertically.
-=======
 You can scale multi-region replicated clusters horizontally and vertically, as well as increase the disk size.
->>>>>>> ba0c5d24
 
 <!--In addition, you can migrate nodes to different regions; migrated nodes can be deployed to different VPCs.-->
 
