--- conflicted
+++ resolved
@@ -21,11 +21,7 @@
 
 ## Obtain your Yugabyte cluster connection info
 
-<<<<<<< HEAD
-Sign up for YugabyteDB Managed and create a cluster by following the steps in the [Quick Start](../../cloud-quickstart/).
-=======
 Sign up for YugabyteDB Managed and create a Sandbox cluster by following the steps in the [Quick Start](../../cloud-quickstart/).
->>>>>>> 8f8f239f
 
 The cluster has a default database called `yugabyte`. You'll use this along with your database credentials (username and password) in your connection with the Hasura project. To connect, you'll also need the connection string with the cluster's host address and port number.
 
