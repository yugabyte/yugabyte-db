--- conflicted
+++ resolved
@@ -20,11 +20,7 @@
 | **Network authorization** | Access to YugabyteDB Managed clusters is limited to IP addresses that you explicitly allow using [IP allow lists](add-connections/).<br>You can further enhance security and lower network latencies by deploying clusters in a [virtual private cloud (VPC) network](../cloud-basics/cloud-vpcs/). |
 | **Database authorization** | YugabyteDB uses [role-based access control](cloud-users/) for database authorization. Using the default database admin user that is created when a cluster is deployed, you can [add additional roles and users](add-users/) to provide custom access to database resources to other team members and database clients. |
 | **Encryption in transit** | YugabyteDB Managed uses [encryption-in-transit](cloud-authentication/) for client-server and intra-node connectivity. |
-<<<<<<< HEAD
-| **Encryption at rest** | Data at rest, including clusters and backups, is AES-256 encrypted using native cloud provider technologies: S3 and EBS volume encryption for AWS, and server-side and persistent disk encryption for GCP. For additional security, you can [encrypt your clusters](managed-ear/) using keys that you manage yourself (that is, a customer managed key (CMK)). |
-=======
-| **Encryption at rest** | Data at rest, including clusters and backups, is AES-256 encrypted using native cloud provider technologies: S3 and EBS volume encryption for AWS, Azure disk encryption, and server-side and persistent disk encryption for GCP. For additional security, you can [encrypt your clusters](managed-ear/) using keys that you manage yourself. |
->>>>>>> ec729963
+| **Encryption at rest** | Data at rest, including clusters and backups, is AES-256 encrypted using native cloud provider technologies: S3 and EBS volume encryption for AWS, Azure disk encryption, and server-side and persistent disk encryption for GCP. For additional security, you can [encrypt your clusters](managed-ear/) using keys that you manage yourself (that is, a customer managed key (CMK)). |
 | **Auditing** | YugabyteDB Managed provides detailed [tracking of activity](cloud-activity/) on your account, including cluster creation, changes to clusters, changes to IP allow lists, backup activity, and billing. |
 
 ### Security profile
