--- conflicted
+++ resolved
@@ -23,7 +23,6 @@
 | [Encryption at rest](managed-ear/) | Data at rest, including clusters and backups, is AES-256 encrypted using native cloud provider technologies: S3 and EBS volume encryption for AWS, Azure disk encryption, and server-side and persistent disk encryption for GCP. For additional security, you can encrypt your clusters using keys that you manage yourself. |
 | [Auditing](cloud-activity/) | YugabyteDB Managed provides detailed auditing of activity on your account, including cluster creation, changes to clusters, changes to IP allow lists, backup activity, billing, access history, and more. |
 
-<<<<<<< HEAD
 ### Security profile
 
 YugabyteDB Managed clusters all feature essential security features, such as encryption at rest, encryption in transit, RBAC, and auditing.
@@ -34,10 +33,7 @@
 - Public access can't be enabled; clusters can only be accessed from private addresses inside the VPC network.
 - Scheduled backups are required. (Scheduled backups are turned on by default, but for clusters with the Advanced security profile, they can't be turned off.)
 
-<div class="row">
-=======
 {{<index/block>}}
->>>>>>> 468f5bbe
 
   {{<index/item
     title="IP allow lists"
