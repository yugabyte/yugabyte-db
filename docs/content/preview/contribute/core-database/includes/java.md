<!--
+++
private = true
+++
-->

YugabyteDB core is written in C and C++, but the repository contains Java code needed to run some tests and sample applications.
To build the Java part, you need:

<<<<<<< HEAD
* Java Development Kit (JDK) 1.8 or 1.11. JDK installers can be downloaded from [OpenJDK](http://jdk.java.net/), [AdoptOpenJDK](https://adoptopenjdk.net/), or [Azul Systems](https://www.azul.com/downloads/zulu-community/).
* [Apache Maven](https://maven.apache.org/) 3.3 or later.

Also make sure Maven's `bin` directory is added to your `PATH` (for example, by adding to your `~/.bashrc`). For example, if you've installed Maven into `~/tools/apache-maven-3.6.3`:

```sh
export PATH=$HOME/tools/apache-maven-3.6.3/bin:$PATH
```
=======
* Java Development Kit (JDK) 8 or 11.
* [Apache Maven](https://maven.apache.org/) 3.3 or later.
>>>>>>> 44b735cc
<|MERGE_RESOLUTION|>--- conflicted
+++ resolved
@@ -7,16 +7,5 @@
 YugabyteDB core is written in C and C++, but the repository contains Java code needed to run some tests and sample applications.
 To build the Java part, you need:
 
-<<<<<<< HEAD
-* Java Development Kit (JDK) 1.8 or 1.11. JDK installers can be downloaded from [OpenJDK](http://jdk.java.net/), [AdoptOpenJDK](https://adoptopenjdk.net/), or [Azul Systems](https://www.azul.com/downloads/zulu-community/).
-* [Apache Maven](https://maven.apache.org/) 3.3 or later.
-
-Also make sure Maven's `bin` directory is added to your `PATH` (for example, by adding to your `~/.bashrc`). For example, if you've installed Maven into `~/tools/apache-maven-3.6.3`:
-
-```sh
-export PATH=$HOME/tools/apache-maven-3.6.3/bin:$PATH
-```
-=======
 * Java Development Kit (JDK) 8 or 11.
-* [Apache Maven](https://maven.apache.org/) 3.3 or later.
->>>>>>> 44b735cc
+* [Apache Maven](https://maven.apache.org/) 3.3 or later.