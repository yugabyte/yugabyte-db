<!--
+++
private=true
+++
-->

* **Command-line tools for Xcode** on macOS.

    ```sh
    $ xcode-select --install
    ```

    Xcode is many gigabytes. Install the command-line tools unless you actually need the full Xcode.

* [**Homebrew**](https://brew.sh) on macOS.

* **Python** (v3.10 or earlier): You need `python` to be available somewhere in your shell path.

    Recent versions of macOS have only a `python3` executable, as does the Homebrew install. You can use [pyenv](https://github.com/pyenv/pyenv) to manage multiple versions of python on your system. Make sure to point to Python v3.10 or earlier.

* **Hugo**: Install Hugo v0.145.0 Follow these steps:

  * Unpin Hugo to stop its formula from being updated - `brew unpin hugo`
  * Uninstall any older version if installed - `brew uninstall hugo`
<<<<<<< HEAD
  * Download the v0.145.0 formula file from [Homebrew's repository](https://github.com/Homebrew/homebrew-core/blob/8dda2dcd7a7e2cec735942ef69879cfba621f7b8/Formula/h/hugo.rb).
=======
  * Download the v0.145.0 formula file from [Homebrew's repository](https://github.com/Homebrew/homebrew-core/blob/f55947be0ab55cfa5274d7232608d87b0e2ebf94/Formula/h/hugo.rb).
>>>>>>> 3972a7ad
  * Install the downloaded formula - `brew install hugo.rb`
  * Lastly, prevent automatic updates of Hugo version -  `brew pin hugo`

* **Go**: `brew install go` installs the latest version.

* **Git client**: The system Git binary is out of date, but works. If you like, you can use Homebrew to get a newer version (`brew install git`).<|MERGE_RESOLUTION|>--- conflicted
+++ resolved
@@ -22,11 +22,7 @@
 
   * Unpin Hugo to stop its formula from being updated - `brew unpin hugo`
   * Uninstall any older version if installed - `brew uninstall hugo`
-<<<<<<< HEAD
-  * Download the v0.145.0 formula file from [Homebrew's repository](https://github.com/Homebrew/homebrew-core/blob/8dda2dcd7a7e2cec735942ef69879cfba621f7b8/Formula/h/hugo.rb).
-=======
   * Download the v0.145.0 formula file from [Homebrew's repository](https://github.com/Homebrew/homebrew-core/blob/f55947be0ab55cfa5274d7232608d87b0e2ebf94/Formula/h/hugo.rb).
->>>>>>> 3972a7ad
   * Install the downloaded formula - `brew install hugo.rb`
   * Lastly, prevent automatic updates of Hugo version -  `brew pin hugo`
 
