--- conflicted
+++ resolved
@@ -14,7 +14,7 @@
     weight: 1120
 type: indexpage
 ---
-YugabyteDB's distributed transaction architecture is based on principles of atomicity, consistency, isolation, durability (ACID) and is inspired by <a href="https://research.google.com/archive/spanner-osdi2012.pdf">Google Spanner</a>.
+YugabyteDB's distributed transaction architecture is based on principles of atomicity, consistency, isolation, and durability (ACID), and is inspired by <a href="https://research.google.com/archive/spanner-osdi2012.pdf">Google Spanner</a>.
 
 <div class="row">
 
@@ -49,11 +49,7 @@
         <div class="title">Concurrency control</div>
       </div>
       <div class="body">
-<<<<<<< HEAD
-        YugabyteDB's use of a combination of optimistic and pessimistic concurrency control to support explicit row locking.
-=======
-        Learn about how YugabyteDB handles conflicts between concurrent transactions.
->>>>>>> 582ba89e
+        Learn how YugabyteDB handles conflicts between concurrent transactions.
       </div>
     </a>
   </div>
