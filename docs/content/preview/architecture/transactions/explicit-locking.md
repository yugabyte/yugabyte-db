---
title: Explicit locking
headerTitle: Explicit locking
linkTitle: Explicit locking
description: Learn about support for explicit locks in YugabyteDB.
menu:
  preview:
    identifier: architecture-transactions-explicit-locking
    parent: architecture-acid-transactions
    weight: 1153
isTocNested: true
showAsideToc: true
---

YugabyteDB supports explicit locking. The transactions layer of YugabyteDB supports both optimistic and pessimistic locks.

## Concurrency control

[Concurrency control](https://en.wikipedia.org/wiki/Concurrency_control) in databases ensures that multiple transactions can execute concurrently while preserving data integrity. Concurrency control is essential for correctness in environments where two or more transactions can access the same data at the same time.

The two primary mechanisms to achieve concurrency control are *optimistic* and *pessimistic*. Concurrency control in YugabyteDB can accommodate both of these depending on the scenario.

<<<<<<< HEAD
DocDB exposes the ability to write [provisional records]() which is exercised by the query layer. Provisional records are used to order persist locks on rows in order to detect conflicts. Provisional records have a *priority* associated with them, which is a number. When two transactions conflict, the transaction with the lower priority is aborted.
=======

DocDB exposes the ability to write [provisional records](../distributed-txns/#provisional-records) which is exercised by the query layer. Provisional records are used to order persist locks on rows in order to detect conflicts. Provisional records have a *priority* associated with them, which is a number. When two transactions conflict, the transaction with the lower priority is aborted.
>>>>>>> f65e130e

### Optimistic concurrency control

[Optimistic locking](https://en.wikipedia.org/wiki/Optimistic_concurrency_control) delays the checking of whether a transaction meets the isolation and other integrity rules until its end, without blocking any of the operations performed as a part of the transaction. In scenarios where there are two concurrent transactions that conflict with each other (meaning a commit of the changes made by both these transactions would violate integrity constraints), one of these transactions is aborted. An aborted transaction could immediately be restarted and re-executed, or surfaced as an error to the end user.

<<<<<<< HEAD
In scenarios where not too many transactions conflict with each other, optimistic concurrency control is a good strategy. This is generally the case in high-volume systems. For example, most web applications have short-lived connections to the database.
=======
In scenarios where too many transactions do not conflict with each other, optimistic concurrency control is a good strategy. This is generally the case in high-volume systems. For example, most web applications have short-lived connections to the database.
>>>>>>> f65e130e

YugabyteDB opts for optimistic concurrency in the case of simple transactions. This is achieved by assigning a random priority to each of the transactions. In the case of a conflict, the transaction with a lower priority is aborted. Some transactions that get aborted due to a conflict are internally retried while others result in an error to the end application.

### Pessimistic concurrency control

**Pessimistic**: block an operation of a transaction, if it may cause violation of the rules, until the possibility of violation disappears. Blocking operations is typically involved with performance reduction.

[Pessimistic locking](https://en.wikipedia.org/wiki/Record_locking) blocks a transaction if any of its operations would violate relational integrity if it executed. This means that as long as the first transaction that locked a row has not completed (either `COMMIT` or `ABORT`), no other transaction would be able to lock that row.

{{< note title="Note" >}}
YugabyteDB currently supports optimistic concurrency control, with pessimistic concurrency control being worked on actively.
{{</note >}}

Pessimistic locking is good when there are longer running operations that would increase the probability of transaction conflicts. For example, if there are multiple concurrent transactions that update many rows in the database and conflict with one another, these transactions could continuously get aborted because they conflict with one another. Pessimistic locking allows these transaction to make progress and complete by avoiding these conflicts.

Here is another way to understand *optimistic* versus *pessimistic* concurrency control. Optimistic concurrency control incurs an overhead only if there are conflicts. Most OLTP applications typically have short-lived transactions that would not conflict. Pessimistic concurrency control decreases the overhead incurred when conflicts occur.

### Deadlock detection

When using pessimistic locks, there could be a possibility of introducing [deadlocks](https://en.wikipedia.org/wiki/Record_locking) into the execution of the system.

> The introduction of granular (subset) locks creates the possibility for a situation called deadlock. Deadlock is possible when incremental locking (locking one entity, then locking one or more additional entities) is used. To illustrate, if two bank customers asked two clerks to obtain their account information so they could transfer some money into other accounts, the two accounts would essentially be locked. Then, if the customers told their clerks that the money was to be transferred into each other's accounts, the clerks would search for the other accounts but find them to be "in use" and wait for them to be returned. Unknowingly, the two clerks are waiting for each other; neither of them can complete their transaction until the other gives up and returns the account.

YugabyteDB currently avoids deadlocks because of its transaction conflict handling semantics, where the transaction with the lower priority is completely aborted.

## Row-level locks

YugabyteDB supports most row-level locks, similar to PostgreSQL. However, one difference is that YugabyteDB uses optimistic concurrency control and does not block / wait for currently held locks, instead opting to abort the conflicting transaction with a lower priority. Note that pessimistic concurrency control is under works.

Explicit row-locks use transaction priorities to ensure that two transactions can never hold conflicting locks on the same row. This is done by the query layer assigning a very high value for the priority of the transaction that is being run under pessimistic concurrency control. This has the effect of causing all other transactions that conflict with the current transaction to fail, because they have a lower value for the transaction priority.

A list of lock modes supported is shown below. Row-level locks do not affect querying data. They only block performing writes and obtaining locks to the locked row.

There is no limit on the number of rows that can be locked at a time. Row locks are not stored in memory, they result in writes to the disk.

### Types of row-level locks

#### FOR UPDATE

The `FOR UPDATE` lock causes the rows retrieved by the `SELECT` statement to be locked as though for an update. This prevents these rows from being subsequently locked, modified or deleted by other transactions until the current transaction ends. The following operations performed on a previously locked row as a part of other transactions will fail: `UPDATE`, `DELETE`, `SELECT FOR UPDATE`, `SELECT FOR NO KEY UPDATE`, `SELECT FOR SHARE`, or `SELECT FOR KEY SHARE`.

{{< note title="Note" >}}

Unlike PostgreSQL, the operations on a previously locked row do not currently block in YugabyteDB until the transaction holding a lock finishes. This work is planned and will be the behavior in a future release.

{{</note >}}

The `FOR UPDATE` lock mode is also acquired by any `DELETE` on a row, and also by an `UPDATE` that modifies the values on certain columns.

#### FOR NO KEY UPDATE

Behaves similarly to `FOR UPDATE`, except that the lock acquired is weaker: this lock will not block `SELECT FOR KEY SHARE` commands that attempt to acquire a lock on the same rows. This lock mode is also acquired by any `UPDATE` that does not acquire a `FOR UPDATE` lock.

#### FOR SHARE

Behaves similarly to `FOR NO KEY UPDATE`, except that it acquires a shared lock rather than exclusive lock on each retrieved row. A shared lock blocks other transactions from performing `UPDATE`, `DELETE`, `SELECT FOR UPDATE` or `SELECT FOR NO KEY UPDATE` on these rows, but it does not prevent them from performing `SELECT FOR SHARE` or `SELECT FOR KEY SHARE`.

#### FOR KEY SHARE

Behaves similarly to `FOR SHARE`, except that the lock is weaker: `SELECT FOR UPDATE` is blocked, but not `SELECT FOR NO KEY UPDATE`. A key-shared lock blocks other transactions from performing `DELETE` or any `UPDATE` that changes the key values, but not other `UPDATE`, and neither does it prevent `SELECT FOR NO KEY UPDATE`, `SELECT FOR SHARE`, or `SELECT FOR KEY SHARE`.

{{< note title="Note" >}}

YugabyteDB still uses optimistic locking in the case of `FOR KEY SHARE`. Making this pessimistic is work in progress.

{{</note >}}

### Example

As an example, connect to a YugabyteDB cluster using `ysqlsh`. Create a table `t` and insert one row into it as shown below.

```sql
yugabyte=# CREATE TABLE t (k VARCHAR, v VARCHAR);
yugabyte=# INSERT INTO t VALUES ('k1', 'v1');
```

Next, connect two different instances of the ysqlsh shell to YugabyteDB. These are referred to as `session #1` and `session #2`.

<<<<<<< HEAD
1. Run the following in `session #1` first. This example uses an explicit row-level lock using `SELECT FOR UPDATE`, which uses pessimistic concurrency control.

    ```sql
    # SESSION #1

    # Begin a new transaction in session #1
    BEGIN;

    # Lock key k1 for updates.
    SELECT * from t WHERE k='k1' FOR UPDATE;
    ```

    ```output
     k  | v
    ----+----
     k1 | v1
    (1 row)
    ```
=======
1. Run the following in `session #1` first. The example uses an explicit row-level lock using `SELECT FOR UPDATE`, which use pessimistic concurrency control.

   ```sql
   /*  SESSION #1 */
   
   /*  Begin a new transaction in session #1 */
   BEGIN;
   
   /*  Lock key k1 for updates */
   SELECT * from t WHERE k='k1' FOR UPDATE;
   ```

   ```output
    k  | v
   ----+----
    k1 | v1
   (1 row)
   ```
>>>>>>> f65e130e

1. Before completing the transaction, try to update the same key in `session #2` using a simple update statement. This would use optimistic concurrency control, and therefore would fail right away. Seamlessly retrying this operation internally is a work in progress.

<<<<<<< HEAD
    ```sql
    # SESSION #2

    # Since row is locked by session #1, this update should fail.
    UPDATE t SET v='v1.1' WHERE k='k1';
    ```

    ```output
    ERROR:  Operation failed. Try again.: xxx Conflicts with higher priority transaction: yyy
    ```

    {{< note title="Note" >}}

If `session #1` had used optimistic concurrency control instead of an explicit row-lock, then this update would succeed in some of the attempts and the transaction in `session #1` would fail in those cases.

    {{</note >}}

1. Update the row and commit the transaction in `session #1`. This should succeed.

    ```sql
    # SESSION #1

    # Update should succeed since row was explicitly locked.
    UPDATE t SET v='v1.2' WHERE k='k1';

    # Expected output:
    # UPDATE 1

    # Commit fails.
    COMMIT;
    ```
=======
   ```sql
   /* SESSION #2 */
   
   /* Since row is locked by session #1, this update should fail */
   UPDATE t SET v='v1.1' WHERE k='k1';
   ```

   ```output
   ERROR:  Operation failed. Try again.: xxx Conflicts with higher priority transaction: yyy
   ```

   <br><br>If `session #1` had used optimistic concurrency control instead of an explicit row-lock, then this update would succeed in some of the attempts and the transaction in `session #1` would fail in those cases.

3. Update the row and commit the transaction in `session #1`. This should succeed.

   ```sql
   /*  SESSION #1 */
   
   /*  Update should succeed since row was explicitly locked */
   UPDATE t SET v='v1.2' WHERE k='k1';
   UPDATE 1
   
   /*  Commit fails */
   COMMIT;
   ```
>>>>>>> f65e130e
<|MERGE_RESOLUTION|>--- conflicted
+++ resolved
@@ -20,22 +20,13 @@
 
 The two primary mechanisms to achieve concurrency control are *optimistic* and *pessimistic*. Concurrency control in YugabyteDB can accommodate both of these depending on the scenario.
 
-<<<<<<< HEAD
-DocDB exposes the ability to write [provisional records]() which is exercised by the query layer. Provisional records are used to order persist locks on rows in order to detect conflicts. Provisional records have a *priority* associated with them, which is a number. When two transactions conflict, the transaction with the lower priority is aborted.
-=======
-
 DocDB exposes the ability to write [provisional records](../distributed-txns/#provisional-records) which is exercised by the query layer. Provisional records are used to order persist locks on rows in order to detect conflicts. Provisional records have a *priority* associated with them, which is a number. When two transactions conflict, the transaction with the lower priority is aborted.
->>>>>>> f65e130e
 
 ### Optimistic concurrency control
 
 [Optimistic locking](https://en.wikipedia.org/wiki/Optimistic_concurrency_control) delays the checking of whether a transaction meets the isolation and other integrity rules until its end, without blocking any of the operations performed as a part of the transaction. In scenarios where there are two concurrent transactions that conflict with each other (meaning a commit of the changes made by both these transactions would violate integrity constraints), one of these transactions is aborted. An aborted transaction could immediately be restarted and re-executed, or surfaced as an error to the end user.
 
-<<<<<<< HEAD
-In scenarios where not too many transactions conflict with each other, optimistic concurrency control is a good strategy. This is generally the case in high-volume systems. For example, most web applications have short-lived connections to the database.
-=======
-In scenarios where too many transactions do not conflict with each other, optimistic concurrency control is a good strategy. This is generally the case in high-volume systems. For example, most web applications have short-lived connections to the database.
->>>>>>> f65e130e
+In scenarios where only a few transactions conflict with each other, optimistic concurrency control is a good strategy. This is generally the case in high-volume systems. For example, most web applications have short-lived connections to the database.
 
 YugabyteDB opts for optimistic concurrency in the case of simple transactions. This is achieved by assigning a random priority to each of the transactions. In the case of a conflict, the transaction with a lower priority is aborted. Some transactions that get aborted due to a conflict are internally retried while others result in an error to the end application.
 
@@ -114,7 +105,6 @@
 
 Next, connect two different instances of the ysqlsh shell to YugabyteDB. These are referred to as `session #1` and `session #2`.
 
-<<<<<<< HEAD
 1. Run the following in `session #1` first. This example uses an explicit row-level lock using `SELECT FOR UPDATE`, which uses pessimistic concurrency control.
 
     ```sql
@@ -133,30 +123,9 @@
      k1 | v1
     (1 row)
     ```
-=======
-1. Run the following in `session #1` first. The example uses an explicit row-level lock using `SELECT FOR UPDATE`, which use pessimistic concurrency control.
-
-   ```sql
-   /*  SESSION #1 */
-   
-   /*  Begin a new transaction in session #1 */
-   BEGIN;
-   
-   /*  Lock key k1 for updates */
-   SELECT * from t WHERE k='k1' FOR UPDATE;
-   ```
-
-   ```output
-    k  | v
-   ----+----
-    k1 | v1
-   (1 row)
-   ```
->>>>>>> f65e130e
 
 1. Before completing the transaction, try to update the same key in `session #2` using a simple update statement. This would use optimistic concurrency control, and therefore would fail right away. Seamlessly retrying this operation internally is a work in progress.
 
-<<<<<<< HEAD
     ```sql
     # SESSION #2
 
@@ -187,31 +156,4 @@
 
     # Commit fails.
     COMMIT;
-    ```
-=======
-   ```sql
-   /* SESSION #2 */
-   
-   /* Since row is locked by session #1, this update should fail */
-   UPDATE t SET v='v1.1' WHERE k='k1';
-   ```
-
-   ```output
-   ERROR:  Operation failed. Try again.: xxx Conflicts with higher priority transaction: yyy
-   ```
-
-   <br><br>If `session #1` had used optimistic concurrency control instead of an explicit row-lock, then this update would succeed in some of the attempts and the transaction in `session #1` would fail in those cases.
-
-3. Update the row and commit the transaction in `session #1`. This should succeed.
-
-   ```sql
-   /*  SESSION #1 */
-   
-   /*  Update should succeed since row was explicitly locked */
-   UPDATE t SET v='v1.2' WHERE k='k1';
-   UPDATE 1
-   
-   /*  Commit fails */
-   COMMIT;
-   ```
->>>>>>> f65e130e
+    ```