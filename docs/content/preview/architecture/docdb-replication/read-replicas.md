--- conflicted
+++ resolved
@@ -14,11 +14,7 @@
 
 In addition to the core distributed consensus-based replication, DocDB extends Raft to add read replicas (also known observer nodes) that do not participate in writes but get a timeline consistent copy of the data in an asynchronous manner.
 
-<<<<<<< HEAD
-Read replicas are a read-only extension to the primary data in the cluster. With read replicas, the primary data of the cluster is deployed across multiple zones in one region, or across nearby regions. Read replicas do not add to the write latencies as the write does not synchronously replicate data to them. Instead, the data is replicated to read replicas asynchronously.
-=======
-Read replicas are a read-only extension to the primary data in the universe. With read replicas, the primary data of the universe is replicated across multiple zones in one region, or across nearby regions. Read replicas do not add to the write latencies since the write does not synchronously replicate data to them. Instead, the data is replicated to read replicas asynchronously.
->>>>>>> 3f92559b
+Read replicas are a read-only extension to the primary data in the universe. With read replicas, the primary data of the universe is replicated across multiple zones in one region, or across nearby regions. Read replicas do not add to the write latencies as the write does not synchronously replicate data to them. Instead, the data is replicated to read replicas asynchronously.
 
 Nodes in remote data centers can be added in read-only mode. This is typically used in cases where latency of doing a distributed consensus-based write is not tolerable for some workloads.
 
@@ -30,11 +26,7 @@
 
 ## Writing to read replicas
 
-<<<<<<< HEAD
-An application can send write requests to read replicas, but these write requests are internally redirected to the source of truth. This is possible because the read replicas are aware of the topology of the cluster.
-=======
-An application can send write requests to read replicas, but these write requests are internally redirected to the source of truth. This is because the read replicas are aware of the topology of the universe.
->>>>>>> 3f92559b
+An application can send write requests to read replicas, but these write requests are internally redirected to the source of truth. This is possible because the read replicas are aware of the topology of the universe.
 
 ## Schema changes
 
