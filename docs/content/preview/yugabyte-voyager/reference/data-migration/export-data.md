--- conflicted
+++ resolved
@@ -460,7 +460,6 @@
 
 The valid *arguments* for export data from target are described in the following table:
 
-<<<<<<< HEAD
 {{<table>}}
 
 | Flag | Parameter | Description |
@@ -534,8 +533,7 @@
   ssl-mode:
 ```
 
-| Value of this argument determines whether an encrypted connection is established between yb-voyager and the database server; and whether the certificate of the database server is verified from a CA. <br /> **Options**<ul><li>disable: Only try a non-SSL connection.</li><li>require: Only try an SSL connection; fail if that can't be established</li><li> verify-ca: Only try an SSL connection; verify the server TLS certificate against the configured CA certificates, and fail if no valid matching CA certificate is found.</li></ul> |
-| [--target-ssl-root-cert](../../yb-voyager-cli/#ssl-connectivity) |
+| Value of this argument determines whether an encrypted connection is established between yb-voyager and the database server; and whether the certificate of the database server is verified from a CA. <br /> **Supported options with [YugabyteDB gRPC Connector](../../../../develop/change-data-capture/using-yugabytedb-grpc-replication/debezium-connector-yugabytedb/):**<ul><li>disable: Only try a non-SSL connection.</li><li>require: Only try an SSL connection; fail if that can’t be established</li><li> verify-ca: Only try an SSL connection; verify the server TLS certificate against the configured CA certificates, and fail if no valid matching CA certificate is found.</li></ul> <br /> **Supported options with [YugabyteDB Connector](../../../../develop/change-data-capture/using-logical-replication/yugabytedb-connector/):**<ul><li>disable: Uses an encrypted connection.</li><li>allow: Tries an unencrypted connection first and, if it fails, attempts a secure (encrypted) connection.</li><li>prefer: Tries a secure (encrypted) connection first and, if it fails, falls back to an unencrypted connection.</li><li>require: Uses a secure (encrypted) connection; fails if one cannot be established.</li><li> verify-ca: Same as require, but also verifies the server's TLS certificate against the configured Certificate Authority (CA) certificates. Fails if no valid matching CA certificates are found.</li><li>verify-full: Same as verify-ca, but also verifies that the server's certificate matches the host the connector is connecting to.</li></ul> | |
 
 ```yaml{.nocopy}
 target:
@@ -547,22 +545,6 @@
 | -y, --yes | — | Answer yes to all prompts during the export schema operation. <br>Default: false |
 
 {{</table>}}
-=======
-| <div style="width:150px">Argument</div> | Description/valid options |
-| :------- | :------------------------ |
-| --disable-pb | Use this argument to disable the progress bar during data export and printing statistics during the streaming phase. <br>Default: false<br> Accepted parameters: true, false, yes, no, 0, 1 |
-| -e, --export-dir | Path to the export directory. This directory is a workspace used to store exported schema DDL files, export data files, migration state, and a log file.|
-| -h, --help | Command line help for synchronize. |
-| --send-diagnostics | Enable or disable sending [diagnostics](../../../reference/diagnostics-report/) information to Yugabyte. <br>Default: true<br> Accepted parameters: true, false, yes, no, 0, 1 |
-| --table-list | Comma-separated list of the tables to export data. Table names can also be glob patterns containing wildcard characters, such as an asterisk (*) (matches zero or more characters) or question mark (?) (matches one character). To use a glob pattern for table names, enclose the list in single quotes ('').<br> For example, `--table-list '"Products", order*'`. |
-| --exclude-table-list | Comma-separated list of the tables to exclude during export. Table names follow the same convention as `--table-list`. |
-| --table-list-file-path | Path of the file containing the list of table names (comma-separated or line-separated) to export. Table names use the same convention as `--table-list`. |
-| --exclude-table-list-file-path | Path of the file containing the list of table names (comma-separated or line-separated) to exclude while exporting data. Table names follow the same convention as `--table-list`. |
-| --target-db-password | Password to connect to the target YugabyteDB database. Alternatively, you can also specify the password by setting the environment variable `TARGET_DB_PASSWORD`. If you don't provide a password via the CLI, yb-voyager will prompt you at runtime for a password. If the password contains special characters that are interpreted by the shell (for example, # and $), enclose the password in single quotes. |
-| [--target-ssl-mode](../../yb-voyager-cli/#ssl-connectivity) | Value of this argument determines whether an encrypted connection is established between yb-voyager and the database server; and whether the certificate of the database server is verified from a CA. <br /> **Supported options with [YugabyteDB gRPC Connector](../../../../develop/change-data-capture/using-yugabytedb-grpc-replication/debezium-connector-yugabytedb/):**<ul><li>disable: Only try a non-SSL connection.</li><li>require: Only try an SSL connection; fail if that can’t be established</li><li> verify-ca: Only try an SSL connection; verify the server TLS certificate against the configured CA certificates, and fail if no valid matching CA certificate is found.</li></ul> <br /> **Supported options with [YugabyteDB Connector](../../../../develop/change-data-capture/using-logical-replication/yugabytedb-connector/):**<ul><li>disable: Uses an encrypted connection.</li><li>allow: Tries an unencrypted connection first and, if it fails, attempts a secure (encrypted) connection.</li><li>prefer: Tries a secure (encrypted) connection first and, if it fails, falls back to an unencrypted connection.</li><li>require: Uses a secure (encrypted) connection; fails if one cannot be established.</li><li> verify-ca: Same as require, but also verifies the server's TLS certificate against the configured Certificate Authority (CA) certificates. Fails if no valid matching CA certificates are found.</li><li>verify-full: Same as verify-ca, but also verifies that the server's certificate matches the host the connector is connecting to.</li></ul> |
-| [--target-ssl-root-cert](../../yb-voyager-cli/#ssl-connectivity) | Path to a file containing the target YugabyteDB SSL Root Certificate. If the target cluster has SSL enabled, this flag is required. |
-| -y, --yes | Answer yes to all prompts during the export schema operation. <br>Default: false |
->>>>>>> 2bae4c5a
 
 ### Example
 
