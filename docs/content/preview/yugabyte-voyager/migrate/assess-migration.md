---
title: YB Voyager Migration Assessment
headerTitle: Migration assessment
linkTitle: Migration assessment
headcontent: Assess the migration complexity and get schema changes, data distribution and cluster sizing
description: Steps to create a migration assessment report to ensure successful migration using YugabyteDB Voyager.
menu:
  preview_yugabyte-voyager:
    identifier: assess-migration
    parent: migration-types
    weight: 101
tags:
  feature: tech-preview
type: docs
---

The Voyager Migration Assessment feature streamlines database migration from PostgreSQL and Oracle to YugabyteDB. It analyzes the source database, captures essential metadata, and generates a report with recommended migration strategies and cluster configurations for optimal performance with YugabyteDB.

## Overview

When you run an assessment, Voyager gathers key metadata and metrics from the source database, such as table column details, sizes of tables and indexes, and read/write IOPS.

![Migration Assessment Overview](/images/migrate/voyager-migration-assessment-overview.png)

Voyager then generates a report that includes:

- **Recommended schema changes:** Analyzes compatibility with YugabyteDB, highlighting unsupported features and data types. Also, analyzes the schema for any caveats to ensure smooth migration.
- **Recommended cluster sizing:** Estimates the resources needed for the target environment based on table sizes, number of tables, and throughput requirements.
- **Recommended data distribution:** Suggests effective sharding strategies for tables and indexes.
- **Performance metrics:** Analyzes workload characteristics to recommend optimizations in YugabyteDB.
- **Performance optimizations:** Identifies schema DDLs that may impact application performance after migrating to YugabyteDB. It highlights potentially inefficient DDLs and provides recommendations to optimize them for better performance.
- **Migration time estimate:** Provides an estimated time for data import into YugabyteDB based on experimental data.
- **Unsupported query constructs:** Identifies SQL features and constructs not supported by YugabyteDB, such as advisory locks, system columns, and XML functions, and provides a list of queries containing these constructs.
- **Unsupported PL/pgSQL objects:** Identifies SQL features and constructs that are not supported by YugabyteDB, such as advisory locks, system columns, and XML functions, within PL/pgSQL objects in the source schema. It reports the individual queries within these objects that are not supported, such as queries in the PL/pgSQL block for functions and procedures, or the select statements in views and materialized views that contain unsupported constructs.

When running migration assessment, keep in mind the following:

- The recommendations are based on testing using a [RF3](../../../architecture/docdb-replication/replication/#replication-factor) YugabyteDB cluster on instance types with 4GiB memory per core and running v2024.1.

- To detect unsupported query constructs, ensure the [pg_stat_statements extension](../../../explore/ysql-language-features/pg-extensions/extension-pgstatstatements/) is properly installed and enabled on source.

- To disable unsupported query construct detection, set the environment variable `REPORT_UNSUPPORTED_QUERY_CONSTRUCTS=false`.

- To disable unsupported PL/pgSQL object detection, set the environment variable `REPORT_UNSUPPORTED_PLPGSQL_OBJECTS=false`.

- To detect certain performance optimizations, ensure that [ANALYZE](https://www.postgresql.org/docs/current/sql-analyze.html) (PostgreSQL) is run on the source database.

The following table describes the type of data that is collected during a migration assessment.

| Data | Collected | Details |
| :--- | :-------- | :------ |
| Application or user data  | No | No application or user data is collected. |
| Passwords | No | The assessment does not store any passwords. |
| Database metadata<br>schema,&nbsp;object,&nbsp;object&nbsp;names | Yes | Voyager collects the schema metadata including table IOPS, table size, and so on, and the actual schema. |
| Database name | Yes | Voyager collects database and schema names to be used in the generated report. |
| Performance metrics | Optional | Voyager captures performance metrics from the database (IOPS) for rightsizing the target environment. |
| Server or database credentials | No | No server or database credentials are collected. |

## Prepare for migration assessment

Before you run a migration assessment, do the following:

1. [Install yb-voyager](../../install-yb-voyager/).

1. Prepare the source database as follows: <br>

    Create a new database user, and assign the necessary user permissions.
    <ul class="nav nav-tabs nav-tabs-yb">
      <li >
        <a href="#postgresql" class="nav-link active" id="postgresql-tab" data-bs-toggle="tab" role="tab" aria-controls="postgresql" aria-selected="true">
          <i class="icon-postgres" aria-hidden="true"></i>
          PostgreSQL
        </a>
      </li>
      <li>
        <a href="#oracle" class="nav-link" id="oracle-tab" data-bs-toggle="tab" role="tab" aria-controls="oracle" aria-selected="true">
          <i class="icon-oracle" aria-hidden="true"></i>
          Oracle
        </a>
      </li>
    </ul>

    <div class="tab-content">
      <div id="postgresql" class="tab-pane fade show active" role="tabpanel" aria-labelledby="postgresql-tab">
      {{% includeMarkdown "./postgresql.md" %}}
      </div>
      <div id="oracle" class="tab-pane fade" role="tabpanel" aria-labelledby="oracle-tab">
      {{% includeMarkdown "./oracle.md" %}}
      </div>
    </div>

1. Create an export directory on a file system that has enough space to keep the entire source database. Ideally, create this export directory inside a parent folder named after your migration for better organization. For example:

    ```sh
    mkdir -p $HOME/<migration-name>/export-dir
    ```

    You need to provide the full path to your export directory in the `export-dir` parameter of your [configuration file](../../reference/configuration-file/), or in the `--export-dir` flag when running `yb-voyager` commands.

1. Set up a [configuration file](../../reference/configuration-file/) to specify the parameters required when running Voyager commands (v2025.6.2 or later).

    To get started, copy the `offline-migration.yaml` template configuration file from one of the following locations to the migration folder you created (for example, `$HOME/my-migration/`):<br><br>

    {{< tabpane text=true >}}

  {{% tab header="Linux (apt/yum/airgapped)" lang="linux" %}}

```bash
/opt/yb-voyager/config-templates/offline-migration.yaml
```

  {{% /tab %}}

  {{% tab header="MacOS (Homebrew)" lang="macos" %}}

```bash
$(brew --cellar)/yb-voyager@<voyager-version>/<voyager-version>/config-templates/offline-migration.yaml
```

Replace `<voyager-version>` with your installed Voyager version, for example, `2025.5.2`.

  {{% /tab %}}

  {{< /tabpane >}}

    Set the export-dir and source arguments in the configuration file:

    ```yaml
    # Replace the argument values with those applicable for your migration.

    export-dir: <absolute-path-to-export-dir>

    source:
      db-type: <source-db-type>
      db-host: <source-db-host>
      db-port: <source-db-port>
      db-name: <source-db-name>
      db-schema: <source-db-schema> # Not applicable for MySQL
      db-user: <source-db-user>
      db-password: <source-db-password> # Enclose the password in single quotes if it contains special characters.
    ```

### Configure yugabyted UI

You can use [yugabyted UI](/preview/reference/configuration/yugabyted/) to view the migration assessment report, and to visualize and review the database migration workflow performed by YugabyteDB Voyager.

To be able to view the assessment report in the yugabyted UI, do the following:

  1. Start a local YugabyteDB cluster. Refer to the steps described in [Use a local cluster](/preview/quick-start/macos/).

      {{< note title="Note" >}}
  After a migration assessment, if you choose to migrate using the open source YugabyteDB, you will be using this same local cluster as your [target database](../../introduction/#target-database).
      {{< /note >}}

  1. Set the following configuration parameters before starting the migration:

        ```yaml
        ### Control plane type refers to the deployment type of YugabyteDB
        control-plane-type: yugabyted

        ### YSQL connection string
        ### Provide the standard PostgreSQL connection parameters, including user name, host name, and port. For example, postgresql://yugabyte:yugabyte@127.0.0.1:5433
        yugabyted-db-conn-string: postgresql://yugabyte:yugabyte@127.0.0.1:5433
        ```

        {{< note title="Note" >}}

Don't include the `dbname` parameter in the connection string; the default `yugabyte` database is used to store the meta information for showing the migration in the yugabyted UI.
        {{< /note >}}

## Assess migration

Assess your migration using the following steps:

1. Run the assessment.

    Voyager supports two primary modes for conducting migration assessments, depending on your access to the source database as follows:<br><br>

    {{< tabpane text=true >}}

    {{% tab header="With source database connectivity" %}}

This mode requires direct connectivity to the source database from the client machine where voyager is installed. You initiate the assessment by executing the `assess-migration` command of `yb-voyager`. This command facilitates a live analysis by interacting directly with the source database, to gather metadata required for assessment. A sample command is as follows:

```sh
yb-voyager assess-migration --source-db-type postgresql \
    --source-db-host hostname --source-db-user ybvoyager \
    --source-db-password password --source-db-name dbname \
    --source-db-schema schema1,schema2 --export-dir /path/to/export/dir
```

If you are using a [configuration file](../../reference/configuration-file/), use the following:

```sh
yb-voyager assess-migration --config-file <path-to-config-file>
```

    {{% /tab %}}

    {{% tab header="Without source database connectivity" %}}

PostgreSQL only. In situations where direct access to the source database is restricted, there is an alternative approach. Voyager includes packages with scripts for PostgreSQL at `/etc/yb-voyager/gather-assessment-metadata`.

You can perform the following steps with these scripts:

1. On a machine which has access to the source database, copy the scripts and install dependencies psql and pg_dump version 14 or later. Alternatively, you can install yb-voyager on the machine to automatically get the dependencies.

1. Run the `yb-voyager-pg-gather-assessment-metadata.sh` script by providing the source connection string, the schema names, path to a directory where metadata will be saved, and an optional argument of an interval to capture the IOPS metadata of the source (in seconds with a default value of 120). For example:

    ```sh
    /path/to/yb-voyager-pg-gather-assessment-metadata.sh 'postgresql://ybvoyager@host:port/dbname' 'schema1|schema2' '/path/to/assessment_metadata_dir' '60'
    ```

1. Copy the metadata directory to the client machine on which voyager is installed, and run the `assess-migration` command by specifying the path to the metadata directory as follows:

    ```sh
    yb-voyager assess-migration --source-db-type postgresql \
        --assessment-metadata-dir /path/to/assessment_metadata_dir --export-dir /path/to/export/dir
    ```

    If you are using a [configuration file](../../reference/configuration-file/), use the following:

    ```sh
    yb-voyager assess-migration --config-file <path-to-config-file>
    ```

    {{% /tab %}}

    {{< /tabpane >}}

    The output is a migration assessment report, and its path is printed on the console.

    {{< warning title="Important" >}}
For the most accurate migration assessment, the source database must be actively handling its typical workloads at the time the metadata is gathered. This ensures that the recommendations for sharding strategies and cluster sizing are well-aligned with the database's real-world performance and operational needs.
    {{< /warning >}}

1. After generating the report, navigate to the **Migrations** tab in the yugabyted UI at <http://127.0.0.1:15433> to see the available migrations. The report in the yugabyted UI includes migration strategies, complexity, and effort estimates.

    ![Migration Landing Page](/images/migrate/migration-list-page.png)
    ![Migration Assessment Page](/images/migrate/ybd-assessment-page.png)

      {{<tip title="Report recommendations">}}
Depending on the recommendations in the assessment report, do the following when you proceed with migration:

1. Create your target YugabyteDB cluster in [Enhanced PostgreSQL Compatibility Mode](../../../reference/configuration/postgresql-compatibility/).

    If you are using YugabyteDB Anywhere, [enable compatibility mode](../../../reference/configuration/postgresql-compatibility/#yugabytedb-anywhere) by setting the **More > Edit Postgres Compatibility** option.
<<<<<<< HEAD
1. The assessment provides recommendations on which tables in the source database to colocate, so when you prepare your target database, create the database with [colocation](../../../additional-features/colocation/#databases) set to TRUE.
        {{</tip>}}
=======
1. The assessment provides recommendations on which tables in the source database to colocate, so when you prepare your target database, create the database with [colocation](../../../explore/colocation/#databases) set to TRUE.
      {{</tip>}}
>>>>>>> 7d6051f6

1. Proceed with migration with one of the migration workflows:

    - [Offline migration](../../migrate/migrate-steps/)
    - [Live migration](../../migrate/live-migrate/)
    - [Live migration with fall-forward](../../migrate/live-fall-forward/)
    - [Live migration with fall-back](../../migrate/live-fall-back/)

## Assess a fleet of databases (Oracle only)

Use the Bulk Assessment command ([assess-migration-bulk](../../reference/assess-migration/#assess-migration-bulk)) to assess multiple schemas across one or more database instances simultaneously. It offers:

- Multi-Schema Assessment: Assess multiple schemas in different database instances with a single command, simplifying migration planning.
- Centralized Reporting: All assessment reports are generated and stored in one organized directory, making

### Command

To perform a bulk assessment, use the following command syntax:

```sh
yb-voyager assess-migration-bulk \
    --fleet-config-file /path/to/fleet_config_file.csv \
    --bulk-assessment-dir /path/to/bulk-assessment-dir \
    [--continue-on-error true|false] \
    [--start-clean true|false]
```

### Fleet configuration file

Bulk assessment is managed using a fleet configuration file, which specifies the schemas to be assessed. The file is in CSV format.

- Header Row: The first row contains headers that define the fields for each schema.
- Schema Rows: Each subsequent row corresponds to a different schema to be assessed.

The following table outlines the fields that can be included in the fleet configuration file.

| <div style="width:180px">Field</div> | Description |
| :--- | :--- |
| source-db-type | Required. The type of source database. Currently, only Oracle is supported. |
| source-db-user | Required. The username used to connect to the source database. |
| source-db-password | Optional. The password for the source database user. If not provided, you will be prompted for the password during assessment of that schema. |
| source-db-schema | Required. The specific schema in the source database to be assessed. |
| source-db-host | Optional. The hostname or IP address of the source database server. |
| source-db-port | Optional. The port number on which the source database is running. This is required if `oracle-tns-alias` is not used. |
| source-db-name | Optional. The database name for connecting to the Oracle database. This is required if `oracle-db-sid` or `oracle-tns-alias` is not used. |
| oracle-db-sid | Optional. The Oracle System Identifier (SID). This is required if `source-db-name` or `oracle-tns-alias` is not used. |
| oracle-tns-alias | Optional. The TNS alias used for Oracle databases, which can include connection details such as host, port, and service name. This is required if `source-db-name` or `oracle-db-sid` is not used. |

The following is an example fleet configuration file.

```text
source-db-type,source-db-host,source-db-port,source-db-name,oracle-db-sid,oracle-tns-alias,source-db-user,source-db-password,source-db-schema
oracle,example-host1,1521,ORCL,,,admin,password,schema1
oracle,example-host2,1521,,ORCL_SID,,admin,password,schema2
oracle,,,,,tns_alias,oracle_user,password,schema3
```

### Directory structure

After the bulk assessment is completed, the top-level directory specified using the `--bulk-assessment-dir` flag includes subdirectories for each assessed schema. Additionally, a top-level report is generated that provides links to the individual assessment reports for each schema.

```sh
/bulk-assessment-dir/
├── bulk_assessment_report.html
├── bulk_assessment_report.json
├── DBNAME-SCHEMA1-export-dir/
│    └── assessment/
│          └── reports/
│                 ├── migration_assessment_report.html
│                 └── migration_assessment_report.json
├── SID-SCHEMA2-export-dir/
│    └── assessment/
│          └── reports/
│                 ├── migration_assessment_report.html
│                 └── migration_assessment_report.json
└── logs/
     └── yb-voyager-assess-migration-bulk.log
```

## Learn more

- [Assess migration CLI](../../reference/assess-migration/)<|MERGE_RESOLUTION|>--- conflicted
+++ resolved
@@ -245,13 +245,9 @@
 1. Create your target YugabyteDB cluster in [Enhanced PostgreSQL Compatibility Mode](../../../reference/configuration/postgresql-compatibility/).
 
     If you are using YugabyteDB Anywhere, [enable compatibility mode](../../../reference/configuration/postgresql-compatibility/#yugabytedb-anywhere) by setting the **More > Edit Postgres Compatibility** option.
-<<<<<<< HEAD
+
 1. The assessment provides recommendations on which tables in the source database to colocate, so when you prepare your target database, create the database with [colocation](../../../additional-features/colocation/#databases) set to TRUE.
         {{</tip>}}
-=======
-1. The assessment provides recommendations on which tables in the source database to colocate, so when you prepare your target database, create the database with [colocation](../../../explore/colocation/#databases) set to TRUE.
-      {{</tip>}}
->>>>>>> 7d6051f6
 
 1. Proceed with migration with one of the migration workflows:
 
