--- conflicted
+++ resolved
@@ -21,11 +21,7 @@
 
 The following workflows illustrate how you can perform data migration including changes happening on the source simultaneously. With the export data command, you can first export a snapshot and then start continuously capturing changes occurring on the source to an event queue on the disk. Using the import data command, you similarly import the snapshot first, and then continuously apply the exported change events on the target.
 
-<<<<<<< HEAD
 Eventually, the migration process reaches a steady state where you can [cutover to the target database](#cutover-to-the-target). You can stop your applications from pointing to your source database, let all the remaining changes be applied on the target YugabyteDB database, and then restart your applications pointing to YugabyteDB.
-=======
-Eventually, the migration process reaches a steady state where you can [Cutover to the target database](#cutover-to-the-target). You can stop your applications from pointing to your source database, let all the remaining changes be applied on the target YugabyteDB database, and then restart your applications pointing to YugabyteDB.
->>>>>>> 7f20f248
 
 The following illustration describes how the data export and import operations are simultaneously handled by YugabyteDB Voyager.
 
@@ -45,13 +41,8 @@
 | [Modify schema](#manually-edit-the-schema) | Using the report recommendations, manually change the exported schema. |
 | [Import schema](#import-schema) | Import the modified schema to the target YugabyteDB database using the `yb-voyager import schema` command. |
 | Start | Start the phases: export data first, followed by import data and archive changes simultaneously. |
-<<<<<<< HEAD
 | [Export data from source](#export-data-from-source) | The export data command first exports a snapshot and then starts continuously capturing changes from the source.|
 | [Import data to target](#import-data-to-target) | The import data command first imports the snapshot, and then continuously applies the exported change events on the target. |
-=======
-| [Export data](#export-data) | The export data command first exports a snapshot and then starts continuously capturing changes from the source.|
-| [Import data](#import-data) | The import data command first imports the snapshot, and then continuously applies the exported change events on the target. |
->>>>>>> 7f20f248
 | [Archive changes](#archive-changes-optional) | Continuously archive migration changes to limit disk utilization. |
 | [Initiate cutover](#cutover-to-the-target) | Perform a cutover (stop streaming changes) when the migration process reaches a steady state where you can stop your applications from pointing to your source database, allow all the remaining changes to be applied on the target YugabyteDB database, and then restart your applications pointing to YugabyteDB. |
 | [Wait for cutover to complete](#cutover-to-the-target) | Monitor the wait status using the [cutover status](../../reference/cutover-archive/cutover/#cutover-status) command. |
@@ -229,11 +220,7 @@
 
 {{< note title="Manual schema changes" >}}
 
-<<<<<<< HEAD
 Include the primary key definition in the `CREATE TABLE` statement. Primary Key cannot be added to a partitioned table using the `ALTER TABLE` statement.
-=======
-- Include the primary key definition in the `CREATE TABLE` statement. Primary Key cannot be added to a partitioned table using the `ALTER TABLE` statement.
->>>>>>> 7f20f248
 
 {{< /note >}}
 
@@ -313,7 +300,6 @@
 
 The options passed to the command are similar to the [`yb-voyager export schema`](#export-schema) command. To export only a subset of the tables, pass a comma-separated list of table names in the `--table-list` argument.
 
-<<<<<<< HEAD
 #### get data-migration-report
 
 Run the `yb-voyager get data-migration-report --export-dir <EXPORT_DIR>` command to get a consolidated report of the overall progress of data migration concerning all the databases involved (source and target).
@@ -321,15 +307,6 @@
 Refer to [get data-migration-report](../../reference/data-migration/export-data/#get-data-migration-report-live-migrations-only) for details about the arguments.
 
 ### Import data to target
-=======
-#### Export data status
-
-Run the `yb-voyager export data status --export-dir <EXPORT_DIR>` command to get an overall progress of the export data operation.
-
-Refer to [export data status](../../reference/data-migration/export-data/#export-data-status) for details about the arguments.
-
-### Import data
->>>>>>> 7f20f248
 
 After you have successfully imported the schema in the target database, you can start importing the data using the yb-voyager import data to target command as follows:
 
@@ -392,11 +369,7 @@
 
 ### Archive changes (Optional)
 
-<<<<<<< HEAD
 As the migration continuously exports changes on the source database to the `EXPORT-DIR`, disk use continues to grow. To prevent the disk from filling up, you can optionally use the `archive changes` command as follows:
-=======
-As the migration continuously exports changes on the source database to the `EXPORT-DIR`, the disk utilization continues to grow indefinitely over time. To limit usage of all the disk space, optionally, you can use the `archive changes` command as follows:
->>>>>>> 7f20f248
 
 ```sh
 yb-voyager archive changes --export-dir <EXPORT-DIR> --move-to <DESTINATION-DIR> --delete
@@ -444,7 +417,7 @@
         --target-db-name <TARGET_DB_NAME> \
         --target-db-user <TARGET_DB_USER> \
         --target-db-schema <TARGET_DB_SCHEMA> \
-        --post-import-data <BOOLEAN_VALUE>
+        --post-import-data true
 ```
 
 Refer to [import schema](../../reference/schema-migration/import-schema/) for details about the arguments.
@@ -468,7 +441,6 @@
 {{< /warning >}}
 
 After migration verification, stop [archiving changes](#archive-changes-optional).
-<<<<<<< HEAD
 
 ### End migration
 
@@ -487,8 +459,6 @@
 Note that after you end the migration, you will _not_ be able to continue further. If you wish to back up the schema, data, log files, and the migration reports (`analyze-schema` report and `get data-migration-report` output) for future reference, the command provides an additional argument `--backup-dir`, using which you can pass the path of the directory where the backup content needs to be saved (based on what you choose to back up).
 
 Refer to [end migration](../../reference/end-migration/) for more details on the arguments.
-=======
->>>>>>> 7f20f248
 
 ## Limitations
 
@@ -496,11 +466,6 @@
 - Tables without primary key are not supported.
 - Truncating a table on the source database is not taken into account; you need to manually truncate tables on your YugabyteDB cluster.
 - Some Oracle datatypes are unsupported - User Defined Types (UDT), NCHAR, NVARCHAR, VARRAY, BLOB, CLOB, and NCLOB.
-<<<<<<< HEAD
 - Case-sensitive table names or column names are partially supported. YugabyteDB Voyager converts them to case-insensitive names. For example, an "Accounts" table in a source Oracle database is migrated as `accounts` (case-insensitive) to a YugabyteDB database.
 - Reserved keywords such as "group", "user", and so on, as table names, or column names are unsupported.
-- Tables or column names having more than 30 characters are not supported.
-=======
-- Case-sensitive table names or column names are partially supported.  YB Voyager converts them to case-insensitive names. For example, an "Accounts" table in a source Oracle database is migrated as `accounts` (case-insensitive) to a YugabyteDB database.
-- Reserved keywords such as "group","user", and so on, as table names, or column names are unsupported.
->>>>>>> 7f20f248
+- Tables or column names having more than 30 characters are not supported.