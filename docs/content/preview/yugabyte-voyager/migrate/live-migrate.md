---
title: Steps to perform live migration of your database using YugabyteDB Voyager
headerTitle: Live migration
linkTitle: Live migration
headcontent: Steps for a live migration using YugabyteDB Voyager
description: Run the steps to ensure a successful live migration using YugabyteDB Voyager.
menu:
  preview_yugabyte-voyager:
    identifier: migrate-live
    parent: migration-types
    weight: 103
tags:
  feature: tech-preview
type: docs
---

The following instructions describe the steps to perform and verify a successful live migration to YugabyteDB, including changes that continuously occur on the source.

## Live migration workflow

The following workflows illustrate how you can perform data migration including changes happening on the source simultaneously. With the export data command, you can first export a snapshot and then start continuously capturing changes occurring on the source to an event queue on the disk. Using the import data command, you similarly import the snapshot first, and then continuously apply the exported change events on the target.

Eventually, the migration process reaches a steady state where you can [cutover to the target database](#cutover-to-the-target). You can stop your applications from pointing to your source database, let all the remaining changes be applied on the target YugabyteDB database, and then restart your applications pointing to YugabyteDB.

The following illustration describes how the data export and import operations are simultaneously handled by YugabyteDB Voyager.

![Live migration short](/images/migrate/live-migration-short-new.png)

The following illustration shows the steps in a live migration using YugabyteDB Voyager.

![Live migration workflow](/images/migrate/live-migration-workflow-new.png)

| Phase | Step | Description |
| :---- | :--- | :---|
| PREPARE |[Install voyager](../../install-yb-voyager/#install-yb-voyager) | yb-voyager supports RHEL, CentOS, Ubuntu, and macOS, as well as airgapped and Docker-based installations. |
| | [Prepare&nbsp;source DB](#prepare-the-source-database) | Create a new database user with READ access to all the resources to be migrated. |
| | [Prepare target DB](#prepare-the-target-database) | Deploy a YugabyteDB database and create a user with necessary privileges. |
| ASSESS | [Assess Migration](#assess-migration) | Assess the migration complexity, and get schema changes, data distribution, and cluster sizing recommendations using the `yb-voyager assess-migration` command. |
| SCHEMA | [Export](#export-schema) | Convert the database schema to PostgreSQL format using the `yb-voyager export schema` command. |
| | [Analyze](#analyze-schema) | Generate a _Schema&nbsp;Analysis&nbsp;Report_ using the `yb-voyager analyze-schema` command. The report suggests changes to the PostgreSQL schema to make it appropriate for YugabyteDB. |
| | [Modify](#manually-edit-the-schema) | Using the report recommendations, manually change the exported schema. |
| | [Import](#import-schema) | Import the modified schema to the target YugabyteDB database using the `yb-voyager import schema` command. |
| LIVE&nbsp;MIGRATION | Start | Start the phases: export data first, followed by import data and archive changes simultaneously. |
| | [Export data](#export-data-from-source) | The export data command first exports a snapshot and then starts continuously capturing changes from the source.|
| | [Import data](#import-data-to-target) | The import data command first imports the snapshot, and then continuously applies the exported change events on the target. |
| | [Archive changes](#archive-changes-optional) | Continuously archive migration changes to limit disk utilization. |
| CUTOVER | [Initiate cutover](#cutover-to-the-target) | Perform a cutover (stop streaming changes) when the migration process reaches a steady state where you can stop your applications from pointing to your source database, allow all the remaining changes to be applied on the target YugabyteDB database, and then restart your applications pointing to YugabyteDB. |
| | [Wait for cutover to complete](#cutover-to-the-target) | Monitor the wait status using the [cutover status](../../reference/cutover-archive/cutover/#cutover-status) command. |
| | [Verify target DB](#verify-migration) | Check if the live migration is successful. |
| END | [End migration](#end-migration) | Clean up the migration information stored in export directory and databases (source and target). |

Before proceeding with migration, ensure that you have completed the following steps:

- [Install yb-voyager](../../install-yb-voyager/#install-yb-voyager).
- Review the [guidelines for your migration](../../known-issues/).
- Review [data modeling](../../../develop/data-modeling/) strategies.
- [Prepare the source database](#prepare-the-source-database).
- [Prepare the target database](#prepare-the-target-database).

## Prepare the source database

Create a new database user, and assign the necessary user permissions.

<ul class="nav nav-tabs-alt nav-tabs-yb custom-tabs">
  <li>
    <a href="#oracle" class="nav-link active" id="oracle-tab" data-bs-toggle="tab"
      role="tab" aria-controls="oracle" aria-selected="true">
      <i class="icon-oracle" aria-hidden="true"></i>
      Oracle
    </a>
  </li>
  <li >
    <a href="#pg" class="nav-link" id="pg-tab" data-bs-toggle="tab"
      role="tab" aria-controls="pg" aria-selected="false">
      <i class="icon-postgres" aria-hidden="true"></i>
      PostgreSQL
    </a>
  </li>
</ul>
<div class="tab-content">
  <div id="oracle" class="tab-pane fade show active" role="tabpanel" aria-labelledby="oracle-tab">

{{< tabpane text=true >}}

  {{% tab header="Standalone Oracle Container Database" %}}

1. Ensure that your database log_mode is `archivelog` as follows:

    ```sql
    SELECT LOG_MODE FROM V$DATABASE;
    ```

    ```output
    LOG_MODE
    ------------
    ARCHIVELOG
    ```

    If log_mode is NOARCHIVELOG (that is, not enabled), run the following command:

    ```sql
    sqlplus /nolog
    SQL>alter system set db_recovery_file_dest_size = 10G;
    SQL>alter system set db_recovery_file_dest = '<oracle_path>/oradata/recovery_area' scope=spfile;
    SQL> connect / as sysdba
    SQL> Shutdown immediate
    SQL> Startup mount
    SQL> Alter database archivelog;
    SQL> Alter database open;
    ```

1. Create the tablespaces as follows:

    1. Connect to Pluggable database (PDB) as sysdba and run the following command:

        ```sql
        CREATE TABLESPACE logminer_tbs DATAFILE '/opt/oracle/oradata/ORCLCDB/ORCLPDB1/logminer_tbs.dbf'
          SIZE 25M REUSE AUTOEXTEND ON MAXSIZE UNLIMITED;
        ```

    1. Connect to Container database (CDB) as sysdba and run the following command:

        ```sql
        CREATE TABLESPACE logminer_tbs DATAFILE '/opt/oracle/oradata/ORCLCDB/logminer_tbs.dbf'
          SIZE 25M REUSE AUTOEXTEND ON MAXSIZE UNLIMITED;
        ```

1. Run the following commands from CDB as sysdba:

    ```sql
    CREATE USER c##ybvoyager IDENTIFIED BY password
      DEFAULT TABLESPACE logminer_tbs
      QUOTA UNLIMITED ON logminer_tbs
      CONTAINER=ALL;

    GRANT CREATE SESSION TO c##ybvoyager CONTAINER=ALL;
    GRANT SET CONTAINER TO c##ybvoyager CONTAINER=ALL;
    GRANT SELECT ON V_$DATABASE to c##ybvoyager CONTAINER=ALL;
    GRANT FLASHBACK ANY TABLE TO c##ybvoyager CONTAINER=ALL;
    GRANT SELECT ANY TABLE TO c##ybvoyager CONTAINER=ALL;
    GRANT SELECT_CATALOG_ROLE TO c##ybvoyager CONTAINER=ALL;
    GRANT EXECUTE_CATALOG_ROLE TO c##ybvoyager CONTAINER=ALL;
    GRANT SELECT ANY TRANSACTION TO c##ybvoyager CONTAINER=ALL;
    GRANT LOGMINING TO c##ybvoyager CONTAINER=ALL;

    GRANT CREATE TABLE TO c##ybvoyager CONTAINER=ALL;
    GRANT LOCK ANY TABLE TO c##ybvoyager CONTAINER=ALL;
    GRANT CREATE SEQUENCE TO c##ybvoyager CONTAINER=ALL;

    GRANT EXECUTE ON DBMS_LOGMNR TO c##ybvoyager CONTAINER=ALL;
    GRANT EXECUTE ON DBMS_LOGMNR_D TO c##ybvoyager CONTAINER=ALL;

    GRANT SELECT ON V_$LOG TO c##ybvoyager CONTAINER=ALL;
    GRANT SELECT ON V_$LOG_HISTORY TO c##ybvoyager CONTAINER=ALL;
    GRANT SELECT ON V_$LOGMNR_LOGS TO c##ybvoyager CONTAINER=ALL;
    GRANT SELECT ON V_$LOGMNR_CONTENTS TO c##ybvoyager CONTAINER=ALL;
    GRANT SELECT ON V_$LOGMNR_PARAMETERS TO c##ybvoyager CONTAINER=ALL;
    GRANT SELECT ON V_$LOGFILE TO c##ybvoyager CONTAINER=ALL;
    GRANT SELECT ON V_$ARCHIVED_LOG TO c##ybvoyager CONTAINER=ALL;
    GRANT SELECT ON V_$ARCHIVE_DEST_STATUS TO c##ybvoyager CONTAINER=ALL;
    GRANT SELECT ON V_$TRANSACTION TO c##ybvoyager CONTAINER=ALL;

    GRANT SELECT ON V_$MYSTAT TO c##ybvoyager CONTAINER=ALL;
    GRANT SELECT ON V_$STATNAME TO c##ybvoyager CONTAINER=ALL;
    ```

1. Enable supplemental logging in the database as follows:

    ```sql
    ALTER DATABASE ADD SUPPLEMENTAL LOG DATA;
    ALTER DATABASE ADD SUPPLEMENTAL LOG DATA (ALL) COLUMNS;
    ```

  {{% /tab %}}

  {{% tab header="RDS Oracle" %}}

**Note** that the following steps assume you're using SQL*Plus or a compatible Oracle client that supports `EXEC`. If your client doesn't support `EXEC`, use the standard SQL CALL syntax instead.

1. Ensure that your database log_mode is `archivelog` as follows:

    ```sql
    SELECT LOG_MODE FROM V$DATABASE;
    ```

    ```output
    LOG_MODE
    ------------
    ARCHIVELOG
    ```

    If log_mode is NOARCHIVELOG (that is, not enabled), run the following command:

    ```sql
    exec rdsadmin.rdsadmin_util.set_configuration('archivelog retention hours',24);
    ```

1. Connect to your database as an admin user, and create the tablespaces as follows:

    ```sql
    CREATE TABLESPACE logminer_tbs DATAFILE SIZE 25M AUTOEXTEND ON MAXSIZE UNLIMITED;
    ```

1. Run the following commands connected to the admin or privileged user:

    ```sql
    CREATE USER ybvoyager IDENTIFIED BY password
      DEFAULT TABLESPACE logminer_tbs
      QUOTA UNLIMITED ON logminer_tbs;

    GRANT CREATE SESSION TO YBVOYAGER;
    begin rdsadmin.rdsadmin_util.grant_sys_object(
          p_obj_name  => 'V_$DATABASE',
          p_grantee   => 'YBVOYAGER',
          p_privilege => 'SELECT');
    end;
    /

    GRANT FLASHBACK ANY TABLE TO YBVOYAGER;
    GRANT SELECT ANY TABLE TO YBVOYAGER;
    GRANT SELECT_CATALOG_ROLE TO YBVOYAGER;
    GRANT EXECUTE_CATALOG_ROLE TO YBVOYAGER;
    GRANT SELECT ANY TRANSACTION TO YBVOYAGER;
    GRANT LOGMINING TO YBVOYAGER;

    GRANT CREATE TABLE TO YBVOYAGER;
    GRANT LOCK ANY TABLE TO YBVOYAGER;
    GRANT CREATE SEQUENCE TO YBVOYAGER;


    begin rdsadmin.rdsadmin_util.grant_sys_object(
          p_obj_name => 'DBMS_LOGMNR',
          p_grantee => 'YBVOYAGER',
          p_privilege => 'EXECUTE',
          p_grant_option => true);
    end;
    /

    begin rdsadmin.rdsadmin_util.grant_sys_object(
          p_obj_name => 'DBMS_LOGMNR_D',
          p_grantee => 'YBVOYAGER',
          p_privilege => 'EXECUTE',
          p_grant_option => true);
    end;
    /

    begin rdsadmin.rdsadmin_util.grant_sys_object(
          p_obj_name  => 'V_$LOG',
          p_grantee   => 'YBVOYAGER',
          p_privilege => 'SELECT');
    end;
    /

    begin
        rdsadmin.rdsadmin_util.grant_sys_object(
            p_obj_name  => 'V_$LOG_HISTORY',
            p_grantee   => 'YBVOYAGER',
            p_privilege => 'SELECT');
    end;
    /

    begin
        rdsadmin.rdsadmin_util.grant_sys_object(
            p_obj_name  => 'V_$LOGMNR_LOGS',
            p_grantee   => 'YBVOYAGER',
            p_privilege => 'SELECT');
    end;
    /

    begin
        rdsadmin.rdsadmin_util.grant_sys_object(
            p_obj_name  => 'V_$LOGMNR_CONTENTS',
            p_grantee   => 'YBVOYAGER',
            p_privilege => 'SELECT');
    end;
    /

    begin
        rdsadmin.rdsadmin_util.grant_sys_object(
            p_obj_name  => 'V_$LOGMNR_PARAMETERS',
            p_grantee   => 'YBVOYAGER',
            p_privilege => 'SELECT');
    end;
    /

    begin
        rdsadmin.rdsadmin_util.grant_sys_object(
            p_obj_name  => 'V_$LOGFILE',
            p_grantee   => 'YBVOYAGER',
            p_privilege => 'SELECT');
    end;
    /

    begin
        rdsadmin.rdsadmin_util.grant_sys_object(
            p_obj_name  => 'V_$ARCHIVED_LOG',
            p_grantee   => 'YBVOYAGER',
            p_privilege => 'SELECT');
    end;
    /

    begin
        rdsadmin.rdsadmin_util.grant_sys_object(
            p_obj_name  => 'V_$ARCHIVE_DEST_STATUS',
            p_grantee   => 'YBVOYAGER',
            p_privilege => 'SELECT');
    end;
    /

    begin
        rdsadmin.rdsadmin_util.grant_sys_object(
            p_obj_name  => 'V_$TRANSACTION',
            p_grantee   => 'YBVOYAGER',
            p_privilege => 'SELECT');
    end;
    /

    begin
        rdsadmin.rdsadmin_util.grant_sys_object(
            p_obj_name  => 'V_$MYSTAT',
            p_grantee   => 'YBVOYAGER',
            p_privilege => 'SELECT');
    end;
    /

    begin
        rdsadmin.rdsadmin_util.grant_sys_object(
            p_obj_name  => 'V_$STATNAME',
            p_grantee   => 'YBVOYAGER',
            p_privilege => 'SELECT');
    end;
    /
    ```

1. Enable supplemental logging in the database as follows:

    ```sql
    exec rdsadmin.rdsadmin_util.alter_supplemental_logging('ADD');

    begin
        rdsadmin.rdsadmin_util.alter_supplemental_logging(
            p_action => 'ADD',
            p_type   => 'ALL');
    end;
    /
    ```

  {{% /tab %}}

{{< /tabpane >}}

If you want yb-voyager to connect to the source database over SSL, refer to [SSL Connectivity](../../reference/yb-voyager-cli/#ssl-connectivity).

{{< note title="Connecting to Oracle instances" >}}

You can use only one of the following arguments in the `source` parameter (configuration file) or CLI flag to connect to your Oracle instance:

| `source` section parameters (configuration file)  | CLI Flag | Description |
|---|---|---|
|`db-schema`|`--source-db-schema`|Schema name of the source database.|
|`oracle-db-sid`|`--oracle-db-sid`|Oracle System Identifier you can use while exporting data from Oracle instances.|
|`oracle-tns-alias`|`--oracle-tns-alias`|TNS (Transparent Network Substrate) alias configured to establish a secure connection with the server.|

{{< /note >}}

  </div>
  <div id="pg" class="tab-pane fade" role="tabpanel" aria-labelledby="pg-tab">

{{< tabpane text=true >}}

  {{% tab header="Standalone PostgreSQL" %}}

1. yb_voyager requires `wal_level` to be logical. You can check this using following the steps:

    1. Run the command `SHOW wal_level` on the database to check the value.

    1. If the value is anything other than logical, run the command `SHOW config_file` to know the path of your configuration file.

    1. Modify the configuration file by uncommenting the parameter `wal_level` and set the value to logical.

    1. Restart PostgreSQL.

1. Create user `ybvoyager` for the migration using the following command:

    ```sql
    CREATE USER ybvoyager PASSWORD 'password';
    ```

1. Grant permissions for migration. Use the `yb-voyager-pg-grant-migration-permissions.sql` script (in `/opt/yb-voyager/guardrails-scripts/` or, for brew, check in `$(brew --cellar)/yb-voyager@<voyagerversion>/<voyagerversion>`) to grant the required permissions as follows:

    _Warning_: This script transfers ownership of all tables in the specified schemas to the specified replication group. The migration user and the original owner of the tables will be added to the replication group.

    ```sql
    psql -h <host> \
          -d <database> \
          -U <username> \ # A superuser or a privileged user with enough permissions to grant privileges
          -v voyager_user='ybvoyager' \
          -v schema_list='<comma_separated_schema_list>' \
          -v is_live_migration=1 \
          -v is_live_migration_fall_back=0 \
          -v replication_group='<replication_group>' \
          -f <path_to_the_script>
    ```

    The `ybvoyager` user can now be used for migration.

  {{% /tab %}}

  {{% tab header="RDS PostgreSQL" %}}

1. yb_voyager requires `wal_level` to be logical. This is controlled by a database parameter `rds.logical_replication` which needs to be set to 1. You can check this using following the steps:

    1. Run the command `SHOW rds.logical_replication` on the database to check whether the parameter is set.

    1. If the parameter is not set, you can change the parameter value to 1 from the RDS console of the database; navigate to **Configuration** > **Parameter group** > `rds.logical_replication`.

    1. If the `rds.logical_replication` errors out (after the change), create a new parameter group with the value as 1, and assign it to the database instance from the **Modify** option on the RDS console.

    1. Restart RDS.

1. Create user `ybvoyager` for the migration using the following command:

    ```sql
    CREATE USER ybvoyager PASSWORD 'password';
    ```

1. Grant permissions for migration. Use the `yb-voyager-pg-grant-migration-permissions.sql` script (in `/opt/yb-voyager/guardrails-scripts/` or, for brew, check in `$(brew --cellar)/yb-voyager@<voyagerversion>/<voyagerversion>`) to grant the required permissions as follows:

    _Warning_: This script transfers ownership of all tables in the specified schemas to the specified replication group. The migration user and the original owner of the tables will be added to the replication group.

    ```sql
    psql -h <host> \
          -d <database> \
          -U <username> \ # A superuser or a privileged user with enough permissions to grant privileges
          -v voyager_user='ybvoyager' \
          -v schema_list='<comma_separated_schema_list>' \
          -v is_live_migration=1 \
          -v is_live_migration_fall_back=0 \
          -v replication_group='<replication_group>' \
          -f <path_to_the_script>
    ```

    The `ybvoyager` user can now be used for migration.

  {{% /tab %}}

{{< /tabpane >}}

If you want yb-voyager to connect to the source database over SSL, refer to [SSL Connectivity](../../reference/yb-voyager-cli/#ssl-connectivity).

</div>

## Prepare the target database

Prepare your target YugabyteDB database cluster by creating a database, and a user for your cluster.

{{<note title="Important">}}

Add the following flags to the cluster before starting migration, and revert them after the migration is complete.

For the target YugabyteDB versions `2.18.5.1` and `2.18.6.0` (or later minor versions), set the following flag:

```sh
ysql_pg_conf_csv = yb_max_query_layer_retries=0
```

For all the other target YugabyteDB versions, set the following flags:

```sh
ysql_max_read_restart_attempts = 0
ysql_max_write_restart_attempts = 0
```

Turn off the [read-committed](../../../explore/transactions/isolation-levels/#read-committed-isolation) isolation level on the target YugabyteDB cluster during the migration.

{{</note>}}

### Create the target database

Create the target YugabyteDB database in your YugabyteDB cluster. The database name can be the same or different from the source database name.

If you don't provide the target YugabyteDB database name during import, yb-voyager assumes the target YugabyteDB database name is `yugabyte`. To specify the target YugabyteDB database name during import, use the `db-name`  parameter under the `target` section of the config file or  `--target-db-name` CLI flag with the yb-voyager import commands

```sql
CREATE DATABASE target_db_name;
```

### Create a user

Create a user with [`SUPERUSER`](../../../api/ysql/the-sql-language/statements/dcl_create_role/#syntax) role.

- For a local YugabyteDB cluster or YugabyteDB Anywhere, create a user and role with the superuser privileges using the following command:

     ```sql
     CREATE USER ybvoyager SUPERUSER PASSWORD 'password';
     ```

- For YugabyteDB Aeon, create a user with [`yb_superuser`](../../../yugabyte-cloud/cloud-secure-clusters/cloud-users/#admin-and-yb-superuser) role using the following command:

     ```sql
     CREATE USER ybvoyager PASSWORD 'password';
     GRANT yb_superuser TO ybvoyager;
     ```

If you want yb-voyager to connect to the target YugabyteDB database over SSL, refer to [SSL Connectivity](../../reference/yb-voyager-cli/#ssl-connectivity).

## Create an export directory

yb-voyager keeps all of its migration state, including exported schema and data, in a local directory called the _export directory_.

Before starting migration, you should create the export directory on a file system that has enough space to keep the entire source database. Ideally, this export directory should be placed inside a parent folder named after your migration for better organization. Next, you should provide the path to the export directory using the mandatory parameter `export-dir` (configuration file) or `--export-dir` flag (CLI) with each invocation of the yb-voyager command.

```sh
mkdir -p $HOME/<migration-name>/export-dir
```

The export directory has the following sub-directories and files:

- `reports` directory contains the generated _Schema Analysis Report_.
- `schema` directory contains the source database schema translated to PostgreSQL. The schema is partitioned into smaller files by the schema object type such as tables, views, and so on.
- `data` directory contains CSV (Comma Separated Values) files that are passed to the COPY command on the target YugabyteDB database.
- `metainfo` and `temp` directories are used by yb-voyager for internal bookkeeping.
- `logs` directory contains the log files for each command.

## Set up a configuration file

You can use a [configuration file](../../reference/configuration-file/) to specify the parameters required when running Voyager commands (v2025.6.2 or later).

To get started, copy the `live-migration.yaml` template configuration file from one of the following locations to the migration folder you created (for example, `$HOME/my-migration/`):

{{< tabpane text=true >}}

  {{% tab header="Linux (apt/yum/airgapped)" lang="linux" %}}

```bash
/opt/yb-voyager/config-templates/live-migration.yaml
```

  {{% /tab %}}

  {{% tab header="MacOS (Homebrew)" lang="macos" %}}

```bash
$(brew --cellar)/yb-voyager@<voyager-version>/<voyager-version>/config-templates/live-migration.yaml
```

Replace `<voyager-version>` with your installed Voyager version, for example, `2025.5.2`.

  {{% /tab %}}

{{< /tabpane >}}

Set the export-dir, source, and target arguments in the configuration file:

```yaml
# Replace the argument values with those applicable for your migration.

export-dir: <absolute-path-to-export-dir>

source:
  db-type: <source-db-type>
  db-host: <source-db-host>
  db-port: <source-db-port>
  db-name: <source-db-name>
  db-schema: <source-db-schema> # Not applicable for MySQL
  db-user: <source-db-user>
  db-password: <source-db-password> # Enclose the password in single quotes if it contains special characters.

target:
  db-host: <target-db-host>
  db-port: <target-db-port>
  db-name: <target-db-name>
  db-schema: <target-db-schema> # MySQL and Oracle only
  db-user: <target-db-username>
  db-password: <target-db-password> # Enclose the password in single quotes if it contains special characters.
```

Refer to the [live-migration.yaml](https://github.com/yugabyte/yb-voyager/blob/{{< yb-voyager-release >}}/yb-voyager/config-templates/live-migration.yaml) template for more information on the available global, source, and target configuration parameters supported by Voyager.

## Assess migration

This step is optional and only applicable to PostgreSQL and Oracle database migrations. Assess migration analyzes the source database, captures essential metadata, and generates a report with recommended migration strategies and cluster configurations for optimal performance with YugabyteDB. You run assessments using the `yb-voyager assess-migration` command.

Refer to [Migration assessment](../../migrate/assess-migration/) for details.

## Migrate your database to YugabyteDB

Proceed with schema and data migration using the following steps:

### Export and analyze schema

To begin, export the schema from the source database. Once exported, analyze the schema and apply any necessary manual changes.

#### Export schema

The `yb-voyager export schema` command extracts the schema from the source database, converts it into PostgreSQL format (if the source database is Oracle or MySQL), and dumps the SQL DDL files in the `EXPORT_DIR/schema/*` directories.

The `db-schema` key inside the `source` section parameters (configuration file), or the `--source-db-schema` flag (CLI), is used to specify the schema(s) to migrate from the source database.

For Oracle, `source-db-schema` (CLI) or `db-schema` (configuration file) can take only one schema name and you can migrate _only one_ schema at a time.

Run the command as follows:

{{< tabpane text=true >}}

  {{% tab header="Config file" lang="config" %}}

```sh
yb-voyager export schema --config-file <path-to-config-file>
```

You can specify additional `export schema` parameters in the `export-schema` section of the configuration file. For more details, refer to the [live-migration.yaml](https://github.com/yugabyte/yb-voyager/blob/{{< yb-voyager-release >}}/yb-voyager/config-templates/live-migration.yaml) template.

  {{% /tab %}}

  {{% tab header="CLI" lang="cli" %}}

```sh
# Replace the argument values with those applicable for your migration.
yb-voyager export schema --export-dir <EXPORT_DIR> \
        --source-db-type <SOURCE_DB_TYPE> \
        --source-db-host <SOURCE_DB_HOST> \
        --source-db-user <SOURCE_DB_USER> \
        --source-db-password <SOURCE_DB_PASSWORD> \ # Enclose the password in single quotes if it contains special characters.
        --source-db-name <SOURCE_DB_NAME> \
        --source-db-schema <SOURCE_DB_SCHEMA> # Not applicable for MySQL
```

  {{% /tab %}}

{{< /tabpane >}}

Refer to [export schema](../../reference/schema-migration/export-schema/) for more information on the use of the command.

Note that if the source database is PostgreSQL and you haven't already run `assess-migration`, the schema is also assessed and a migration assessment report is generated.

#### Analyze schema

The schema exported in the previous step may not yet be suitable for importing into YugabyteDB. Even though YugabyteDB is PostgreSQL compatible, given its distributed nature, you may need to make minor manual changes to the schema.

The `yb-voyager analyze-schema` command analyses the PostgreSQL schema dumped in the [export schema](#export-schema) step, and prepares a report that lists the DDL statements which need manual changes.

Run the command as follows:

{{< tabpane text=true >}}

  {{% tab header="Config file" lang="config" %}}

Add output format argument to the config file:

```yaml
...
analyze-schema:
  output-format: <FORMAT>
...
```

Then run the command as follows:

```sh
yb-voyager analyze-schema --config-file <path-to-config-file>
```

You can specify additional `analyze-schema` parameters in the `analyze-schema` section of the configuration file. For more details, refer to the [live-migration.yaml](https://github.com/yugabyte/yb-voyager/blob/{{< yb-voyager-release >}}/yb-voyager/config-templates/live-migration.yaml) template.

  {{% /tab %}}

  {{% tab header="CLI" lang="cli" %}}

```sh
# Replace the argument values with those applicable for your migration.
yb-voyager analyze-schema --export-dir <EXPORT_DIR> --output-format <FORMAT>
```

  {{% /tab %}}

{{< /tabpane >}}

The preceding command generates a report file under the `EXPORT_DIR/reports/` directory.

Refer to [analyze schema](../../reference/schema-migration/analyze-schema/) for more information on the use of the command.

#### Manually edit the schema

Fix all the issues listed in the generated schema analysis report by manually editing the SQL DDL files from the `EXPORT_DIR/schema/*`.

After making the manual changes, re-run the `yb-voyager analyze-schema` command. This generates a fresh report using your changes. Repeat these steps until the generated report contains no issues.

To learn more about modelling strategies using YugabyteDB, refer to [Data modeling](../../../develop/data-modeling/).

{{< note title="Manual schema changes" >}}

Include the primary key definition in the `CREATE TABLE` statement. Primary Key cannot be added to a partitioned table using the `ALTER TABLE` statement.

{{< /note >}}

Refer to the [Manual review guideline](../../known-issues/) for a detailed list of limitations and suggested workarounds associated with the source databases when migrating to YugabyteDB Voyager.

### Import schema

Import the schema using the `yb-voyager import schema` command.

The `db-schema` key inside the `target` section parameters (configuration file), or the `--target-db-schema` flag (CLI), is used to specify the schema in the target YugabyteDB database where the source schema will be imported.`yb-voyager` imports the source database into the `public` schema of the target YugabyteDB database. By specifying this argument during import, you can instruct `yb-voyager` to create a non-public schema and use it for the schema/data import.

Run the command as follows:

{{< tabpane text=true >}}

  {{% tab header="Config file" lang="config" %}}

```sh
yb-voyager import schema --config-file <path-to-config-file>
```

You can specify additional `import schema` parameters in the `import-schema` section of the configuration file. For more details, refer to the [live-migration.yaml](https://github.com/yugabyte/yb-voyager/blob/{{< yb-voyager-release >}}/yb-voyager/config-templates/live-migration.yaml) template.

  {{% /tab %}}

  {{% tab header="CLI" lang="cli" %}}

```sh
# Replace the argument values with those applicable for your migration.
yb-voyager import schema --export-dir <EXPORT_DIR> \
        --target-db-host <TARGET_DB_HOST> \
        --target-db-user <TARGET_DB_USER> \
        --target-db-password <TARGET_DB_PASSWORD> \ # Enclose the password in single quotes if it contains special characters..
        --target-db-name <TARGET_DB_NAME> \
        --target-db-schema <TARGET_DB_SCHEMA>
```

  {{% /tab %}}

{{< /tabpane >}}

Refer to [import schema](../../reference/schema-migration/import-schema/) for more information on the use of the command.

{{< note title="NOT VALID constraints are not imported" >}}

Currently, `import schema` does not import NOT VALID constraints exported from source, because this could lead to constraint violation errors during the import if the source contains the data that is violating the constraint.

To add the constraints back, you run the `finalize-schema-post-data-import` command after data import. See [Cutover to the target](#cutover-to-the-target).

{{< /note >}}

yb-voyager applies the DDL SQL files located in the `schema` sub-directory of the [export directory](#create-an-export-directory) to the target YugabyteDB database. If `yb-voyager` terminates before it imports the entire schema, you can rerun it by adding the `ignore-exist` argument (configuration file), or using the `--ignore-exist` flag (CLI).

### Export data from source

Begin exporting data from the source database into the `EXPORT_DIR/data` directory using the yb-voyager export data from source command:

Run the command as follows:

{{< tabpane text=true >}}

  {{% tab header="Config file" lang="config" %}}

```sh
yb-voyager export data from source --config-file <path-to-config-file>
```

You can specify additional `export data` parameters in the `export-data` section of the configuration file. For more details, refer to the [live-migration.yaml](https://github.com/yugabyte/yb-voyager/blob/{{< yb-voyager-release >}}/yb-voyager/config-templates/live-migration.yaml) template.

  {{% /tab %}}

  {{% tab header="CLI" lang="cli" %}}

```sh
# Replace the argument values with those applicable for your migration.
yb-voyager export data from source --export-dir <EXPORT_DIR> \
        --source-db-type <SOURCE_DB_TYPE> \
        --source-db-host <SOURCE_DB_HOST> \
        --source-db-user <SOURCE_DB_USER> \
        --source-db-password <SOURCE_DB_PASSWORD> \ # Enclose the password in single quotes if it contains special characters.
        --source-db-name <SOURCE_DB_NAME> \
        --source-db-schema <SOURCE_DB_SCHEMA> \
        --export-type snapshot-and-changes
```

  {{% /tab %}}

{{< /tabpane >}}

{{< note title="PostgreSQL and parallel jobs" >}}
For PostgreSQL, make sure that no other processes are running on the source database that can try to take locks; with more than one parallel job, Voyager will not be able to take locks to dump the data.
{{< /note >}}

{{< note title= "Migrating source databases with large row sizes" >}}
If a table's row size on the source database is too large, and exceeds the default [RPC message size](../../../reference/configuration/all-flags-yb-master/#rpc-max-message-size), import data will fail with the error `ERROR: Sending too long RPC message..`. So, you need to migrate those tables separately after removing the large rows.
{{< /note >}}

The export data command first ensures that it exports a snapshot of the data already present on the source database. Next, you start a streaming phase (CDC phase) where you begin capturing new changes made to the data on the source after the migration has started. Some important metrics such as the number of events, export rate, and so on, is displayed during the CDC phase similar to the following:

```output
| ---------------------------------------  |  ----------------------------- |
| Metric                                   |                          Value |
| ---------------------------------------  |  ----------------------------- |
| Total Exported Events                    |                         123456 |
| Total Exported Events (Current Run)      |                         123456 |
| Export Rate(Last 3 min)                  |                      22133/sec |
| Export Rate(Last 10 min)                 |                      21011/sec |
| ---------------------------------------  |  ----------------------------- |
```

Note that the CDC phase will start only after a snapshot of the entire table-set is completed.
Additionally, the CDC phase is restartable. So, if yb-voyager terminates when data export is in progress, it resumes from its current state after the CDC phase is restarted.

{{<note title="Important">}}
yb-voyager creates a replication slot in the source database where disk space can be used up rapidly. To avoid this, execute the [Cutover to the target](#cutover-to-the-target) or [End Migration](#end-migration) steps to delete the replication slot. If you choose to skip these steps, then you must delete the replication slot manually to reduce disk usage.
{{</note>}}

#### Caveats

- Some data types are unsupported. For a detailed list, refer to [datatype mappings](../../reference/datatype-mapping-oracle/).
- For Oracle where sequences are not attached to a column, resume value generation is unsupported.
- `parallel-jobs` config parameter under the `export-data-from-source` section or the `--parallel-jobs` CLI argument (specifies the number of tables to be exported in parallel from the source database at a time) has no effect on live migration.

Refer to [export data](../../reference/data-migration/export-data/#export-data) for more information on the use of the command.

The options passed to the command are similar to the [`yb-voyager export schema`](#export-schema) command. To export only a subset of tables, provide a comma-separated list of table names using the `table-list` argument (configuration file), or pass it via the `--table-list` flag (CLI).

{{<note title="Table list cannot be changed during migration resumption">}}
In any resumption scenario using the `export data` command, altering the list of tables to be migrated is not allowed. The command will result in an error if the table set is modified, thereby preventing unnecessary failure.
{{</note>}}

#### get data-migration-report

To get a consolidated report of the overall progress of data migration concerning all the databases involved (source and target), you can run the `yb-voyager get data-migration-report` command. You specify the `<EXPORT_DIR>` to push data in using `export-dir` parameter (configuration file), or `--export-dir` flag (CLI).

Run the command as follows:

{{< tabpane text=true >}}

  {{% tab header="Config file" lang="config" %}}

```sh
yb-voyager get data-migration-report --config-file <path-to-config-file>
```

You can specify additional `get data-migration-report` parameters in the `get-data-migration-report` section of the configuration file. For more details, refer to the [live-migration.yaml](https://github.com/yugabyte/yb-voyager/blob/{{< yb-voyager-release >}}/yb-voyager/config-templates/live-migration.yaml) template.

  {{% /tab %}}

  {{% tab header="CLI" lang="cli" %}}

```sh
 yb-voyager get data-migration-report --export-dir <EXPORT_DIR>
```

{{% /tab %}}

{{< /tabpane >}}

Refer to [get data-migration-report](../../reference/data-migration/export-data/#get-data-migration-report) for more information.

### Import data to target

After you have successfully imported the schema in the target YugabyteDB database, you can start importing the data using the yb-voyager import data to target command:

Run the command as follows:

{{< tabpane text=true >}}

  {{% tab header="Config file" lang="config" %}}

```sh
yb-voyager import data to target --config-file <path-to-config-file>
```

  {{% /tab %}}

  {{% tab header="CLI" lang="cli" %}}

```sh
# Replace the argument values with those applicable for your migration.
yb-voyager import data to target --export-dir <EXPORT_DIR> \
        --target-db-host <TARGET_DB_HOST> \
        --target-db-user <TARGET_DB_USER> \
        --target-db-password <TARGET_DB_PASSWORD> \ # Enclose the password in single quotes if it contains special characters.
        --target-db-name <TARGET_DB_NAME> \
        --target-db-schema <TARGET_DB_SCHEMA> \ # MySQL and Oracle only.
```

  {{% /tab %}}

{{< /tabpane >}}

Refer to [import data](../../reference/data-migration/import-data/) for more information.

For the snapshot exported, yb-voyager splits the data dump files (from the $EXPORT_DIR/data directory) into smaller batches. yb-voyager concurrently ingests the batches such that all nodes of the target YugabyteDB database cluster are used. After the snapshot is imported, a similar approach is employed for the CDC phase, where concurrent batches of change events are applied on the target YugabyteDB database cluster.

Some important metrics such as the number of events, ingestion rate, and so on, is displayed during the CDC phase similar to the following:

```output
| -----------------------------  |  ----------------------------- |
| Metric                         |                          Value |
| -----------------------------  |  ----------------------------- |
| Total Imported events          |                         272572 |
| Events Imported in this Run    |                         272572 |
| Ingestion Rate (last 3 mins)   |               14542 events/sec |
| Ingestion Rate (last 10 mins)  |               14542 events/sec |
| Time taken in this Run         |                      0.83 mins |
| Remaining Events               |                        4727427 |
| Estimated Time to catch up     |                          5m42s |
| -----------------------------  |  ----------------------------- |
```

The entire import process is designed to be *restartable* if yb-voyager terminates when the data import is in progress. If restarted, the data import resumes from its current state.

{{< note title="Note">}}
The arguments `table-list` and `exclude-table-list` are not supported in live migration.
For details about the arguments, refer to the [arguments table](../../reference/data-migration/import-data/#arguments).
{{< /note >}}

{{< tip title="Importing large datasets" >}}

When importing a very large database, run the import data command in a `screen` session, so that the import is not terminated when the terminal session stops.

If the `yb-voyager import data to target` command terminates before completing the data ingestion, you can re-run it with the same arguments and the command will resume the data import operation.

{{< /tip >}}

##### Migrating Oracle source databases with large row sizes

When migrating from Oracle source, when the snapshot import process, the default row size limit for data import is 32MB. If a row exceeds this limit but is smaller than the `batch-size * max-row-size`, you can increase the limit for the import data process by setting the `csv-reader-max-buffer-size-bytes` parameter in the `import-data-to-target` (configuration file) or export the environment variable `CSV_READER_MAX_BUFFER_SIZE_BYTES` with the value.

{{< tabpane text=true >}}

  {{% tab header="Config file" lang="config" %}}

```yaml
import-data-to-target:
  csv-reader-max-buffer-size-bytes: <MAX_ROW_SIZE_IN_BYTES>
```

  {{% /tab %}}

  {{% tab header="CLI" lang="cli" %}}

```sh
export CSV_READER_MAX_BUFFER_SIZE_BYTES = <MAX_ROW_SIZE_IN_BYTES>
```

{{< /tab >}}

{{< /tabpane >}}

#### get data-migration-report

To get a consolidated report of the overall progress of data migration concerning all the databases involved (source or target), you can run the `yb-voyager get data-migration-report` command. You specify the `<EXPORT_DIR>` to push data in using `export-dir` parameter (configuration file), or `--export-dir` flag (CLI).

Run the command as follows:

{{< tabpane text=true >}}

  {{% tab header="Config file" lang="config" %}}

```sh
yb-voyager get data-migration-report --config-file <path-to-config-file>
```

  {{% /tab %}}

  {{% tab header="CLI" lang="cli" %}}

```sh
# Replace the argument values with those applicable for your migration.
yb-voyager get data-migration-report --export-dir <EXPORT_DIR> --target-db-password <TARGET_DB_PASSWORD>
```

  {{% /tab %}}

{{< /tabpane >}}

Refer to [get data-migration-report](../../reference/data-migration/import-data/#get-data-migration-report) for more information.

### Archive changes (Optional)

As the migration continuously exports changes on the source database to the `EXPORT-DIR`, disk use continues to grow. To prevent the disk from filling up, you can optionally use the `archive changes` command:


Run the command as follows:

{{< tabpane text=true >}}

  {{% tab header="Config file" lang="config" %}}

```sh
yb-voyager archive changes --config-file <path-to-config-file>
```

You can specify additional `archive changes` parameters in the `archive-changes` section of the configuration file. For more details, refer to the [live-migration.yaml](https://github.com/yugabyte/yb-voyager/blob/{{< yb-voyager-release >}}/yb-voyager/config-templates/live-migration.yaml) template.

  {{% /tab %}}

  {{% tab header="CLI" lang="cli" %}}

```sh
# Replace the argument values with those applicable for your migration.
yb-voyager archive changes --export-dir <EXPORT-DIR> --move-to <DESTINATION-DIR>
```

  {{% /tab %}}

{{< /tabpane >}}

Refer to [archive changes](../../reference/cutover-archive/archive-changes/) for more information.

### Cutover to the target

Cutover is the last phase, where you switch your application over from the source database to the target YugabyteDB database.

Keep monitoring the metrics displayed for export data and import data processes. After you notice that the import of events is catching up to the exported events, you are ready to perform a cutover. You can use the "Remaining events" metric displayed in the import data process to help you determine the cutover.

Perform the following steps as part of the cutover process:

1. Quiesce your source database, that is stop application writes.
1. Perform a cutover after the exported events rate ("Export rate" in the metrics table) drops to 0 using `cutover to target` command (CLI) or using the configuration file.

    <br/>{{< tabpane text=true >}}

{{% tab header="Config file" lang="config" %}}

```sh
yb-voyager initiate cutover to target --config-file <path-to-config-file>
```

{{% /tab %}}

{{% tab header="CLI" lang="cli" %}}

```sh
# Replace the argument values with those applicable for your migration.
yb-voyager initiate cutover to target --export-dir <EXPORT_DIR> --prepare-for-fall-back false
```

{{% /tab %}}

    {{< /tabpane >}}

    Refer to [cutover to target](../../reference/cutover-archive/cutover/#cutover-to-target) for more information.

    The initiate cutover to target command stops the `export data from source` phase. After this, the `import data to target` phase continues and completes by importing all the exported events into the target YugabyteDB database.

1. Wait for the cutover process to complete. Monitor the status of the cutover process using the `cutover status` command (CLI) or configuration file.

    <br/>{{< tabpane text=true >}}

{{% tab header="Config file" lang="config" %}}

```sh
yb-voyager cutover status --config-file <path-to-config-file>
```

{{% /tab %}}

{{% tab header="CLI" lang="cli" %}}

```sh
# Replace the argument values with those applicable for your migration.
yb-voyager cutover status --export-dir <EXPORT_DIR>
```

{{% /tab %}}

    {{< /tabpane >}}

    Refer to [cutover status](../../reference/cutover-archive/cutover/#cutover-status) for more information.

1. If there are any NOT VALID constraints on the source, create them after the import data command is completed by using the `finalize-schema-post-data-import` command. If there are [Materialized views](../../../explore/ysql-language-features/advanced-features/views/#materialized-views) in the target YugabyteDB database, you can refresh them by setting the `refresh-mviews` parameter in the `finalize-schema-post-data-import` (configuration file) or use `--refresh-mviews` flag (CLI) with the value true. Run the command as follows:

    <br/>{{< tabpane text=true >}}

{{% tab header="Config file" lang="config" %}}

```sh
yb-voyager finalize-schema-post-data-import --config-file <path-to-config-file>
```

{{% /tab %}}

{{% tab header="CLI" lang="cli" %}}

<<<<<<< HEAD
    {{< note title ="Note" >}}
The `import schema --post-snapshot-import` command is deprecated. Use [finalize-schema-post-data-import](../../reference/schema-migration/finalize-schema-post-data-import/) instead.
=======
```sh
# Replace the argument values with those applicable for your migration.
yb-voyager finalize-schema-post-data-import --export-dir <EXPORT_DIR> \
    --target-db-host <TARGET_DB_HOST> \
    --target-db-user <TARGET_DB_USER> \
    --target-db-password <TARGET_DB_PASSWORD> \ # Enclose the password in single quotes if it contains special characters.
    --target-db-name <TARGET_DB_NAME> \
    --target-db-schema <TARGET_DB_SCHEMA> \ # MySQL and Oracle only

```

{{% /tab %}}

    {{< /tabpane >}}


    {{< note title ="Deprecated flags" >}}
The `--post-snapshot-import` and `--refresh-mviews` flags of the `import schema` command are deprecated. If you prefer to continue using these flags instead of the `finalize-schema-post-data-import` command, refer to the `import schema` [example](../../reference/schema-migration/import-schema/#examples).
>>>>>>> ab080093
    {{< /note >}}

### Verify migration

After the schema and data import is complete, the automated part of the database migration process is considered complete. You should manually run validation queries on both the source and target YugabyteDB database to ensure that the data is correctly migrated. A sample query to validate the databases can include checking the row count of each table.

{{< warning title = "Caveat associated with rows reported by get data-migration-report" >}}

Suppose you have a scenario where,

- [import data](#import-data-to-target) or [import data file](../bulk-data-load/#import-data-files-from-the-local-disk) command fails.
- To resolve this issue, you delete some of the rows from the split files.
- After retrying, the import data command completes successfully.

In this scenario, [get data-migration-report](#get-data-migration-report) command reports an incorrect number of imported rows, because it doesn't take into account the deleted rows.

For more details, refer to GitHub issue [#360](https://github.com/yugabyte/yb-voyager/issues/360).

{{< /warning >}}

## End migration

To complete the migration, you need to clean up the export directory (export-dir), and Voyager state ( Voyager-related metadata) stored in the target YugabyteDB database.


The `yb-voyager end migration` command performs the cleanup, and backs up the schema, data, migration reports, and log files by providing the backup related arguments.

Run the command as follows:

{{< tabpane text=true >}}

  {{% tab header="Config file" lang="config" %}}

Specify the following parameters in the `end-migration` section of the configuration file:

```yaml
...
end-migration:
  backup-schema-files: <true, false, yes, no, 1, 0>
  backup-data-files: <true, false, yes, no, 1, 0>
  save-migration-reports: <true, false, yes, no, 1, 0>
  backup-log-files: <true, false, yes, no, 1, 0>
  # Set optional argument to store a back up of any of the above arguments.
  backup-dir: <BACKUP_DIR>
...
```

Run the command:

```sh
yb-voyager end migration --config-file <path-to-config-file>
```

  {{% /tab %}}

  {{% tab header="CLI" lang="cli" %}}

```sh
# Replace the argument values with those applicable for your migration.
yb-voyager end migration --export-dir <EXPORT_DIR> \
        --backup-log-files <true, false, yes, no, 1, 0> \
        --backup-data-files <true, false, yes, no, 1, 0> \
        --backup-schema-files <true, false, yes, no, 1, 0> \
        --save-migration-reports <true, false, yes, no, 1, 0> \
        # Set optional argument to store a back up of any of the above arguments.
        --backup-dir <BACKUP_DIR>
```

  {{% /tab %}}

{{< /tabpane >}}

Note that after you end the migration, you will *not* be able to continue further.

If you want to back up the schema, data, log files, and the migration reports (`analyze-schema` report, `get data-migration-report` output) for future reference, use the `backup-dir` argument (configuration file) or `--backup-dir` flag (CLI), and provide the path of the directory where the backup content needs to be saved (based on what you choose to back up).

Refer to [end migration](../../reference/end-migration/) for more information.

### Delete the ybvoyager user (Optional)

After migration, all the migrated objects (tables, views, and so on) are owned by the `ybvoyager` user. Transfer the ownership of the objects to some other user (for example, `yugabyte`) and then delete the `ybvoyager` user. For example, do the following:

```sql
REASSIGN OWNED BY ybvoyager TO yugabyte;
DROP OWNED BY ybvoyager;
DROP USER ybvoyager;
```

## Limitations

- Schema changes on the source database will not be recognized during the live migration.
- Adding or deleting partitions of a partitioned table is not supported during the live migration.
- Tables without primary key are not supported.
- Truncating a table on the source database is not taken into account; you need to manually truncate tables on your YugabyteDB cluster.
- Some Oracle data types are unsupported - User Defined Types (UDT), NCHAR, NVARCHAR, VARRAY, BLOB, CLOB, and NCLOB.
- Case-sensitive table names or column names are partially supported. YugabyteDB Voyager converts them to case-insensitive names. For example, an "Accounts" table in a source Oracle database is migrated as `accounts` (case-insensitive) to a YugabyteDB database.
- For Oracle source databases, schema, table, and column names with more than 30 characters are not supported.
- Sequences that are not associated with any column or are attached to columns of non-integer types are not supported for resuming value generation. These sequences must be manually resumed during the cutover phase.
- For Oracle, only the values of identity columns on the migrating tables will be restored. The user will have to resume other sequences manually.<|MERGE_RESOLUTION|>--- conflicted
+++ resolved
@@ -1080,10 +1080,6 @@
 
 {{% tab header="CLI" lang="cli" %}}
 
-<<<<<<< HEAD
-    {{< note title ="Note" >}}
-The `import schema --post-snapshot-import` command is deprecated. Use [finalize-schema-post-data-import](../../reference/schema-migration/finalize-schema-post-data-import/) instead.
-=======
 ```sh
 # Replace the argument values with those applicable for your migration.
 yb-voyager finalize-schema-post-data-import --export-dir <EXPORT_DIR> \
@@ -1100,9 +1096,8 @@
     {{< /tabpane >}}
 
 
-    {{< note title ="Deprecated flags" >}}
-The `--post-snapshot-import` and `--refresh-mviews` flags of the `import schema` command are deprecated. If you prefer to continue using these flags instead of the `finalize-schema-post-data-import` command, refer to the `import schema` [example](../../reference/schema-migration/import-schema/#examples).
->>>>>>> ab080093
+     {{< note title ="Note" >}}
+The `import schema --post-snapshot-import` command is deprecated. Use [finalize-schema-post-data-import](../../reference/schema-migration/finalize-schema-post-data-import/) instead.
     {{< /note >}}
 
 ### Verify migration
