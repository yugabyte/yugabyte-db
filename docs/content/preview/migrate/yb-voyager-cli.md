--- conflicted
+++ resolved
@@ -251,11 +251,7 @@
 
 ### --source-db-port
 
-<<<<<<< HEAD
-Specifies the port number on which the source database server is running.
-=======
 Specifies the port number of the machine on which the source database server is running.
->>>>>>> 1e052e33
 
 ### --source-db-user
 
@@ -283,11 +279,7 @@
 
 ### --target-db-port
 
-<<<<<<< HEAD
-Specifies the port number on which the target database server is running.
-=======
 Specifies the port number of the machine on which the target database server is running.
->>>>>>> 1e052e33
 
 ### --target-db-user
 
