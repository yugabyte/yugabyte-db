---
title: Use an ORM
linkTitle: Use an ORM
description: NodeJS ORM support for YugabyteDB
headcontent: NodeJS ORM support for YugabyteDB
image: /images/section_icons/sample-data/s_s1-sampledata-3x.png
menu:
  preview:
    identifier: sequelize-1
    parent: nodejs-drivers
    weight: 600
type: docs
---

<ul class="nav nav-tabs-alt nav-tabs-yb">
  <li >
    <a href="../sequelize/" class="nav-link active">
      <i class="fab fa-node-js" aria-hidden="true"></i>
      Sequelize
    </a>
  </li>
<<<<<<< HEAD

  <li >
    <a href="../sequelize-yugabytedb/" class="nav-link">
      <i class="fab fa-node-js" aria-hidden="true"></i>
      sequelize-yugabytedb
    </a>
  </li>
  <li >
    <a href="../prisma/" class="nav-link ">
=======
<li >
    <a href="/preview/drivers-orms/nodejs/prisma/" class="nav-link ">
>>>>>>> 3f0b7142
      <i class="fab fa-node-js" aria-hidden="true"></i>
      Prisma
    </a>
  </li>
</ul>

[Sequelize ORM](https://sequelize.org/v6/) is an Object/Relational Mapping (ORM) framework for Node.js applications. It enables JavaScript developers to work with relational databases, including support for features such as solid transaction support, relations, read replication, and more.

Sequelize works with YugabyteDB because the Sequelize ORM supports PostgreSQL as a backend database, and YugabyteDB YSQL is a PostgreSQL-compatible API.
To improve the experience and address few limitations (for example, support for `findOrCreate()` API), there is [ongoing work](https://github.com/yugabyte/yugabyte-db/issues/11683) to add support for YugabyteDB to the Sequelize ORM core package.

Currently, you can use [sequelize-yugabytedb](https://github.com/yugabyte/sequelize-yugabytedb) to build Node.js applications. This page uses the `sequelize-yugabytedb` package to describe how to get started with Sequelize ORM for connecting to YugabyteDB.

## Working with domain objects

This section describes how to use Node.js models (domain objects) to store and retrieve data from a YugabyteDB cluster.

### Step 1: Install the sequelize-yugabytedb ORM package

Before proceeding with the next steps, you need to have Node.js installed on your machine. Refer to [Downloading and installing Node.js and npm](https://docs.npmjs.com/downloading-and-installing-node-js-and-npm#using-a-node-installer-to-install-node-js-and-npm).

To create a basic Node.js project and install the `sequelize-yugabytedb` package, do the following:

1. Create a new directory.

    ```sh
    mkdir nodejs-quickstart-example && cd nodejs-quickstart-example
    ```

1. Create a package.json file.

    ```sh
    echo {} > package.json
    ```

1. Install sequelize-yugabytedb package.

    ```sh
    npm install sequelize-yugabytedb
    ```

1. Create an empty demo.js file.

    ```sh
    touch example.js
    ```

### Step 2: Create a Node.js example using sequelize-yugabytedb ORM

The following code creates an Employees model to store and retrieve employee information:

- First, it creates a connection by passing the basic connection parameters.
- Next, it defines the Employee model using the `define()` API, which specifies the type of information to store for an employee.
- The actual table is created by calling the `Employee.sync()` API in the `createTableAndInsert()` function. This also inserts the data for three employees into the table using the `Employee.create()` API.
- Finally, you can retrieve the information of all employees using `Employee.findAll()`.

Add the code in the `example.js` file.

```js
const { Sequelize, DataTypes } = require('sequelize-yugabytedb')

console.log("Creating the connection with YugabyteDB using postgres dialect.")
const sequelize = new Sequelize('yugabyte', 'yugabyte', 'yugabyte', {
   host: 'localhost',
   port: '5433',
   dialect: 'postgres'
})

//Defining a model 'employee'
const Employee = sequelize.define('employees', {
    emp_id : {
        type: DataTypes.INTEGER,
    primaryKey: true
     },
    emp_name: {
        type: DataTypes.STRING,
     },
    emp_age: {
        type: DataTypes.INTEGER,
     },
    emp_email:{
        type: DataTypes.STRING,
     },
   }
)
async function createTableAndInsert() {
   //creating a table "employees"
   await Employee.sync({force: true});
   console.log("Created the employees Table.")

  //Insert 3 rows into the employees table

   await Employee.create({emp_id: 1, emp_name: 'sam', emp_age: 25, emp_email: 'sam@example.com'})
   await Employee.create({emp_id: 2, emp_name: 'bob', emp_age: 27, emp_email: 'bob@example.com'})
   await Employee.create({emp_id: 3, emp_name: 'Jake', emp_age: 29, emp_email: 'jake@example.com'})
   console.log("Inserted the data of three employees into the employees table");
}

async function fetchAllRows() {
    //fetching all the rows
   console.log("Fetching the data of all employees.")
   const employees = await Employee.findAll({raw: true});
   console.log("Employees Details: \n", employees);
   process.exit(0)
}

createTableAndInsert()
.then(function() {
    fetchAllRows()
})

```

When you run `example.js` using `node example.js`, you should get output similar to the following:

```output.json

Creating the connection with YugabyteDB using postgres dialect.
Executing (default): DROP TABLE IF EXISTS "employees" CASCADE;
Executing (default): CREATE TABLE IF NOT EXISTS "employees" ("emp_id" INTEGER , "emp_name" VARCHAR(255), "emp_age" INTEGER, "emp_email" VARCHAR(255), "createdAt" TIMESTAMP WITH TIME ZONE NOT NULL, "updatedAt" TIMESTAMP WITH TIME ZONE NOT NULL, PRIMARY KEY ("emp_id"));
Executing (default): SELECT i.relname AS name, ix.indisprimary AS primary, ix.indisunique AS unique, ix.indkey AS indkey, array_agg(a.attnum) as column_indexes, array_agg(a.attname) AS column_names, pg_get_indexdef(ix.indexrelid) AS definition FROM pg_class t, pg_class i, pg_index ix, pg_attribute a WHERE t.oid = ix.indrelid AND i.oid = ix.indexrelid AND a.attrelid = t.oid AND t.relkind = 'r' and t.relname = 'employees' GROUP BY i.relname, ix.indexrelid, ix.indisprimary, ix.indisunique, ix.indkey ORDER BY i.relname;
Created the employees Table.
Executing (default): INSERT INTO "employees" ("emp_id","emp_name","emp_age","emp_email","createdAt","updatedAt") VALUES ($1,$2,$3,$4,$5,$6) RETURNING "emp_id","emp_name","emp_age","emp_email","createdAt","updatedAt";
Executing (default): INSERT INTO "employees" ("emp_id","emp_name","emp_age","emp_email","createdAt","updatedAt") VALUES ($1,$2,$3,$4,$5,$6) RETURNING "emp_id","emp_name","emp_age","emp_email","createdAt","updatedAt";
Executing (default): INSERT INTO "employees" ("emp_id","emp_name","emp_age","emp_email","createdAt","updatedAt") VALUES ($1,$2,$3,$4,$5,$6) RETURNING "emp_id","emp_name","emp_age","emp_email","createdAt","updatedAt";
Inserted the data of three employees into the employees table
Fetching the data of all employees.
Executing (default): SELECT "emp_id", "emp_name", "emp_age", "emp_email", "createdAt", "updatedAt" FROM "employees" AS "employees";
Employees Details:
 [
  {
    emp_id: 1,
    emp_name: 'sam',
    emp_age: 25,
    emp_email: 'sam@example.com',
    createdAt: 2022-03-21T09:25:38.936Z,
    updatedAt: 2022-03-21T09:25:38.936Z
  },
  {
    emp_id: 2,
    emp_name: 'bob',
    emp_age: 27,
    emp_email: 'bob@example.com',
    createdAt: 2022-03-21T09:25:38.952Z,
    updatedAt: 2022-03-21T09:25:38.952Z
  },
  {
    emp_id: 3,
    emp_name: 'Jake',
    emp_age: 29,
    emp_email: 'jake@example.com',
    createdAt: 2022-03-21T09:25:38.955Z,
    updatedAt: 2022-03-21T09:25:38.955Z
  }
]
```

## Specifying SSL configuration

<<<<<<< HEAD
This configuration can be used while connecting to a YB Managed cluster or a local YB cluster with SSL enabled.
=======
This configuration can be used while connecting to a YugabyteDB Managed cluster or a local YB cluster with SSL enabled.
>>>>>>> 3f0b7142

1. Install the `fs` package to read the SSL certificate:

    ```sh
    npm install fs
    ```

1. Add the following line to use the `fs` module:

    ```js
    const fs = require('fs');
    ```

1. Use the following configuration in the `models/index.js` file when you create the sequelize object:

    ```js
    const sequelize = new Sequelize("<db_name>", "<user_name>","<password>" , {
        dialect: 'postgres',
        port: 5433,
        host: "<host_name>",
        dialectOptions: {
            ssl: {
                rejectUnauthorized: true,
                ca: fs.readFileSync('<path_to_root_crt>').toString(),
            }
        }
      });
    ```

## Next steps

- Explore [Scaling Node Applications](../../../../explore/linear-scalability) with YugabyteDB.
- Learn how to [develop Node applications with YugabyteDB Managed](../../../yugabyte-cloud/cloud-quickstart/cloud-build-apps/cloud-ysql-node/).<|MERGE_RESOLUTION|>--- conflicted
+++ resolved
@@ -19,20 +19,8 @@
       Sequelize
     </a>
   </li>
-<<<<<<< HEAD
-
   <li >
-    <a href="../sequelize-yugabytedb/" class="nav-link">
-      <i class="fab fa-node-js" aria-hidden="true"></i>
-      sequelize-yugabytedb
-    </a>
-  </li>
-  <li >
-    <a href="../prisma/" class="nav-link ">
-=======
-<li >
     <a href="/preview/drivers-orms/nodejs/prisma/" class="nav-link ">
->>>>>>> 3f0b7142
       <i class="fab fa-node-js" aria-hidden="true"></i>
       Prisma
     </a>
@@ -42,7 +30,7 @@
 [Sequelize ORM](https://sequelize.org/v6/) is an Object/Relational Mapping (ORM) framework for Node.js applications. It enables JavaScript developers to work with relational databases, including support for features such as solid transaction support, relations, read replication, and more.
 
 Sequelize works with YugabyteDB because the Sequelize ORM supports PostgreSQL as a backend database, and YugabyteDB YSQL is a PostgreSQL-compatible API.
-To improve the experience and address few limitations (for example, support for `findOrCreate()` API), there is [ongoing work](https://github.com/yugabyte/yugabyte-db/issues/11683) to add support for YugabyteDB to the Sequelize ORM core package.
+To improve the experience and address a few limitations (for example, support for `findOrCreate()` API), there is [ongoing work](https://github.com/yugabyte/yugabyte-db/issues/11683) to add support for YugabyteDB to the Sequelize ORM core package.
 
 Currently, you can use [sequelize-yugabytedb](https://github.com/yugabyte/sequelize-yugabytedb) to build Node.js applications. This page uses the `sequelize-yugabytedb` package to describe how to get started with Sequelize ORM for connecting to YugabyteDB.
 
@@ -192,11 +180,7 @@
 
 ## Specifying SSL configuration
 
-<<<<<<< HEAD
-This configuration can be used while connecting to a YB Managed cluster or a local YB cluster with SSL enabled.
-=======
 This configuration can be used while connecting to a YugabyteDB Managed cluster or a local YB cluster with SSL enabled.
->>>>>>> 3f0b7142
 
 1. Install the `fs` package to read the SSL certificate:
 
@@ -210,7 +194,7 @@
     const fs = require('fs');
     ```
 
-1. Use the following configuration in the `models/index.js` file when you create the sequelize object:
+1. Use the following configuration in the `models/index.js` file when you create the Sequelize object:
 
     ```js
     const sequelize = new Sequelize("<db_name>", "<user_name>","<password>" , {
