--- conflicted
+++ resolved
@@ -7,14 +7,8 @@
   preview:
     identifier: pgx-driver
     parent: go-drivers
-<<<<<<< HEAD
-    weight: 400
+    weight: 410
 type: docs
-=======
-    weight: 410
-isTocNested: true
-showAsideToc: true
->>>>>>> 5eb9864f
 ---
 
 For Go applications, most drivers provide database connectivity through the standard `database/sql` API. YugabyteDB supports the [PGX Driver](https://github.com/jackc/pgx) and the [PQ Driver](https://github.com/lib/pq).
