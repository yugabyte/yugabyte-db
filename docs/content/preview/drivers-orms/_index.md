--- conflicted
+++ resolved
@@ -2,13 +2,8 @@
 title: Drivers and ORMs for YugabyteDB
 headerTitle: Drivers and ORMs
 linkTitle: Drivers and ORMs
-<<<<<<< HEAD
 description: Connect your applications with supported drivers and ORMs
 headcontent: Drivers and ORMs for YugabyteDB
-=======
-description: Connect your applications from one of Supported Drivers and ORMs
-headcontent: Connect applications to YugabyteDB using your favorite language.
->>>>>>> 54f2d5a9
 image: /images/section_icons/sample-data/s_s1-sampledata-3x.png
 aliases:
   - /drivers-orms/
@@ -23,13 +18,8 @@
 
 YugabyteDB **smart language drivers** enable client applications to connect to YugabyteDB clusters without the need for external load balancers. YugabyteDB smart drivers have the following features:
 
-<<<<<<< HEAD
 - **Cluster-aware**. Drivers know about all the data nodes in a YugabyteDB cluster, eliminating the need for an external load balancer.
 - [Topology-aware](/preview/deploy/multi-dc/). For geographically-distributed applications, the driver can seamlessly connect to the geographically nearest regions and availability zones for lower latency.
-=======
-- <b>Cluster-aware</b>. Drivers know about all the data nodes in a YugabyteDB cluster, which eliminates the need for an external load balancer.
-- [Topology](/preview/deploy/multi-dc/)-aware. For geographically-distributed applications, the driver can seamlessly connect to the geographically nearest regions and availability zones for lower latency.
->>>>>>> 54f2d5a9
 
 All YugabyteDB smart driver libraries are actively maintained, and receive bug fixes, performance enhancements, and security patches.
 
@@ -37,66 +27,36 @@
 
 ## Supported libraries
 
-<<<<<<< HEAD
-| Driver/ORM | Support Level | Example apps |
-| :--------- | :------------ | :----------- |
-| [YugabyteDB JDBC Smart Driver](java/yugabyte-jdbc) [Recommended] | Full | [CRUD Example](java/yugabyte-jdbc/) |
+The following libraries are officially supported by YugabyteDB.
+
+### [Java](java/)
+
+| Driver/ORM  (* Recommended) | Support Level | Example apps |
+| :-------------------------- | :------------ | :----------- |
+| [YugabyteDB JDBC Smart Driver*](java/yugabyte-jdbc) [Recommended] | Full | [CRUD Example](java/yugabyte-jdbc/) |
 | [Postgres JDBC Driver](java/postgres-jdbc/) | Full | [CRUD Example](java/postgres-jdbc/) |
 | [Hibernate](java/hibernate/) | Full | [CRUD Example](java/hibernate/#step-1-add-the-hibernate-orm-dependency) |
-<!-- | MyBatis | Full |  | -->
-
-| App Framework | Support Level | Example apps |
-| :--------- | :------------ | :----------- |
 | [Spring Data YugabyteDB](/preview/integrations/spring-framework/sdyb/) | Full | [CRUD Example](/preview/integrations/spring-framework/sdyb/#examples) |
 | Spring Data JPA | Full | [CRUD Example](/preview/quick-start/build-apps/java/ysql-spring-data/) |
-=======
-The following libraries are officially supported by YugabyteDB.
-
-### [Java](java/)
-
-| Name (* Recommended) | Type | Support | Example |
-| :--------- | :--- |:------------- | :----------- |
-| [YugabyteDB JDBC Smart Driver*](java/yugabyte-jdbc) | Smart Driver | Full | [CRUD](java/yugabyte-jdbc) |
-| [PostgreSQL JDBC Driver](java/postgres-jdbc) | Driver | Full | [CRUD](java/postgres-jdbc)  |
-| [Hibernate](java/hibernate) | ORM | Full | [CRUD](java/hibernate/#step-1-add-the-hibernate-orm-dependency) |
-| [Spring Data YugabyteDB](/preview/integrations/spring-framework/sdyb/) | Framework | Full | [CRUD](/preview/integrations/spring-framework/sdyb/#examples) |
-| Spring Data JPA | Framework | Full | [CRUD](/preview/quick-start/build-apps/java/ysql-spring-data/)|
->>>>>>> 54f2d5a9
 <!-- | Micronaut | Beta |  | -->
 <!-- | Quarkus | Beta |  | -->
 <!-- | MyBatis | Full |  | -->
 
 ### [Go](go/)
 
-<<<<<<< HEAD
 | Driver/ORM | Support Level | Example apps |
 | :--------- | :------------ | :----------- |
 | [PGX](go/pgx/) [Recommended] | Full | [CRUD Example](go/pgx/) |
 | [PQ](go/pq/) | Full | [CRUD Example](go/pq/) |
 | [GORM](go/gorm/) | Full | [CRUD Example](go/gorm/) |
 | [PG](go/pg/) | Full | [CRUD Example](go/pg/) |
-=======
-| Name (* Recommended) | Type | Support | Example |
-| :--- | :--- | :------------ | :----------- |
-| [PGX*](go/pgx/) | Driver | Full | [CRUD](go/pgx) |
-| [PQ](go/pq) | Driver | Full | [CRUD](go/pq)|
-| [GORM](go/gorm/) | ORM | Full | [CRUD](go/gorm)|
-| [PG](go/pg) | ORM| Full | [CRUD](go/pg) |
->>>>>>> 54f2d5a9
 
 ### [Node.js](nodejs/)
 
-<<<<<<< HEAD
 | Driver/ORM | Support Level | Example apps |
 | :--------- | :------------ | :----------- |
 | [PostgreSQL](nodejs/postgres-node-driver/) | Full | [CRUD Example](nodejs/postgres-node-driver/) |
 | [Sequelize](nodejs/sequelize/) | Full | [CRUD Example](nodejs/sequelize/) |
-=======
-| Name | Type | Support | Example |
-| :--- | :--- | :------------ | :----------- |
-| [node-postgres](nodejs/postgres-node-driver) | Driver | Full |  [CRUD](nodejs/postgres-node-driver) |
-| [Sequelize](nodejs/sequelize) | ORM | Full |  [CRUD](nodejs/sequelize)|
->>>>>>> 54f2d5a9
 <!-- | TypeORM | Full |   | -->
 
 <!-- ### App Framework Support
@@ -108,24 +68,16 @@
 
 ### [C#](csharp/)
 
-<<<<<<< HEAD
-| Driver/ORM | Support Level | Example apps |
-| :--------- | :------------ | :----------- |
-| [Npgsql](csharp/postgres-npgsql/) | Full | [CRUD Example](csharp/postgres-npgsql/) |
-| [EntityFramework](csharp/entityframework/) | Full | [CRUD Example](csharp/entityframework/) |
-=======
 | Name | Type | Support | Example |
-| :--- | :--- | :------------ | :----------- |
-| [Npgsql](csharp/postgres-npgsql) | Driver | Full | [CRUD](csharp/postgres-npgsql) |
-| [EntityFramework](csharp/entityframework) | ORM | Full | [CRUD](csharp/entityframework) |
->>>>>>> 54f2d5a9
+| :--- | :--- | :-------| :------ |
+| [Npgsql](csharp/postgres-npgsql/) | Driver | Full | [CRUD Example](csharp/postgres-npgsql/) |
+| [EntityFramework](csharp/entityframework/) | ORM | Full | [CRUD Example](csharp/entityframework/) |
 
 ### [Python](python/)
 
-<<<<<<< HEAD
-| Driver/ORM | Support Level | Example apps |
-| :--------- | :------------ | :----------- |
-| [Yugabyte Psycopg2](python/yugabyte-psycopg2/) [Recommended] | Full | [CRUD Example](python/yugabyte-psycopg2/) |
+| Driver/ORM (* Recommended) | Support Level | Example apps |
+| :------------------------- | :------------ | :----------- |
+| [Yugabyte Psycopg2*](python/yugabyte-psycopg2/) [Recommended] | Full | [CRUD Example](python/yugabyte-psycopg2/) |
 | [Postgres Psycopg2](python/postgres-psycopg2/) | Full | [CRUD Example](python/postgres-psycopg2/) |
 | aiopg | Full | [Quick Start](/preview/quick-start/build-apps/python/ysql-aiopg/) |
 | [Django](python/django/) | Full | [CRUD Example](python/django/) |
@@ -136,15 +88,6 @@
 | Driver/ORM | Support Level | Example apps |
 | :--------- | :------------ | :----------- |
 | [Diesel](rust/diesel/) | Full | [Diesel](rust/diesel/) |
-=======
-| Name (* Recommended) | Type | Support | Example |
-| :--- | :--- | :------------ | :----------- |
-| [Yugabyte Psycopg2*](python/yugabyte-psycopg2) | Smart Driver | Full | [CRUD](python/yugabyte-psycopg2)|
-| [PostgreSQL Psycopg2](python/postgres-psycopg2/) | Driver | Full | [CRUD](python/postgres-psycopg2/) |
-| aiopg | Driver | Full | [Quick Start](/preview/quick-start/build-apps/python/ysql-aiopg) |
-| [Django](python/django) | ORM | Full | [CRUD](python/django) |
-| [SQLAlchemy](python/sqlalchemy) | ORM | Full | [CRUD](python/sqlalchemy) |
->>>>>>> 54f2d5a9
 
 <!--
 ## [Ruby](ruby/)
@@ -167,13 +110,6 @@
 | Driver/ORM | Support | Example |
 | :--------- | :------------ | :----------- |
 
-<<<<<<< HEAD
-=======
-## [RUST](rust/)
-
-| Driver/ORM | Support | Example |
-| :--------- | :------------ | :----------- |
->>>>>>> 54f2d5a9
 -->
 
 <!--
