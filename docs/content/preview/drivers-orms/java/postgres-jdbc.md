--- conflicted
+++ resolved
@@ -8,13 +8,11 @@
     identifier: postgres-jdbc-driver
     parent: java-drivers
     weight: 500
-<<<<<<< HEAD
 type: docs
-=======
 isTocNested: false
 showAsideToc: true
->>>>>>> c2a8a1e1
 ---
+
 For Java applications, the JDBC driver provides database connectivity through the standard JDBC application program interface (APIs) available on the Java platform. YugabyteDB supports the cluster- and topology-aware YugabyteDB Smart JDBC Driver, which is recommended for building Java applications with YugabyteDB. Yugabyte also provides full support for the [PostgreSQL JDBC Driver](https://jdbc.postgresql.org/).
 
 <ul class="nav nav-tabs-alt nav-tabs-yb">
@@ -83,13 +81,13 @@
 Connection conn = DriverManager.getConnection("jdbc:postgresql://localhost:5433/yugabyte","yugabyte", "yugabyte");
 ```
 
-| JDBC Params | Description | Default |
-| :---------- | :---------- | :------ |
-| hostname  | hostname of the YugabyteDB instance | localhost
-| port |  Listen port for YSQL | 5433
-| database | database name | yugabyte
-| user | user for connecting to the database | yugabyte
-| password | password for connecting to the database | yugabyte
+| JDBC parameter | Description | Default |
+| :------------- | :---------- | :------ |
+| hostname | Hostname of the YugabyteDB instance | localhost |
+| port | Listen port for YSQL | 5433 |
+| database | Database name | yugabyte |
+| user | Username for connecting to the database | yugabyte |
+| password | Password for connecting to the database | yugabyte |
 
 Example JDBC URL for connecting to YugabyteDB cluster enabled with on the wire SSL encryption.
 
@@ -98,11 +96,11 @@
 Connection conn = DriverManager.getConnection(yburl);
 ```
 
-| JDBC Params | Description | Default |
-| :---------- | :---------- | :------ |
-| ssl  | Enable SSL client connection   | false
-| sslmode | SSL mode  | require
-| sslrootcert | path to the root certificate on your computer | ~/.postgresql/
+| JDBC parameter | Description | Default |
+| :------------- | :---------- | :------ |
+| ssl | Enable SSL client connection | false |
+| sslmode | SSL mode | require |
+| sslrootcert | Path to the root certificate on your computer | ~/.postgresql/ |
 
 If you created a cluster on [YugabyteDB Managed](https://www.yugabyte.com/cloud/), [follow the steps](/preview/yugabyte-cloud/cloud-connect/connect-applications/) to download the database credentials and SSL Root certificate.
 
@@ -111,7 +109,6 @@
 Create a new Java class called `QuickStartApp.java` in the base package directory of your project. Copy the following sample code to set up a YugabyteDB table and query the table contents from the Java client. Replace the connection string `yburl` with your cluster credentials and SSL certificate if required.
 
 ```java
-
 import java.sql.Connection;
 import java.sql.DriverManager;
 import java.sql.SQLException;
@@ -151,7 +148,7 @@
 
 When you run the Project, `QuickStartApp.java` should output something like the following:
 
-```text
+```output
 Connected to the YugabyteDB Cluster successfully.
 Created table employee
 Inserted data: INSERT INTO employee (id, name, age, language) VALUES (1, 'John', 35, 'Java');
