---
title: Connect an app
linkTitle: Connect an app
description: JDBC drivers for YSQL
image: /images/section_icons/sample-data/s_s1-sampledata-3x.png
menu:
  preview:
    identifier: yugabyte-jdbc-driver
    parent: java-drivers
    weight: 400
<<<<<<< HEAD
type: docs
=======
isTocNested: false
showAsideToc: true
>>>>>>> c2a8a1e1
---

For Java applications, the JDBC driver provides database connectivity through the standard JDBC application program interface (APIs) available on the Java platform. YugabyteDB supports the cluster- and topology-aware YugabyteDB Smart JDBC Driver, which is recommended for building Java applications with YugabyteDB. Yugabyte also provides full support for the [PostgreSQL JDBC Driver](https://jdbc.postgresql.org/).

<ul class="nav nav-tabs-alt nav-tabs-yb">

  <li >
    <a href="/preview/drivers-orms/java/yugabyte-jdbc/" class="nav-link active">
      <i class="icon-java-bold" aria-hidden="true"></i>
      YugabyteDB JDBC Driver
    </a>
  </li>

  <li >
    <a href="/preview/drivers-orms/java/postgres-jdbc/" class="nav-link">
      <i class="icon-postgres" aria-hidden="true"></i>
      PostgreSQL JDBC Driver
    </a>
  </li>

</ul>

[Yugabyte JDBC driver](https://github.com/yugabyte/pgjdbc) is a distributed JDBC driver for [YSQL](/preview/api/ysql/) built on the [PostgreSQL JDBC driver](https://github.com/pgjdbc/pgjdbc). Although the upstream PostgreSQL JDBC driver works with YugabyteDB, the Yugabyte driver enhances YugabyteDB by eliminating the need for external load balancers. This page provides details for getting started with `YugabyteDB JDBC Driver` for connecting to YugabyteDB YSQL API.

## Step 1: Set up the client dependencies

### Maven dependency

If you are using [Maven](https://maven.apache.org/guides/development/guide-building-maven.html), add the following to your `pom.xml` of your project.

```xml
<dependency>
  <groupId>com.yugabyte</groupId>
  <artifactId>jdbc-yugabytedb</artifactId>
  <version>42.3.0</version>
</dependency>

<!-- https://mvnrepository.com/artifact/com.zaxxer/HikariCP -->
<dependency>
  <groupId>com.zaxxer</groupId>
  <artifactId>HikariCP</artifactId>
  <version>4.0.3</version>
</dependency>
```

### Gradle dependency

If you are using [Gradle](https://docs.gradle.org/current/samples/sample_building_java_applications.html), add the following dependencies to your `build.gradle` file:

```java
implementation 'com.yugabyte:jdbc-yugabytedb:42.3.0'
implementation 'com.zaxxer:HikariCP:4.0.3'
```

## Step 2: Set up the database connection

After setting up the dependencies, implement the Java client application that uses the YugabyteDB JDBC driver to connect to your YugabyteDB cluster and run query on the sample data.

Set up the driver properties to configure the credentials and SSL Certificates for connecting to your cluster. Java Apps can connect to and query the YugabyteDB database using the `java.sql.DriverManager` class. All the JDBC interfaces required for working with YugabyteDB database are part of `java.sql.*` package.

Use the `DriverManager.getConnection` method for getting connection object for the YugabyteDB database, which can be used for performing DDLs and DMLs against the database.

The following is an example JDBC URL for connecting to YugabyteDB.

```java
string yburl = "jdbc://yugabytedb://hostname:port/database?user=yugabyte&password=yugabyte&load-balance=true"
DriverManager.getConnection(yburl);
```

| JDBC Parameter | Description | Default |
| :---------- | :---------- | :------ |
| hostname  | Hostname of the YugabyteDB instance | localhost
| port |  Listen port for YSQL | 5433
| database | Database name | yugabyte
| user | User connecting to the database | yugabyte
| password | User password | yugabyte
| load-balance | Enables uniform load balancing | true

The following is an example JDBC URL for connecting to a YugabyteDB cluster with SSL encryption enabled.

```java
string yburl = "jdbc://yugabytedb://hostname:port/database?user=yugabyte&password=yugabyte&load-balance=true&ssl=true&sslmode=verify-full&sslrootcert=~/.postgresql/root.crt"
Connection conn = DriverManager.getConnection(yburl);
```

| JDBC Parameter | Description | Default |
| :---------- | :---------- | :------ |
| ssl  | Enable SSL client connection | false
| sslmode | SSL mode | require
| sslrootcert | Path to the root certificate on your computer | ~/.postgresql/

If you created a cluster on [YugabyteDB Managed](https://www.yugabyte.com/managed/), use the cluster credentials and [download the SSL Root certificate](/preview/yugabyte-cloud/cloud-connect/connect-applications/).

## Step 3: Write your application

Create a new Java class called `QuickStartApp.java` in the base package directory of your project. Copy the sample code below to set up a YugabyteDB table and query the table contents from the Java client. Be sure to replace the connection string `yburl` with credentials of your cluster and SSL certificate if required.

```java
import com.zaxxer.hikari.HikariConfig;
import com.zaxxer.hikari.HikariDataSource;

import java.sql.Connection;
import java.sql.DriverManager;
import java.sql.SQLException;
import java.util.ArrayList;
import java.util.List;
import java.util.Properties;
import java.util.Scanner;

public class QuickStartApp {
  public static void main(String[] args) throws ClassNotFoundException, SQLException {
    Class.forName("com.yugabyte.Driver");
    String yburl = "jdbc:yugabytedb://127.0.0.1:5433/yugabyte?user=yugabyte&password=yugabyte&load-balance=true";
    Connection conn = DriverManager.getConnection(yburl);
    Statement stmt = conn.createStatement();
    try {
        System.out.println("Connected to the YugabyteDB Cluster successfully.");
        stmt.execute("DROP TABLE IF EXISTS employee");
        stmt.execute("CREATE TABLE IF NOT EXISTS employee" +
                    "  (id int primary key, name varchar, age int, language text)");
        System.out.println("Created table employee");

        String insertStr = "INSERT INTO employee VALUES (1, 'John', 35, 'Java')";
        stmt.execute(insertStr);
        System.out.println("EXEC: " + insertStr);

        ResultSet rs = stmt.executeQuery("select * from employee");
        while (rs.next()) {
          System.out.println(String.format("Query returned: name = %s, age = %s, language = %s",
                                          rs.getString(2), rs.getString(3), rs.getString(4)));
        }
    } catch (SQLException e) {
      System.err.println(e.getMessage());
    }
  }
}
```

When you run the project, `QuickStartApp.java` should output something like the following:

```text
Connected to the YugabyteDB Cluster successfully.
Created table employee
Inserted data: INSERT INTO employee (id, name, age, language) VALUES (1, 'John', 35, 'Java');
Query returned: name=John, age=35, language: Java
```

If you receive no output or an error, check the parameters in the connection string.

## Further reading

To learn more about the driver, refer to the [architecture documentation of Smart Drivers](https://github.com/yugabyte/yugabyte-db/blob/master/architecture/design/smart-driver.md).

## Next steps

- Learn how to build Java applications using [Hibernate ORM](../hibernate/).
- Learn more about configuring YugabyteDB JDBC Driver load balancing options in [YugabyteDB JDBC reference section](/preview/reference/drivers/java/yugabyte-jdbc-reference/#load-balancing).<|MERGE_RESOLUTION|>--- conflicted
+++ resolved
@@ -8,12 +8,9 @@
     identifier: yugabyte-jdbc-driver
     parent: java-drivers
     weight: 400
-<<<<<<< HEAD
 type: docs
-=======
 isTocNested: false
 showAsideToc: true
->>>>>>> c2a8a1e1
 ---
 
 For Java applications, the JDBC driver provides database connectivity through the standard JDBC application program interface (APIs) available on the Java platform. YugabyteDB supports the cluster- and topology-aware YugabyteDB Smart JDBC Driver, which is recommended for building Java applications with YugabyteDB. Yugabyte also provides full support for the [PostgreSQL JDBC Driver](https://jdbc.postgresql.org/).
