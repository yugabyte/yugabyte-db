---
<<<<<<< HEAD
title: Connect an app
linkTitle: Connect an app
=======
title: Create database connections
linkTitle: Create database connections
>>>>>>> 603de267
description: JDBC drivers for YSQL
image: /images/section_icons/sample-data/s_s1-sampledata-3x.png
menu:
  preview:
    identifier: yugabyte-jdbc-driver
    parent: java-drivers
    weight: 400
isTocNested: false
showAsideToc: true
---

For Java applications, the JDBC driver provides database connectivity through the standard JDBC application program interface (APIs) available on the Java platform. YugabyteDB supports the cluster- and topology-aware YugabyteDB Smart JDBC Driver, which is recommended for building Java applications with YugabyteDB. Yugabyte also provides full support for the [PostgreSQL JDBC Driver](https://jdbc.postgresql.org/).

<ul class="nav nav-tabs-alt nav-tabs-yb">

  <li >
    <a href="/preview/drivers-orms/java/yugabyte-jdbc/" class="nav-link active">
      <i class="icon-java-bold" aria-hidden="true"></i>
      YugabyteDB JDBC Driver
    </a>
  </li>

  <li >
    <a href="/preview/drivers-orms/java/postgres-jdbc/" class="nav-link">
      <i class="icon-postgres" aria-hidden="true"></i>
      PostgreSQL JDBC Driver
    </a>
  </li>

</ul>

[Yugabyte JDBC driver](https://github.com/yugabyte/pgjdbc) is a distributed JDBC driver for [YSQL](/preview/api/ysql/) built on the [PostgreSQL JDBC driver](https://github.com/pgjdbc/pgjdbc). Although the upstream PostgreSQL JDBC driver works with YugabyteDB, the Yugabyte driver enhances YugabyteDB by eliminating the need for external load balancers. This page provides details for getting started with `YugabyteDB JDBC Driver` for connecting to YugabyteDB YSQL API.

## Step 1: Set up the client dependencies

### Maven dependency

If you are using [Maven](https://maven.apache.org/guides/development/guide-building-maven.html), add the following to your `pom.xml` of your project.

```xml
<dependency>
  <groupId>com.yugabyte</groupId>
  <artifactId>jdbc-yugabytedb</artifactId>
  <version>42.3.0</version>
</dependency>

<!-- https://mvnrepository.com/artifact/com.zaxxer/HikariCP -->
<dependency>
  <groupId>com.zaxxer</groupId>
  <artifactId>HikariCP</artifactId>
  <version>4.0.3</version>
</dependency>
```

### Gradle dependency

If you are using [Gradle](https://docs.gradle.org/current/samples/sample_building_java_applications.html), add the following dependencies to your `build.gradle` file:

```java
implementation 'com.yugabyte:jdbc-yugabytedb:42.3.0'
implementation 'com.zaxxer:HikariCP:4.0.3'
```

## Step 2: Set up the database connection

After setting up the dependencies, implement the Java client application that uses the YugabyteDB JDBC driver to connect to your YugabyteDB cluster and run query on the sample data.

Set up the driver properties to configure the credentials and SSL Certificates for connecting to your cluster. Java Apps can connect to and query the YugabyteDB database using the `java.sql.DriverManager` class. All the JDBC interfaces required for working with YugabyteDB database are part of `java.sql.*` package.

Use the `DriverManager.getConnection` method for getting connection object for the YugabyteDB database, which can be used for performing DDLs and DMLs against the database.

The following is an example JDBC URL for connecting to YugabyteDB.

```java
string yburl = "jdbc://yugabytedb://hostname:port/database?user=yugabyte&password=yugabyte&load-balance=true"
DriverManager.getConnection(yburl);
```

| JDBC Parameter | Description | Default |
| :---------- | :---------- | :------ |
| hostname  | Hostname of the YugabyteDB instance | localhost
| port |  Listen port for YSQL | 5433
| database | Database name | yugabyte
| user | User connecting to the database | yugabyte
| password | User password | yugabyte
| load-balance | Enables uniform load balancing | true

The following is an example JDBC URL for connecting to a YugabyteDB cluster with SSL encryption enabled.

```java
string yburl = "jdbc://yugabytedb://hostname:port/database?user=yugabyte&password=yugabyte&load-balance=true&ssl=true&sslmode=verify-full&sslrootcert=~/.postgresql/root.crt"
Connection conn = DriverManager.getConnection(yburl);
```

| JDBC Parameter | Description | Default |
| :---------- | :---------- | :------ |
| ssl  | Enable SSL client connection | false
| sslmode | SSL mode | require
| sslrootcert | Path to the root certificate on your computer | ~/.postgresql/

If you created a cluster on [YugabyteDB Managed](https://www.yugabyte.com/managed/), use the cluster credentials and [download the SSL Root certificate](/preview/yugabyte-cloud/cloud-connect/connect-applications/).

## Step 3: Write your application

Create a new Java class called `QuickStartApp.java` in the base package directory of your project. Copy the sample code below to set up a YugabyteDB table and query the table contents from the Java client. Be sure to replace the connection string `yburl` with credentials of your cluster and SSL certificate if required.

```java
import com.zaxxer.hikari.HikariConfig;
import com.zaxxer.hikari.HikariDataSource;

import java.sql.Connection;
import java.sql.DriverManager;
import java.sql.SQLException;
import java.util.ArrayList;
import java.util.List;
import java.util.Properties;
import java.util.Scanner;

public class QuickStartApp {
  public static void main(String[] args) throws ClassNotFoundException, SQLException {
    Class.forName("com.yugabyte.Driver");
    String yburl = "jdbc:yugabytedb://127.0.0.1:5433/yugabyte?user=yugabyte&password=yugabyte&load-balance=true";
    Connection conn = DriverManager.getConnection(yburl);
    Statement stmt = conn.createStatement();
    try {
        System.out.println("Connected to the YugabyteDB Cluster successfully.");
        stmt.execute("DROP TABLE IF EXISTS employee");
        stmt.execute("CREATE TABLE IF NOT EXISTS employee" +
                    "  (id int primary key, name varchar, age int, language text)");
        System.out.println("Created table employee");

        String insertStr = "INSERT INTO employee VALUES (1, 'John', 35, 'Java')";
        stmt.execute(insertStr);
        System.out.println("EXEC: " + insertStr);

        ResultSet rs = stmt.executeQuery("select * from employee");
        while (rs.next()) {
          System.out.println(String.format("Query returned: name = %s, age = %s, language = %s",
                                          rs.getString(2), rs.getString(3), rs.getString(4)));
        }
    } catch (SQLException e) {
      System.err.println(e.getMessage());
    }
  }
}
```

When you run the project, `QuickStartApp.java` should output something like the following:

```text
Connected to the YugabyteDB Cluster successfully.
Created table employee
Inserted data: INSERT INTO employee (id, name, age, language) VALUES (1, 'John', 35, 'Java');
Query returned: name=John, age=35, language: Java
```

If you receive no output or an error, check the parameters in the connection string.

## Further reading

To learn more about the driver, refer to the [architecture documentation of Smart Drivers](https://github.com/yugabyte/yugabyte-db/blob/master/architecture/design/smart-driver.md).

## Next steps

- Learn how to build Java applications using [Hibernate ORM](../hibernate/).
- Learn more about configuring YugabyteDB JDBC Driver load balancing options in [YugabyteDB JDBC reference section](/preview/reference/drivers/java/yugabyte-jdbc-reference/#load-balancing).<|MERGE_RESOLUTION|>--- conflicted
+++ resolved
@@ -1,11 +1,6 @@
 ---
-<<<<<<< HEAD
 title: Connect an app
 linkTitle: Connect an app
-=======
-title: Create database connections
-linkTitle: Create database connections
->>>>>>> 603de267
 description: JDBC drivers for YSQL
 image: /images/section_icons/sample-data/s_s1-sampledata-3x.png
 menu:
