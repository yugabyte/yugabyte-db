--- conflicted
+++ resolved
@@ -41,7 +41,6 @@
 To develop Java driver applications for YugabyteDB, you need the following:
 
 - **Java Development Kit (JDK)**
-<<<<<<< HEAD
 
   Install JDK 8 or later. {{% jdk-setup %}}
 
@@ -49,12 +48,6 @@
 
   You can create Java projects using Maven or Gradle software project management tools. For ease-of-use, use an integrated development environment (IDE) such as IntelliJ IDEA or Eclipse IDE to configure Maven or Gradle to build and run your project.
 
-=======
-  Install JDK 8 or later. For more information on how to check your version of Java and install the JDK, see the [AdoptOpenJDK Installation Page](https://adoptopenjdk.net/installation.html).
-
-- **Create a Java project**
-  You can create Java projects using Maven or Gradle software project management tools. For ease-of-use, use an integrated development environment (IDE) such as IntelliJ IDEA or Eclipse IDE to configure Maven or Gradle to build and run your project.\
->>>>>>> fc3f9e1f
   If you are not using an IDE, see [Building Maven](https://maven.apache.org/guides/development/guide-building-maven.html) or [Creating New Gradle Projects](https://docs.gradle.org/current/samples/sample_building_java_applications.html) for more information on how to set up a Java project.
 
     1. Create a project called "DriverDemo".
