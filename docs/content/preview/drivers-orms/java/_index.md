--- conflicted
+++ resolved
@@ -41,15 +41,5 @@
   If you are not using an IDE, see [Building Maven](https://maven.apache.org/guides/development/guide-building-maven.html) or [Creating New Gradle Projects](https://docs.gradle.org/current/samples/sample_building_java_applications.html) for more information on how to set up a Java project.
 
 - **YugabyteDB cluster**
-<<<<<<< HEAD
-  - Create a free cluster on [Yugabyte Cloud](https://www.yugabyte.com/cloud/). Refer to [Create a free cluster](../../yugabyte-cloud/cloud-basics/create-clusters-free/). Note that Yugabyte Cloud requires SSL.
-  - Alternatively, set up a standalone YugabyteDB cluster by following the steps in [Install YugabyteDB](/preview/quick-start/install/macos).
-=======
   - Create a free cluster on [YugabyteDB Managed](https://www.yugabyte.com/cloud/). Refer to [Create a free cluster](../../yugabyte-cloud/cloud-basics/create-clusters-free/). Note that YugabyteDB Managed requires SSL.
-  - Alternatively, set up a standalone YugabyteDB cluster by following the steps in [Install YugabyteDB](/preview/quick-start/install/macos).
-
-<!-- ## Learn More
-
-- Learn about configuring load balancing options present in YugabyteDB JDBC Driver in [YugabyteDB JDBC reference section](/preview/reference/drivers/java/yugabyte-jdbc-reference/#load-balancing).
-- Learn how to [develop Spring Boot Applications using Spring Data YugabyteDB project](/preview/integrations/spring-framework/sdyb/). -->
->>>>>>> 624ac43f
+  - Alternatively, set up a standalone YugabyteDB cluster by following the steps in [Install YugabyteDB](/preview/quick-start/install/macos).