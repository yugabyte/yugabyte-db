--- conflicted
+++ resolved
@@ -32,36 +32,8 @@
 
 {{< warning title="Technical Advisories" >}}
 
-<<<<<<< HEAD
-- {{<ta 20648>}} - Index update can be wrongly applied on batch writes
-- {{<ta 20827>}} - Correctness issue for queries using SELECT DISTINCT
-=======
-<br>**Index update can be wrongly applied**
-
-Impacts: v2.20.0.0 to 2.20.1.2
-
-The impacted releases contain an issue where an index update can be wrongly applied, leading to index corruption in the following rare cases:
-
-* Update to a table with non-unique indexes and self-referential triggers where both the index updates, and the trigger application affect the same rows.
-* Multi-row update to a table with a non-unique partial index.
-
-For more information, see [#20648](https://github.com/yugabyte/yugabyte-db/issues/20648).
-
-If you're using a v2.20 series release prior to v2.20.1.3, it is recommended that you upgrade to YugabyteDB 2.20.1.3 or later.
-
-**Correctness issue for queries using SELECT DISTINCT**
-
-Impacts: v2.20.1.0 to 2.20.1.3
-
-The impacted releases contain a correctness issue for queries using SELECT DISTINCT clause. The queries may return incorrect results when the following conditions are true:
-
-* `BatchNestedLoopJoin` is enabled.
-* `JOIN` clause is present in the query.
-* `DISTINCT` clause is present in the query.
-* Table has range indexes.
-
-For more information, see [#20827](https://github.com/yugabyte/yugabyte-db/issues/20827).
->>>>>>> 64a05913
+- Impacts: v2.20.0.0 to 2.20.1.2 - {{<ta 20648>}} - Index update can be wrongly applied on batch writes
+- Impacts: v2.20.1.0 to 2.20.1.3 - {{<ta 20827>}} - Correctness issue for queries using SELECT DISTINCT
 
 {{< /warning >}}
 
