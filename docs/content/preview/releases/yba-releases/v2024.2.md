---
title: What's new in the YugabyteDB Anywhere v2024.2 LTS release series
headerTitle: What's new in the YugabyteDB Anywhere v2024.2 LTS release series
linkTitle: v2024.2 series (LTS)
description: Enhancements, changes, and resolved issues in the YugabyteDB Anywhere v2024.2 LTS release series.
menu:
  preview_releases:
    identifier: yba-v2024.2
    parent: yba-releases
    weight: 1020
type: docs
---

What follows are the release notes for all releases in the **YugabyteDB Anywhere** (YBA) v2024.2 series. Content will be added as new notable features and changes are available in the patch releases of the YBA v2024.2 series.

For an RSS feed of all release series, point your feed reader to the [RSS feed for releases](../index.xml).

<<<<<<< HEAD
## v2024.2.6.0 - October 14, 2025 {#v2024.2.6.0}

**Build:** `2024.2.6.0-b84`

**Third-party licenses:** [YugabyteDB](https://downloads.yugabyte.com/releases/2024.2.6.0/yugabytedb-2024.2.6.0-b84-third-party-licenses.html), [YugabyteDB Anywhere](https://downloads.yugabyte.com/releases/2024.2.6.0/yugabytedb-anywhere-2024.2.6.0-b84-third-party-licenses.html)

### Download

<ul class="nav yb-pills">
 <li>
   <a href="https://downloads.yugabyte.com/releases/2024.2.6.0/yba_installer_full-2024.2.6.0-b84-linux-x86_64.tar.gz">
     <i class="fa-brands fa-linux"></i>
     <span>Linux x86</span>
   </a>
 </li>
</ul>

### Improvements

#### Other

* Adds option to disable table-level metrics collection in YugabyteDB. PLAT-18210
* Adds OutlierDB support to metrics view and removes outdated code. PLAT-18272
* Displays WAL status in CDC metrics for clearer stream expiry info. PLAT-18496

### Bug fixes

#### Other

* Secures LDAP passwords in logs by redacting sensitive flags during operations. PLAT-12639
* Ensures Route53 DNS addresses update correctly when editing a universe to include new tservers. PLAT-15647,PLAT-15648
* Updates Java dependencies to address multiple CVEs. PLAT-17981
* Upgrades `braces` to version 3.0.3 to prevent memory exhaustion. PLAT-18011
* Removes outdated `Path` sections and updates logging to use journal in systemd files. PLAT-18249
* Ensures support bundles correctly collect flag overrides in Kubernetes environments. PLAT-18255
* Enables customization of `tserver` liveness probes in the Helm chart. PLAT-18285
* Adds retries to `systemctl` commands for better stability during service management. PLAT-18321
* Reduces lock scope in `XClusterScheduler` to prevent UI unresponsiveness during node failures. PLAT-18398
* Corrects DR config issue for proper snapshot and retention settings. PLAT-18473
* Reduces logical replication lag reporting issues by using `cdcsdk_flush_lag` metric. PLAT-18479
* Ensures YBA HA GET APIs authenticate users without enforcing authorization checks. PLAT-18503
* Disables misleading systemd precheck alerts for cron-based universes. PLAT-18515
* Upgrades PostgreSQL to 14.19+ in YB-A to address critical CVEs. PLAT-18517
* Fixes the issue of excess masters by updating preflight checks and improving health monitoring. PLAT-18573
* Locks certifi version to support Python 3.6, preventing AWS create universe failures. PLAT-17917
* Upgrades setuptools to 78.1.1 to address high-severity CVEs. PLAT-17982
* Enhances security by updating Go libraries to address multiple CVEs. PLAT-17983
* Reduces buffer size to 1MB and switches to heap memory for easier management. PLAT-18164
* Upgrades YBA Prometheus to 3.5.0, addressing over 10 vulnerabilities. PLAT-18201
* Upgrades Prometheus in Helm charts to v3.5.0, addressing over 10 vulnerabilities. PLAT-18201
* Upgrades node_exporter to version 1.9.1, enhancing security. PLAT-18315
* Upgrades Protobuf to address {{<cve "CVE-2025-4565">}}. PLAT-18428
* Upgrades Go version to 1.24.6 and updates dependencies to enhance security. PLAT-18447,PLAT-18446
* Addresses {{<cve "CVE-2025-58367">}} with a Deep Diff update. PLAT-18557
* Adds metrics to track and alert on node agent installation failures. PLAT-17274
* Hides LDAP passwords in the YBA flags configuration UI to enhance security. PLAT-18069
* Ensures correct kubeconfig is used when adding a new AZ in Kubernetes setups. PLAT-18154
* Upgrades OAuth2 in Go services to fix a CVE. PLAT-18193
* Enables Azure backups to operate correctly with subdirectory specifications. PLAT-18207
* Hides LDAP passwords in flags within support bundles. PLAT-18363
* Fixes symlink issues to prevent rolling restart failures in OpenShift. PLAT-18433
* Updates the YBC version to 2.2.0.1-b7. PLAT-18633
* Displays a warning message for non-rolling upgrade attempts. PLAT-18692
* Enables creating and using custom Kubernetes regions. PLAT-18243
* Fixes cert-manager certificate names and SAN entries for MCS. <!-- GH-163,PLAT-17142 -->
* Reverts erroneous method changes to fix Azure Private DNS in universe creation/deletion. PLAT-17152
* Automatically includes inherited values in runtime config fetches. PLAT-18267
* Adds an API to set preferred zones by priority, ensuring optimal data placement. PLAT-18158,PLAT-18410
* Updates the YBC client and server to version 2.2.0.1-b6. PLAT-18468
* Prevents YBA backups from overwriting each other using timestamped temp directories. PLAT-18514
=======
## Before you upgrade

Before upgrading, be sure to review the information in [Prepare to upgrade YugabyteDB Anywhere](/v2024.2/yugabyte-platform/upgrade/prepare-to-upgrade/).
>>>>>>> 56fe4006

## v2024.2.5.1 - September 11, 2025 {#v2024.2.5.1}

**Build:** `2024.2.5.1-b1`

**Third-party licenses:** [YugabyteDB](https://downloads.yugabyte.com/releases/2024.2.5.1/yugabytedb-2024.2.5.1-b1-third-party-licenses.html), [YugabyteDB Anywhere](https://downloads.yugabyte.com/releases/2024.2.5.1/yugabytedb-anywhere-2024.2.5.1-b1-third-party-licenses.html)

### Download

<ul class="nav yb-pills">
 <li>
   <a href="https://downloads.yugabyte.com/releases/2024.2.5.1/yba_installer_full-2024.2.5.1-b1-linux-x86_64.tar.gz">
     <i class="fa-brands fa-linux"></i>
     <span>Linux x86</span>
   </a>
 </li>
</ul>

{{< note title="Preflight check requirement for RHEL" >}}

Before deploying YugabyteDB Anywhere on a Red Hat Enterprise Linux (RHEL) system, ensure that a symbolic link for Python exists.

The preflight check requires `/usr/bin/python` and `/usr/bin/python3` point to the same version of Python (via a symlink), and the Python version is supported (v3.6 to v3.11). If the link is missing, the preflight check fails, even if a compatible version of Python 3 is installed.

To prevent this issue, run the following command on your host machine to create the symbolic link:

```sh
sudo ln -s /usr/bin/python3 /usr/bin/python
```

{{< /note >}}

### Bug fix

- Locks certifi version to support Python 3.6, preventing AWS create universe failures. PLAT-17917

## v2024.2.5.0 - August 29, 2025 {#v2024.2.5.0}

**Build:** `2024.2.5.0-b59`

**Third-party licenses:** [YugabyteDB](https://downloads.yugabyte.com/releases/2024.2.5.0/yugabytedb-2024.2.5.0-b59-third-party-licenses.html), [YugabyteDB Anywhere](https://downloads.yugabyte.com/releases/2024.2.5.0/yugabytedb-anywhere-2024.2.5.0-b59-third-party-licenses.html)

### Download

<ul class="nav yb-pills">
 <li>
   <a href="https://downloads.yugabyte.com/releases/2024.2.5.0/yba_installer_full-2024.2.5.0-b59-linux-x86_64.tar.gz">
     <i class="fa-brands fa-linux"></i>
     <span>Linux x86</span>
   </a>
 </li>
</ul>

### New features

- [UI updates to automatically provision on-premises nodes](/v2024.2/yugabyte-platform/prepare/server-nodes-software/software-on-prem/) {{<tags/feature/ga idea="2081">}}. To improve the out-of-box experience, the UI for creating on-premises providers has been modified to direct users to automatic provisioning.

- [Ephemeral disk support](/v2024.2/deploy/checklist/#ephemeral-disks) {{<tags/feature/ea idea="2298">}}. Added support for ephemeral disks for on-premises universes to improve performance for read-heavy workloads.

- [Configurable common names for Kubernetes](/v2024.2/yugabyte-platform/security/enable-encryption-in-transit/add-certificate-kubernetes/#configurable-common-names) {{<tags/feature/ga idea="2065">}}. You can configure a custom common name suffix for Kubernetes cert-manager.

### Improvements

* Shows a banner for cron-based universes needing an upgrade before v2025.2. PLAT-17422
* Enables a UI banner to prompt enabling Node Agent auto-installation for convenience. PLAT-17437
* Allows editing of PITR retention period directly from the DR configuration modal. PLAT-15114
* Adds support for `no_proxy` settings and customizable ports in YNP and node-agent. PLAT-16659,PLAT-16570
* Adds support for GCP hyperdisks with smart resize options and a 4-hour cooldown on performance changes. PLAT-17704,PLAT-16607,PLAT-16834,PLAT-16448
* Adds a dropdown for automatic or legacy provisioning in the YBA UI when creating on-prem providers. PLAT-18112
* Enables retrieving all user groups from Azure AD by adding pagination support. PLAT-18181

### Bug fixes

* Enhances security by upgrading crypto and net libraries in yba-installer and yba-ctl. PLAT-17846
* Adds a check to block non-restart upgrades when universe nodes are in-transit. PLAT-17905
* Secures LDAP passwords in logs by redacting sensitive flags during operations. PLAT-12639
* Enables manual flow control for Java node agent gRPC streaming to prevent buffer overflow. PLAT-17927
* Adds a critical alert for invalid THP parameters on nodes. PLAT-17170,PLAT-17938
* Reduces high CPU usage by eliminating infinite loops in YBC upgrades. PLAT-18174
* Removes NGINX from YBA Helm charts in versions 2.14 to 2.20. PLAT-10837
* Ensures accurate timestamp display in the live query panel by specifying the correct format. PLAT-16415
* Ensures correct kubeconfig is used when adding a new AZ in Kubernetes setups. PLAT-18154
* Supports fetching flags checksum using both old and new Helm naming styles. PLAT-18232

## v2024.2.4.1 - August 20, 2025 {#v2024.2.4.1}

**Build:** `2024.2.4.1-b4`

**Third-party licenses:** [YugabyteDB](https://downloads.yugabyte.com/releases/2024.2.4.1/yugabytedb-2024.2.4.1-b4-third-party-licenses.html), [YugabyteDB Anywhere](https://downloads.yugabyte.com/releases/2024.2.4.1/yugabytedb-anywhere-2024.2.4.1-b4-third-party-licenses.html)

### Download

<ul class="nav yb-pills">
 <li>
   <a href="https://downloads.yugabyte.com/releases/2024.2.4.1/yba_installer_full-2024.2.4.1-b4-linux-x86_64.tar.gz">
     <i class="fa-brands fa-linux"></i>
     <span>Linux x86</span>
   </a>
 </li>
</ul>

This is a YugabyteDB-only release, with no changes to YugabyteDB Anywhere.

## v2024.2.4.0 - July 14, 2025 {#v2024.2.4.0}

**Build:** `2024.2.4.0-b89`

**Third-party licenses:** [YugabyteDB](https://downloads.yugabyte.com/releases/2024.2.4.0/yugabytedb-2024.2.4.0-b89-third-party-licenses.html), [YugabyteDB Anywhere](https://downloads.yugabyte.com/releases/2024.2.4.0/yugabytedb-anywhere-2024.2.4.0-b89-third-party-licenses.html)

### Download

<ul class="nav yb-pills">
 <li>
   <a href="https://downloads.yugabyte.com/releases/2024.2.4.0/yba_installer_full-2024.2.4.0-b89-linux-x86_64.tar.gz">
     <i class="fa-brands fa-linux"></i>
     <span>Linux x86</span>
   </a>
 </li>
</ul>

### Improvements

* When creating a YugabyteDB Anywhere universe, Google Cloud Hyperdisks (specifically, the Balanced and Extreme options) are now a supported option for disk type on Google Cloud Platform. <!-- IDEA-1946 -->
* Adds a Tablet Report component to the Support Bundle for better diagnostics. PLAT-16280
* Adds custom PromQL queries and new components in the support bundle UI. PLAT-16286

### Bug fixes

* Prevents re-blacklisting of tservers already added or joined on retry of edit universe operations. PLAT-16250
* Enhances latency alerts to display affected node names and ensures alert thresholds are in milliseconds. PLAT-16426
* Ensures all cloudInfo fields are merged in YBA UI before edit requests, preventing mischaracterized edits. PLAT-16924
* Triggers full backup instead of incremental if a scheduled full backup is missed. PLAT-17116
* Ensures TLS toggle and cert rotation manage `YBC` flags on dedicated masters. PLAT-17472
* Ensures YBA runs in UTC to maintain consistent timestamp handling. PLAT-17486
* Increases the `nproc` limit to support larger T-Servers. PLAT-17490
* Revamps YBA installer handling of self-signed certs, adding `yba-ctl certs generate` command. PLAT-17535
* Enables BackupAdmin Role to perform old RBAC restore preflight checks. PLAT-17553
* Prevents unnecessary reinstallation of node agent if root-level systemd is detected. PLAT-17665
* Enhances `yba-ctl` rollback to better handle filesystem and service restoration. PLAT-17717
* Blocks installs and upgrades on systems with incompatible GLIBC versions. PLAT-17725
* Enables password changes for ReadOnly and ConnectOnly roles via the `reset_password` API. PLAT-16734
* Handles commas in TLS algorithm lists for different OS compatibility. PLAT-16931
* Ensures node updates during tasks won't overwrite live data with stale information. PLAT-17405
* Enables the "Install Node Agent" action for on-prem universes with available SSH keys. PLAT-17436
* Disables background node agent installer by default, but tracks universes needing migration. PLAT-17435,PLAT-17449
* Adds a field to track node agent status updates on universe nodes. PLAT-17520
* Skips THP setting on CentOS 7 and AL2 to enhance stability. PLAT-17545
* Removes the memory preflight check from node_agent in YNP. PLAT-17647
* Ensures `collect_metrics.sh` script re-uploads if a node name is reused. PLAT-17671
* Upgrades YBC client and server versions to 2.2.0.2-b5. PLAT-17736
* Updates outdated CRDs in the charts repo manually and sets up automation for future updates. PLAT-17749
* Blocks "Replace Node" action for Kubernetes-based universes from the UI. PLAT-14735
* Automatically reinstalls YBC on nodes failing ping checks before backup/restore. PLAT-15682,PLAT-15703
* Allows S3 bucket access through both global and private endpoints using the new `globalBucketAccess` field. PLAT-16571
* Allows specifying full URNs for Azure vnet/subnet to improve resource grouping. PLAT-17115
* Ensures `dedicatedNodes` is set to true for all Kubernetes universes. PLAT-17185,PLAT-16827
* Enhances IP validation in multi-cluster deployments for accuracy. PLAT-17205
* Enables task checkpointing with an optional runtime flag for easy disabling. PLAT-17325
* Enhances support bundle functionality with parallel processing, estimation tools, and customizable data collection. PLAT-17050,PLAT-16283,PLAT-17365,PLAT-12950,PLAT-10615,PLAT-17211,PLAT-16282,PLAT-12497,PLAT-16844
* Enables YBC connections in TLS-enabled universes with Istio. PLAT-17513
* Reverts changes to fix YBC connection issues with TLS in Istio-enabled universes. PLAT-17513
* Enables Istio compatibility for TLS-enabled YugabyteDB clusters. PLAT-17513
* Changes default storage location for `node_health` stats from `/tmp` to avoid data truncation. PLAT-17617,PLAT-17219
* Ensures restore preflight fails correctly when PITR is out of window. PLAT-17719
* Exits early if a YNP node cannot connect to YBA. PLAT-17734
* Expands GLIBC precheck compatibility for various system versions. PLAT-17784
* Enhances backup reliability by handling master address resolution failures effectively. PLAT-17887
* Ensures query call counts exceed integer limits by using long data types. PLAT-16470
* Enhances backup and restore by reconfiguring YBC on all queryable nodes, not just `Running` or `ToBeRemoved`. PLAT-17252
* Enhances handling and defaults of YBA installer configs. PLAT-17361,PLAT-17426
* Enables linger to prevent systemd failures during service launches. PLAT-17556
* Enable `yb.skip_version_checks` to bypass software upgrade version checks. PLAT-17780
* Updates YBA dashboards to display new Master RPC metrics. PLAT-17851
* Allows using IAM roles on DB nodes for S3 backups and restores. PLAT-15859
* Ensures `yba-ctl clean` succeeds even with incorrect configurations. PLAT-17547
* Corrects RBS metric calculation and provides updated metrics in YBA graphs. PLAT-17792
* Respects Kubernetes override settings for CPU core calculations. PLAT-17874
* Enhances backup reliability by handling master address resolution failures effectively. PLAT-17887
* Adds a health check for "THP issues" when RSS exceeds TCMalloc usage. PLAT-17937, PLAT-17637
* Enhances method to decide if `use_sudo` is needed for Ansible runbooks based on tserver status. PLAT-17963

## v2024.2.3.3 - August 11, 2025 {#v2024.2.3.3}

**Build:** `2024.2.3.3-b4`

**Third-party licenses:** [YugabyteDB](https://downloads.yugabyte.com/releases/2024.2.3.3/yugabytedb-2024.2.3.3-b4-third-party-licenses.html), [YugabyteDB Anywhere](https://downloads.yugabyte.com/releases/2024.2.3.3/yugabytedb-anywhere-2024.2.3.3-b4-third-party-licenses.html)

### Download

<ul class="nav yb-pills">
 <li>
   <a href="https://downloads.yugabyte.com/releases/2024.2.3.3/yba_installer_full-2024.2.3.3-b4-linux-x86_64.tar.gz">
     <i class="fa-brands fa-linux"></i>
     <span>Linux x86</span>
   </a>
 </li>
</ul>

### Bug fixes

* Enhances method to decide if `use_sudo` is needed for Ansible runbooks based on tserver status. PLAT-17963
* Enables fetching all user groups from Azure AD by supporting pagination. PLAT-18181

## v2024.2.3.2 - June 24, 2025 {#v2024.2.3.2}

**Build:** `2024.2.3.2-b6`

**Third-party licenses:** [YugabyteDB](https://downloads.yugabyte.com/releases/2024.2.3.2/yugabytedb-2024.2.3.2-b6-third-party-licenses.html), [YugabyteDB Anywhere](https://downloads.yugabyte.com/releases/2024.2.3.2/yugabytedb-anywhere-2024.2.3.2-b6-third-party-licenses.html)

### Download

<ul class="nav yb-pills">
 <li>
   <a href="https://downloads.yugabyte.com/releases/2024.2.3.2/yba_installer_full-2024.2.3.2-b6-linux-x86_64.tar.gz">
     <i class="fa-brands fa-linux"></i>
     <span>Linux x86</span>
   </a>
 </li>
</ul>

This is a YugabyteDB-only release, with no changes to YugabyteDB Anywhere.

## v2024.2.3.1 - June 13, 2025 {#v2024.2.3.1}

**Build:** `2024.2.3.1-b3`

**Third-party licenses:** [YugabyteDB](https://downloads.yugabyte.com/releases/2024.2.3.1/yugabytedb-2024.2.3.1-b3-third-party-licenses.html), [YugabyteDB Anywhere](https://downloads.yugabyte.com/releases/2024.2.3.1/yugabytedb-anywhere-2024.2.3.1-b3-third-party-licenses.html)

### Download

<ul class="nav yb-pills">
 <li>
   <a href="https://downloads.yugabyte.com/releases/2024.2.3.1/yba_installer_full-2024.2.3.1-b3-linux-x86_64.tar.gz">
     <i class="fa-brands fa-linux"></i>
     <span>Linux x86</span>
   </a>
 </li>
</ul>

### Bug fixes

* Triggers full backup instead of incremental if a scheduled full backup is missed. PLAT-17116
* Removes the memory preflight check from node_agent in YNP. PLAT-17647

## v2024.2.3.0 - May 16, 2025 {#v2024.2.3.0}

**Build:** `2024.2.3.0-b116`

**Third-party licenses:** [YugabyteDB](https://downloads.yugabyte.com/releases/2024.2.3.0/yugabytedb-2024.2.3.0-b116-third-party-licenses.html), [YugabyteDB Anywhere](https://downloads.yugabyte.com/releases/2024.2.3.0/yugabytedb-anywhere-2024.2.3.0-b116-third-party-licenses.html)

### Download

<ul class="nav yb-pills">
 <li>
   <a href="https://downloads.yugabyte.com/releases/2024.2.3.0/yba_installer_full-2024.2.3.0-b116-linux-x86_64.tar.gz">
     <i class="fa-brands fa-linux"></i>
     <span>Linux x86</span>
   </a>
 </li>
</ul>

### Highlights

This release brings significant enhancements focused on performance, flexibility, and operational improvements:

**Private CA support for Kubernetes Deployments** {{<tags/feature/ga idea="2023">}}

For Kubernetes-based universes using encryption-in-transit, this release adds support for `aws-privateca-issuer`, simplifying [certificate management with AWS Private CA](/stable/yugabyte-platform/security/enable-encryption-in-transit/add-certificate-kubernetes/#including-the-common-name).

**IAM role support for GCP Backups** {{<tags/feature/ga idea="2024">}}

Managing [backups to Google Cloud Storage (GCS)](/stable/yugabyte-platform/prepare/cloud-permissions/cloud-permissions-storage/) for VM-based universes is now easier. YugabyteDB Anywhere can now leverage its own IAM role for authentication to GCS, streamlining the configuration process.

**Deprecation of cron on DB nodes** {{<tags/feature/ga idea="1805">}}

The use of [cron to start YB services](/stable/yugabyte-platform/upgrade/prepare-to-upgrade/#cron-based-universes) on DB nodes has been deprecated.  Instead, use systemd.  YBA now flags any existing DB nodes using cron with a warning containing remediation instructions.  <!-- IDEA-1805 -->

### Change log

<details>
  <summary>View the detailed changelog</summary>

### Improvements

* Automatically deletes associated backup policies when a universe is removed. PLAT-17197
* Enables connection pooling during universe creation using new flags. PLAT-16688
* Allows custom configuration of GCP connection draining timeout. PLAT-17356
* Enables LDAP URL validation to support IPv6 addresses. PLAT-17180
* Adds a linter to the YBA CLI project, use `make fmt` for formatting. PLAT-16887

### Bug fixes

* Enhances KMS token renewal at 70% TTL and adds hourly refresh. PLAT-16290
* Supports multiple NTP services for health checks. PLAT-16709
* Allows uploading `.cer` certificates to YBA without checksum validation errors. PLAT-16726
* Disables clock drift check for Kubernetes clusters and when configured. PLAT-16819
* Enhances database health checks and process management for better stability and performance. PLAT-16197,PLAT-14999,PLAT-15742,PLAT-16895
* Enables retry and abort options for RR cluster deletion tasks. PLAT-16991
* Automatically renews node agent certificates ahead of expiry. PLAT-17056
* Ensures node agent installation is repeatable and error-resistant during manual provisioning. PLAT-17141
* Enables clearer metrics and alerts for backup deletions. PLAT-17251
* Upgrades BouncyCastle library to mitigate vulnerabilities. PLAT-13849
* Fixes Azure resource deletion by correctly reading the error code field. PLAT-16769
* Ensure instance types exist before node addition in onprem providers. PLAT-16810
* Restores using KMS now function correctly due to improved field annotations in YBA CLI. PLAT-16811,PLAT-16783
* Ensures correct certificate issuer settings during universe upgrades using certManager. PLAT-16812
* Fixes the issue where changing timezone doesn't update on zoomed metrics graphs. PLAT-16833
* Upgrades Prometheus in YBA installer to version 3.2.1, enhancing security. PLAT-16872
* Upgrades Prometheus in helm charts to version 3.2.1, enhancing security. PLAT-16872
* Upgrades PostgreSQL to version 14.17 to address critical security vulnerabilities. PLAT-16873
* Upgrades key dependencies for enhanced security against critical vulnerabilities. PLAT-16876,PLAT-16874,PLAT-16873
* Upgrades azcopy to version 10.28.0 to enhance security and performance. PLAT-16893
* Upgrades address security vulnerabilities in Netty, Json-smart, and Mina-core, ensuring increased safety against potential attacks. PLAT-16894
* Prevents YBA crash loop caused by invalid OIDC configuration settings. PLAT-16905
* Fixes clock drift metric reporting to ensure alert triggers. PLAT-16984
* Ensures unique names for databases during specific restores. PLAT-17146
* Fixes issues with creating universes and editing read replicas due to missing primary cluster payloads. PLAT-17224
* Fixes universe creation failure in on-prem tests by ensuring node agent cleanup. PLAT-17292
* Ensures Ansible provisioning validation works on Ubuntu by updating the scripting method. PLAT-17349
* Enables retrying `CreateUniverse` for on-prem nodes by modifying preflight checks. PLAT-17368
* Ensures YBA HA promotion success even if it fails midway after a restore. PLAT-17369
* Skips THP setting on CentOS 7 and AL2 to enhance stability. PLAT-17545
* Fixes disk IOPS and throughput reset issue during universe edits. PLAT-16661,PLAT-16724
* Fixes Helm error to successfully apply multiple `nodeSelector` values in overrides. PLAT-16727
* Adds flexible regex matching for S3 Host Base domains. PLAT-16842
* Fixes node agent precheck failures and streamlines AsyncTask interface for RPC tasks. PLAT-15566,PLAT-16886
* Ensures the `crontab` binary exists before disabling services on Amazon Linux 2023 AMI. PLAT-16902
* Adds a refresh button to the slow queries UI for easier data updates. PLAT-16917
* Fixes configuration display and saving issues for migrated universes from 2.20 to 2024.2. PLAT-16918
* Enhances PerfAdvisor by ignoring new fields and supporting custom temp directories. PLAT-17020,PLAT-14028
* Fixes deadlock issue in backups by using sequential streams instead of parallel streams. PLAT-17063
* Enables xCluster creation to require `bootstrapParams.tables` despite `allowBootstrap` addition. PLAT-17105
* Allows specifying full URN for Azure vnet and subnet for resource flexibility. PLAT-17115
* Enables correct setting of THP parameters during provisioning with Ansible and YNP. PLAT-171678,PLAT-17171,PLAT-17167
* Fixes issue where adding a new node to an async cluster incorrectly re-creates existing nodes. PLAT-17337
* Fixes node addition in async clusters without recreating existing nodes. PLAT-17311,PLAT-17337
* Ensures playbooks for AmazonLinux:2023 work smoothly in YBA 2024.2. PLAT-17364
* Enhances XCluster deletion by using source universe UUID when the target is absent. PLAT-13785
* Allows empty fields in Cert Manager Issuer during K8s setup. PLAT-16759,PLAT-16758
* Ensures backup schedules correctly update times for full and incremental backups. PLAT-16972
* Updates the client-side xCluster version check to `2024.1.3.0-b104` to align with backend validations. PLAT-17045
* Ensures node states update correctly during resize tasks with retries. PLAT-17189,PLAT-16916
* Enables creation and editing of xCluster configurations via YBA CLI. PLAT-16358
* Corrects API annotations for Point-in-Time Recovery operations. PLAT-16364
* Resolves the date conversion bug in the get JWT endpoint. PLAT-17261

</details>

## v2024.2.2.5 - August 5, 2025 {#v2024.2.2.5}

**Build:** `2024.2.2.5-b2`

**Third-party licenses:** [YugabyteDB](https://downloads.yugabyte.com/releases/2024.2.2.5/yugabytedb-2024.2.2.5-b2-third-party-licenses.html), [YugabyteDB Anywhere](https://downloads.yugabyte.com/releases/2024.2.2.5/yugabytedb-anywhere-2024.2.2.5-b2-third-party-licenses.html)

### Download

<ul class="nav yb-pills">
 <li>
   <a href="https://downloads.yugabyte.com/releases/2024.2.2.5/yba_installer_full-2024.2.2.5-b2-linux-x86_64.tar.gz">
     <i class="fa-brands fa-linux"></i>
     <span>Linux x86</span>
   </a>
 </li>
</ul>

### Bug fix

* Allows specifying full URNs for Azure vnet/subnet to improve resource grouping. PLAT 17115

## v2024.2.2.4 - May 19, 2025 {#v2024.2.2.4}

**Build:** `2024.2.2.4-b1`

**Third-party licenses:** [YugabyteDB](https://downloads.yugabyte.com/releases/2024.2.2.4/yugabytedb-2024.2.2.4-b1-third-party-licenses.html), [YugabyteDB Anywhere](https://downloads.yugabyte.com/releases/2024.2.2.4/yugabytedb-anywhere-2024.2.2.4-b1-third-party-licenses.html)

### Download

<ul class="nav yb-pills">
 <li>
   <a href="https://downloads.yugabyte.com/releases/2024.2.2.4/yba_installer_full-2024.2.2.4-b1-linux-x86_64.tar.gz">
     <i class="fa-brands fa-linux"></i>
     <span>Linux x86</span>
   </a>
 </li>
</ul>

### Change log

<details>
  <summary>View the detailed changelog</summary>

### Bug fixes

* Allows specifying full URNs for Azure vnet/subnet to improve resource grouping. PLAT-17115

</details>

## v2024.2.2.3 - May 6, 2025 {#v2024.2.2.3}

**Build:** `2024.2.2.3-b1`

**Third-party licenses:** [YugabyteDB](https://downloads.yugabyte.com/releases/2024.2.2.3/yugabytedb-2024.2.2.3-b1-third-party-licenses.html), [YugabyteDB Anywhere](https://downloads.yugabyte.com/releases/2024.2.2.3/yugabytedb-anywhere-2024.2.2.3-b1-third-party-licenses.html)

### Download

<ul class="nav yb-pills">
 <li>
   <a href="https://downloads.yugabyte.com/releases/2024.2.2.3/yba_installer_full-2024.2.2.3-b1-linux-x86_64.tar.gz">
     <i class="fa-brands fa-linux"></i>
     <span>Linux x86</span>
   </a>
 </li>
</ul>

### Change log

<details>
  <summary>View the detailed changelog</summary>

### Improvements

* Allows custom configuration of GCP connection draining timeout. PLAT-17356

</details>

## v2024.2.2.2 - April 9, 2025 {#v2024.2.2.2}

**Build:** `2024.2.2.2-b2`

**Third-party licenses:** [YugabyteDB](https://downloads.yugabyte.com/releases/2024.2.2.2/yugabytedb-2024.2.2.2-b2-third-party-licenses.html), [YugabyteDB Anywhere](https://downloads.yugabyte.com/releases/2024.2.2.2/yugabytedb-anywhere-2024.2.2.2-b2-third-party-licenses.html)

### Download

<ul class="nav yb-pills">
 <li>
   <a href="https://downloads.yugabyte.com/releases/2024.2.2.2/yba_installer_full-2024.2.2.2-b2-linux-x86_64.tar.gz">
     <i class="fa-brands fa-linux"></i>
     <span>Linux x86</span>
   </a>
 </li>
</ul>

This is a YugabyteDB-only release, with no changes to YugabyteDB Anywhere.

## v2024.2.2.1 - March 11, 2025 {#v2024.2.2.1}

**Build:** `2024.2.2.1-b6`

**Third-party licenses:** [YugabyteDB](https://downloads.yugabyte.com/releases/2024.2.2.1/yugabytedb-2024.2.2.1-b6-third-party-licenses.html), [YugabyteDB Anywhere](https://downloads.yugabyte.com/releases/2024.2.2.1/yugabytedb-anywhere-2024.2.2.1-b6-third-party-licenses.html)

### Download

<ul class="nav yb-pills">
 <li>
   <a href="https://downloads.yugabyte.com/releases/2024.2.2.1/yba_installer_full-2024.2.2.1-b6-linux-x86_64.tar.gz">
     <i class="fa-brands fa-linux"></i>
     <span>Linux x86</span>
   </a>
 </li>
</ul>

This is a YugabyteDB-only release, with no changes to YugabyteDB Anywhere.

## v2024.2.2.0 - February 28, 2025 {#v2024.2.2.0}

**Build:** `2024.2.2.0-b70`

**Third-party licenses:** [YugabyteDB](https://downloads.yugabyte.com/releases/2024.2.2.0/yugabytedb-2024.2.2.0-b70-third-party-licenses.html), [YugabyteDB Anywhere](https://downloads.yugabyte.com/releases/2024.2.2.0/yugabytedb-anywhere-2024.2.2.0-b70-third-party-licenses.html)

### Download

<ul class="nav yb-pills">
 <li>
   <a href="https://downloads.yugabyte.com/releases/2024.2.2.0/yba_installer_full-2024.2.2.0-b70-linux-x86_64.tar.gz">
     <i class="fa-brands fa-linux"></i>
     <span>Linux x86</span>
   </a>
 </li>
</ul>

### Known issue

If you previously had OIDC configured for YugabyteDB Anywhere, check the **Scope** parameter on the configuration. If it isn't set, update the scope value to `openid email profile`. (PLAT-17104)

### New features

* [More convenience when changing time zones](/stable/yugabyte-platform/alerts-monitoring/anywhere-metrics/). When viewing metrics or charts, switching time zones is now more conveniently located on the same web page, rather than several clicks away. <!-- IDEA-517 --> {{<tags/feature/ga idea="IDEA-517">}}
* [Linux updates on YBA via boot-disk-replacement](/stable/yugabyte-platform/install-yugabyte-platform/install-software/installer/#use-a-stand-alone-data-disk). As an alternative to in-place patching, Linux updates (for security, or for upgrades) to YBA can now be performed by replacing the YBA VM boot disk, reinstalling YBA, and re-attaching the data disk. <!-- IDEA-1829 --> {{<tags/feature/ga idea="IDEA-1879">}}
* [YBA CLI](/stable/yugabyte-platform/anywhere-automation/anywhere-cli/). A new YBA command-line which enables script-based automation. Now available in Early Access. <!-- IDEA-1879 --> {{<tags/feature/ea idea="IDEA-1879">}}
* Connection Pooling (for Kubernetes) - K8s support for optional server-side Connection Pooling enables more connections per cluster, more efficient memory usage, and faster first connection (and therefore first query) latencies. <!-- IDEA-1860 --> {{<tags/feature/ea idea="IDEA-1860">}}

### Change log

<details>
  <summary>View the detailed changelog</summary>

### Improvements

* Enhances node agent logging and supports easier debugging in YBA. PLAT-16550
* Adds support for updating TLS settings of Universe via YBA CLI. PLAT-15532
* Ensures HA failover works across different timezones by using epoch millisecond time. PLAT-15970
* Include YBC ports in on-prem preflight checks for better setup validation. PLAT-16465
* Allows enabling the preview feature flag to mask unqualified commands. PLAT-16647

### Bug fixes

* Handles Azure images without plan information to avoid errors. PLAT-16404
* Fixes LDAP authentication to return correct search results for mismatching email and DN entries. PLAT-16543
* Ensures K8s always displays TServer and Master configurations, irrespective of `use_k8s_custom_resources` flag. PLAT-16577
* Ensures `yba-ctl preflight` command runs smoothly without `as_root` setting errors. PLAT-16668
* Upgrades libcurl in YBC and YBDB binaries to version 7.86.0 or higher, ensuring CIDR notation in `NO_PROXY` is respected. PLAT-16504
* Allows restoring a universe on the same universe without renaming keyspaces. PLAT-16553
* Destroys manual-onprem universes stuck in DECOMMISSIONED state correctly. PLAT-16631
* Fixes incorrect flag in CLI for on-prem provider creation to prevent failures. PLAT-16672
* Fixes the premature "cluster not found" error for read replicas in YBA CLI. PLAT-16689
* Fixes output error for incremental backups in YBA CLI, ensuring accurate status messages. PLAT-16703
* Ensure instance types exist before node addition in on-premises providers. PLAT-16810
* Restores using KMS now function correctly due to improved field annotations in YBA CLI. PLAT-16811,PLAT-16783
* Ensures server certs do not rotate unexpectedly during upgrades with cert-manager. PLAT-16812
* Fixes the issue where changing timezone doesn't update on zoomed metrics graphs. PLAT-16833
* Adds an async task Java client for node agent, mirroring existing Python client. PLAT-15661
* Prevents both instances from entering standby after a peer promotion. PLAT-16468
* Enables RBAC commands in CLI to run without requiring `runtime_config` key permissions. PLAT-16520
* Corrects label errors in `rpc_latency_sum` and `rpc_latency_count` metrics. PLAT-16544
* Ensures collect_metrics_wrapper.sh aligns with node_exporter's metrics path. PLAT-16581
* Enables passing correlation ID from YBA to node agent for RPCs via Python processes. PLAT-16646
* Upgrades spring-security-core to 5.8.16 to address {{<cve "CVE-2024-38821">}}. PLAT-16648
* Fixes timezone-related metrics display to prevent data disappearance. PLAT-16704
* Allows empty fields in Cert Manager Issuer during K8s setup. PLAT-16758,PLAT-16759
* Enhances error handling in `yba-ctl` to prevent infinite loops and crashes from unhandled directory creation errors. PLAT-16467
* Standardizes on-prem instance labels for consistency across UI components. PLAT-16633
* Enhances `yba-ctl` efficiency by skipping needless state file updates when no changes occur. PLAT-16641
* Fixes YCQL restores to correctly check for empty table names. PLAT-16754
* Adds `useTablespaces` to the YBA CLI restore workflow. PLAT-16755

</details>

## v2024.2.1.0 - January 30, 2025 {#v2024.2.1.0}

**Build:** `2024.2.1.0-b185`

**Third-party licenses:** [YugabyteDB](https://downloads.yugabyte.com/releases/2024.2.1.0/yugabytedb-2024.2.1.0-b185-third-party-licenses.html), [YugabyteDB Anywhere](https://downloads.yugabyte.com/releases/2024.2.1.0/yugabytedb-anywhere-2024.2.1.0-b185-third-party-licenses.html)

### Download

<ul class="nav yb-pills">
 <li>
   <a href="https://downloads.yugabyte.com/releases/2024.2.1.0/yba_installer_full-2024.2.1.0-b185-linux-x86_64.tar.gz">
     <i class="fa-brands fa-linux"></i>
     <span>Linux x86</span>
   </a>
 </li>
</ul>

### Known issue

If you previously had OIDC configured for YugabyteDB Anywhere, check the **Scope** parameter on the configuration. If it isn't set, update the scope value to `openid email profile`. (PLAT-17104)

### New features

* [Connection Pooling](/stable/explore/going-beyond-sql/connection-mgr-ysql/#start-ysql-connection-manager) - Optional server-side Connection Pooling enables more connections per cluster, more efficient memory usage, and faster first connection (and therefore first query) latencies. {{<tags/feature/ea idea="1368">}} <!-- IDEA-1368 -->
* [ARM processor support for Kubernetes universes](/stable/yugabyte-platform/create-deployments/create-universe-multi-zone-kubernetes/) - Support has been added for running Kubernetes-based universes on ARM CPUs. {{<tags/feature/ea idea="1486">}} <!-- IDEA-1486 -->
* [Fire clock sync alert](/stable/yugabyte-platform/alerts-monitoring/alert-policy-templates/#clock-drift) when Network Time Protocol Daemon (ntpd) is not enabled or not running on a node of a YugabyteDB universe. {{<tags/feature/ga idea="910">}} <!-- IDEA-910 -->

### Change log

<details>
  <summary>View the detailed changelog</summary>

### Improvements

* Displays post-master failover messages earlier, even if some nodes are down. PLAT-15924
* Skip SSH key parsing for node-agent communication type. PLAT-16145
* Speeds up sensitive flag parsing at YBA startup by using parallel processing. PLAT-15965
* Enables downloading EIT Certificates via YBA CLI commands. PLAT-15528
* Adds listing of all scheduled backups in YBA CLI. PLAT-15348

### Bug fixes

* Handles IPv6 loopback addresses in platform backup scripts. PLAT-15499
* Add a default one-day cooldown for retrying node-agent installation. PLAT-15765
* Eliminates unnecessary master restarts during disk resizing in older versions. PLAT-16002
* Allows skipping permission setting during dataless installs. PLAT-16064
* Supports parsing OpenSSH private keys to prevent failures. PLAT-16144
* Switches key value separators in YBA CLI from comma to double colon for better handling of multiple values. PLAT-13993
* Adds `useLdapSsl` flag for LDAP universe sync to support SSL connectivity. PLAT-15197
* Fixes inconsistent pagination on the Platform Configuration page. PLAT-15820
* Upgrades Java dependencies to enhance security and patch vulnerabilities. PLAT-15837
* Exposes roll N nodes configurations to users, enhancing control and visibility. PLAT-15925,PLAT-15926
* Ensures Yba Installer symlinking checks and handles pre-existing links to prevent errors. PLAT-15943
* Adds a step to set encryption keys during non-rolling upgrades on k8s. PLAT-16067
* Allows optional fields in EIT cert-manager configurations to be left blank without errors. PLAT-16084
* Skips prechecks if Node2Node certificates have expired during certificate rotation tasks. PLAT-16203
* Enables off-cluster PITR feature with the `feature_flags.off_cluster_pitr_enabled` flag. PLAT-16149
* Enables real-time editing and listing of runtime configurations via CLI commands. PLAT-13131,PLAT-13132
* Allow aborting tasks in YBA via CLI with Ctrl+C or the `wait=false` flag. PLAT-13876
* Collect metrics from nodes joining or leaving the cluster during edit tasks. PLAT-15312
* Adds `list` and `get` commands to YBDB release management APIs. PLAT-16058
* Adds a `delete` command to YBA CLI for managing releases. PLAT-16058
* Enables creation of release artifacts and extraction of metadata from URLs via new YBA CLI commands. PLAT-16059
* Add commands to upload and retrieve YBDB release files using YBA API. PLAT-16060
* Enhances the YBA CLI to modify architecture details in existing releases. PLAT-16099
* Adds user management commands to YBA CLI for listing, describing, creating, and deleting users. PLAT-16127
* Adds RBAC commands to YugabyteDB Anywhere CLI for role management. PLAT-16129
* Enables runtime configuration of Off-cluster PITR with a new flag. PLAT-16160
* Ensures YBA CLI correctly marks case-sensitive fields and documents them. PLAT-16164

</details>

## v2024.2.0.0 - December 9, 2024 {#v2024.2.0.0}

**Build:** `2024.2.0.0-b145`

**Third-party licenses:** [YugabyteDB](https://downloads.yugabyte.com/releases/2024.2.0.0/yugabytedb-2024.2.0.0-b145-third-party-licenses.html), [YugabyteDB Anywhere](https://downloads.yugabyte.com/releases/2024.2.0.0/yugabytedb-anywhere-2024.2.0.0-b145-third-party-licenses.html)

### Download

<ul class="nav yb-pills">
 <li>
   <a href="https://downloads.yugabyte.com/releases/2024.2.0.0/yba_installer_full-2024.2.0.0-b145-linux-x86_64.tar.gz">
     <i class="fa-brands fa-linux"></i>
     <span>Linux x86</span>
   </a>
 </li>
</ul>

### Highlights

We're excited to announce the [Early Access](/preview/releases/versioning/#early-access-ea) and [General Availability](/preview/releases/versioning/#general-availability-ga) of the following powerful new features in YugabyteDB Anywhere aimed at simplifying operations, enhancing functionality, and improving performance.

**Batching of rolling operations** {{<tags/feature/ea>}}

YugabyteDB Anywhere now supports applying changes to multiple nodes simultaneously (and in parallel) in each availability zone during rolling operations, such as software upgrades and flag changes. This can reduce the time required to perform rolling operations on large clusters by 2x, 3x, or more depending on the (configurable) batch size. For more information, refer to [Batched rolling restart](/stable/yugabyte-platform/manage-deployments/edit-config-flags/#batched-rolling-restart) documentation.

**Automated YB-Master failover** {{<tags/feature/ea>}}

If a node with Master process fails unexpectedly (reducing health, but not causing service downtime), YugabyteDB Anywhere now auto-heals the universe by starting a Master process on a suitable surviving node (if one exists). For more information, refer to [Automatic YB-Master failover](/stable/yugabyte-platform/manage-deployments/remove-nodes/).

**LDAP/OIDC groups to custom roles mapping** {{<tags/feature/ea idea="1015">}}

We've added support for mapping LDAP and OIDC groups to YBA custom roles, enabling you to manage user access and permissions directly from your Identity Provider (IDP) in a scalable and secure way. For more information, refer to [Support for LDAP/OIDC groups and custom roles in YugabyteDB Anywhere](/stable/yugabyte-platform/administer-yugabyte-platform/oidc-authentication/#use-oidc-groups-with-yugabytedb-anywhere-roles).

**Restoring PITR-enabled backups into a different universe** {{<tags/feature/ea idea="990">}}

Previously, backups could only be restored to the moment in time when the backup was taken. Now, you can restore backups at any point in time. Like the [Instant database cloning](/stable/manage/backup-restore/instant-db-cloning/) feature, this feature provides a safety net for rapid recovery from accidental SQL or CQL human errors that cause data loss or corruption. For more information, refer to [Restore to point on time](/stable/yugabyte-platform/back-up-restore-universes/restore-universe-data/#restore-a-pitr-enabled-backup).

**YugabyteDB Kubernetes Operator** {{<tags/feature/ea idea="831">}}

The [YugabyteDB Kubernetes operator](/stable/yugabyte-platform/anywhere-automation/yb-kubernetes-operator/) is a powerful tool designed to automate deploying, scaling, and managing YugabyteDB clusters in Kubernetes environments. It streamlines database operations, reducing manual effort for developers and operators.

**New automatic on-premises provisioning** {{<tags/feature/ga>}}

We've automated and simplified the previously manual or otherwise cumbersome process for preparing nodes for use in on-premises providers. System admins now download and run a single, simplified provisioning script directly on the VMs. The script not only provisions the node but also creates the on-premises infrastructure provider and adds the node to the infrastructure provider's free pool. After the process is completed, your nodes are ready for deployment in universes. With this new provisioning method, dozens of steps are reduced to just a few, the provisioning process won't change from release to release, and security concerns about providing SSH and/or sudo access to VMs are eliminated.

For more information, refer to [Automatically provision on-premises nodes](/stable/yugabyte-platform/prepare/server-nodes-software/software-on-prem/).

Note: Support for [legacy node provisioning](/v2024.2/yugabyte-platform/prepare/server-nodes-software/software-on-prem-legacy/) will be dropped in v2025.2 (available late 2025). Before upgrading to v2025.2, be sure to update your node provisioning workflows to support automatic provisioning.

### New features

* [xCluster disaster recovery](/stable/yugabyte-platform/back-up-restore-universes/disaster-recovery/). A turnkey solution for business continuity and disaster recovery, allowing you to recover from an unplanned outage (failover) or to perform a planned switchover. It also includes APIs to set up xCluster replication for a entire database. {{<tags/feature/ga>}}

* [Semi-automatic xCluster replication](/stable/deploy/multi-dc/async-replication/async-replication-transactional/). Provides simplified management of YSQL transactional xCluster replication by operating at the database level instead of the table level. This reduces the need for IT admin involvement when tables are created or dropped, as xCluster management is only required for adding or removing entire databases from replication. DDL operations can now be performed by authorized users or DBAs without needing elevated privileges. {{<tags/feature/ea>}}

* [Simplified database registration](/stable/yugabyte-platform/manage-deployments/ybdb-releases/). Simplified process for registering database versions (and their binaries) with YugabyteDB Anywhere using a dramatically improved user interface.

* Force update of TLS certificates. If certificates expire, you can now "force update" the replacement of certificates with new ones, removing the need to call Technical Support.

* [Clock sync alert](/stable/yugabyte-platform/alerts-monitoring/alert/). Fire a clock sync alert if the Network Time Protocol Daemon (ntpd) is not enabled or not running on a node of a YugabyteDB universe. {{<tags/feature/ea>}}

* [Backup portability](/stable/yugabyte-platform/back-up-restore-universes/restore-universe-data/#advanced-restore-procedure). After sending backups to a cloud object store (such as S3, GCS, or Azure blob storage), you can now copy those backup sets to other cloud storage buckets and restore from them.

* Kubernetes
  * [Kubernetes resource specification](/stable/yugabyte-platform/create-deployments/create-universe-multi-zone-kubernetes/#instance-configuration). You can now configure CPU and memory needs for YB-TServer and YB-Master pods natively, instead of using the instance types API.
  * [Kubernetes service endpoint documentation](/stable/yugabyte-platform/create-deployments/create-universe-multi-zone-kubernetes/#create-common-yb-tserver-service-for-zones). Documented the workflow to create a unified service endpoint for all TServers in single namespace universes.
  * [Kubernetes readiness probe](/stable/yugabyte-platform/create-deployments/create-universe-multi-zone-kubernetes/#helm-overrides). Added readiness probes for TServer and Master pods in YugabyteDB, supporting custom or default configurations. This enhances stability by ensuring YSQL/YCQL and YB-Master pods are ready before traffic is routed.
  * [Kubernetes service endpoint](/stable/yugabyte-platform/create-deployments/create-universe-multi-zone-kubernetes/#create-a-common-load-balancer-service-for-yb-masters-yb-tservers). For single-region universes in Kubernetes, added support for creating a unified service endpoint. This is in addition to the already-supported one service endpoint per availability zone (AZ). {{<tags/feature/ea>}}
  * [ARM processor support for Kubernetes universes](/stable/yugabyte-platform/create-deployments/create-universe-multi-zone-kubernetes/). Added support for running Kubernetes-based universes on ARM CPUs. {{<tags/feature/tp>}}
  * Non-disruptive flag changes for K8s. Adding and modifying selected configuration flags for YB-Master and YB-TServer pods in a Kubernetes universe can now be done without restarting the Master or T-Server processes.

* [YBA HA enhancements](/stable/yugabyte-platform/troubleshoot/universe-issues/#run-pre-checks-before-edit-and-upgrade-operations). Added validation checks to ensure split-brain correctness post failover. Specifically, after a failover to the standby YugabyteDB Anywhere instance, if the new primary YugabyteDB Anywhere detects that its state is out-of-sync with a universe it's operating on, it aborts the operation.

* [Support bundle collection improvements](/stable/yugabyte-platform/troubleshoot/universe-issues/#use-support-bundles). Support bundles now optionally include time series metrics. Also, collection is more resilient to point failures; if one data collection task fails, the collection operation ignores the failure and proceeds.

* [Connection pooling](/stable/yugabyte-platform/create-deployments/create-universe-multi-zone/#advanced-configuration). Optional server-side connection pooling enables more connections per cluster, more efficient memory usage, and faster first connection (and therefore first query) latencies. {{<tags/feature/tp>}}

* [Improved node and process metrics](/stable/yugabyte-platform/alerts-monitoring/anywhere-metrics/#per-process). Metrics are now collected about each node's processes (PG, YBC, node agent, otel agent, and so on). Metrics cover up times, activity counts, cpu/memory consumed, and more.

* [Non-root installation of YBA](/stable/yugabyte-platform/install-yugabyte-platform/install-software/installer/#non-sudo-installation). You can install YugabyteDB Anywhere as a de-privileged user; a root-privileged user is no longer required.  This reduces friction and security concerns during initial testing, setup, and proof of concepts. {{<tags/feature/ea>}}

* [Improved support for bi-directional xCluster](/stable/yugabyte-platform/manage-deployments/xcluster-replication/bidirectional-replication/#ddl-operations-in-bidirectional-replication). Bi-directional xCluster supports adding a non-empty table to the replication stream, and safeguards against the unsafe (and potentially data-overwriting) action of restarting replication. {{<tags/feature/ea>}}

* [Azure support for multiple Resource Groups (one per region)](/stable/yugabyte-platform/configure-yugabyte-platform/azure). Added support for Azure configurations with one Azure Resource Group per region (and also one network per Azure Resource Group), a configuration providing better network management and resilience. {{<tags/feature/ea>}}

### Change log

<details>
  <summary>View the detailed changelog</summary>

### Improvements

* Collects core dumps in the background, not just at shutdown. PLAT-12633
* `yba-ctl createBackup` now skips restart by default, enhancing the user experience. PLAT-12912
* Reduces the clock skew alert threshold to 250ms for earlier issue detection. PLAT-13249
* Restores access to the `api_token` endpoint for HA followers, aiding automation scripts. PLAT-13267
* Adds missing replicated settings and ensures systemd units reload on restart. PLAT-13331,PLAT-13330
* Sets default permissions to 600 for the backup manifest file. PLAT-13578
* Enhances SMTP port validation in the alert channel dialog. PLAT-13702
* Enables suppressing health check notifications during maintenance windows. PLAT-13856
* Adds checks for the expiry of runtime certificates in use, not just on-disk. PLAT-13865
* Allows certificate expiration alerts to monitor active certificates instead of just on-disk ones. PLAT-13865
* Replaces hostname in Ansible's control path with a hash to prevent task failures with long hostnames. PLAT-13938
* Ensures upgrade checks account for new state file, avoiding incorrect disk space errors. PLAT-14188
* Enables configuring the federation scrape interval for systems with many tables and nodes. PLAT-15474
* Adds a configurable delay after auto flag promotions, defaulting to 1 minute. PLAT-13139
* Fixes admin user creation issue during concurrent DDL operations. PLAT-13221
* Changes password reset URL and adds an old password verification step. PLAT-13510
* Adds `ldapSearchFilter` option to restrict LDAP login access in YBA. PLAT-13209
* Increases AZ name character limit from 25 to 100, supporting new AWS regions. PLAT-13212
* Raises health check alerts 30 days before certificate expiry. PLAT-13348
* Enables alerts for nearing or reaching tablet capacity limits in TServers starting version 2024.1. PLAT-13520
* Adds uptime reporting to `yba-ctl status` command. PLAT-13532
* Enhances YBA rollback by regenerating configuration files and preventing multiple concurrent upgrades. PLAT-14776
* Adds optional labels and tooltips for Azure network fields. PLAT-12546
* Increases SSH key validation accuracy for on-prem providers and synchronizes error formats. PLAT-13064
* Adds `ikeep` to XFS mount options to mitigate block cache key issues. PLAT-13192
* Disables "assign public IP" option by default in Azure environments. PLAT-13948
* Replaces CentOS 7 repo URLs to fix universe creation issues. PLAT-14546
* Ensures pexlock is properly removed after use in yba-installer. PLAT-14161

### Bug fixes

* Handles health checks for on-prem nodes even with empty node identifier fields. PLAT-11188
* Enables automatic re-fetching of access tokens before expiry. PLAT-11246
* Ensures YBC upgrades only occur on the initial backup and restore attempts, and handles cases where source universe UUID is null. PLAT-12663,PLAT-12644
* Ensures accurate date display in the UI by specifying timestamp format. PLAT-12721
* Fixes platform exit code on `SIGTERM` to ensure graceful shutdown and correct status reporting. PLAT-12767
* Adds lock timeouts in Ansible tasks to prevent failures due to yum lockfile issues. PLAT-13029
* Removes `lock_timeout` from apt modules in YugabyteDB, preventing errors in environments using Ansible versions before 2.12. PLAT-13029
* Skips wait for clock sync check if `chronyc` is not installed. PLAT-13137
* Ensures more reliable SSL certificate verification by using the `cryptography.X509` library. PLAT-13169
* Enables use of underscores in GCS bucket names for backups. PLAT-13266
* Adds missing cloud regions to metadata for Kubernetes providers. PLAT-13374
* Ensures accurate scheduling of next incremental backup times. PLAT-13375
* Ensures node metrics file has correct permissions for accessibility. PLAT-13378
* Automatically unlocks universes and aborts operations if YBA restarts during restore or xcluster setup. PLAT-13409,PLAT-12830
* Stops health-check alerts during active maintenance windows using the new `SuppressHealthCheckNotificationsConfig` parameter. PLAT-13518
* Fixes LDAP validation to correctly identify LDAP strings using regex. PLAT-13575
* Enhances backup deletion logic and handling in YugabyteDB. PLAT-13750
* Enables rotation of node-to-node certs independently in the UI. PLAT-13806
* Unsnoozes all universe level health check notifications and promotes using maintenance windows. PLAT-13928
* Ensures successful upgrades from 2.14 by fixing the checksum mismatch in V342 migration. PLAT-13977
* Adds timezone support to backup timestamps in HA "Make Active" dialog. PLAT-14031
* Fixes API to correctly return inherited configuration values. PLAT-14090
* Hides passwords in application logs to enhance security. PLAT-14286
* Ensures node agent installer does not overwrite PATH values in automatic provisioning. PLAT-14332
* Adjusts release GC in `yb-software` to ensure the last old release is retained. PLAT-14368
* Corrects certificate alerts by properly calculating affected nodes. PLAT-14385
* Ensures full backup is successful before updating incremental backup times and prevents repeated full backup attempts. PLAT-14497
* Enhances resilience during Kubernetes operations by handling "Pod not found" errors gracefully. PLAT-14498
* Adds a DDL atomicity check and alert in health check scripts to detect potential DDL corruption. PLAT-14696
* Displays a warning to verify the image on a VM before upgrading. PLAT-14749
* Updates TLS cipher suite list for Prometheus to enhance security. PLAT-15448
* Changes GCP pricing URL to a reliable internal one and ignores errors during queries. PLAT-15655
* Enhances security by hashing API tokens in the database and updating related API behaviors. PLAT-8028
* Disables weak ciphers in YBA to enhance security against attacks. PLAT-9590
* Ensures Prometheus HTTPS uses updated TLS cipher suites post-YBA upgrade. PLAT-9590
* Prevents null pointer errors when adding `Name` instance tags to universes. PLAT-9827
* Stops running non-existent clock-scripts during yb-server start in upgrades. PLAT-13444
* Displays accurate master placement configuration in the edit universe modal. PLAT-13445
* Stops dual NIC configuration during systemd upgrades, avoiding node downtime. PLAT-13495
* Supports sha1 or md5 checksums for release artifacts. PLAT-13716
* Restores dual NIC script functionality on GCP with CentOS, ensuring connectivity to public endpoints. PLAT-14209
* Corrects a typo in the dual-NIC configuration script for stable external connections. PLAT-14370
* Retries asRoot migration safely to ensure successful upgrades. PLAT-15733
* Fixes schema version initialization by skipping missing values and ensuring migrations run correctly. PLAT-15733
* Deprecates the outdated `change_password` API, enforcing the use of a more secure method that requires current password verification. PLAT-10472
* Upgrades AzCopy to version 10.25.1 to address security vulnerabilities. PLAT-11235
* Enhances confirmation modals to show instance tag differences in edit operations. PLAT-12085
* Replaces deprecated API to prevent 3-hour timeouts when querying Azure instance types. PLAT-12558
* Allows retrying the SystemdUpgrade task for smoother operations. PLAT-13089
* Corrects the delay used for the server wait task in Kubernetes configurations. PLAT-13182
* Enhances flag upgrade process for dual NIC setups in clusters. PLAT-13223
* Fixes modal loading issues in the create universe form when changing providers. PLAT-13294
* Adds correct master address assignments for dual NIC setups in YBM. PLAT-13463
* Ensures pending tasks are marked failed on YBA restart. PLAT-13516
* Fix WSClient memory leak, tune garbage collection, and disable process metrics collector. PLAT-13619
* Fixes file descriptor leaks to enhance system stability. PLAT-13665
* Enables running node actions using Java when node-agent is available, reducing runtime and fixing file descriptor leaks. PLAT-13673
* Enhances UI layout stability by fixing skewed and hidden tabs. PLAT-13678
* Removes unnecessary dependency in systemd for metric collection. PLAT-13706
* Restores initialization of `lastBackupTime` during HA sync to prevent null updates. PLAT-13708
* Fixes metadata issues in YBA default bundles for accurate configuration on version updates. PLAT-13796
* Ensures disk update operations in YBA use the correct machine image for better reliability. PLAT-13808
* Updates the PostgreSQL library to address critical vulnerabilities. PLAT-13824
* Enhances `yb_backup.py` to ignore non-critical logs for smoother operations. PLAT-14012
* Fixes ShellResponse to return a generic error code on connection failures. PLAT-14131
* Fixes software upgrade process handling for master nodes and improves retry logic. PLAT-14153
* Ensures Edit Kubernetes Universe tasks validate previous parameters before re-run. PLAT-14203
* Fixes node agent upgrade issue by not requiring user to pass remote process user. PLAT-14289
* Reduces cyclic dependency issues in system timers and services. PLAT-14293
* Resolves circular dependencies and restricts node_exporter use for non-YBM scenarios. PLAT-14297
* Fixes a compile error by importing the missing `Stream` symbol. PLAT-14428
* Resolves high CPU issues by updating Pekko to fix TLSActor loops. PLAT-14524
* Fixes the Azure provider edit and create flows by adjusting mandatory fields. PLAT-14530
* Fixes a crash issue by adding missing XmlElement dependency. PLAT-14536
* Ensures YB Controller logs and symlinks correctly name and generate, using the `log_filename` flag. PLAT-14594
* Enhances YBC support bundle's log file matching to include timestamp-pid prefixes. PLAT-14609
* Ensures uploaded files persist across container restarts by changing the upload directory location. PLAT-14655
* Upgrades Platform's PostgreSQL version from 14.9 to 14.12. PLAT-14670
* Refines node-agent error messages to specify missing local cert files during installation checks. PLAT-14700
* Fixes a regression causing `Create universe` to fail on node locale fetching. PLAT-14814
* Displays continents instead of country borders on YBA UI maps to maintain neutrality. PLAT-15639
* Enhances `::clock` to better select a valid Python executable if multiple versions are present. PLAT-15771
* Ensures `yba-ctl install` works on CIS hardened images by adjusting file permissions. PLAT-15780
* Ensures master addresses are correctly resolved during the universe_join_existing_cluster subtask. PLAT-15830
* Ensures node operations succeed when DB audit logging is enabled without wrongly resetting flags. PLAT-15833
* Eliminates unnecessary master restarts during disk resizing in older versions. PLAT-16002
* Allows skipping permission setting during dataless installs. PLAT-16064
* Ensures `handleCallback` is thread-safe to prevent "boxed error" issues in yb-client. PLAT-10056
* Adds a metric to track YugabyteDB Anywhere startup time. PLAT-10807
* Upgrades Go etcd and cyphar libraries in yba-installer to enhance security. PLAT-12335
* Upgrades to more secure versions of mina-core and paramiko packages. PLAT-12336
* Returns a 409 status code for conflicting edit tasks. PLAT-12557
* Ensures third-party support files in YBA tarballs update without triggering AUTO-RELOAD. PLAT-12564
* Disables creation of the master folder on read replica nodes to avoid version mismatches. PLAT-12806
* Removes the duplicate `exported_instance` label from Prometheus targets. PLAT-12808
* Adds alerts for when YBA Node Agent is down for over a minute. PLAT-12835
* Enables detecting failed master nodes via a new background task, configurable with `yb.automated_master_failover.enabled`. PLAT-12856
* Enables automatic master failover based on a scheduled task. PLAT-12857
* Uses AZ UUID instead of name for master node operations, ensuring unique AZ identification. PLAT-12886
* Enables specifying `useIMDSv2=true` in image bundle details during provider creation. PLAT-12967
* Ensures NTP clock sync health check passes on AL2 aarch64 CIS hardened images. PLAT-13000
* Retries AWS VM creation to ensure host information retrieval. PLAT-13049
* Removes the backup option from the /tables page to prevent errors. PLAT-13056
* Adds preflight check validation for AWS image bundles in provider creation. PLAT-13111
* Catches and handles `bad_alloc` exceptions in RunOp and clears IP-tablet mapping before retries. PLAT-13157
* Allows editing the number of read replicas in Kubernetes from both backend and UI. PLAT-13163
* Enhances Kubernetes certs reload to correctly use updated `rootCA` from YBA metadata. PLAT-13172
* Ensures release artifacts use the correct "sha256:" prefixed checksum format. PLAT-13193
* Adds database version check to ensure node safety during xCluster upgrades. PLAT-13204
* Alerts now filter by `template` instead of `name` for accurate replication lag monitoring. PLAT-13211
* Allows TaskExecutor to handle error codes and task retry information more effectively. PLAT-13242
* Reduces VM creation failures by fixing AnsibleCreateServer's retry and cleanup logic. PLAT-13270
* Adds preflight checks and adjusts directory permissions during YBA install on Replicated machines. PLAT-13271
* Ensures Python can access the `seobject` library on Alma9 for custom SSH port registration. PLAT-13276
* Restores logging for `[app]` tagged Python subtask execution logs. PLAT-13313
* Fixes SSH port configuration during bundle setups in YBM. PLAT-13325
* Enhances the sorting functionality and correctly renames the "copy file path" to "copy file name." PLAT-13362,PLAT-13350
* Kills the postmaster process during the `stopNode` operation and changes localProvider key from `taskKey` to `inputKey` for visibility in `sbt tasks`.PLAT-13367
* Switches to the latest stable YBC version for specific universe tasks. PLAT-13373
* Adds a `cluster_membership.timeout` flag to retry tablet checks for 1 minute before node cleanup. PLAT-13381
* Moves the IMDSv2 toggle to image bundle details on the AWS provider creation page. PLAT-13429,PLAT-13333
* Adds support for managing preview flags in YugabyteDB Admin. PLAT-13438
* Adds a tooltip explaining the need for OIDC provider metadata in YBA. PLAT-13446
* Maintain unknown fields between configurations to ease editing operations. PLAT-13462
* Allows admins to assign specific role privileges when creating users. PLAT-13486
* Ensures YBA-managed bundles use default AMI if regional AMI is missing; custom bundles fail early. PLAT-13500
* Handles null values in placementInfo to prevent NullPointerException during universe creation. PLAT-13514
* Enables UI workflows to utilize the new `ybdb_releases` API for database version management. PLAT-13435,PLAT-13519
* Enables displaying metrics charts in user's preferred timezone. PLAT-13538
* Fixes UI crash by adding missing import statement for DeleteNode operation. PLAT-13546
* Fixes a JavaScript error when clicking the `In-Use Universes` tab. PLAT-13549
* Disables toggling AWS time sync when creating or editing universes if already enabled. PLAT-13536,PLAT-13551
* Integrates ASH with TS framework UI and enhances usability with special outlier style buttons. PLAT-13557
* Disables the Kamon status page module to enhance security. PLAT-13563
* Enhances the node agent client's cleanup process for more immediate eviction of expired entries. PLAT-13581
* Ensures consistent reading of static configuration keys across various components. PLAT-13582
* Expands AWS region coverage in YBA metadata. PLAT-13623
* Enhances how volume size and node placement changes are handled in the UI. PLAT-13630
* Uses the `sshUser` from the provider when using `machineImage` in universe creation. PLAT-13632
* Corrects misleading "Upgrade Available" link and fixes non-clickable CDC link in the UI. PLAT-13677,PLAT-13675
* Ensures manual backups do not interfere with HA promotion by cleaning up leftover files. PLAT-13683
* Fixes build error by reverting to an older `redocly/cli` version. PLAT-13690
* Retry tasks now skip node prechecks, preventing false failures. PLAT-13703
* Fetches Azure VM plan info from image tags before VM creation to prevent cluster failures. PLAT-13712
* Adds a total CPU usage graph to easily identify peak usage times. PLAT-13714
* Enables integration of the v2 API into the UI, with initial setup of JavaScript API stubs. PLAT-13742
* Removes internal flags for providers now enabled by default. PLAT-13743
* Fixes issue where adding an AArch64 version without existing ones caused errors. PLAT-13744
* Fixes universe status update by handling service endpoint exceptions; initializes resourceUUID correctly in tasks. PLAT-13753
* Changes the default metrics directory from `/tmp` to `yb_home`. PLAT-13755
* Hides auto flags from the UI when listing configuration flags. PLAT-13794
* Upgrades commons-compress to 1.26.0 to address high-severity CVEs. PLAT-13829
* Upgrades Netty libraries to address security vulnerabilities. PLAT-13834
* Upgrades Python dependencies to enhance security and address vulnerabilities. PLAT-13836,PLAT-13835
* Upgrades Golang crypto to 0.17+ to enhance security. PLAT-13844
* Fixes ARM architecture filtering for the List DB Versions API call. PLAT-13852
* Replaces "Snooze Alert" with "Create Maintenance Window" for better alert management. PLAT-13857
* Ensures that data restores correctly by using the right parameter for new backups. PLAT-13905
* Reduces issues during `systemd` upgrades by not fetching `device_names` when the `skip_preprovision` flag is set. PLAT-13971
* Respects `logCmdOutput` parameter when using node agent for shell commands execution. PLAT-14048
* Ensures `yb.runtime_conf_ui.tag_filter` displays all specified flags correctly in the UI. PLAT-14098
* Changes `oidc_feature_enhancements` flag status from BETA to PUBLIC. PLAT-14140
* Adds non-null checks to prevent NPE with old storage configuration proxy settings. PLAT-14143
* Enables M-series instance types by default on AWS. PLAT-14196
* Ensures keyspace names are not empty or blank during the restore process. PLAT-14221
* Adds the ConnectOnly role to LDAP group table constraints. PLAT-14230
* Restores backward compatibility for API by supporting sshUser/Port overrides. PLAT-14244
* Skips `node_exporter` systemd setup on CentOS 7 during deployment. PLAT-14275
* Enables ignoring specific subtask failures and setting markers for further processing in Task Executor. PLAT-14316
* Fixes issue where remote commands hang with large output. PLAT-14342
* Fixes Ubuntu 20 provisioning failures on GCP by improving locale installation. PLAT-14420
* Fixes incorrect lag calculation on xCluster configuration cards by using the correct query parameter. PLAT-14425
* Ensures reprovision tasks properly enrich parameters with `azUUID` before running prechecks. PLAT-14440
* Enables customization of the timeout duration for YBA installer readiness checks. PLAT-14443
* Speeds up YBA startup by moving AWS queries to an async task. PLAT-14444
* Fixes issue with dropping tables in non-database scoped xCluster replication sessions. PLAT-14467
* Enhances `SetYamlValue` to work with empty files, allowing Prometheus auth without HTTPS. PLAT-14478
* Allows skipping specific migrations in YBA installer, ensuring future upgrades apply them. PLAT-14511
* Fixes display and data clearing issues when previewing `ysql_hba_conf` or `ysql_ident` flags. PLAT-14515
* Ensures all local releases are processed, even with file issues. PLAT-14532
* Allows editing flag metadata in YugabyteDB UI for versions 2.16 and newer. PLAT-14533
* Fixes volume size issue when using ULTRA storage in Azure. PLAT-14654
* Upgrades Prometheus to version 2.53.1 in the chart. PLAT-14671
* Ensures nodes no longer get stuck in "VM image upgrade" after a Linux version upgrade. PLAT-14731
* Fixes the loader positions for universe status on the dashboard page. PLAT-14737
* Replaces deprecated methods in the node agent for enhanced stability. PLAT-14746
* Ensures smooth task list operations by fixing a missing import error. PLAT-14757
* No tooltip displays when master or TServer nodes are unreachable. PLAT-14792
* Enables superadmin users to create DR and opens DR documentation in a new tab. PLAT-14861,PLAT-14862
* Adds `useLdapSsl` flag to LDAP universe sync API for SSL connectivity support. PLAT-15197
* Fixes inaccurate CPU per process metrics displaying overly large percentages. PLAT-15572,PLAT-15558
* Ensures `polkit` package is installed on AlmaLinux 9 nodes to enable linger. PLAT-15698
* Ensures UIs for storage configuration and disaster recovery creation load properly after DR deletions. PLAT-15720
* Standardizes flag groups across all 2024.1 releases for consistency. PLAT-15798
* Adds flag groups file for the 2024.2 release. PLAT-15799
* Disables custom YSQL port override on the universe page for Kubernetes. PLAT-15815
* Exposes `Roll N Nodes` configurations to users as visible but disabled. PLAT-15927,PLAT-15925
* Blocks creation of multiple TLS certificates with the same name to avoid confusion. PLAT-7406
* Adds retry logic for node creation failures in Azure environments. PLAT-11654
* Adds a clickable link to the universe name, enabling quick navigation back to the overview page. PLAT-12592
* Ensures validation checks for node availability in user-selected zones during configuration. PLAT-12959
* Adds data test IDs for automation and architecture for existing releases. PLAT-13227
* Ensures index tables are included in bootstrap parameters during xCluster configuration updates. PLAT-13308
* Enables editing of providers created in version 2.14 by merging legacy fields into current provider requests. PLAT-13394
* Allows changing the API path for TS UI using an environment variable. PLAT-13539
* Ensures all artifacts, including local helm charts, are generated from ReleaseMetadata. PLAT-13558,PLAT-13561
* Skips checks for DB versions earlier than 2.8 to prevent upgrade failures. PLAT-13657
* Ensures YBA Managed bundles generate correctly when VM_OS_Patching is first enabled. PLAT-13681
* Fixes string equality check to ensure YBA Managed Bundles generate correctly on first enablement. PLAT-13681
* Updates YBA to utilize the latest TS Framework version. PLAT-13687
* Adds event operation filtering in OUTLIER mode and updates TS Framework in YBA. PLAT-13687
* Sets the default image based on "useAsDefault" during universe creation. PLAT-13722
* Displays the correct SSH port in the UI connection modal. PLAT-13754
* Enables correct JSON formatting and deserialization in import/export universe workflows. PLAT-13761
* Removes `SystemdUpgrade` from the IN_TRANSIT list, fixing `-gcp-rf3` failures. PLAT-13770
* Removes the runtime flag for CA truststore configuration, now enabled by default. PLAT-13798
* Ensures Linux version catalog UI consistency and properly disables when needed. PLAT-13776,PLAT-13807
* Enables creation of database-scoped disaster recovery configurations. PLAT-1386
* Enhances the UI for release management features. PLAT-13918
* Ensures editing Kubernetes universe doesn't reset TServer volume size. PLAT-13920
* Ensures UI buttons correctly reflect disabled state during node decommission. PLAT-14001
* Adds `task_id` to Prometheus metrics and creates an API for detailed task analysis. PLAT-14017
* Adds `follower_lag_ms` metric to metrics dashboard for better lag visibility. PLAT-14254
* Adds last anomaly detection time and consistent color coding for outlier graphs. PLAT-14305
* Consolidates flags to `INTERNAL` and `PUBLIC`, removing unused `YBM` tag. PLAT-14323,PLAT-14156
* Moves node agent flags from BETA to INTERNAL, restricting their exposure. PLAT-14324
* Adds validation to block non-restart upgrade options during rollbacks. PLAT-14390
* Enhances security by moving YSQL/YCQL configuration RBAC checks to universe actions level. PLAT-14668
* Display a toast message when user profile information is updated. PLAT-14740
* Adds configuration to display or hide Azure Premium V2 Storage type during setup. PLAT-14750
* Adds a runtime configuration `ybDownloadMetricsPDF` to toggle the PDF export button in the Metrics Page. PLAT-14781
* Enhances version compatibility checks between YBA and YugabyteDB using a single flag. PLAT-14800
* Backups now retry every 2 minutes until successful, facilitating initial setup reliability. PLAT-15802
* Ensures consistent pricing by filtering out alternate Azure price entries during instance selection. PLAT-15863,PLAT-15554
* Enables custom image compatibility by removing OS name check in AMIs. PLAT-3838
* Stops logging CA certificate contents in plaintext on delete requests. PLAT-11650
* Supports comma-separated hostnames in YBA-installer configurations. PLAT-13096
* Removes duplicate cloud provider entries in the universe regions map. PLAT-13138
* Updates the URL endpoint for the TS service. PLAT-13154
* Updates the URL endpoint for the TF service to support HTTPS requests. PLAT-13154
* Corrects the autoflag check to use TServer flags during restoration. PLAT-13161
* Deprecates `useIMDSv2` at the provider level. PLAT-13482
* Ensures inherited runtime configuration values are read correctly for geo-partitioning settings. PLAT-13606
* Fixes duplicate metric headings and enables '|' in LDAP flag configurations. PLAT-13395,PLAT-13697
* Adds uptime display for master nodes in dedicated mode. PLAT-13679,PLAT-13746,PLAT-12372
* Ensures safe extraction of DB files in multi-thread environments without speed loss. PLAT-14160
* Fixes a bug in `yb_backup.py` to correctly handle `stderr` keyword argument. PLAT-14208
* Removes unused `fromString` code from `storageType` for cleaner operation. PLAT-14369
* Corrects spelling mistakes in the UI notification for dropping a table. PLAT-14510
* `getSessionInfo` now generates and returns a new API token, enhancing security and usability. PLAT-14672
* Enables unique Helm release names by prefixing with namespace, preventing failures in shared Kubernetes clusters. PLAT-14709
* Stops returning apiToken in getSessionInfo API responses. PLAT-14710
* Stops `/session_info` API from generating new apiToken on each call. PLAT-14710
* Enables deploying DevSpace clusters with an internal load balancer by default. PLAT-14798
* Fixes the `restartSec` setting in `yba-installer` for correct YAML path usage. PLAT-14848
* Collect metrics from nodes joining or leaving the cluster during edit tasks. PLAT-15312
* Ensures the build process always uses the latest PostgreSQL version. PLAT-15565
* Fixes legend name and corrects a typo in the Open Files metric for consistency. PLAT-15592
* Displays per-process metrics by default in the UI. PLAT-15865,PLAT-15673
* Fixes unintended pagination reset on "Platform Configuration" page. PLAT-15820
* Corrects table name in YSQL health checks to fix errors. PLAT-15937
* Enables parsing of OpenSSH private keys in `load_pem_private_key`. PLAT-16144

### Advisories

* xCluster Advisory: If you have the `backup_restore` permission in your custom, Admin, or Super Admin role, you are automatically subscribed to the new xCluster role and can continue using APIs without any issue. However, if you have `backup_admin system_role`, you need to create a new xCluster role and assign it to yourself.
* DR Advisory: If you have other update/create/delete permission in your custom, Admin, or Super Admin role, you are automatically subscribed to the new xCluster role and can continue using APIs without any issue. However, if you were using other read-only permissions, you will need to add `Universe.READ` to continue reading DR configurations.

</details><|MERGE_RESOLUTION|>--- conflicted
+++ resolved
@@ -15,18 +15,21 @@
 
 For an RSS feed of all release series, point your feed reader to the [RSS feed for releases](../index.xml).
 
-<<<<<<< HEAD
-## v2024.2.6.0 - October 14, 2025 {#v2024.2.6.0}
-
-**Build:** `2024.2.6.0-b84`
-
-**Third-party licenses:** [YugabyteDB](https://downloads.yugabyte.com/releases/2024.2.6.0/yugabytedb-2024.2.6.0-b84-third-party-licenses.html), [YugabyteDB Anywhere](https://downloads.yugabyte.com/releases/2024.2.6.0/yugabytedb-anywhere-2024.2.6.0-b84-third-party-licenses.html)
-
-### Download
-
-<ul class="nav yb-pills">
- <li>
-   <a href="https://downloads.yugabyte.com/releases/2024.2.6.0/yba_installer_full-2024.2.6.0-b84-linux-x86_64.tar.gz">
+## Before you upgrade
+
+Before upgrading, be sure to review the information in [Prepare to upgrade YugabyteDB Anywhere](/v2024.2/yugabyte-platform/upgrade/prepare-to-upgrade/).
+
+## v2024.2.6.0 - October 24, 2025 {#v2024.2.6.0}
+
+**Build:** `2024.2.6.0-b90`
+
+**Third-party licenses:** [YugabyteDB](https://downloads.yugabyte.com/releases/2024.2.6.0/yugabytedb-2024.2.6.0-b90-third-party-licenses.html), [YugabyteDB Anywhere](https://downloads.yugabyte.com/releases/2024.2.6.0/yugabytedb-anywhere-2024.2.6.0-b90-third-party-licenses.html)
+
+### Download
+
+<ul class="nav yb-pills">
+ <li>
+   <a href="https://downloads.yugabyte.com/releases/2024.2.6.0/yba_installer_full-2024.2.6.0-b90-linux-x86_64.tar.gz">
      <i class="fa-brands fa-linux"></i>
      <span>Linux x86</span>
    </a>
@@ -34,8 +37,6 @@
 </ul>
 
 ### Improvements
-
-#### Other
 
 * Adds option to disable table-level metrics collection in YugabyteDB. PLAT-18210
 * Adds OutlierDB support to metrics view and removes outdated code. PLAT-18272
@@ -43,10 +44,8 @@
 
 ### Bug fixes
 
-#### Other
-
 * Secures LDAP passwords in logs by redacting sensitive flags during operations. PLAT-12639
-* Ensures Route53 DNS addresses update correctly when editing a universe to include new tservers. PLAT-15647,PLAT-15648
+* Ensures Route53 DNS addresses update correctly when editing a universe to include new TServers. PLAT-15647,PLAT-15648
 * Updates Java dependencies to address multiple CVEs. PLAT-17981
 * Upgrades `braces` to version 3.0.3 to prevent memory exhaustion. PLAT-18011
 * Removes outdated `Path` sections and updates logging to use journal in systemd files. PLAT-18249
@@ -77,20 +76,15 @@
 * Enables Azure backups to operate correctly with subdirectory specifications. PLAT-18207
 * Hides LDAP passwords in flags within support bundles. PLAT-18363
 * Fixes symlink issues to prevent rolling restart failures in OpenShift. PLAT-18433
-* Updates the YBC version to 2.2.0.1-b7. PLAT-18633
 * Displays a warning message for non-rolling upgrade attempts. PLAT-18692
 * Enables creating and using custom Kubernetes regions. PLAT-18243
 * Fixes cert-manager certificate names and SAN entries for MCS. <!-- GH-163,PLAT-17142 -->
 * Reverts erroneous method changes to fix Azure Private DNS in universe creation/deletion. PLAT-17152
-* Automatically includes inherited values in runtime config fetches. PLAT-18267
+* Automatically includes inherited values in runtime configuration fetches. PLAT-18267
 * Adds an API to set preferred zones by priority, ensuring optimal data placement. PLAT-18158,PLAT-18410
-* Updates the YBC client and server to version 2.2.0.1-b6. PLAT-18468
 * Prevents YBA backups from overwriting each other using timestamped temp directories. PLAT-18514
-=======
-## Before you upgrade
-
-Before upgrading, be sure to review the information in [Prepare to upgrade YugabyteDB Anywhere](/v2024.2/yugabyte-platform/upgrade/prepare-to-upgrade/).
->>>>>>> 56fe4006
+* Enables validation of NFS return codes in YBC for better error handling. PLAT-18671
+* Displays a warning message for non-rolling upgrade attempts. PLAT-18692
 
 ## v2024.2.5.1 - September 11, 2025 {#v2024.2.5.1}
 
