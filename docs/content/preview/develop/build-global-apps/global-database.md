--- conflicted
+++ resolved
@@ -28,13 +28,9 @@
 
 Suppose you want your cluster distributed across three regions (`us-east`, `us-central`, and `us-west`) and that you are going to run your application in `us-east` with failover set to `us-central`. To do this, you set up a cluster with a replication factor (RF) of 5, with two replicas of the data in the primary and failover regions and the last copy in the third region.
 
-<<<<<<< HEAD
+{{<note title="RF3 vs RF5">}}
 Although you could use an RF 3 cluster, an RF 5 cluster provides quicker failover; with two replicas in the preferred regions, when a leader fails, a local follower can be elected as a leader, rather than a follower in a different region.
-=======
-{{<note title="RF3 vs RF5">}}
-Although you can have an **RF3** cluster, you should set it up as an **RF5** cluster so that you will have 2 copies within the preferred regions. When a leader fails, this would allow a local follower to be elected as a leader rather than a follower in a different region.
 {{</note>}}
->>>>>>> 382e3c00
 
 <!-- begin: nav tabs -->
 {{<nav/tabs list="local,cloud,anywhere" active="local"/>}}
