---
title: Observability in YugabyteDB
headerTitle: Observability
linkTitle: Observability
description: Observability in YugabyteDB.
headcontent: Monitoring, alerting, and analyzing metrics
image: /images/section_icons/secure/authorization.png
aliases:
  - /preview/explore/observability-docker/macos
  - /preview/explore/observability-docker/linux
  - /preview/explore/observability-docker/docker
menu:
  preview:
    identifier: explore-observability
    parent: explore
    weight: 310
type: indexpage
showRightNav: true
---

Observability refers to the extent to which the internal state and behavior of a system can be understood, monitored, and analyzed from the outside, typically by developers and DevOps. It focuses on providing insight into how a system is performing, what is happening inside it, and how it is interacting with its environment.

The goal of observability is to make it easier to diagnose and resolve issues, optimize performance, and gain insights into the system's behavior. It is especially crucial in modern, complex, and distributed systems, where understanding the interactions between different services and components can be challenging. [DevOps Research and Assessment (DORA)](https://dora.dev/) research shows that a comprehensive monitoring and observability solution, along with several other technical practices, positively contributes to the management of software infrastructure.

YugabytedDB provides several components and features that you can use to actively monitor your system and diagnose issues quickly.

## Metrics

Use metrics to track trends and identify performance issues, and manage the system's performance and reliability.

YugabyteDB exports various [metrics](../../launch-and-manage/monitor-and-alert/metrics/#frequently-used-metrics), which are effectively quantitative measurements of the cluster's performance and behavior. These metrics include details on latency, connections, cache, consensus, replication, response times, resource usage, and more:

- [Throughput and latency metrics](../../launch-and-manage/monitor-and-alert/metrics/throughput)
- [Connection metrics](../../launch-and-manage/monitor-and-alert/metrics/connections)
- [Cache and storage metrics](../../launch-and-manage/monitor-and-alert/metrics/cache-storage)
- [Raft and distributed system metrics](../../launch-and-manage/monitor-and-alert/metrics/raft-dst)
- [Replication metrics](../../launch-and-manage/monitor-and-alert/metrics/replication)
- [YB-Master metrics](../../launch-and-manage/monitor-and-alert/metrics/ybmaster)

## Alerting and monitoring

<<<<<<< HEAD
Monitoring involves continuously checking the system's health and performance and notifying stakeholders if any issues arise. For this, you can set up automated alerts based on predefined thresholds or conditions. All metrics exposed by YugabytedDB are exportable to third-party monitoring tools like [Prometheus](../prometheus-integration/) and [Grafana](../grafana-dashboard/) which provide industry-standard alerting functionalities.
=======
Monitoring involves continuously checking the system's health and performance and notifying stakeholders if any issues arise. For this, you can set up automated alerts based on predefined thresholds or conditions. All metrics exposed by YugabytedDB are exportable to third-party monitoring tools like [Prometheus](./prometheus-integration/) and [Grafana](./grafana-dashboard/grafana/) which provide industry-standard alerting functionalities.
>>>>>>> 3a4cb6ac

{{<note>}}
Both [YugabyteDB Anywhere](../../yugabyte-platform/alerts-monitoring/) and [Yugabytedb Managed](../../yugabyte-cloud/cloud-monitor/cloud-alerts/) provide a full suite of alerting capabilities for monitoring.
{{</note>}}

## Visualization and analysis

YugabytedB provides dashboards that include charts, graphs, and other visual representations of the system's state and performance. [yugabyted](../../reference/configuration/yugabyted/) starts a web-UI on port [15433](http://127.0.0.1:15433/performance/metrics?interval=lasthour&nodeName=all&showGraph=operations&showGraph=latency&showGraph=cpuUsage&showGraph=diskUsage&showGraph=totalLiveNodes) that displays different charts for various metrics.

You can also export the metrics provided by YugabyteDB onto third-party visualization tools like [Prometheus](./prometheus-integration/) and [Grafana](./grafana-dashboard/grafana/) as per the needs of your organization.

{{<note>}}
Both [YugabyteDB Anywhere](../../yugabyte-platform/troubleshoot/universe-issues/#use-metrics) and [Yugabytedb Managed](../../yugabyte-cloud/cloud-monitor/overview/) come with a full suite of visualizations to help you monitor your cluster and troubleshoot issues.
{{</note>}}

## Logging

Logs from different services, such as the [YB-TServer](../../troubleshoot/nodes/check-logs/#yb-tserver-logs) and [YB-Master](../../troubleshoot/nodes/check-logs/#yb-master-logs) provide a historical record of what has happened and can be very useful in debugging and troubleshooting. These logs are rotated regularly, based on their size as configured. See [Logs management](../../troubleshoot/nodes/check-logs#logs-management).

## Query-level metrics

View live queries using the [pg_stat_activity](../query-1-performance/pg-stat-activity) view, and get query statistics (such as the _time spent by a query_) using the [pg_stat_statements](../query-1-performance/pg-stat-statements) view. Use these query-level metrics to tune query performance.

To get more details about the various steps of a query execution, use the [Explain Analyze](../query-1-performance/explain-analyze) command.

## Learn more

{{<index/block>}}
  {{<index/item
      title="Prometheus integration"
      body="Export YugabyteDB metrics into Prometheus to inspect various metrics."
      href="./prometheus-integration/macos/"
      icon="fa-solid fa-chart-line">}}

  {{<index/item
      title="Grafana dashboard"
      body="Create dashboards using Prometheus metrics to understand the health and performance of YugabyteDB clusters."
      href="./grafana-dashboard/grafana/"
      icon="fa-solid fa-chart-bar">}}

  {{<index/item
      title="Query statistics using pg_stat_statements"
      body="Track planning and execution metrics for SQL statements"
      href="../query-1-performance/pg-stat-statements"
      icon="fa-solid fa-signal">}}

  {{<index/item
      title="Monitor clusters using key metrics"
      body="Understand the different metrics in YugabyteDB to monitor your cluster"
      href="../../launch-and-manage/monitor-and-alert/metrics"
      icon="fa-solid fa-bell">}}
{{</index/block>}}<|MERGE_RESOLUTION|>--- conflicted
+++ resolved
@@ -39,11 +39,7 @@
 
 ## Alerting and monitoring
 
-<<<<<<< HEAD
-Monitoring involves continuously checking the system's health and performance and notifying stakeholders if any issues arise. For this, you can set up automated alerts based on predefined thresholds or conditions. All metrics exposed by YugabytedDB are exportable to third-party monitoring tools like [Prometheus](../prometheus-integration/) and [Grafana](../grafana-dashboard/) which provide industry-standard alerting functionalities.
-=======
 Monitoring involves continuously checking the system's health and performance and notifying stakeholders if any issues arise. For this, you can set up automated alerts based on predefined thresholds or conditions. All metrics exposed by YugabytedDB are exportable to third-party monitoring tools like [Prometheus](./prometheus-integration/) and [Grafana](./grafana-dashboard/grafana/) which provide industry-standard alerting functionalities.
->>>>>>> 3a4cb6ac
 
 {{<note>}}
 Both [YugabyteDB Anywhere](../../yugabyte-platform/alerts-monitoring/) and [Yugabytedb Managed](../../yugabyte-cloud/cloud-monitor/cloud-alerts/) provide a full suite of alerting capabilities for monitoring.
