--- conflicted
+++ resolved
@@ -155,13 +155,7 @@
 
 A column combination like (col2,col4) cannot be used to search or query a table.
 
-<<<<<<< HEAD
-### Example
-=======
-{{< /note >}}
-
 ## Multi-column example
->>>>>>> 930928a0
 
 {{% explore-setup-single %}}
 
