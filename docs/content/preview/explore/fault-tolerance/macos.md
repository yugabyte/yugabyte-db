--- conflicted
+++ resolved
@@ -33,12 +33,8 @@
 
 For more information, see the following:
 
-<<<<<<< HEAD
-This example demonstrates how YugabyteDB can continue to do reads and writes even in case of node failures. In this scenario, you create a cluster with a replication factor (RF) of 3, which allows a [fault tolerance](../../../architecture/docdb-replication/replication/#fault-tolerance) of 1. This means the cluster remains available for both reads and writes even if a fault domain fails. However, if another were to fail (bringing the number of failures to two), writes would become unavailable on the cluster to preserve data consistency.
-=======
 - [Continuous Availability with YugabyteDB video](https://www.youtube.com/watch?v=4PpiOMcq-j8)
 - [Synchronous replication](../../../architecture/docdb-replication/replication/)
->>>>>>> b10f16a1
 
 ## Examples
 
