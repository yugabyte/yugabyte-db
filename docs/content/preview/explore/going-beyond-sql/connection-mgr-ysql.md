--- conflicted
+++ resolved
@@ -116,97 +116,10 @@
 
 Enabling connection pooling on an Aeon cluster gives 10 client connections for every server connection by default.
 
-<<<<<<< HEAD
-## Configuration
-
-By default, when YSQL Connection Manager is enabled, it uses the port 5433, and the backend database is assigned a random free port.
-
-To explicitly set a port for YSQL, you should specify ports for the flags `ysql_conn_mgr_port` and [ysql_port](../../../reference/configuration/yugabyted/#advanced-flags).
-
-The following table describes YB-TServer flags related to YSQL Connection Manager:
-
-| flag | Description | Default |
-|:---- | :---------- | :------ |
-| enable_ysql_conn_mgr | Enables YSQL Connection Manager for the cluster. YB-TServer starts a YSQL Connection Manager process as a child process. | false |
-| enable_ysql_conn_mgr_stats | Enable statistics collection from YSQL Connection Manager. These statistics are displayed at the endpoint `<ip_address_of_cluster>:13000/connections`. | true |
-| ysql_conn_mgr_idle_time | Specifies the maximum idle time (in seconds) allowed for database connections created by YSQL Connection Manager. If a database connection remains idle without serving a client connection for a duration equal to, or exceeding this value, it is automatically closed by YSQL Connection Manager. | 60 |
-| ysql_conn_mgr_max_client_connections | Maximum number of concurrent client connections allowed. | 10000 |
-| ysql_conn_mgr_min_conns_per_db | Minimum number of physical connections that is present in the pool. This limit is not considered while closing a broken physical connection. | 1 |
-| ysql_conn_mgr_num_workers | Number of worker threads used by YSQL Connection Manager. If set to 0, the number of worker threads will be half of the number of CPU cores. | 0 |
-| ysql_conn_mgr_stats_interval | Interval (in seconds) for updating the YSQL Connection Manager statistics. | 1 |
-| ysql_conn_mgr_superuser_sticky | Make superuser connections sticky. | true |
-| ysql_conn_mgr_port | YSQL Connection Manager port to which clients can connect. This must be different from the PostgreSQL port set via `pgsql_proxy_bind_address`. | 5433 |
-| ysql_conn_mgr_server_lifetime | The maximum duration (in seconds) that a backend PostgreSQL connection managed by YSQL Connection Manager can remain open after creation. | 3600 |
-| ysql_conn_mgr_log_settings | Comma-separated list of log settings for YSQL Connection Manger. Can include  'log_debug', 'log_config', 'log_session', 'log_query', and 'log_stats'. | "" |
-| ysql_conn_mgr_use_auth_backend | Enable the use of the auth-backend for authentication of logical connections. When false, the older auth-passthrough implementation is used. | true |
-| ysql_conn_mgr_readahead_buffer_size | Size of the per-connection buffer (in bytes) used for IO read-ahead operations in YSQL Connection Manager. | 8192 |
-| ysql_conn_mgr_tcp_keepalive | TCP keepalive time (in seconds) in YSQL Connection Manager. Set to zero to disable keepalive. | 15 |
-| ysql_conn_mgr_tcp_keepalive_keep_interval | TCP keepalive interval (in seconds) in YSQL Connection Manager. Only applicable if 'ysql_conn_mgr_tcp_keepalive' is enabled. | 75 |
-| ysql_conn_mgr_tcp_keepalive_probes | Number of TCP keepalive probes in YSQL Connection Manager. Only applicable if 'ysql_conn_mgr_tcp_keepalive' is enabled. | 9 |
-| ysql_conn_mgr_tcp_keepalive_usr_timeout | TCP user timeout (in milliseconds) in YSQL Connection Manager. Only applicable if 'ysql_conn_mgr_tcp_keepalive' is enabled. | 9 |
-| ysql_conn_mgr_pool_timeout | Server pool wait timeout (in milliseconds) in YSQL Connection Manager. This is the time clients wait for an available server, after which they are disconnected. If set to zero, clients wait for server connections indefinitely. | 0 |
-| ysql_conn_mgr_sequence_support_mode | Sequence support mode when YSQL connection manager is enabled. When set to  'pooled_without_curval_lastval', the currval() and lastval() functions are not supported. When set to 'pooled_with_curval_lastval', the currval() and lastval() functions are supported. For both settings, monotonic sequence order is not guaranteed if `ysql_sequence_cache_method` is set to `connection`. To also support monotonic order, set this flag to `session`. | pooled_without_curval_lastval |
-| ysql_conn_mgr_optimized_extended_query_protocol | Enables optimization of [extended-query protocol](https://www.postgresql.org/docs/current/protocol-overview.html#PROTOCOL-QUERY-CONCEPTS) to provide better performance; note that while optimization is enabled, you may have correctness issues if you alter the schema of objects used in prepared statements. If set to false, extended-query protocol handling is always fully correct but unoptimized. | true |
-
-## Authentication methods
-
-The following table outlines the various authentication methods supported by YugabyteDB and their compatibility with the YSQL Connection Manager when a connection matches an HBA (Host-Based Authentication) record.
-
-| | Auth Method | Description |
-|:--| :---------------------| :------------ | :---- |
-| {{<icon/no>}} | Ident Authentication | Server contacts client's OS to verify username that initiated connection, trusting OS-level identity.|
-| {{<icon/no>}} | Peer Authentication | For local/Unix socket connections, server checks that the connecting UNIX user matches the requested database user, relying on OS user identity. |
-| {{<icon/yes>}} | Plain/Clear Text Password | Standard password-based authentication, though storing passwords in plain text is not recommended. |
-| {{<icon/yes>}} | JWT Authentication (OIDC) | Uses JSON Web Tokens (JWT) from an external Identity Provider (IDP) to securely transmit authentication and authorization information. |
-| {{<icon/yes>}} | LDAP Authentication | Verifies users against a centralized directory service using Lightweight Directory Access Protocol (LDAP). |
-| {{<icon/no>}} | GSS API or Kerberos| Enables Kerberos-based authentication through a standardized API, allowing secure, enterprise-grade Single Sign-On (SSO) logins without passwords. <br> **Note**: Testing of this feature with YugabyteDB is currently limited.|
-| {{<icon/yes>}} | SCRAM-SHA-256  | A secure password-based authentication that protects credentials using hashing, salting, and challenge-response. |
-| {{<icon/no>}} | SCRAM-SHA-256-PLUS  | A variant of SCRAM-SHA-256 over TLS channels that performs TLS channel-binding as part of authentication. | 
-| {{<icon/yes>}} | MD5 | Password-based authentication where the user's password is by default stored in MD5 encryption format in the database. |
-| {{<icon/no>}} | Cert  | Certificate-based authentication requires the client to provide certificates to the server over a TLS connection for authentication. |
-
-## Sticky connections
-
-YSQL Connection Manager enables a larger number of client connections to efficiently share a smaller pool of backend processes using a many-to-one multiplexing model. However, in certain cases, a backend process may enter a state that prevents connection multiplexing between transactions. When this occurs, the backend process remains dedicated to a single logical connection (hence the term "sticky connection") for the entire session rather than just a single transaction. This behavior deviates from the typical use case, where backend processes are reassigned after each transaction.
-
-Currently, once formed, sticky connections remain sticky until the end of the session. At the end of the session, the backend process corresponding to a sticky connection is destroyed along with the connection, and the connection does not return to the pool.
-
-When using YSQL Connection Manager, sticky connections can form in the following circumstances:
-
-- Creating TEMP tables
-- Declaring a CURSOR using the WITH HOLD attribute
-- Using a PREPARE query (not to be confused with protocol-level preparation of statements)
-- Superuser connections; if you want superuser connections to not be sticky, set the `ysql_conn_mgr_superuser_sticky` flag to false
-- Using a SEQUENCE with `ysql_conn_mgr_sequence_support_mode` set to `session`. (Other values for this flag provide lesser support without stickiness.)
-- Replication connections
-- Setting the following configuration parameters during the session:
-  - `session_authorization`
-  - `role`
-  - `default_tablespace`
-  - `temp_tablespaces`
-  - Any string-type variables of extensions
-  - `yb_read_after_commit_visibility`
-
-## Limitations
-
-- Changes to [configuration parameters](../../../reference/configuration/yb-tserver/#postgresql-configuration-parameters) for a user or database that are set using ALTER ROLE SET or ALTER DATABASE SET queries may reflect in other pre-existing active sessions.
-- YSQL Connection Manager can route up to 10,000 connection pools. This includes pools corresponding to dropped users and databases.
-- Prepared statements may be visible to other sessions in the same connection pool. [#24652](https://github.com/yugabyte/yugabyte-db/issues/24652)
-- Attempting to use DEALLOCATE/DEALLOCATE ALL queries can result in unexpected behavior. [#24653](https://github.com/yugabyte/yugabyte-db/issues/24653)
-- Currently, you can't apply custom configurations to individual pools. The YSQL Connection Manager configuration applies to all pools.
-- When YSQL Connection Manager is enabled, the backend PID stored using JDBC drivers may not be accurate. This does not affect backend-specific functionalities (for example, cancel queries), but this PID should not be used to identify the backend process.
-- By default, `currval` and `nextval` functions do not work when YSQL Connection Manager is enabled. They can be supported with the help of the `ysql_conn_mgr_sequence_support_mode` flag.
-- YSQL Connection Manager does not yet support IPv6 connections. [#24765](https://github.com/yugabyte/yugabyte-db/issues/24765)
-- Currently, [auth-method](https://docs.yugabyte.com/preview/secure/authentication/host-based-authentication/#auth-method) `cert` is not supported for host-based authentication. [#20658](https://github.com/yugabyte/yugabyte-db/issues/20658)
-- Although the use of auth-backends (`ysql_conn_mgr_use_auth_backend=true`) to authenticate logical connections can result in higher connection acquisition latencies, using auth-passthrough (`ysql_conn_mgr_use_auth_backend=false`) may not be suitable depending on your workload. Contact the YSQL Connection Manager Development team before setting `ysql_conn_mgr_use_auth_backend` to false. [#25313](https://github.com/yugabyte/yugabyte-db/issues/25313)
-- Salted Challenge Response Authentication Mechanism ([SCRAM](https://docs.yugabyte.com/preview/secure/authentication/password-authentication/#scram-sha-256)) is not supported with YSQL Connection Manager. [#25870](https://github.com/yugabyte/yugabyte-db/issues/25870)
-- Unix socket connections to YSQL Connection Manager are not supported. [#20048](https://github.com/yugabyte/yugabyte-db/issues/20048)
-=======
   </div>
 </div>
 
 ## Learn more
 
 - [YSQL Connection Manager documentation](../../../additional-features/connection-manager-ysql/)
-- Blog: [Built-in Connection Manager Turns Key PostgreSQL Weakness into a Strength](https://www.yugabyte.com/blog/connection-pooling-management/)
->>>>>>> 38f83b32
+- Blog: [Built-in Connection Manager Turns Key PostgreSQL Weakness into a Strength](https://www.yugabyte.com/blog/connection-pooling-management/)