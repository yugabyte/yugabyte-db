---
title: Row-level geo-partitioning
linkTitle: Row-level geo-partitioning
description: Row-level geo-partitioning in YSQL
headcontent: Pin data to regions for compliance and lower latencies
image: /images/section_icons/secure/create-roles.png
menu:
  preview:
    identifier: explore-multi-region-geo-partitioning
    parent: explore-multi-region-deployments
    weight: 720
type: docs
---

<ul class="nav nav-tabs-alt nav-tabs-yb">
  <li >
    <a href="../row-level-geo-partitioning/" class="nav-link active">
      <i class="icon-postgres" aria-hidden="true"></i>
      YSQL
    </a>
  </li>
</ul>

Row-level geo-partitioning allows fine-grained control over pinning data in a user table (at a per-row level) to geographic locations, thereby allowing the data residency to be managed at the table-row level. Use-cases requiring low latency multi-region deployments, transactional consistency semantics, and transparent schema change propagation across the regions would benefit from this feature.

Geo-partitioning allows you to move data closer to users to:

* achieve lower latency and higher performance
* meet data residency requirements to comply with regulations such as GDPR

<<<<<<< HEAD
Geo-partitioning of data enables fine-grained, row-level control over the placement of table data across different geographical locations. This is accomplished in two steps:
=======
Geo-partitioning of data enables fine-grained, row-level control over the placement of table data across different geographical locations. This is accomplished in two basic steps – first, partitioning a table into user-defined table partitions; then, pinning these partitions to the desired geographic locations by configuring metadata for each partition.
>>>>>>> 267845a4

1. Partition a table into user-defined table partitions.
1. Pin these partitions to the desired geographic locations by configuring metadata for each partition.

<<<<<<< HEAD
To create user-defined table partitions, designate a column of the table as the partition column that will be used to geo-partition the data. The value of this column for a given row is used to determine the table partition that the row belongs to.

The second step involves creating partitions in the respective geographic locations using tablespaces. Note that the data in each partition can be configured to get replicated across multiple zones in a cloud provider region, or across multiple nearby regions or data centers.

=======
>>>>>>> 267845a4
An entirely new geographic partition can be introduced dynamically by adding a new table partition and configuring it to keep the data resident in the desired geographic location. Data in one or more of the existing geographic locations can be purged efficiently by dropping the necessary partitions. Users of traditional RDBMS would recognize this scheme as being close to user-defined list-based table partitions, with the ability to control the geographic location of each partition.

In this deployment, users can access their data with low latencies because the data resides on servers that are geographically close by, and the queries do not need to access data in far away geographic locations.

This tutorial explains this feature in the context of an example scenario described in the next section.

## Example scenario

Suppose a large but imaginary bank, Yuga Bank, wants to offer an online banking service to users in many countries by processing their deposits, withdrawals, and transfers.

The following attributes would be required to build such a service:

* **Transactional semantics with high availability:** Consistency of data is paramount in a banking application, hence the database should be ACID compliant. Additionally, users expect the service to always be available, making high availability and resilience to failures a critical requirement.
* **High performance:** The online transactions need to be processed with a low latency in order to ensure a good end-user experience. This requires that the data for a particular user is located in a nearby geographic region. Putting all the data in a single location in an RDBMS would mean the requests for users residing far away from that location would have very high latencies, leading to a poor user experience.
* **Data residency requirements for compliance:** Many countries have regulations around which geographic regions the personal data of their residents can be stored in, and bank transactions being personal data are subject to these requirements. For example, GDPR has a _data residency_ stipulation which effectively requires that the personal data of individuals in the EU be stored in the EU. Similarly, India has a requirement issued by the Reserve Bank of India (or RBI for short) making it mandatory for all banks, intermediaries, and other third parties to store all information pertaining to payments data in India – though in case of international transactions, the data on the foreign leg of the transaction can be stored in foreign locations.

{{< note title="Note" >}}
While this scenario has regulatory compliance requirements where data needs to be resident in certain geographies, the exact same technique applies for the goal of moving data closer to users to achieve low latency and high performance. Hence, high performance is listed above as a requirement.
{{< /note >}}

## Step 1. Create tablespaces

First, create tablespaces for each geographic region we wish to partition data into:

1. Create tablespaces for each region.

    ```sql
    CREATE TABLESPACE eu_central_1_tablespace WITH (
      replica_placement='{"num_replicas": 3, "placement_blocks":
      [{"cloud":"aws","region":"eu-central-1","zone":"eu-central-1a","min_num_replicas":1},
      {"cloud":"aws","region":"eu-central-1","zone":"eu-central-1b","min_num_replicas":1},
      {"cloud":"aws","region":"eu-central-1","zone":"eu-central-1c","min_num_replicas":1}]}'
    );

    CREATE TABLESPACE us_west_2_tablespace WITH (
      replica_placement='{"num_replicas": 3, "placement_blocks":
      [{"cloud":"aws","region":"us-west-2","zone":"us-west-2a","min_num_replicas":1},
      {"cloud":"aws","region":"us-west-2","zone":"us-west-2b","min_num_replicas":1},
      {"cloud":"aws","region":"us-west-2","zone":"us-west-2c","min_num_replicas":1}]}'
    );

    CREATE TABLESPACE ap_south_1_tablespace WITH (
      replica_placement='{"num_replicas": 3, "placement_blocks":
      [{"cloud":"aws","region":"ap-south-1","zone":"ap-south-1a","min_num_replicas":1},
      {"cloud":"aws","region":"ap-south-1","zone":"ap-south-1b","min_num_replicas":1},
      {"cloud":"aws","region":"ap-south-1","zone":"ap-south-1c","min_num_replicas":1}]}'
    );
    ```

## Step 2. Create table with partitions

Next, create the parent table that contains a `geo_partition` column which is used to create list-based partitions for each geographic region you want to partition data into as shown in the following diagram:

![Row-level geo-partitioning](/images/explore/multi-region-deployments/geo-partitioning-1.png)

1. Create the parent table.

    ```sql
    CREATE TABLE bank_transactions (
        user_id   INTEGER NOT NULL,
        account_id INTEGER NOT NULL,
        geo_partition VARCHAR,
        account_type VARCHAR NOT NULL,
        amount NUMERIC NOT NULL,
        txn_type VARCHAR NOT NULL,
        created_at TIMESTAMP DEFAULT NOW()
    ) PARTITION BY LIST (geo_partition);
    ```

1. Next, create one partition per desired geography under the parent table, and assign each to the  applicable tablespace. Here, you create three table partitions: one for the EU region called `bank_transactions_eu`, another for the India region called `bank_transactions_india,` and a third partition for US region called `bank_transactions_us`. Create any required indexes for each partition, making sure to associate each index with the same tablespace as that of the partition table.

    ```sql
    CREATE TABLE bank_transactions_eu
        PARTITION OF bank_transactions
          (user_id, account_id, geo_partition, account_type,
          amount, txn_type, created_at,
          PRIMARY KEY (user_id HASH, account_id, geo_partition))
        FOR VALUES IN ('EU') TABLESPACE eu_central_1_tablespace;

    CREATE INDEX ON bank_transactions_eu(account_id) TABLESPACE eu_central_1_tablespace;

    CREATE TABLE bank_transactions_india
        PARTITION OF bank_transactions
          (user_id, account_id, geo_partition, account_type,
          amount, txn_type, created_at,
          PRIMARY KEY (user_id HASH, account_id, geo_partition))
        FOR VALUES IN ('India') TABLESPACE ap_south_1_tablespace;

    CREATE INDEX ON bank_transactions_india(account_id) TABLESPACE ap_south_1_tablespace;

    CREATE TABLE bank_transactions_us
        PARTITION OF bank_transactions
          (user_id, account_id, geo_partition, account_type,
          amount, txn_type, created_at,
          PRIMARY KEY (user_id HASH, account_id, geo_partition))
        FOR VALUES IN ('US') TABLESPACE us_west_2_tablespace;

    CREATE INDEX ON bank_transactions_us(account_id) TABLESPACE us_west_2_tablespace;
    ```

1. Use the `\d` meta-command to view the table and partitions you've created so far.

    ```sql
    yugabyte=# \d
    ```

    ```output
                    List of relations
     Schema |         Name                      | Type  |  Owner
    --------+-----------------------------------+-------+----------
     public | bank_transactions         | table | yugabyte
     public | bank_transactions_eu      | table | yugabyte
     public | bank_transactions_india   | table | yugabyte
     public | bank_transactions_us      | table | yugabyte
    (4 rows)
    ```

The data is now arranged as follows:

![Row-level geo-partitioning](/images/explore/multi-region-deployments/geo-partitioning-2.png)

{{< tip title="Region-local transaction table" >}}

When you create tables using a tablespace with a placement set, YugabyteDB automatically creates a transaction table under the tablespace if one doesn't yet exist, with a name like `system.transactions_90141438-f42c-4a39-8a12-4072c1216d46`.

{{</ tip >}}

## Step 3. Pin user partitions specific to geographic locations

Now, the setup should automatically be able to pin rows to the appropriate regions based on the  value set in the `geo_partition` column. This is shown in the following diagram:

![Row-level geo-partitioning](/images/explore/multi-region-deployments/geo-partitioning-3.png)

You can test this region pinning by inserting a few rows of data and verifying they are written to the correct partitions.

{{< tip title="Expanded output display" >}}
The sample output includes expanded auto mode output formatting for better readability. You can enable this mode with the following statement:

```sql
yugabyte=# \x auto
```

```output
Expanded display is used automatically.
```

{{</ tip >}}

1. Insert a row into the table with the `geo_partition` column value set to `EU` below.

    ```sql
    INSERT INTO bank_transactions
        VALUES (100, 10001, 'EU', 'checking', 120.50, 'debit');
    ```

1. Verify that the row is present in the `bank_transactions` table.

    ```sql
    yugabyte=# select * from bank_transactions;
    ```

    ```output
    -[ RECORD 1 ]-+---------------------------
    user_id       | 100
    account_id    | 10001
    geo_partition | EU
    account_type  | checking
    amount        | 120.5
    txn_type      | debit
    created_at    | 2020-11-07 21:28:11.056236
    ```

Additionally, the row must be present only in the `bank_transactions_eu` partition, which can be easily verified by running the select statement directly against that partition. The other partitions should contain no rows.

```sql
yugabyte=# select * from bank_transactions_eu;
```

```output
-[ RECORD 1 ]-+---------------------------
user_id       | 100
account_id    | 10001
geo_partition | EU
account_type  | checking
amount        | 120.5
txn_type      | debit
created_at    | 2020-11-07 21:28:11.056236
```

```sql
yugabyte=# select count(*) from bank_transactions_india;
```

```output
 count
-------
     0
```

```sql
yugabyte=# select count(*) from bank_transactions_us;
```

```sql
 count
-------
     0
```

Insert data into the other partitions.

```sql
INSERT INTO bank_transactions
    VALUES (200, 20001, 'India', 'savings', 1000, 'credit');
INSERT INTO bank_transactions
    VALUES (300, 30001, 'US', 'checking', 105.25, 'debit');
```

These can be verified as follows:

```sql
yugabyte=# select * from bank_transactions_india;
```

```output
-[ RECORD 1 ]-+---------------------------
user_id       | 200
account_id    | 20001
geo_partition | India
account_type  | savings
amount        | 1000
txn_type      | credit
created_at    | 2020-11-07 21:45:26.011636
```

```sql
yugabyte=# select * from bank_transactions_us;
```

```output
-[ RECORD 1 ]-+---------------------------
user_id       | 300
account_id    | 30001
geo_partition | US
account_type  | checking
amount        | 105.25
txn_type      | debit
created_at    | 2020-11-07 21:45:26.067444
```

## Step 4. Querying the local partition

Querying from a particular partition can be accomplished by using a `WHERE` clause on the partition key. For example, if the client is in the US, querying the local partition can be done by running the following query:

```sql
yugabyte=# select * from bank_transactions where geo_partition='US';
```

```output
-[ RECORD 1 ]-+---------------------------
user_id       | 300
account_id    | 30001
geo_partition | US
account_type  | checking
amount        | 105.25
txn_type      | debit
created_at    | 2020-11-07 21:45:26.067444
```

However, if you need to query the local partition without specifying the partition column, you can use the function [yb_is_local_table](../../../api/ysql/exprs/func_yb_is_local_table). To implement the same query as above using `yb_is_local_table`, you can do the following:

```sql
yugabyte=# select * from bank_transactions where yb_is_local_table(tableoid);
```

```output
-[ RECORD 1 ]-+---------------------------
user_id       | 300
account_id    | 30001
geo_partition | US
account_type  | checking
amount        | 105.25
txn_type      | debit
created_at    | 2020-11-07 21:45:26.067444
```

## Step 5. Users travelling across geographic locations

To make things interesting, say user 100, whose first bank transaction was performed in the EU region, travels to India and the US, and performs two other bank transactions. This can be simulated by using the following statements:

```sql
INSERT INTO bank_transactions
    VALUES (100, 10001, 'India', 'savings', 2000, 'credit');
INSERT INTO bank_transactions
    VALUES (100, 10001, 'US', 'checking', 105, 'debit');
```

Now, each of the bank transactions would be pinned to the appropriate geographic locations. This can be verified as follows.

```sql
yugabyte=# select * from bank_transactions_india where user_id=100;
```

```output
-[ RECORD 1 ]-+---------------------------
user_id       | 100
account_id    | 10001
geo_partition | India
account_type  | savings
amount        | 2000
txn_type      | credit
created_at    | 2020-11-07 21:56:26.760253
```

```sql
yugabyte=# select * from bank_transactions_us where user_id=100;
```

```output
-[ RECORD 1 ]-+---------------------------
user_id       | 100
account_id    | 10001
geo_partition | US
account_type  | checking
amount        | 105
txn_type      | debit
created_at    | 2020-11-07 21:56:26.794173
```

All the bank transactions made by the user can be retrieved using the following SQL statement.

```sql
yugabyte=# select * from bank_transactions where user_id=100 order by created_at desc;
```

```output
-[ RECORD 1 ]-+---------------------------
user_id       | 100
account_id    | 10001
geo_partition | US
account_type  | checking
amount        | 105
txn_type      | debit
created_at    | 2020-11-07 21:56:26.794173
-[ RECORD 2 ]-+---------------------------
user_id       | 100
account_id    | 10001
geo_partition | India
account_type  | savings
amount        | 2000
txn_type      | credit
created_at    | 2020-11-07 21:56:26.760253
-[ RECORD 3 ]-+---------------------------
user_id       | 100
account_id    | 10001
geo_partition | EU
account_type  | checking
amount        | 120.5
txn_type      | debit
created_at    | 2020-11-07 21:28:11.056236
```

<<<<<<< HEAD
## Step 5. Add a new geographic location

Assume that after a while, Yuga Bank gets a lot of customers across the globe, and wants to offer the service to residents of Brazil, which also has data residency laws. Using row-level geo-partitioning, you can do this by adding a new partition and pinning it to the AWS South America (São Paulo) region `sa-east-1`.
=======
## Step 6. Adding a new geographic location

Assume that after a while, our fictitious Yuga Bank gets a lot of customers across the globe, and wants to offer the service to residents of Brazil, which also has data residency laws. Thanks to row-level geo-partitioning, this can be accomplished easily. We can add a new partition and pin it to the AWS South America (São Paulo) region `sa-east-1` as shown below.
>>>>>>> 267845a4

First, create the tablespace:

```sql
CREATE TABLESPACE sa_east_1_tablespace WITH (
    replica_placement='{"num_replicas": 3, "placement_blocks":
      [{"cloud":"aws","region":"sa-east-1","zone":"sa-east-1a","min_num_replicas":1},
      {"cloud":"aws","region":"sa-east-1","zone":"sa-east-1b","min_num_replicas":1},
      {"cloud":"aws","region":"sa-east-1","zone":"sa-east-1c","min_num_replicas":1}]}'
    );
```

Then, create the partition for Brazil:

```sql
CREATE TABLE bank_transactions_brazil
    PARTITION OF bank_transactions
      (user_id, account_id, geo_partition, account_type,
       amount, txn_type, created_at,
       PRIMARY KEY (user_id HASH, account_id, geo_partition))
    FOR VALUES IN ('Brazil') TABLESPACE sa_east_1_tablespace;
```

And with that, the new region is ready to store bank transactions of the residents of Brazil.

```sql
INSERT INTO bank_transactions
    VALUES (400, 40001, 'Brazil', 'savings', 1000, 'credit');

select * from bank_transactions_brazil;
```

```output
-[ RECORD 1 ]-+-------------------------
user_id       | 400
account_id    | 40001
geo_partition | Brazil
account_type  | savings
amount        | 1000
txn_type      | credit
created_at    | 2020-11-07 22:09:04.8537
```

## Step 7. Fault tolerance during a region outage

<<<<<<< HEAD
So far you've set up replication with 3 copies of the data, which helps tolerate the loss of a single node or zone. However, a regional outage will cause unavailability, because all the nodes are in one region. Placing each replica in a different region helps solve this issue.
=======
So far we've set up replication with 3 copies of the data, which helps us tolerate the loss of a single node or zone. However, a regional outage will cause unavailability, as all the nodes are in one region. Placing each replica in a different region helps solve this issue.
>>>>>>> 267845a4

Recreate the `us_west_2_tablespace` from earlier, and place one copy each in us-west2, us-west1, and us-east1. Then use `leader_preference` to continue placing all leaders in us-west-2, so that they remain close to the client and provide the best performance. (You can find more information in [Leader preference](../../ysql-language-features/going-beyond-sql/tablespaces/#leader-preference))

```sql
CREATE TABLESPACE us_west_2_tablespace WITH (
  replica_placement='{"num_replicas": 3, "placement_blocks":
  [{"cloud":"aws","region":"us-west-2","zone":"us-west-2a","min_num_replicas":1,"leader_preference":1},
  {"cloud":"aws","region":"us-west-1","zone":"us-west-1a","min_num_replicas":1,"leader_preference":2},
  {"cloud":"aws","region":"us-east-1","zone":"us-east-1a","min_num_replicas":1}]}'
);
```

{{< note title="Write latency" >}}
Having the client and leader in the same zone reduces network roundtrip between them. The read latency will be similar to having all replicas in the same zone, and the write latency will be slightly higher, as the quorum commit needs to wait for data to get replicated to a different region.
{{< /note >}}<|MERGE_RESOLUTION|>--- conflicted
+++ resolved
@@ -28,22 +28,15 @@
 * achieve lower latency and higher performance
 * meet data residency requirements to comply with regulations such as GDPR
 
-<<<<<<< HEAD
 Geo-partitioning of data enables fine-grained, row-level control over the placement of table data across different geographical locations. This is accomplished in two steps:
-=======
-Geo-partitioning of data enables fine-grained, row-level control over the placement of table data across different geographical locations. This is accomplished in two basic steps – first, partitioning a table into user-defined table partitions; then, pinning these partitions to the desired geographic locations by configuring metadata for each partition.
->>>>>>> 267845a4
 
 1. Partition a table into user-defined table partitions.
 1. Pin these partitions to the desired geographic locations by configuring metadata for each partition.
 
-<<<<<<< HEAD
 To create user-defined table partitions, designate a column of the table as the partition column that will be used to geo-partition the data. The value of this column for a given row is used to determine the table partition that the row belongs to.
 
 The second step involves creating partitions in the respective geographic locations using tablespaces. Note that the data in each partition can be configured to get replicated across multiple zones in a cloud provider region, or across multiple nearby regions or data centers.
 
-=======
->>>>>>> 267845a4
 An entirely new geographic partition can be introduced dynamically by adding a new table partition and configuring it to keep the data resident in the desired geographic location. Data in one or more of the existing geographic locations can be purged efficiently by dropping the necessary partitions. Users of traditional RDBMS would recognize this scheme as being close to user-defined list-based table partitions, with the ability to control the geographic location of each partition.
 
 In this deployment, users can access their data with low latencies because the data resides on servers that are geographically close by, and the queries do not need to access data in far away geographic locations.
@@ -66,7 +59,7 @@
 
 ## Step 1. Create tablespaces
 
-First, create tablespaces for each geographic region we wish to partition data into:
+First, create tablespaces for each geographic region you wish to partition data into:
 
 1. Create tablespaces for each region.
 
@@ -173,7 +166,7 @@
 
 ## Step 3. Pin user partitions specific to geographic locations
 
-Now, the setup should automatically be able to pin rows to the appropriate regions based on the  value set in the `geo_partition` column. This is shown in the following diagram:
+Now, the setup should automatically be able to pin rows to the appropriate regions based on the value set in the `geo_partition` column. This is shown in the following diagram:
 
 ![Row-level geo-partitioning](/images/explore/multi-region-deployments/geo-partitioning-3.png)
 
@@ -294,7 +287,7 @@
 created_at    | 2020-11-07 21:45:26.067444
 ```
 
-## Step 4. Querying the local partition
+## Step 4. Query the local partition
 
 Querying from a particular partition can be accomplished by using a `WHERE` clause on the partition key. For example, if the client is in the US, querying the local partition can be done by running the following query:
 
@@ -406,15 +399,9 @@
 created_at    | 2020-11-07 21:28:11.056236
 ```
 
-<<<<<<< HEAD
-## Step 5. Add a new geographic location
+## Step 6. Add a new geographic location
 
 Assume that after a while, Yuga Bank gets a lot of customers across the globe, and wants to offer the service to residents of Brazil, which also has data residency laws. Using row-level geo-partitioning, you can do this by adding a new partition and pinning it to the AWS South America (São Paulo) region `sa-east-1`.
-=======
-## Step 6. Adding a new geographic location
-
-Assume that after a while, our fictitious Yuga Bank gets a lot of customers across the globe, and wants to offer the service to residents of Brazil, which also has data residency laws. Thanks to row-level geo-partitioning, this can be accomplished easily. We can add a new partition and pin it to the AWS South America (São Paulo) region `sa-east-1` as shown below.
->>>>>>> 267845a4
 
 First, create the tablespace:
 
@@ -460,11 +447,7 @@
 
 ## Step 7. Fault tolerance during a region outage
 
-<<<<<<< HEAD
 So far you've set up replication with 3 copies of the data, which helps tolerate the loss of a single node or zone. However, a regional outage will cause unavailability, because all the nodes are in one region. Placing each replica in a different region helps solve this issue.
-=======
-So far we've set up replication with 3 copies of the data, which helps us tolerate the loss of a single node or zone. However, a regional outage will cause unavailability, as all the nodes are in one region. Placing each replica in a different region helps solve this issue.
->>>>>>> 267845a4
 
 Recreate the `us_west_2_tablespace` from earlier, and place one copy each in us-west2, us-west1, and us-east1. Then use `leader_preference` to continue placing all leaders in us-west-2, so that they remain close to the client and provide the best performance. (You can find more information in [Leader preference](../../ysql-language-features/going-beyond-sql/tablespaces/#leader-preference))
 
