---
title: Read replicas and follower reads in YugabyteDB YCQL
headerTitle: Read replicas
linkTitle: Read replicas
description: Explore read replicas in YugabyteDB using YCQL
headContent: Replicate data asynchronously to one or more read replica clusters
menu:
  preview:
    name: Read replicas
    identifier: explore-multi-region-deployments-read-replicas-ycql
    parent: explore-multi-region-deployments
    weight: 755
type: docs
---

<<<<<<< HEAD
<ul class="nav nav-tabs-alt nav-tabs-yb" data-target="sql">

  <li >
    <a href="../read-replicas-ysql/" class="nav-link">
      <i class="icon-postgres" aria-hidden="true"></i>
      YSQL
    </a>
  </li>

  <li >
    <a href="../read-replicas-ycql/" class="nav-link active">
      <i class="icon-cassandra" aria-hidden="true"></i>
      YCQL
    </a>
  </li>

</ul>
=======
{{<api-tabs>}}
>>>>>>> b4335430

YugabyteDB supports the following types of reads:

- [Follower reads](../../ysql-language-features/going-beyond-sql/follower-reads-ycql/) that enable spreading the read workload across all replicas in the primary cluster.
- Observer reads that use read replicas. Read replicas are created as a separate cluster that may be located in a different region, possibly closer to the consumers of the data which would result in lower-latency access and enhanced support of analytics workloads.

A data center (also known as a [universe](../../../architecture/concepts/universe/#universe-vs-cluster)) can have one primary cluster and several read replica clusters.

Stale reads are possible with an upper bound on the amount of staleness. Reads are guaranteed to be timeline-consistent. You need to set the consistency level to `ONE` in your application to work with follower reads or observer reads. In addition, you have to set the application's local data center to the read replica cluster's region.

## Prerequisites

Ensure that you have downloaded and configured YugabyteDB, as described in [Quick start](../../../quick-start/).

{{< note title="Note" >}}

This document uses a client application based on the [yb-sample-apps](https://github.com/yugabyte/yb-sample-apps) workload generator.

{{< /note >}}

Also, because you cannot use read replicas without a primary cluster, ensure that you have the latter available. The following command sets up a primary cluster of three nodes in cloud `c`, region `r` and zones `z1`, `z2`, and `z3`:

```shell
$ ./bin/yb-ctl create --rf 3 --placement_info "c.r.z1,c.r.z2,c.r.z3" --tserver_flags "placement_uuid=live,max_stale_read_bound_time_ms=60000000"
```

Output:

```output
Creating cluster.
Waiting for cluster to be ready.
....
---------------------------------------------------------------
| Node Count: 3 | Replication Factor: 3                       |
---------------------------------------------------------------
| JDBC            : jdbc:postgresql://127.0.0.1:5433/yugabyte |
| YSQL Shell      : bin/ysqlsh                                |
| YCQL Shell      : bin/ycqlsh                                |
| YEDIS Shell     : bin/redis-cli                             |
| Web UI          : http://127.0.0.1:7000/                    |
| Cluster Data    : /Users/yourname/yugabyte-data             |
---------------------------------------------------------------

For more info, please use: yb-ctl status
```

The following command instructs the masters to create three replicas for each tablet distributed across the three zones:

```shell
$ ./bin/yb-admin -master_addresses 127.0.0.1:7100,127.0.0.2:7100,127.0.0.3:7100 modify_placement_info c.r.z1,c.r.z2,c.r.z3 3 live
```

The following illustration demonstrates the primary cluster visible via [YugabyteDB Anywhere](../../../yugabyte-platform/):

![Primary cluster](/images/explore/multi-region-deployments/read-replicas1.png)

The following command runs the sample application and starts a YCQL workload:

```shell
java -jar ./yb-sample-apps.jar --workload CassandraKeyValue \
                               --nodes 127.0.0.1:9042,127.0.0.2:9042,127.0.0.3:9042 \
                               --nouuid \
                               --num_unique_keys 2 \
                               --num_threads_write 1 \
                               --num_threads_read 1 \
                               --value_size 1024
```

Output:

```output
0 [main] INFO com.yugabyte.sample.Main  - Starting sample app...
35 [main] INFO com.yugabyte.sample.common.CmdLineOpts  - Using NO UUID
44 [main] INFO com.yugabyte.sample.common.CmdLineOpts  - App: CassandraKeyValue
44 [main] INFO com.yugabyte.sample.common.CmdLineOpts  - Run time (seconds): -1
44 [main] INFO com.yugabyte.sample.common.CmdLineOpts  - Adding node: 127.0.0.1:9042
45 [main] INFO com.yugabyte.sample.common.CmdLineOpts  - Adding node: 127.0.0.2:9042
45 [main] INFO com.yugabyte.sample.common.CmdLineOpts  - Adding node: 127.0.0.3:9042
45 [main] INFO com.yugabyte.sample.common.CmdLineOpts  - Num reader threads: 1, num writer threads: 1
45 [main] INFO com.yugabyte.sample.common.CmdLineOpts  - Num unique keys to insert: 2
45 [main] INFO com.yugabyte.sample.common.CmdLineOpts  - Num keys to update: 1999998
45 [main] INFO com.yugabyte.sample.common.CmdLineOpts  - Num keys to read: 1500000
45 [main] INFO com.yugabyte.sample.common.CmdLineOpts  - Value size: 1024
45 [main] INFO com.yugabyte.sample.common.CmdLineOpts  - Restrict values to ASCII strings: false
45 [main] INFO com.yugabyte.sample.common.CmdLineOpts  - Perform sanity check at end of app run: false
45 [main] INFO com.yugabyte.sample.common.CmdLineOpts  - Table TTL (secs): -1
45 [main] INFO com.yugabyte.sample.common.CmdLineOpts  - Local reads: false
45 [main] INFO com.yugabyte.sample.common.CmdLineOpts  - Read only load: false
48 [main] INFO com.yugabyte.sample.apps.AppBase  - Creating Cassandra tables...
92 [main] INFO com.yugabyte.sample.apps.AppBase  - Connecting with 4 clients to nodes: /127.0.0.1:9042,/127.0.0.2:9042,/127.0.0.3:9042
1139 [main] INFO com.yugabyte.sample.apps.AppBase  - Created a Cassandra table using query: [CREATE TABLE IF NOT EXISTS CassandraKeyValue (k varchar, v blob, primary key (k));]
6165 [Thread-1] INFO com.yugabyte.sample.common.metrics.MetricsTracker - Read: 4009.75 ops/sec (0.24 ms/op), 20137 total ops | Write: 1650.50 ops/sec (0.60 ms/op), 8260 total ops | Uptime: 5025 ms | maxWrittenKey: 1 | maxGeneratedKey: 2 |
11166 [Thread-1] INFO com.yugabyte.sample.common.metrics.MetricsTracker - Read: 5066.60 ops/sec (0.20 ms/op), 45479 total ops | Write: 1731.19 ops/sec (0.58 ms/op), 16918 total ops | Uptime: 10026 ms | maxWrittenKey: 1 | maxGeneratedKey: 2 |
```

The following illustration demonstrates the read and write statistics in the primary cluster visible via YugabyteDB Anywhere:

![Primary cluster reads and writes](/images/explore/multi-region-deployments/read-replicas2.png)

As per the preceding illustration, using the default workload directs reads and writes to the tablet leader. The arguments in the `java -jar ./yb-sample-apps.jar` command explicitly restrict the number of keys to be written and read to one in order to follow the reads and writes occurring on a single tablet.

The following is a modified command that enables follower reads. Specifying `--local_reads` changes the consistency level to `ONE`. The `--with_local_dc` option defines in which data center the application is at any given time. When specified, the read traffic is routed to the same region:

```shell
$ java -jar ./yb-sample-apps.jar --workload CassandraKeyValue \
                                 --nodes 127.0.0.1:9042,127.0.0.2:9042,127.0.0.3:9042 \
                                 --nouuid \
                                 --num_unique_keys 2 \
                                 --num_threads_write 1 \
                                 --num_threads_read 1 \
                                 --value_size 1024 --local_reads --with_local_dc r
```

Output:

```output
0 [main] INFO com.yugabyte.sample.Main - Starting sample app...
22 [main] INFO com.yugabyte.sample.common.CmdLineOpts - Using NO UUID
27 [main] INFO com.yugabyte.sample.common.CmdLineOpts - App: CassandraKeyValue
27 [main] INFO com.yugabyte.sample.common.CmdLineOpts - Run time (seconds): -1
28 [main] INFO com.yugabyte.sample.common.CmdLineOpts - Adding node: 127.0.0.1:9042
28 [main] INFO com.yugabyte.sample.common.CmdLineOpts - Adding node: 127.0.0.2:9042
28 [main] INFO com.yugabyte.sample.common.CmdLineOpts - Adding node: 127.0.0.3:9042
28 [main] INFO com.yugabyte.sample.common.CmdLineOpts - Num reader threads: 1, num writer threads: 1
28 [main] INFO com.yugabyte.sample.common.CmdLineOpts - Num unique keys to insert: 2
28 [main] INFO com.yugabyte.sample.common.CmdLineOpts - Num keys to update: 1999998
28 [main] INFO com.yugabyte.sample.common.CmdLineOpts - Num keys to read: 1500000
28 [main] INFO com.yugabyte.sample.common.CmdLineOpts - Value size: 1024
28 [main] INFO com.yugabyte.sample.common.CmdLineOpts - Restrict values to ASCII strings: false
28 [main] INFO com.yugabyte.sample.common.CmdLineOpts - Perform sanity check at end of app run: false
28 [main] INFO com.yugabyte.sample.common.CmdLineOpts - Table TTL (secs): -1
29 [main] INFO com.yugabyte.sample.common.CmdLineOpts - Local reads: true
29 [main] INFO com.yugabyte.sample.common.CmdLineOpts - Read only load: false
30 [main] INFO com.yugabyte.sample.apps.AppBase - Creating Cassandra tables...
67 [main] INFO com.yugabyte.sample.apps.AppBase - Connecting with 4 clients to nodes: /127.0.0.1:9042,/127.0.0.2:9042,/127.0.0.3:9042
751 [main] INFO com.yugabyte.sample.apps.AppBase - Created a Cassandra table using query: [CREATE TABLE IF NOT EXISTS CassandraKeyValue (k varchar, v blob, primary key (k));]
5773 [Thread-1] INFO com.yugabyte.sample.common.metrics.MetricsTracker - Read: 4029.25 ops/sec (0.24 ms/op), 20221 total ops | Write: 1486.29 ops/sec (0.67 ms/op), 7440 total ops | Uptime: 5021 ms | maxWrittenKey: 1 | maxGeneratedKey: 2 |
10778 [Thread-1] INFO com.yugabyte.sample.common.metrics.MetricsTracker - Read: 4801.54 ops/sec (0.21 ms/op), 44256 total ops | Write: 1637.30 ops/sec (0.61 ms/op), 15635 total ops | Uptime: 10026 ms | maxWrittenKey: 1 | maxGeneratedKey: 2 |
```

The following illustration demonstrates the reads spread across all the replicas for the tablet visible via YugabyteDB Anywhere:

![Read replica reads](/images/explore/multi-region-deployments/read-replicas3.png)

## Using read replicas

The following commands add three new nodes to a read replica cluster in region `r2`:

```shell
./bin/yb-ctl add_node --placement_info "c.r2.z21" --tserver_flags "placement_uuid=rr"
./bin/yb-ctl add_node --placement_info "c.r2.z22" --tserver_flags "placement_uuid=rr"
./bin/yb-ctl add_node --placement_info "c.r2.z23" --tserver_flags "placement_uuid=rr"

./bin/yb-admin -master_addresses 127.0.0.1:7100,127.0.0.2,127.0.0.3 add_read_replica_placement_info c.r2.z21:1,c.r2.z22:1,c.r2.z23:1 3 rr
```

The following illustration demonstrates the setup of the two clusters, one of which is primary and another one is read replica visible via YugabyteDB Anywhere:

![Primary and read replica](/images/explore/multi-region-deployments/read-replicas4.png)

The following command directs `CL.ONE` reads to the primary cluster (as follower reads) in region `r`:

```shell
java -jar ./yb-sample-apps.jar --workload CassandraKeyValue \
                               --nodes 127.0.0.1:9042,127.0.0.2:9042,127.0.0.3:9042 \
                               --nouuid \
                               --num_unique_keys 2 \
                               --num_threads_write 1 \
                               --num_threads_read 1 \
                               --value_size 1024 --local_reads --with_local_dc r
```

The following illustration demonstrates the result of executing the preceding command (visible via YugabyteDB Anywhere):

![Primary cluster reads](/images/explore/multi-region-deployments/read-replicas5.png)

The following command directs the `CL.ONE` reads to the read replica cluster (as observer reads) in region `r2`:

```shell
java -jar ./yb-sample-apps.jar --workload CassandraKeyValue \
                               --nodes 127.0.0.1:9042,127.0.0.2:9042,127.0.0.3:9042 \
                               --nouuid \
                               --num_unique_keys 2 \
                               --num_threads_write 1 \
                               --num_threads_read 1 \
                               --value_size 1024 --local_reads --with_local_dc r2
```

The following illustration demonstrates the result of executing the preceding command (visible via YugabyteDB Anywhere):

![Read replica reads](/images/explore/multi-region-deployments/read-replicas6.png)

For information on deploying read replicas, see [Read Replica Clusters](../../../deploy/multi-dc/read-replica-clusters/).

## Fault tolerance

In the strong consistency mode (default), more failures can be tolerated by increasing the number of replicas: to tolerate a `k` number of failures, `2k+1` replicas are required in the RAFT group. However, follower reads and observer reads can provide Cassandra-style `CL.ONE` fault tolerance. The  `max_stale_read_bound_time_ms` GFlag controls how far behind the followers are allowed to be before they redirect reads back to the RAFT leader (the default is 60 seconds). For "write once, read many times" workloads, this number could be increased. By stopping nodes, you can induce behavior of follower and observer reads such that they continue to read (which would not be possible without follower reads).

The following command starts a read-only workload:

```shell
java -jar ./yb-sample-apps.jar --workload CassandraKeyValue \
  --nodes 127.0.0.1:9042,127.0.0.2:9042,127.0.0.3:9042 \
  --nouuid \
  --max_written_key 2 \
  --read_only \
  --num_threads_read 1 \
  --value_size 1024 --local_reads --with_local_dc r2 --skip_ddl
```

The following command stops a node in the read replica cluster:

```shell
./bin/yb-ctl stop_node 6
```

The following illustration demonstrates the stopped node visible via YugabyteDB Anywhere:

![Read replica with stopped node](/images/explore/multi-region-deployments/read-replicas7.png)

Stopping one node redistributes the load onto the two remaining nodes.

The following command stops another node in the read replica cluster:

```shell
./bin/yb-ctl stop_node 5
```

The following illustration demonstrates two stopped nodes visible via YugabyteDB Anywhere:

![Read replica with two stopped nodes](/images/explore/multi-region-deployments/read-replicas8.png)

The following command stops the last node in the read replica cluster which causes the reads revert back to the primary cluster and become follower reads:

```shell
./bin/yb-ctl stop_node 4
```

The following illustration demonstrates all stopped nodes in the read replica cluster and activation of nodes in the primary cluster visible via YugabyteDB Anywhere:

![Read replica with three stopped nodes](/images/explore/multi-region-deployments/read-replicas9.png)

This behavior differs from the standard Cassandra behavior. The YCQL interface only honors consistency level `ONE`. All other consistency levels are converted to `QUORUM` including `LOCAL_ONE`. When a local data center is specified by the application with consistency level `ONE`, read traffic is localized to the region as long as this region has active replicas. If the application's local data center has no replicas, the read traffic is routed to the primary region.

The following command stops one of the nodes in the primary cluster:

```shell
./bin/yb-ctl stop_node 3
```

The following illustration demonstrates the state of nodes, with read load rebalanced to the remaining nodes visible via YugabyteDB Anywhere:

![Primary cluster with one stopped node](/images/explore/multi-region-deployments/read-replicas10.png)

The following command stops one more node in the primary cluster:

```shell
./bin/yb-ctl stop_node 2
```

The following illustration demonstrates that the entire read load moved to the one remaining node visible via YugabyteDB Anywhere:

![Primary cluster with two stopped nodes](/images/explore/multi-region-deployments/read-replicas11.png)

For additional information, see [Fault Tolerance](../../fault-tolerance/macos/).

## Learn more

- [Read replica architecture](../../../architecture/docdb-replication/read-replicas)
- [Follower reads](../../ysql-language-features/going-beyond-sql/follower-reads-ycql/)<|MERGE_RESOLUTION|>--- conflicted
+++ resolved
@@ -13,27 +13,7 @@
 type: docs
 ---
 
-<<<<<<< HEAD
-<ul class="nav nav-tabs-alt nav-tabs-yb" data-target="sql">
-
-  <li >
-    <a href="../read-replicas-ysql/" class="nav-link">
-      <i class="icon-postgres" aria-hidden="true"></i>
-      YSQL
-    </a>
-  </li>
-
-  <li >
-    <a href="../read-replicas-ycql/" class="nav-link active">
-      <i class="icon-cassandra" aria-hidden="true"></i>
-      YCQL
-    </a>
-  </li>
-
-</ul>
-=======
 {{<api-tabs>}}
->>>>>>> b4335430
 
 YugabyteDB supports the following types of reads:
 
