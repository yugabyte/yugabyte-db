--- conflicted
+++ resolved
@@ -25,7 +25,6 @@
 type: indexpage
 ---
 
-<<<<<<< HEAD
 In YugabyteDB, [data is split (sharded)](./sharding-rebalancing) into tablets, and these multiple tablets are placed on varioous nodes. When more [nodes are added](./node-addition), some tablets are automatically [rebalanced](./sharding-rebalancing#rebalancing) to the new nodes. Tablets can be split dynamically as needed to use the newly added resource, which leads to each node managing fewer tablets. The entire cluster can therefore handle more transactions and queries in parallel, thus increasing its capacity to handle larger workloads.
 
 You can either add more nodes to distribute the tablets or increase the specs of your nodes to scale your universe efficiently and reliably to handle the following:
@@ -42,23 +41,6 @@
 * **Improved performance** - More nodes can process requests in parallel, reducing response times.
 * **Cost-effectiveness** - You can use commodity hardware, which is generally less expensive than high-end servers.
 * **Elastic scaling** - You can add new nodes as needed to accommodate growth or scale-out temporarily to handle high traffic for special events such as Black Friday shopping or a major news outbreak. After the event, you can reduce the size of the cluster (*scale in*) by draining all the data from some of the nodes (or Kubernetes pods) and removing them from the universe.
-=======
-YugabyteDB can be scaled either horizontally or vertically depending on your needs. YugabyteDB automatically splits user tables into multiple [shards](../../architecture/docdb-sharding/sharding/), called tablets. You can either add more nodes to distribute the tablets, or increase the specifications of your nodes to scale your universe efficiently and reliably to handle the following:
-
-* More transactions per second
-* High number of concurrent client connections
-* Large datasets
-
-## Horizontal scaling (scale out)
-
-Horizontal scaling, also referred to as scaling out, is the process of adding more nodes to a distributed database to handle increased load and data. In YugabyteDB, data is split (sharded) into tablets, and these multiple tablets are located on each node. When more nodes are added, some tablets are automatically moved to the new nodes. Tablets can be split dynamically as needed to use the newly added resource, which leads to each node managing fewer tablets. The entire cluster can therefore handle more transactions and queries in parallel, thus increasing its capacity to handle larger workloads.
-
-Horizontal scaling is the most common scaling model in YugabyteDB, and has several advantages, including:
-
-* **Improved performance** - More nodes can process requests in parallel, reducing response times.
-* **Cost-effectiveness** - You can use commodity hardware, which is generally less expensive than high-end servers.
-* **Elastic scaling** - You can add new nodes as needed to accommodate growth. For example, scale-out temporarily to handle high traffic for special events such as Black Friday shopping or a major news outbreak. After the event, you can reduce the size of the cluster (*scale in*) by draining all the data from some of the nodes (or Kubernetes pods) and removing them from the universe.
->>>>>>> 288e979f
 
 ## Vertical scaling (scale up)
 
@@ -66,7 +48,6 @@
 
 In some cases, depending on your application needs and budget constraints, a combination of both horizontal and vertical scaling may be used to achieve the desired performance and scalability goals.
 
-<<<<<<< HEAD
 ## Horizontal vs Vertical Scaling
 
 The following table lists the pros and cons of Horizontal/Vertical scaling of a YugabyteDB cluster.
@@ -90,28 +71,12 @@
 - Global memstore limit
 - Separate compaction queues to reduce read amplification
 - Smart load balancing across disks
-=======
-## Horizontal vs vertical scaling
-
-The following table lists the pros and cons of horizontal and vertical scaling of a YugabyteDB cluster.
-
-|                     |         Horizontal (Scale out)          |                             Vertical (Scale up)                                |
-| ------------------- | --------------------------------------- | ------------------------------------------------------------------------------ |
-| Number of nodes     | Increases                               | Remains the same                                                               |
-| Ease of effort      | Add new nodes to the cluster            | Add more powerful nodes, drain the old nodes, and remove them from the cluster |
-| Fault tolerance     | Increases as more nodes are added       | Remains the same                                                               |
-| Cluster&nbsp;rebalancing | Faster                             | Slower                                                                         |
-| Future scaling      | More nodes can be added                 | Limited to the most powerful machines available today                          |
-| Added costs         | Cost of new (commodity) machines        | Difference in cost of the new and old machines                                 |
-| Disk | Same disks as other nodes can be used, as data and connections are distributed | Along with CPU and memory, disks should also be updgraded to handle increased workloads |
->>>>>>> 288e979f
 
 ## Learn more
 
 {{<index/block>}}
 
   {{<index/item
-<<<<<<< HEAD
     title="Distribute data across nodes"
     body="Automatic data distribution across the universe's nodes using transparent sharding of tables."
     href="./sharding-rebalancing"
@@ -130,8 +95,6 @@
     icon="fa-brands fa-readme">}}
 
   {{<index/item
-=======
->>>>>>> 288e979f
     title="Writes"
     body="See how writes scale in YugabyteDB."
     href="scaling-writes/"
@@ -140,21 +103,10 @@
   {{<index/item
     title="Transactions"
     body="See how transactions scale in YugabyteDB."
-<<<<<<< HEAD
     href="scaling-transactions-bench/"
     icon="/images/section_icons/explore/auto_sharding.png">}}
 
   
-=======
-    href="scaling-transactions/"
-    icon="/images/section_icons/explore/auto_sharding.png">}}
-
-  {{<index/item
-    title="Simple workloads"
-    body="See how large simple workloads scale in YugabyteDB."
-    href="scaling-simple-workloads/"
-    icon="fa-solid fa-truck-ramp-box">}}
->>>>>>> 288e979f
 
   {{<index/item
     title="Large datasets"
@@ -162,13 +114,4 @@
     href="scaling-large-datasets/"
     icon="fa-solid fa-weight-hanging">}}
 
-<<<<<<< HEAD
-=======
-  {{<index/item
-    title="Scale out a universe"
-    body="Add nodes to a universe to handle a greater number of concurrent transactions per second."
-    href="scaling-universe/"
-    icon="/images/section_icons/explore/linear_scalability.png">}}
-
->>>>>>> 288e979f
 {{</index/block>}}