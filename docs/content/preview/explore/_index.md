--- conflicted
+++ resolved
@@ -72,10 +72,7 @@
 </ul>
 <div class="tab-content">
   <div id="local" class="tab-pane fade show active" role="tabpanel" aria-labelledby="local-tab">
-<<<<<<< HEAD
-=======
-
->>>>>>> 0c3f6313
+
 
 To run the examples, you need to create a single- or multi-node universe.
 
@@ -239,11 +236,7 @@
 1. Click **Launch Cloud Shell**.
 1. Enter the user name from the cluster credentials you downloaded when you created the cluster.
 1. Select the API to use (YSQL or YCQL) and click **Confirm**.
-<<<<<<< HEAD
     The shell displays in a separate browser page. Cloud Shell can take up to 30 seconds to be ready.
-=======
-   The shell displays in a separate browser page. Cloud Shell can take up to 30 seconds to be ready.
->>>>>>> 0c3f6313
 1. Enter the password from the cluster credentials you downloaded when you created the cluster.
 
 Note that if your Cloud Shell session is idle for more than 5 minutes, your browser may disconnect you. To resume, close the browser tab and connect again.
