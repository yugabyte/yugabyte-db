--- conflicted
+++ resolved
@@ -322,19 +322,11 @@
     -jar ./yb-workload-sim-0.0.2.jar
 ```
 
-Replace the following:
-<<<<<<< HEAD
+
 - `<host name>` - The host name of your YugabyteDB cluster. For YugabyteDB Managed, select your cluster on the **Clusters** page, and click **Settings**. The host is displayed under **Connection Parameters**.
 - `<dbname>` - The name of the database you are connecting to (the default is yugabyte).
 - `<dbuser>` and `<dbpassword>` - The username and password for the YugabyteDB database. Use the credentials in the credentials file you downloaded when you created your cluster.
-- `<cloud.region.zone>` - The zones in your cluster, comma-separated, in the format `cloud.region.zone`, to be used as topology keys for [topology-aware load balancing](../drivers-orms/smart-drivers/#topology-aware-connection-load-balancing). Node details are displayed on the cluster **Nodes** tab. For example, to add topology keys for a multi-zone cluster in the AWS US East region, you would enter the following:
-=======
-
-- `<host name>` - the host name of your YugabyteDB cluster. For YugabyteDB Managed, select your cluster on the **Clusters** page, and click **Settings**. The host is displayed under **Connection Parameters**.
-- `<dbname>` - the name of the database you are connecting to (the default is yugabyte).
-- `<dbuser>` and `<dbpassword>` - the username and password for the YugabyteDB database. Use the credentials in the credentials file you downloaded when you created your cluster.
-<!-- `<cloud.region.zone>` - the zones in your cluster, comma-separated, in the format `cloud.region.zone`, to be used as topology keys for [topology-aware load balancing](../drivers-orms/smart-drivers/#topology-aware-connection-load-balancing). Node details are displayed on the cluster **Nodes** tab. For example, to add topology keys for a multi-zone cluster in the AWS US East region, you would enter the following:
->>>>>>> 3e689547
+<!-- `<cloud.region.zone>` - The zones in your cluster, comma-separated, in the format `cloud.region.zone`, to be used as topology keys for [topology-aware load balancing](../drivers-orms/smart-drivers/#topology-aware-connection-load-balancing). Node details are displayed on the cluster **Nodes** tab. For example, to add topology keys for a multi-zone cluster in the AWS US East region, you would enter the following:
 
     ```sh
     -Dspring.datasource.hikari.data-source-properties.topologyKeys=aws.us-east-1.us-east-1a,aws.us-east-1.us-east-2a,aws.us-east-1.us-east-3a
