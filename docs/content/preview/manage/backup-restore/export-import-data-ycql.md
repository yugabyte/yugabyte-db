---
title: Export and import data for YCQL
headerTitle: Export and import data
linkTitle: Export and import data
description: Export and import data for YCQL
aliases:
  - /preview/manage/backup-restore/back-up-data-ycql/
  - /preview/manage/backup-restore/restore-data-ycql/
menu:
  preview:
    identifier: export-import-data-ycql
    parent: backup-restore
    weight: 703
type: page
isTocNested: true
showAsideToc: true
---

<ul class="nav nav-tabs-alt nav-tabs-yb">
  <li >
    <a href="../export-import-data/" class="nav-link">
      <i class="icon-postgres" aria-hidden="true"></i>
      YSQL
    </a>
  </li>
  <li >
    <a href="../export-import-data-ycql/" class="nav-link active">
      <i class="icon-cassandra" aria-hidden="true"></i>
      YCQL
    </a>
  </li>
</ul>

You use the `ycqlsh` script to export and import YCQL data. For details on how to use the script to connect to a YugabyteDB cluster, as well as the full list of available options, refer to the [ycqlsh reference](../../../admin/ycqlsh/).

<<<<<<< HEAD
## Export Schema
=======
### Export schema
>>>>>>> 92d137e8

You use the `DESCRIBE` command (abbreviated to `DESC` here) to export the schema.

To export the schema of a _single keyspace_, run the following command:

```sh
./bin/ycqlsh -e "DESC KEYSPACE <keyspace-name>" > <file>
```

Where:

* `<keyspace-name>` is the name of the keyspace to be exported.
* `<file>` is the path to the resulting CQL script file.

To export the schema of _every keyspace_, run the following command:

```sh
ycqlsh -e "DESC SCHEMA" > <file>
```

Where `<file>` is the path to the resulting CQL script file.

<<<<<<< HEAD
## Export Data
=======
### Export data
>>>>>>> 92d137e8

To export your data, use the `COPY TO` command. It will query all rows of the specified table and write into a CSV (comma-separated values) file.

The full syntax of the `COPY TO` command is as follows:

```output.sql
COPY table_name [( column_list )]
TO 'file_name'[, 'file2_name', ...] | STDIN
[WITH option = 'value' [AND ...]]
```

Where:

* `table_name` is the name of the table to be exported.
* `column-list` is an optional comma-separated list of column names.
* `file-name` is the name of the file to which to export the data.

The command also supports multiple options. The following table outlines some of the more commonly used ones.

| Option | Description | Default |
| :----- | :---------- | :------ |
| DELIMITER | Field separator character. | `,` (comma) |
| HEADER | If true, output column names as the first row of data. | `false` |
| PAGESIZE | Page size for fetching results. | 1000 |
| PAGETIMEOUT | Page timeout for fetching results. | 10 |
| MAXREQUESTS | Maximum number of requests each worker processes in parallel. | 6 |
| MAXOUTPUTSIZE | Maximum number of lines in the output file. <br/>When set, the output file is split into segments no larger than this value. <br/>Use `-1` for no maximum. | -1 |

<<<<<<< HEAD
## Import Schema
=======
### Import schema
>>>>>>> 92d137e8

To import a schema, use the `SOURCE` command:

```sh
ycqlsh -e "SOURCE '<file>'"
```

Where: `<file>` is the path to the CQL script file from which to import the schema.

<<<<<<< HEAD
## Import Data
=======
### Import data
>>>>>>> 92d137e8

After you import the schema, use the `COPY FROM` command to import the actual data from one or more CSV files.

The full syntax of the `COPY FROM` command is as follows:

```output.sql
COPY table_name [( column_list )]
FROM 'file_name'[, 'file2_name', ...] | STDIN
[WITH option = 'value' [AND ...]]
```

Where:

* `table_name` is the name of the _destination_ table.
* `column-list` is an optional comma-separated list of column names.
* `file-name` is the name of the file from which to import the data.

Some commonly-used options are:

| Option | Description | Default |
| :----- | :---------- | :------ |
| DELIMITER | Field separator character. | `,` (comma) |
| HEADER | If true, the first row of data contains column names. | `false` |
| CHUNKSIZE | Maximum number of rows each insert. | 1000 |
| INGESTRATE | Desired ingestion rate in rows per second. <br/>Must be greater than `CHUNKSIZE`. | 100000 |<|MERGE_RESOLUTION|>--- conflicted
+++ resolved
@@ -33,11 +33,7 @@
 
 You use the `ycqlsh` script to export and import YCQL data. For details on how to use the script to connect to a YugabyteDB cluster, as well as the full list of available options, refer to the [ycqlsh reference](../../../admin/ycqlsh/).
 
-<<<<<<< HEAD
-## Export Schema
-=======
-### Export schema
->>>>>>> 92d137e8
+## Export schema
 
 You use the `DESCRIBE` command (abbreviated to `DESC` here) to export the schema.
 
@@ -60,11 +56,7 @@
 
 Where `<file>` is the path to the resulting CQL script file.
 
-<<<<<<< HEAD
-## Export Data
-=======
-### Export data
->>>>>>> 92d137e8
+## Export data
 
 To export your data, use the `COPY TO` command. It will query all rows of the specified table and write into a CSV (comma-separated values) file.
 
@@ -93,11 +85,7 @@
 | MAXREQUESTS | Maximum number of requests each worker processes in parallel. | 6 |
 | MAXOUTPUTSIZE | Maximum number of lines in the output file. <br/>When set, the output file is split into segments no larger than this value. <br/>Use `-1` for no maximum. | -1 |
 
-<<<<<<< HEAD
-## Import Schema
-=======
-### Import schema
->>>>>>> 92d137e8
+## Import schema
 
 To import a schema, use the `SOURCE` command:
 
@@ -107,11 +95,7 @@
 
 Where: `<file>` is the path to the CQL script file from which to import the schema.
 
-<<<<<<< HEAD
-## Import Data
-=======
-### Import data
->>>>>>> 92d137e8
+## Import data
 
 After you import the schema, use the `COPY FROM` command to import the actual data from one or more CSV files.
 
