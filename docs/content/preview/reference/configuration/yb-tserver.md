--- conflicted
+++ resolved
@@ -855,7 +855,6 @@
 
 Specifies the lowest YSQL message level to log.
 
-<<<<<<< HEAD
 ##### --ysql_cron_database_name
 
 Specifies the database where pg_cron is to be installed.
@@ -863,7 +862,7 @@
 The [pg_cron extension](../../../explore/ysql-language-features/pg-extensions/extension-pgcron/) is installed on only one database (by default, `yugabyte`).
 
 To change the database after the extension is created, you must first drop the extension and then change the flag value.
-=======
+
 ##### --ysql_output_buffer_size
 
 Size of YSQL layer output buffer, in bytes. YSQL buffers query responses in this output buffer until either a buffer flush is requested by the client or the buffer overflows.
@@ -871,7 +870,6 @@
 As long as no data has been flushed from the buffer, the database can retry queries on retryable errors. For example, you can increase the size of the buffer so that YSQL can retry [read restart errors](../../../architecture/transactions/read-restart-error).
 
 Default: `262144` (256kB, type: int32)
->>>>>>> f229cc64
 
 ### YCQL
 
