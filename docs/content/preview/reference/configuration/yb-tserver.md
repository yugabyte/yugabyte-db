---
title: yb-tserver configuration reference
headerTitle: yb-tserver
linkTitle: yb-tserver
description: YugabyteDB Tablet Server (yb-tserver) binary and configuration flags to store and manage data for client applications.
menu:
  preview:
    identifier: yb-tserver
    parent: configuration
    weight: 2440
type: docs
---

Use the yb-tserver binary and its flags to configure the [YB-TServer](../../../architecture/yb-tserver/) server. The yb-tserver executable file is located in the `bin` directory of YugabyteDB home.

## Syntax

```sh
yb-tserver [ flags ]
```

### Example

```sh
./bin/yb-tserver \
--tserver_master_addrs 172.151.17.130:7100,172.151.17.220:7100,172.151.17.140:7100 \
--rpc_bind_addresses 172.151.17.130 \
--enable_ysql \
--fs_data_dirs "/home/centos/disk1,/home/centos/disk2" &
```

### Online help

To display the online help, run `yb-tserver --help` from the YugabyteDB home directory:

```sh
./bin/yb-tserver --help
```

##### --help

Displays help on all flags.

##### --helpon

Displays help on modules named by the specified flag value.

## All flags

The following sections describe the flags considered relevant to configuring YugabyteDB for production deployments. For a list of all flags, see [All YB-TServer flags](../all-flags-yb-tserver/).

## General flags

##### --flagfile

Specifies the file to load the configuration flags from. The configuration flags must be in the same format as supported by the command line flags.

##### --version

Shows version and build info, then exits.

##### --tserver_master_addrs

Specifies a comma-separated list of all the yb-master RPC addresses.

Required.

Default: `127.0.0.1:7100`

The number of comma-separated values should match the total number of YB-Master servers (or the replication factor).

##### --fs_data_dirs

Specifies a comma-separated list of mount directories, where yb-tserver will add a `yb-data/tserver` data directory, `tserver.err`, `tserver.out`, and `pg_data` directory.

Required.

Changing the value of this flag after the cluster has already been created is not supported.

##### --fs_wal_dirs

Specifies a comma-separated list of directories, where yb-tserver will store write-ahead (WAL) logs. This can be the same as one of the directories listed in `--fs_data_dirs`, but not a subdirectory of a data directory.

Default: The same value as `--fs_data_dirs`

##### --max_clock_skew_usec

Specifies the expected maximum clock skew, in microseconds (µs), between any two nodes in your deployment.

Default: `500000` (500,000 µs = 500ms)

##### --rpc_bind_addresses

Specifies the comma-separated list of the network interface addresses to which to bind for RPC connections.

The values must match on all [yb-master](../yb-master/#rpc-bind-addresses) and yb-tserver configurations.

Default: Private IP address of the host on which the server is running, as defined in `/home/yugabyte/tserver/conf/server.conf`. For example:

```sh
egrep -i rpc /home/yugabyte/tserver/conf/server.conf
--rpc_bind_addresses=172.161.x.x:9100
```

Make sure that the [`server_broadcast_addresses`](#server-broadcast-addresses) flag is set correctly if the following applies:

- `rpc_bind_addresses` is set to `0.0.0.0`
- `rpc_bind_addresses` involves public IP addresses such as, for example, `0.0.0.0:9100`, which instructs the server to listen on all available network interfaces.

##### --server_broadcast_addresses

Specifies the public IP or DNS hostname of the server (with an optional port). This value is used by servers to communicate with one another, depending on the connection policy parameter.

Default: `""`

##### --tablet_server_svc_queue_length

Specifies the queue size for the tablet server to serve reads and writes from applications.

Default: `5000`

##### --dns_cache_expiration_ms

Specifies the duration, in milliseconds, until a cached DNS resolution expires. When hostnames are used instead of IP addresses, a DNS resolver must be queried to match hostnames to IP addresses. By using a local DNS cache to temporarily store DNS lookups, DNS queries can be resolved quicker and additional queries can be avoided, thereby reducing latency, improving load times, and reducing bandwidth and CPU consumption.

Default: `60000` (1 minute)

If you change this value from the default, be sure to add the identical value to all YB-Master and YB-TServer configurations.

##### --use_private_ip

Specifies the policy that determines when to use private IP addresses for inter-node communication. Possible values are `never`, `zone`, `cloud`, and `region`. Based on the values of the [geo-distribution flags](#geo-distribution-flags).

Valid values for the policy are:

- `never` — Always use [`--server_broadcast_addresses`](#server-broadcast-addresses).
- `zone` — Use the private IP inside a zone; use [`--server_broadcast_addresses`](#server-broadcast-addresses) outside the zone.
- `region` — Use the private IP address across all zone in a region; use [`--server_broadcast_addresses`](#server-broadcast-addresses) outside the region.

Default: `never`

##### --webserver_interface

The address to bind for the web server user interface.

Default: `0.0.0.0` (`127.0.0.1`)

##### --webserver_port

The port for monitoring the web server.

Default: `9000`

##### --webserver_doc_root

The monitoring web server home directory..

Default: The `www` directory in the YugabyteDB home directory.

##### --webserver_certificate_file

Location of the SSL certificate file (in .pem format) to use for the web server. If empty, SSL is not enabled for the web server.

Default: `""`

##### --webserver_authentication_domain

Domain used for `.htpasswd` authentication. This should be used in conjunction with [`--webserver_password_file`](#webserver-password-file).

Default: `""`

##### --webserver_password_file

Location of the `.htpasswd` file containing usernames and hashed passwords, for authentication to the web server.

Default: `""`

##### --time_source

Specifies the time source used by the database. {{<tags/feature/tp idea="1807">}} Set this to `clockbound` for configuring a highly accurate time source. Using `clockbound` requires [system configuration](../../../deploy/manual-deployment/system-config/#set-up-time-synchronization).

Default: `""`

## Logging flags

##### --log_dir

The directory to write yb-tserver log files.

Default: The same as [`--fs_data_dirs`](#fs-data-dirs)

##### --logtostderr

Write log messages to `stderr` instead of `logfiles`.

Default: `false`

##### --max_log_size

The maximum log size, in megabytes (MB). A value of `0` will be silently overridden to `1`.

Default: `1800` (1.8 GB)

##### --minloglevel

The minimum level to log messages. Values are: `0` (INFO), `1`, `2`, `3` (FATAL).

Default: `0` (INFO)

##### --stderrthreshold

Log messages at, or above, this level are copied to `stderr` in addition to log files.

Default: `2`

##### --stop_logging_if_full_disk

Stop attempting to log to disk if the disk is full.

Default: `false`

##### --callhome_enabled

Disable callhome diagnostics.

Default: `true`


## Memory division flags

These flags are used to determine how the RAM of a node is split between
the [TServer](../../../architecture/key-concepts/#tserver) and other processes, including Postgres and a [master](../../../architecture/key-concepts/#master-server) process if present, as well as how to split memory inside of a TServer between various internal components like the RocksDB block cache.

{{< warning title="Warning" >}}

Ensure you do not _oversubscribe memory_ when changing these flags: make sure the amount of memory reserved for TServer and master if present leaves enough memory on the node for Postgres, and any required other processes like monitoring agents plus the memory needed by the kernel.

{{< /warning >}}


### Flags controlling the defaults for the other memory division flags

The memory division flags have multiple sets of defaults; which set of defaults is in force depends on these flags.  Note that these defaults can differ between TServer and master.

##### --use_memory_defaults_optimized_for_ysql

If true, the defaults for the memory division settings take into account the amount of RAM and cores available and are optimized for using YSQL.  If false, the defaults will be the old defaults, which are more suitable for YCQL but do not take into account the amount of RAM and cores available.

Default: `false`. When creating a new universe using yugabyted or YugabyteDB Anywhere, the flag is set to `true`.

If this flag is true then the memory division flag defaults change to provide much more memory for Postgres; furthermore, they optimize for the node size.

If these defaults are used for both TServer and master, then a node's available memory is partitioned as follows:

| node RAM GiB (_M_): | _M_ &nbsp;&le;&nbsp; 4 | 4 < _M_ &nbsp;&le;&nbsp; 8 | 8 < _M_ &nbsp;&le;&nbsp; 16 | 16 < _M_ |
| :--- | ---: | ---: | ---: | ---: |
| TServer %  | 45% | 48% | 57% | 60% |
| master %   | 20% | 15% | 10% | 10% |
| Postgres % | 25% | 27% | 28% | 27% |
| other %    | 10% | 10% |  5% |  3% |

To read this table, take your node's available memory in GiB, call it _M_, and find the column who's heading condition _M_ meets.  For example, a node with 7 GiB of available memory would fall under the column labeled "4 < _M_ &le; 8" because 4 < 7 &le; 8.  The defaults for [`--default_memory_limit_to_ram_ratio`](#default-memory-limit-to-ram-ratio) on this node will thus be `0.48` for TServers and `0.15` for masters. The Postgres and other percentages are not set via a flag currently but rather consist of whatever memory is left after TServer and master take their cut.  There is currently no distinction between Postgres and other memory except on [YugabyteDB Aeon](/preview/yugabyte-cloud/) where a [cgroup](https://www.cybertec-postgresql.com/en/linux-cgroups-for-postgresql/) is used to limit the Postgres memory.

For comparison, when `--use_memory_defaults_optimized_for_ysql` is `false`, the split is TServer 85%, master 10%, Postgres 0%, and other 5%.

The defaults for [flags controlling memory division in a TServer](#flags-controlling-the-split-of-memory-within-a-tserver) when `--use_memory_defaults_optimized_for_ysql` is `true` do not depend on the node size, and are described in the following table:

| flag | default |
| :--- | :--- |
| --db_block_cache_size_percentage | 32 |
| --tablet_overhead_size_percentage | 10 |

The default value of [`--db_block_cache_size_percentage`](#db_block_cache_size_percentage) here has been picked to avoid oversubscribing memory on the assumption that 10% of memory is reserved for per-tablet overhead.  (Other TServer components and overhead from TCMalloc consume the remaining 58%.)

Given the amount of RAM devoted to per tablet overhead, it is possible to compute the maximum number of tablet replicas (see [allowing for tablet replica overheads](../../../develop/best-practices-ysql#allowing-for-tablet-replica-overheads)); following are some sample values for selected node sizes using `--use_memory_defaults_optimized_for_ysql`:

| total node GiB | max number of tablet replicas | max number of Postgres connections |
| ---: | ---: | ---: |
|   4 |    240 |  30 |
|   8 |    530 |  65 |
|  16 |  1,250 | 130 |
|  32 |  2,700 | 225 |
|  64 |  5,500 | 370 |
| 128 | 11,000 | 550 |
| 256 | 22,100 | 730 |

These values are approximate because different kernels use different amounts of memory, leaving different amounts of memory for the TServer and thus the per-tablet overhead TServer component.

Also shown is an estimate of how many Postgres connections that node can handle assuming default Postgres flags and usage.  Unusually memory expensive queries or preloading Postgres catalog information will reduce the number of connections that can be supported.

Thus a 8 GiB node would be expected to be able support 530 tablet replicas and 65 (physical) typical Postgres connections.  A universe of six of these nodes would be able to support 530 \* 2 = 1,060 [RF3](../../../architecture/key-concepts/#replication-factor-rf) tablets and 65 \* 6 = 570 typical physical Postgres connections assuming the connections are evenly distributed among the nodes.


### Flags controlling the split of memory among processes

Note that in general these flags will have different values for TServer and master processes.

##### --memory_limit_hard_bytes

Maximum amount of memory this process should use in bytes, that is, its hard memory limit.  A value of `0` specifies to instead use a percentage of the total system memory; see [`--default_memory_limit_to_ram_ratio`](#default-memory-limit-to-ram-ratio) for the percentage used.  A value of `-1` disables all memory limiting.

Default: `0`

##### --default_memory_limit_to_ram_ratio

The percentage of available RAM to use for this process if [`--memory_limit_hard_bytes`](#memory-limit-hard-bytes) is `0`.  The special value `-1000` means to instead use the default value for this flag.  Available RAM excludes memory reserved by the kernel.

Default: `0.85` unless [`--use_memory_defaults_optimized_for_ysql`](#use-memory-defaults-optimized-for-ysql) is true.


### Flags controlling the split of memory within a TServer

##### --db_block_cache_size_bytes

Size of the shared RocksDB block cache (in bytes).  A value of `-1` specifies to instead use a percentage of this processes' hard memory limit; see [`--db_block_cache_size_percentage`](#db-block-cache-size-percentage) for the percentage used.  A value of `-2` disables the block cache.

Default: `-1`

##### --db_block_cache_size_percentage

Percentage of the process' hard memory limit to use for the shared RocksDB block cache if [`--db_block_cache_size_bytes`](#db-block-cache-size-bytes) is `-1`.  The special value `-1000` means to instead use the default value for this flag.  The special value `-3` means to use an older default that does not take the amount of RAM into account.

Default: `50` unless [`--use_memory_defaults_optimized_for_ysql`](#use-memory-defaults-optimized-for-ysql) is true.

##### --tablet_overhead_size_percentage

Percentage of the process' hard memory limit to use for tablet-related overheads. A value of `0` means no limit.  Must be between `0` and `100` inclusive. Exception: `-1000` specifies to instead use the default value for this flag.

Each tablet replica generally requires 700 MiB of this memory.

Default: `0` unless [`--use_memory_defaults_optimized_for_ysql`](#use-memory-defaults-optimized-for-ysql) is true.

## Raft flags

With the exception of flags that have different defaults for yb-master vs yb-tserver (for example, --evict_failed_followers), for a typical deployment, values used for Raft and the write ahead log (WAL) flags in yb-tserver configurations should match the values in [yb-master](../yb-master/#raft-flags) configurations.

##### --follower_unavailable_considered_failed_sec

The duration, in seconds, after which a follower is considered to be failed because the leader has not received a heartbeat. The follower is then evicted from the configuration and the data is re-replicated elsewhere.

Default: `900` (15 minutes)

The `--follower_unavailable_considered_failed_sec` value should match the value for [`--log_min_seconds_to_retain`](#log-min-seconds-to-retain).

##### --evict_failed_followers

Failed followers will be evicted from the Raft group and the data will be re-replicated.

Default: `true`

##### --leader_failure_max_missed_heartbeat_periods

The maximum heartbeat periods that the leader can fail to heartbeat in before the leader is considered to be failed. The total failure timeout, in milliseconds (ms), is [`--raft_heartbeat_interval_ms`](#raft-heartbeat-interval-ms) multiplied by `--leader_failure_max_missed_heartbeat_periods`.

For read replica clusters, set the value to `10` in all yb-tserver and yb-master configurations.  Because the data is globally replicated, RPC latencies are higher. Use this flag to increase the failure detection interval in such a higher RPC latency deployment.

Default: `6`

##### --leader_lease_duration_ms

The leader lease duration, in milliseconds. A leader keeps establishing a new lease or extending the existing one with every consensus update. A new server is not allowed to serve as a leader (that is, serve up-to-date read requests or acknowledge write requests) until a lease of this duration has definitely expired on the old leader's side, or the old leader has explicitly acknowledged the new leader's lease.

This lease allows the leader to safely serve reads for the duration of its lease, even during a network partition. For more information, refer to [Leader leases](../../../architecture/transactions/single-row-transactions/#leader-leases-reading-the-latest-data-in-case-of-a-network-partition).

Leader lease duration should be longer than the heartbeat interval, and less than the multiple of `--leader_failure_max_missed_heartbeat_periods` multiplied by `--raft_heartbeat_interval_ms`.

Default: `2000`

##### --max_stale_read_bound_time_ms

Specifies the maximum bounded staleness (duration), in milliseconds, before a follower forwards a read request to the leader.

In a geo-distributed cluster, with followers located a long distance from the tablet leader, you can use this setting to increase the maximum bounded staleness.

Default: `10000` (10 seconds)

##### --raft_heartbeat_interval_ms

The heartbeat interval, in milliseconds (ms), for Raft replication. The leader produces heartbeats to followers at this interval. The followers expect a heartbeat at this interval and consider a leader to have failed if it misses several in a row.

Default: `500`

### Write ahead log (WAL) flags

Ensure that values used for the write ahead log (WAL) in yb-tserver configurations match the values for yb-master configurations.

##### --fs_wal_dirs

The directory where the yb-tserver retains WAL files. May be the same as one of the directories listed in [`--fs_data_dirs`](#fs-data-dirs), but not a subdirectory of a data directory.

Default: The same as `--fs_data_dirs`

##### --durable_wal_write

If set to `false`, the writes to the WAL are synchronized to disk every [`interval_durable_wal_write_ms`](#interval-durable-wal-write-ms) milliseconds (ms) or every [`bytes_durable_wal_write_mb`](#bytes-durable-wal-write-mb) megabyte (MB), whichever comes first. This default setting is recommended only for multi-AZ or multi-region deployments where the availability zones (AZs) or regions are independent failure domains and there is not a risk of correlated power loss. For single AZ deployments, this flag should be set to `true`.

Default: `false`

##### --interval_durable_wal_write_ms

When [`--durable_wal_write`](#durable-wal-write) is false, writes to the WAL are synced to disk every `--interval_durable_wal_write_ms` or [`--bytes_durable_wal_write_mb`](#bytes-durable-wal-write-mb), whichever comes first.

Default: `1000`

##### --bytes_durable_wal_write_mb

When [`--durable_wal_write`](#durable-wal-write) is `false`, writes to the WAL are synced to disk every `--bytes_durable_wal_write_mb` or `--interval_durable_wal_write_ms`, whichever comes first.

Default: `1`

##### --log_min_seconds_to_retain

The minimum duration, in seconds, to retain WAL segments, regardless of durability requirements. WAL segments can be retained for a longer amount of time, if they are necessary for correct restart. This value should be set long enough such that a tablet server which has temporarily failed can be restarted in the given time period.

Default: `900` (15 minutes)

##### --log_min_segments_to_retain

The minimum number of WAL segments (files) to retain, regardless of durability requirements. The value must be at least `1`.

Default: `2`

##### --log_segment_size_mb

The size, in megabytes (MB), of a WAL segment (file). When the WAL segment reaches the specified size, then a log rollover occurs and a new WAL segment file is created.

Default: `64`

##### --reuse_unclosed_segment_threshold_bytes

When the server restarts from a previous crash, if the tablet's last WAL file size is less than or equal to this threshold value, the last WAL file will be reused. Otherwise, WAL will allocate a new file at bootstrap. To disable WAL reuse, set the value to `-1`.

Default: The default value in {{<release "2.18.1">}} is `-1` - feature is disabled by default. The default value starting from {{<release "2.19.1">}} is `524288` (0.5 MB) - feature is enabled by default.

## Sharding flags

##### --yb_num_shards_per_tserver

The number of shards (tablets) per YB-TServer for each YCQL table when a user table is created.

Default: `-1`, where the number of shards is determined at runtime, as follows:

- If [enable_automatic_tablet_splitting](#enable-automatic-tablet-splitting) is `true`
  - The default value is considered as `1`.
  - For servers with 4 CPU cores or less, the number of tablets for each table doesn't depend on the number of YB-TServers. Instead, for 2 CPU cores or less, 1 tablet per cluster is created; for 4 CPU cores or less, 2 tablets per cluster are created.

- If `enable_automatic_tablet_splitting` is `false`
  - For servers with up to two CPU cores, the default value is considered as `4`.
  - For three or more CPU cores, the default value is considered as `8`.

Local cluster installations created using yb-ctl and yb-docker-ctl use a default value of `2` for this flag.

Clusters created using yugabyted always use a default value of `1`.

{{< note title="Note" >}}

- This value must match on all yb-master and yb-tserver configurations of a YugabyteDB cluster.
- If the value is set to *Default* (`-1`), then the system automatically determines an appropriate value based on the number of CPU cores and internally *updates* the flag with the intended value during startup prior to version 2.18 and the flag remains *unchanged* starting from version 2.18.
- The [`CREATE TABLE ... WITH TABLETS = <num>`](../../../api/ycql/ddl_create_table/#create-a-table-specifying-the-number-of-tablets) clause can be used on a per-table basis to override the `yb_num_shards_per_tserver` value.

{{< /note >}}

##### --ysql_num_shards_per_tserver

The number of shards (tablets) per YB-TServer for each YSQL table when a user table is created.

Default: `-1`, where the number of shards is determined at runtime, as follows:

- If [enable_automatic_tablet_splitting](#enable-automatic-tablet-splitting) is `true`
  - The default value is considered as `1`.
  - For servers with 4 CPU cores or less, the number of tablets for each table doesn't depend on the number of YB-TServers. Instead, for 2 CPU cores or less, 1 tablet per cluster is created; for 4 CPU cores or less, 2 tablets per cluster are created.

- If `enable_automatic_tablet_splitting` is `false`
  - For servers with up to two CPU cores, the default value is considered as `2`.
  - For servers with three or four CPU cores, the default value is considered as `4`.
  - Beyond four cores, the default value is considered as `8`.

Local cluster installations created using yb-ctl and yb-docker-ctl use a default value of `2` for this flag.

Clusters created using yugabyted always use a default value of `1`.

{{< note title="Note" >}}

- This value must match on all yb-master and yb-tserver configurations of a YugabyteDB cluster.
- If the value is set to *Default* (`-1`), the system automatically determines an appropriate value based on the number of CPU cores and internally *updates* the flag with the intended value during startup prior to version 2.18 and the flag remains *unchanged* starting from version 2.18.
- The [`CREATE TABLE ...SPLIT INTO`](../../../api/ysql/the-sql-language/statements/ddl_create_table/#split-into) clause can be used on a per-table basis to override the `ysql_num_shards_per_tserver` value.

{{< /note >}}

##### --cleanup_split_tablets_interval_sec

Interval at which the tablet manager tries to cleanup split tablets that are no longer needed. Setting this to 0 disables cleanup of split tablets.

Default: `60`

##### --enable_automatic_tablet_splitting

Enables YugabyteDB to [automatically split tablets](../../../architecture/docdb-sharding/tablet-splitting/#automatic-tablet-splitting).

Default: `true`

{{< note title="Important" >}}

This value must match on all yb-master and yb-tserver configurations of a YugabyteDB cluster.

{{< /note >}}

##### --post_split_trigger_compaction_pool_max_threads

Deprecated. Use `full_compaction_pool_max_threads`.

##### --post_split_trigger_compaction_pool_max_queue_size

Deprecated. Use `full_compaction_pool_max_queue_size`.

##### --full_compaction_pool_max_threads

The maximum number of threads allowed for non-admin full compactions. This includes post-split compactions (compactions that remove irrelevant data from new tablets after splits) and scheduled full compactions.

Default: `1`

##### --full_compaction_pool_max_queue_size

The maximum number of full compaction tasks that can be queued simultaneously. This includes post-split compactions (compactions that remove irrelevant data from new tablets after splits) and scheduled full compactions.

Default: `200`

##### --auto_compact_check_interval_sec

The interval at which the full compaction task will check for tablets eligible for compaction (both for the statistics-based full compaction and scheduled full compaction features). `0` indicates that the statistics-based full compactions feature is disabled.

Default: `60`

##### --auto_compact_stat_window_seconds

Window of time in seconds over which DocDB read statistics are analyzed for the purpose of triggering full compactions to improve read performance. Both `auto_compact_percent_obsolete` and `auto_compact_min_obsolete_keys_found` are evaluated over this period of time.

`auto_compact_stat_window_seconds` must be evaluated as a multiple of `auto_compact_check_interval_sec`, and will be rounded up to meet this constraint. For example, if `auto_compact_stat_window_seconds` is set to `100` and `auto_compact_check_interval_sec` is set to `60`, it will be rounded up to `120` at runtime.

Default: `300`

##### --auto_compact_percent_obsolete

The percentage of obsolete keys (over total keys) read over the `auto_compact_stat_window_seconds` window of time required to trigger an automatic full compaction on a tablet. Only keys that are past their history retention (and thus can be garbage collected) are counted towards this threshold.

For example, if the flag is set to `99` and 100000 keys are read over that window of time, and 99900 of those are obsolete and past their history retention, a full compaction will be triggered (subject to other conditions).

Default: `99`

##### --auto_compact_min_obsolete_keys_found

Minimum number of keys that must be read over the last `auto_compact_stat_window_seconds` to trigger a statistics-based full compaction.

Default: `10000`

##### --auto_compact_min_wait_between_seconds

Minimum wait time between statistics-based and scheduled full compactions. To be used if statistics-based compactions are triggering too frequently.

Default: `0`

##### --scheduled_full_compaction_frequency_hours

The frequency with which full compactions should be scheduled on tablets. `0` indicates that the feature is disabled. Recommended value: `720` hours or greater (that is, 30 days).

Default: `0`

##### --scheduled_full_compaction_jitter_factor_percentage

Percentage of `scheduled_full_compaction_frequency_hours` to be used as jitter when determining full compaction schedule per tablet. Must be a value between `0` and `100`. Jitter is introduced to prevent many tablets from being scheduled for full compactions at the same time.

Jitter is deterministically computed when scheduling a compaction, between 0 and (frequency * jitter factor) hours. Once computed, the jitter is subtracted from the intended compaction frequency to determine the tablet's next compaction time.

Example: If `scheduled_full_compaction_frequency_hours` is `720` hours (that is, 30 days), and `scheduled_full_compaction_jitter_factor_percentage` is `33` percent, each tablet will be scheduled for compaction every `482` hours to `720` hours.

Default: `33`

##### --automatic_compaction_extra_priority

Assigns an extra priority to automatic (minor) compactions when automatic tablet splitting is enabled. This deprioritizes post-split compactions and ensures that smaller compactions are not starved. Suggested values are between 0 and 50.

Default: `50`

##### --ysql_colocate_database_by_default

When enabled, all databases created in the cluster are colocated by default. If you enable the flag after creating a cluster, you need to restart the YB-Master and YB-TServer services.

For more details, see [clusters in colocated tables](../../../explore/colocation/).

Default: `false`

##### tablet_replicas_per_core_limit

The number of tablet replicas that each core on a YB-TServer can support.

Default: `0` for no limit.

##### tablet_replicas_per_gib_limit

The number of tablet replicas that each GiB reserved by YB-TServers for tablet overheads can support.

Default: 1024 * (7/10) (corresponding to an overhead of roughly 700 KiB per tablet)

## Geo-distribution flags

Settings related to managing geo-distributed clusters:

##### --placement_zone

The name of the availability zone, or rack, where this instance is deployed.

{{<tip title="Rack awareness">}}
For on-premises deployments, consider racks as zones to treat them as fault domains.
{{</tip>}}

Default: `rack1`

##### --placement_region

Specifies the name of the region, or data center, where this instance is deployed.

Default: `datacenter1`

##### --placement_cloud

Specifies the name of the cloud where this instance is deployed.

Default: `cloud1`

##### --placement_uuid

The unique identifier for the cluster.

Default: `""`

##### --force_global_transactions

If true, forces all transactions through this instance to always be global transactions that use the `system.transactions` transaction status table. This is equivalent to always setting the YSQL parameter `force_global_transaction = TRUE`.

{{< note title="Global transaction latency" >}}

Avoid setting this flag when possible. All distributed transactions _can_ run without issue as global transactions, but you may have significantly higher latency when committing transactions, because YugabyteDB must achieve consensus across multiple regions to write to `system.transactions`. When necessary, it is preferable to selectively set the YSQL parameter `force_global_transaction = TRUE` rather than setting this flag.

{{< /note >}}

Default: `false`

##### --auto-create-local-transaction-tables

If true, transaction status tables will be created under each YSQL tablespace that has a placement set and contains at least one other table.

Default: `true`

##### --auto-promote-nonlocal-transactions-to-global

If true, local transactions using transaction status tables other than `system.transactions` will be automatically promoted to global transactions using the `system.transactions` transaction status table upon accessing data outside of the local region.

Default: `true`

## xCluster flags

Settings related to managing xClusters.

##### --xcluster_svc_queue_size

The RPC queue size of the xCluster service. Should match the size of [tablet_server_svc_queue_length](#tablet-server-svc-queue-length) used for read and write requests.

Default: `5000`

## API flags

### YSQL

The following flags support the use of the [YSQL API](../../../api/ysql/):

##### --enable_ysql

Enables the YSQL API.

Default: `true`

Ensure that `enable_ysql` values in yb-tserver configurations match the values in yb-master configurations.

##### --ysql_enable_auth

Enables YSQL authentication.

When YSQL authentication is enabled, you can sign into ysqlsh using the default `yugabyte` user that has a default password of `yugabyte`.

Default: `false`

##### --ysql_enable_profile

Enables YSQL [login profiles](../../../secure/enable-authentication/ysql-login-profiles/).

When YSQL login profiles are enabled, you can set limits on the number of failed login attempts made by users.

Default: `false`

##### --pgsql_proxy_bind_address

Specifies the TCP/IP bind addresses for the YSQL API. The default value of `0.0.0.0:5433` allows listening for all IPv4 addresses access to localhost on port `5433`. The `--pgsql_proxy_bind_address` value overwrites `listen_addresses` (default value of `127.0.0.1:5433`) that controls which interfaces accept connection attempts.

To specify fine-grained access control over who can access the server, use [`--ysql_hba_conf`](#ysql-hba-conf).

Default: `0.0.0.0:5433`

##### --pgsql_proxy_webserver_port

Specifies the web server port for YSQL metrics monitoring.

Default: `13000`

##### --ysql_hba_conf

Deprecated. Use `--ysql_hba_conf_csv` instead.

##### --ysql_hba_conf_csv

Specifies a comma-separated list of PostgreSQL client authentication settings that is written to the `ysql_hba.conf` file. To see the current values in the `ysql_hba.conf` file, run the `SHOW hba_file;` statement and then view the file. Because the file is autogenerated, direct edits are overwritten by the autogenerated content.

For details on using `--ysql_hba_conf_csv` to specify client authentication, refer to [Host-based authentication](../../../secure/authentication/host-based-authentication/).

If a setting includes a comma (`,`) or double quotes (`"`), the setting should be enclosed in double quotes. In addition, double quotes inside the quoted text should be doubled (`""`).

Suppose you have two fields: `host all all 127.0.0.1/0 password` and `host all all 0.0.0.0/0 ldap ldapserver=***** ldapsearchattribute=cn ldapport=3268 ldapbinddn=***** ldapbindpasswd="*****"`.

Because the second field includes double quotes (`"`) around one of the settings, you need to double the quotes and enclose the entire field in quotes, as follows:

```sh
"host all all 0.0.0.0/0 ldap ldapserver=***** ldapsearchattribute=cn ldapport=3268 ldapbinddn=***** ldapbindpasswd=""*****"""
```

To set the flag, join the fields using a comma (`,`) and enclose the final flag value in single quotes (`'`):

```sh
--ysql_hba_conf_csv='host all all 127.0.0.1/0 password,"host all all 0.0.0.0/0 ldap ldapserver=***** ldapsearchattribute=cn ldapport=3268 ldapbinddn=***** ldapbindpasswd=""*****"""'
```

Default: `"host all all 0.0.0.0/0 trust,host all all ::0/0 trust"`

##### --ysql_pg_conf

Deprecated. Use `--ysql_pg_conf_csv` instead.

##### --ysql_pg_conf_csv

Comma-separated list of PostgreSQL server configuration parameters that is appended to the `postgresql.conf` file. If internal quotation marks are required, surround each configuration pair having single quotation marks with double quotation marks.

For example:

```sh
--ysql_pg_conf_csv="log_line_prefix='%m [%p %l %c] %q[%C %R %Z %H] [%r %a %u %d] '","pgaudit.log='all, -misc'",pgaudit.log_parameter=on,pgaudit.log_relation=on,pgaudit.log_catalog=off,suppress_nonpg_logs=on
```

For information on available PostgreSQL server configuration parameters, refer to [Server Configuration](https://www.postgresql.org/docs/15/runtime-config.html) in the PostgreSQL documentation.

The server configuration parameters for YugabyteDB are the same as for PostgreSQL, with some minor exceptions. Refer to [PostgreSQL server options](#postgresql-server-options).

##### --ysql_timezone

Specifies the time zone for displaying and interpreting timestamps.

Default: Uses the YSQL time zone.

##### --ysql_datestyle

Specifies the display format for data and time values.

Default: Uses the YSQL display format.

##### --ysql_max_connections

Specifies the maximum number of concurrent YSQL connections per node.

This is a maximum per server, so a 3-node cluster will have a default of 900 available connections, globally.

Any active, idle in transaction, or idle in session connection counts toward the connection limit.

Some connections are reserved for superusers. The total number of superuser connections is determined by the `superuser_reserved_connections` [PostgreSQL server parameter](#postgresql-server-options). Connections available to non-superusers is equal to `ysql_max_connections` - `superuser_reserved_connections`.

Default: If `ysql_max_connections` is not set, the database startup process will determine the highest number of connections the system can support, from a minimum of 50 to a maximum of 300 (per node).

##### --ysql_default_transaction_isolation

Specifies the default transaction isolation level.

Valid values: `SERIALIZABLE`, `REPEATABLE READ`, `READ COMMITTED`, and `READ UNCOMMITTED`.

Default: `READ COMMITTED` {{<tags/feature/ea>}}

Read Committed support is currently in [Early Access](/preview/releases/versioning/#feature-maturity). [Read Committed Isolation](../../../explore/transactions/isolation-levels/) is supported only if the YB-TServer flag `yb_enable_read_committed_isolation` is set to `true`. By default this flag is `false` and in this case the Read Committed isolation level of the YugabyteDB transactional layer falls back to the stricter Snapshot Isolation (in which case `READ COMMITTED` and `READ UNCOMMITTED` of YSQL also in turn use Snapshot Isolation).

##### --yb_enable_read_committed_isolation

{{<tags/feature/ea>}} Enables Read Committed Isolation. By default this flag is false and in this case `READ COMMITTED` (and `READ UNCOMMITTED`) isolation level of YSQL fall back to the stricter [Snapshot Isolation](../../../explore/transactions/isolation-levels/). See [--ysql_default_transaction_isolation](#ysql-default-transaction-isolation) flag for more details.

Default: `false`

##### --pg_client_use_shared_memory

Enables the use of shared memory between PostgreSQL and the YB-TServer. Using shared memory can potentially improve the performance of your database operations.

Default: `true`

##### --ysql_disable_index_backfill

Set this flag to `false` to enable online index backfill. When set to `false`, online index builds run while online, without failing other concurrent writes and traffic.

For details on how online index backfill works, see the [Online Index Backfill](https://github.com/yugabyte/yugabyte-db/blob/master/architecture/design/online-index-backfill.md) design document.

Default: `false`

##### --ysql_sequence_cache_method

Specifies where to cache sequence values.

Valid values are `connection` and `server`.

This flag requires the YB-TServer `yb_enable_sequence_pushdown` flag to be true (the default). Otherwise, the default behavior will occur regardless of this flag's value.

For details on caching values on the server and switching between cache methods, see the semantics on the [nextval](../../../api/ysql/exprs/sequence_functions/func_nextval/) page.

Default: `connection`

##### --ysql_sequence_cache_minval

Specifies the minimum number of sequence values to cache in the client for every sequence object.

To turn off the default size of cache flag, set the flag to `0`.

For details on the expected behaviour when used with the sequence cache clause, see the semantics under [CREATE SEQUENCE](../../../api/ysql/the-sql-language/statements/ddl_create_sequence/#cache-cache) and [ALTER SEQUENCE](../../../api/ysql/the-sql-language/statements/ddl_alter_sequence/#cache-cache) pages.

Default: `100`

##### --ysql_yb_fetch_size_limit

{{<tags/feature/tp>}} Specifies the maximum size (in bytes) of total data returned in one response when the query layer fetches rows of a table from DocDB. Used to bound how many rows can be returned in one request. Set to 0 to have no size limit.

You can also specify the value as a string. For example, you can set it to `'10MB'`.

You should have at least one of row limit or size limit set.

If both `--ysql_yb_fetch_row_limit` and `--ysql_yb_fetch_size_limit` are greater than zero, then limit is taken as the lower bound of the two values.

See also the [yb_fetch_size_limit](#yb-fetch-size-limit) configuration parameter. If both flag and parameter are set, the parameter takes precedence.

Default: 0

##### --ysql_yb_fetch_row_limit

{{<tags/feature/tp>}} Specifies the maximum number of rows returned in one response when the query layer fetches rows of a table from DocDB. Used to bound how many rows can be returned in one request. Set to 0 to have no row limit.

You should have at least one of row limit or size limit set.

If both `--ysql_yb_fetch_row_limit` and `--ysql_yb_fetch_size_limit` are greater than zero, then limit is taken as the lower bound of the two values.

See also the [yb_fetch_row_limit](#yb-fetch-row-limit) configuration parameter. If both flag and parameter are set, the parameter takes precedence.

Default: 1024

##### --ysql_log_statement

Specifies the types of YSQL statements that should be logged.

Valid values: `none` (off), `ddl` (only data definition queries, such as create/alter/drop), `mod` (all modifying/write statements, includes DDLs plus insert/update/delete/truncate, etc), and `all` (all statements).

Default: `none`

##### --ysql_log_min_duration_statement

Logs the duration of each completed SQL statement that runs the specified duration (in milliseconds) or longer. Setting the value to `0` prints all statement durations. You can use this flag to help track down unoptimized (or "slow") queries.

Default: `-1` (disables logging statement durations)

##### --ysql_log_min_messages

Specifies the [severity level](https://www.postgresql.org/docs/15/runtime-config-logging.html#RUNTIME-CONFIG-SEVERITY-LEVELS) of messages to log.

Default: `WARNING`

##### --enable_pg_cron

Set this flag to true on all YB-Masters and YB-TServers to add the [pg_cron extension](../../../explore/ysql-language-features/pg-extensions/extension-pgcron/).

Default: `false`

##### --ysql_cron_database_name

Specifies the database where pg_cron is to be installed. You can create the database after setting the flag.

The [pg_cron extension](../../../explore/ysql-language-features/pg-extensions/extension-pgcron/) is installed on only one database (by default, `yugabyte`).

To change the database after the extension is created, you must first drop the extension and then change the flag value.

##### --ysql_output_buffer_size

Size of YSQL layer output buffer, in bytes. YSQL buffers query responses in this output buffer until either a buffer flush is requested by the client or the buffer overflows.

As long as no data has been flushed from the buffer, the database can retry queries on retryable errors. For example, you can increase the size of the buffer so that YSQL can retry [read restart errors](../../../architecture/transactions/read-restart-error).

Default: `262144` (256kB, type: int32)

##### --ysql_yb_bnl_batch_size

Sets the size of a tuple batch that's taken from the outer side of a [batched nested loop (BNL) join](../../../architecture/query-layer/join-strategies/#batched-nested-loop-join-bnl). When set to 1, BNLs are effectively turned off and won't be considered as a query plan candidate.

See also the [yb_bnl_batch_size](#yb-bnl-batch-size) configuration parameter. If both flag and parameter are set, the parameter takes precedence.

Default: 1024

### YCQL

The following flags support the use of the [YCQL API](../../../api/ycql/):

##### --use_cassandra_authentication

Specify `true` to enable YCQL authentication (`username` and `password`), enable YCQL security statements (`CREATE ROLE`, `DROP ROLE`, `GRANT ROLE`, `REVOKE ROLE`, `GRANT PERMISSION`, and `REVOKE PERMISSION`), and enforce permissions for YCQL statements.

Default: `false`

##### --cql_proxy_bind_address

Specifies the bind address for the YCQL API.

Default: `0.0.0.0:9042` (`127.0.0.1:9042`)

##### --cql_proxy_webserver_port

Specifies the port for monitoring YCQL metrics.

Default: `12000`

##### --cql_table_is_transactional_by_default

Specifies if YCQL tables are created with transactions enabled by default.

Default: `false`

##### --ycql_disable_index_backfill

Set this flag to `false` to enable online index backfill. When set to `false`, online index builds run while online, without failing other concurrent writes and traffic.

For details on how online index backfill works, see the [Online Index Backfill](https://github.com/yugabyte/yugabyte-db/blob/master/architecture/design/online-index-backfill.md) design document.

Default: `true`

##### --ycql_require_drop_privs_for_truncate

Set this flag to `true` to reject [`TRUNCATE`](../../../api/ycql/dml_truncate) statements unless allowed by [`DROP TABLE`](../../../api/ycql/ddl_drop_table) privileges.

Default: `false`

##### --ycql_enable_audit_log

Set this flag to `true` to enable audit logging for the universe.

For details, see [Audit logging for the YCQL API](../../../secure/audit-logging/audit-logging-ycql).

##### --ycql_allow_non_authenticated_password_reset

Set this flag to `true` to enable a superuser to reset a password.

Default: `false`

Note that to enable the password reset feature, you must first set the [`use_cassandra_authentication`](#use-cassandra-authentication) flag to false.

## Performance flags

Use the following two flags to select the SSTable compression type:

##### --enable_ondisk_compression

Enable SSTable compression at the cluster level.

Default: `true`

##### --compression_type

Change the SSTable compression type. The valid compression types are `Snappy`, `Zlib`, `LZ4`, and `NoCompression`.

Default: `Snappy`

If you select an invalid option, the cluster will not come up.

If you change this flag, the change takes effect after you restart the cluster nodes.

Changing this flag on an existing database is supported; a tablet can validly have SSTs with different compression types. Eventually, compaction will remove the old compression type files.

##### --regular_tablets_data_block_key_value_encoding

Key-value encoding to use for regular data blocks in RocksDB. Possible options: `shared_prefix`, `three_shared_parts`.

Default: `shared_prefix`

Only change this flag to `three_shared_parts` after you migrate the whole cluster to the YugabyteDB version that supports it.

##### --rocksdb_compact_flush_rate_limit_bytes_per_sec

Used to control rate of memstore flush and SSTable file compaction.

Default: `1GB` (1 GB/second)

##### --rocksdb_universal_compaction_min_merge_width

Compactions run only if there are at least `rocksdb_universal_compaction_min_merge_width` eligible files and their running total (summation of size of files considered so far) is within `rocksdb_universal_compaction_size_ratio` of the next file in consideration to be included into the same compaction.

Default: `4`

##### --rocksdb_max_background_compactions

Maximum number of threads to do background compactions (used when compactions need to catch up.) Unless `rocksdb_disable_compactions=true`, this cannot be set to zero.

Default: `-1`, where the value is calculated at runtime as follows:

- For servers with up to 4 CPU cores, the default value is considered as `1`.
- For servers with up to 8 CPU cores, the default value is considered as `2`.
- For servers with up to 32 CPU cores, the default value is considered as `3`.
- Beyond 32 cores, the default value is considered as `4`.

##### --rocksdb_compaction_size_threshold_bytes

Threshold beyond which a compaction is considered large.

Default: `2GB`

##### --rocksdb_level0_file_num_compaction_trigger

Number of files to trigger level-0 compaction. Set to `-1` if compaction should not be triggered by number of files at all.

Default: `5`.

##### --rocksdb_universal_compaction_size_ratio

Compactions run only if there are at least `rocksdb_universal_compaction_min_merge_width` eligible files and their running total (summation of size of files considered so far) is within `rocksdb_universal_compaction_size_ratio` of the next file in consideration to be included into the same compaction.

Default: `20`

##### --timestamp_history_retention_interval_sec

The time interval, in seconds, to retain history/older versions of data. Point-in-time reads at a hybrid time prior to this interval might not be allowed after a compaction and return a `Snapshot too old` error. Set this to be greater than the expected maximum duration of any single transaction in your application.

Default: `900` (15 minutes)

##### --timestamp_syscatalog_history_retention_interval_sec

The time interval, in seconds, to retain history/older versions of the system catalog.

Default: `4 * 3600` (4 hours)

##### --remote_bootstrap_rate_limit_bytes_per_sec

Rate control across all tablets being remote bootstrapped from or to this process.

Default: `256MB` (256 MB/second)

##### --remote_bootstrap_from_leader_only

Based on the value (`true`/`false`) of the flag, the leader decides whether to instruct the new peer to attempt bootstrap from a closest caught-up peer. The leader too could be the closest peer depending on the new peer's geographic placement. Setting the flag to false will enable the feature of remote bootstrapping from a closest caught-up peer. The number of bootstrap attempts from a non-leader peer is limited by the flag [max_remote_bootstrap_attempts_from_non_leader](#max-remote-bootstrap-attempts-from-non-leader).

Default: `false`

{{< note title="Note" >}}

The code for the feature is present from version 2.16 and later, and can be enabled explicitly if needed. Starting from version 2.19, the feature is on by default.

{{< /note >}}

##### --max_remote_bootstrap_attempts_from_non_leader

When the flag [remote_bootstrap_from_leader_only](#remote-bootstrap-from-leader-only) is set to `false` (enabling the feature of bootstrapping from a closest peer), the number of attempts where the new peer tries to bootstrap from a non-leader peer is limited by the flag. After these failed bootstrap attempts for the new peer, the leader peer sets itself as the bootstrap source.

Default: `5`

##### --db_block_cache_num_shard_bits

Number of bits to use for sharding the block cache. The maximum permissible value is 19.

Default: `-1` (indicates a dynamic scheme that evaluates to 4 if number of cores is less than or equal to 16, 5 for 17-32 cores, 6 for 33-64 cores, and so on.)

{{< note title="Note" >}}

Starting from version 2.18, the default is `-1`. Previously it was `4`.

{{< /note >}}

## Network compression flags

Use the following two flags to configure RPC compression:

##### --enable_stream_compression

Controls whether YugabyteDB uses RPC compression.

Default: `true`

##### --stream_compression_algo

Specifies which RPC compression algorithm to use. Requires `enable_stream_compression` to be set to true. Valid values are:

0: No compression (default value)

1: Gzip

2: Snappy

3: LZ4

In most cases, LZ4 (`--stream_compression_algo=3`) offers the best compromise of compression performance versus CPU overhead. However, the default is set to 0, to avoid latency penalty on workloads.

## Security flags

For details on enabling encryption in transit, see [Encryption in transit](../../../secure/tls-encryption/).

##### --certs_dir

Directory that contains certificate authority, private key, and certificates for this server.

Default: `""` (Uses `<data drive>/yb-data/tserver/data/certs`.)

##### --certs_for_client_dir

The directory that contains certificate authority, private key, and certificates for this server that should be used for client-to-server communications.

Default: `""` (Use the same directory as certs_dir.)

##### --allow_insecure_connections

Allow insecure connections. Set to `false` to prevent any process with unencrypted communication from joining a cluster. Note that this flag requires [`use_node_to_node_encryption`](#use-node-to-node-encryption) to be enabled and [`use_client_to_server_encryption`](#use-client-to-server-encryption) to be enabled.

Default: `true`

##### --dump_certificate_entries

Adds certificate entries, including IP addresses and hostnames, to log for handshake error messages. Enable this flag to debug certificate issues.

Default: `false`

##### --use_client_to_server_encryption

Use client-to-server (client-to-node) encryption to protect data in transit between YugabyteDB servers and clients, tools, and APIs.

Default: `false`

##### --use_node_to_node_encryption

Enable server-server (node-to-node) encryption between YugabyteDB YB-Master and YB-TServer servers in a cluster or universe. To work properly, all YB-Master servers must also have their [--use_node_to_node_encryption](../yb-master/#use-node-to-node-encryption) setting enabled.

When enabled, [--allow_insecure_connections](#allow-insecure-connections) should be set to false to disallow insecure connections.

Default: `false`

##### --cipher_list

Specify cipher lists for TLS 1.2 and below. (For TLS 1.3, use [--ciphersuite](#ciphersuite).) Use a colon (":") separated list of TLSv1.2 cipher names in order of preference. Use an exclamation mark ("!") to exclude ciphers. For example:

```sh
--cipher_list DEFAULTS:!DES:!IDEA:!3DES:!RC2
```

This allows all ciphers for TLS 1.2 to be accepted, except those matching the category of ciphers omitted.

This flag requires a restart or rolling restart.

Default: `DEFAULTS`

For more information, refer to [SSL_CTX_set_cipher_list](https://www.openssl.org/docs/man1.1.1/man3/SSL_CTX_set_cipher_list.html) in the OpenSSL documentation.

##### --ciphersuite

Specify cipher lists for TLS 1.3. (For TLS 1.2 and below, use [--cipher_list](#cipher-list).)

Use a colon (":") separated list of TLSv1.3 ciphersuite names in order of preference. Use an exclamation mark ("!") to exclude ciphers. For example:

```sh
--ciphersuite DEFAULTS:!CHACHA20
```

This allows all ciphersuites for TLS 1.3 to be accepted, except CHACHA20 ciphers.

This flag requires a restart or rolling restart.

Default: `DEFAULTS`

For more information, refer to [SSL_CTX_set_cipher_list](https://www.openssl.org/docs/man1.1.1/man3/SSL_CTX_set_cipher_list.html) in the OpenSSL documentation.

##### --ssl_protocols

Specifies an explicit allow-list of TLS protocols for YugabyteDB's internal RPC communication.

Default: An empty string, which is equivalent to allowing all protocols except "ssl2" and "ssl3".

You can pass a comma-separated list of strings, where the strings can be one of "ssl2", "ssl3", "tls10", "tls11", "tls12", and "tls13".

You can set the TLS version for node-to-node and client-node communication. To enforce TLS 1.2, set the flag to tls12 as follows:

```sh
--ssl_protocols = tls12
```

To specify a _minimum_ TLS version of 1.2, for example, the flag needs to be set to tls12, tls13, and all available subsequent versions.

```sh
--ssl_protocols = tls12,tls13
```

By default, PostgreSQL uses a default minimum version for TLS of v1.2, as set using the [ssl_min_protocol_version](https://www.postgresql.org/docs/15/runtime-config-connection.html#GUC-SSL-MIN-PROTOCOL-VERSION) configuration parameter.

As the `ssl_protocols` setting does not propagate to PostgreSQL, if you specify a different minimum TLS version for Master and TServer, you should update the `ssl_min_protocol_version` parameter. For example:

```sh
--ysql_pg_conf_csv="ssl_min_protocol_version='TLSv1.3'"
```

## Packed row flags

The packed row format for the YSQL API is {{<tags/feature/ga>}} as of v2.20.0, and for the YCQL API is {{<tags/feature/tp>}}.

To learn about the packed row feature, see [Packed rows in DocDB](../../../architecture/docdb/packed-rows) in the architecture section.

##### --ysql_enable_packed_row

Whether packed row is enabled for YSQL.

Default: `true`

Packed Row for YSQL can be used from version 2.16.4 in production environments if the cluster is not used in xCluster settings. For xCluster scenarios, use version 2.18.1 and later. Starting from version 2.19 and later, the flag default is true for new clusters.

##### --ysql_enable_packed_row_for_colocated_table

Whether packed row is enabled for colocated tables in YSQL. The colocated table has an additional flag to mitigate [#15143](https://github.com/yugabyte/yugabyte-db/issues/15143).

Default: `false`

##### --ysql_packed_row_size_limit

Packed row size limit for YSQL. The default value is 0 (use block size as limit). For rows that are over this size limit, a greedy approach will be used to pack as many columns as possible, with the remaining columns stored as individual key-value pairs.

Default: `0`

##### --ycql_enable_packed_row

YCQL packed row support is currently in [Tech Preview](/preview/releases/versioning/#feature-maturity).

Whether packed row is enabled for YCQL.

Default: `false`

##### --ycql_packed_row_size_limit

Packed row size limit for YCQL. The default value is 0 (use block size as limit). For rows that are over this size limit, a greedy approach will be used to pack as many columns as possible, with the remaining columns stored as individual key-value pairs.

Default: `0`

## Change data capture (CDC) flags

To learn about CDC, see [Change data capture (CDC)](../../../architecture/docdb-replication/change-data-capture/).

##### --yb_enable_cdc_consistent_snapshot_streams

Support for creating a stream for Transactional CDC is currently in [Tech Preview](/preview/releases/versioning/#feature-maturity).

Enable support for creating streams for transactional CDC.

Default: `false`

##### --cdc_state_checkpoint_update_interval_ms

The rate at which CDC state's checkpoint is updated.

Default: `15000`

##### --cdc_ybclient_reactor_threads

The number of reactor threads to be used for processing `ybclient` requests for CDC. Increase to improve throughput on large tablet setups.

Default: `50`

##### --cdc_max_stream_intent_records

Maximum number of intent records allowed in a single CDC batch.

Default: `1000`

##### --cdc_snapshot_batch_size

Number of records fetched in a single batch of snapshot operation of CDC.

Default: `250`

##### --cdc_min_replicated_index_considered_stale_secs

If `cdc_min_replicated_index` hasn't been replicated in this amount of time, we reset its value to max int64 to avoid retaining any logs.

Default: `900` (15 minutes)

##### --timestamp_history_retention_interval_sec

Time interval (in seconds) to retain history or older versions of data.

Default: `900` (15 minutes)

##### --update_min_cdc_indices_interval_secs

How often to read the `cdc_state` table to get the minimum applied index for each tablet across all streams. This information is used to correctly keep log files that contain unapplied entries. This is also the rate at which a tablet's minimum replicated index across all streams is sent to the other peers in the configuration. If flag `enable_log_retention_by_op_idx` (default: `true`) is disabled, this flag has no effect.

Default: `60`

##### --cdc_checkpoint_opid_interval_ms

The number of seconds for which the client can go down and the intents will be retained. This means that if a client has not updated the checkpoint for this interval, the intents would be garbage collected.

Default: `60000`

{{< warning title="Warning" >}}

If you are using multiple streams, it is advised that you set this flag to `1800000` (30 minutes).

{{< /warning >}}

##### --log_max_seconds_to_retain

Number of seconds to retain log files. Log files older than this value will be deleted even if they contain unreplicated CDC entries. If 0, this flag will be ignored. This flag is ignored if a log segment contains entries that haven't been flushed to RocksDB.

Default: `86400`

##### --log_stop_retaining_min_disk_mb

Stop retaining logs if the space available for the logs falls below this limit, specified in megabytes. As with `log_max_seconds_to_retain`, this flag is ignored if a log segment contains unflushed entries.

Default: `102400`

##### --cdc_intent_retention_ms

The time period, in milliseconds, after which the intents will be cleaned up if there is no client polling for the change records.

Default: `28800000` (8 hours)

##### --cdc_wal_retention_time_secs

WAL retention time, in seconds, to be used for tables for which a CDC stream was created. Used in both xCluster and CDCSDK.

Default: `28800` (8 hours)

##### --cdcsdk_table_processing_limit_per_run

Number of tables to be added to the stream ID per run of the background thread which adds newly created tables to the active streams on its namespace.

Default: `2`

The following set of flags are only relevant for CDC using the PostgreSQL replication protocol. To learn about CDC using the PostgreSQL replication protocol, see [CDC using logical replication](../../../architecture/docdb-replication/cdc-logical-replication).

##### --ysql_yb_default_replica_identity

The default replica identity to be assigned to user defined tables at the time of creation. The flag is case sensitive and can take only one of the four possible values, `FULL`, `DEFAULT`,`'NOTHING` and `CHANGE`.

Default: `CHANGE`

##### --cdcsdk_enable_dynamic_table_support

Tables created after the creation of a replication slot are referred as Dynamic tables. This flag can be used to switch the dynamic addition of tables to the publication ON or OFF.

Default: `true`

##### --cdcsdk_publication_list_refresh_interval_secs

Interval in seconds at which the table list in the publication will be refreshed.

Default: `900`

##### --cdc_stream_records_threshold_size_bytes

Maximum size (in bytes) of changes from a tablet sent from the CDC service to the gRPC connector when using the gRPC replication protocol.

Maximum size (in bytes) of changes sent from the [Virtual WAL](../../../architecture/docdb-replication/cdc-logical-replication) (VWAL) to the Walsender process when using the PostgreSQL replication protocol. 

Default: `4194304` (4MB)

##### --cdcsdk_vwal_getchanges_resp_max_size_bytes

Max size (in bytes) of changes sent from CDC Service to [Virtual WAL](../../../architecture/docdb-replication/cdc-logical-replication)(VWAL) for a particular tablet.

Default: `1 MB`

##### --ysql_cdc_active_replication_slot_window_ms

Determines the window in milliseconds in which if a client has consumed the changes of a ReplicationSlot across any tablet, then it is considered to be actively used. ReplicationSlots which haven't been used in this interval are considered to be inactive.

Default: `60000`

##### --cdc_send_null_before_image_if_not_exists

When true, the CDC service returns a null before-image if it is not able to find one.

Default: `false`

##### --cdcsdk_tablet_not_of_interest_timeout_secs

Timeout after which it is inferred that a particular tablet is not of interest for CDC. To indicate that a particular tablet is of interest for CDC, it should be polled at least once within this interval of stream / slot creation.

Default: `14400` (4 hours)

## File expiration based on TTL flags

##### --tablet_enable_ttl_file_filter

Turn on the file expiration for TTL feature.

Default: `false`

##### --rocksdb_max_file_size_for_compaction

For tables with a `default_time_to_live` table property, sets a size threshold at which files will no longer be considered for compaction. Files over this threshold will still be considered for expiration. Disabled if value is `0`.

Ideally, `rocksdb_max_file_size_for_compaction` should strike a balance between expiring data at a reasonable frequency and not creating too many SST files (which can impact read performance). For instance, if 90 days worth of data is stored, consider setting this flag to roughly the size of one day's worth of data.

If `rocksdb_max_file_size_for_compaction` was set to a certain value on a cluster and then it needs to be increased, then it is highly likely that all the existing files on the tablets will become eligible for background compactions and a lot of compaction activity will occur in the system. This can lead to system instability if the concurrent user activity in the system is high. If TTL flags need to be tuned in order to accomodate increased usage on the table, it is better to consider splitting the tablet or increasing the `sst_files_soft_limit` and `sst_files_hard_limit` instead.

Default: `0`

##### --sst_files_soft_limit

Threshold for number of SST files per tablet. When exceeded, writes to a tablet will be throttled until the number of files is reduced.

Default: `24`

##### --sst_files_hard_limit

Threshold for number of SST files per tablet. When exceeded, writes to a tablet will no longer be allowed until the number of files is reduced.

Default: `48`

##### --file_expiration_ignore_value_ttl

When set to true, ignores any value-level TTL metadata when determining file expiration. Helpful in situations where some SST files are missing the necessary value-level metadata (in case of upgrade, for instance).

Default: `false`

{{< warning title="Warning">}}
Use of this flag can potentially result in expiration of live data. Use at your discretion.
{{< /warning >}}

##### --file_expiration_value_ttl_overrides_table_ttl

When set to true, allows files to expire purely based on their value-level TTL expiration time (even if it is lower than the table TTL). This is helpful for situations where a file needs to expire earlier than its table-level TTL would allow. If no value-level TTL metadata is available, then table-level TTL will still be used.

Default: `false`

{{< warning title="Warning">}}
Use of this flag can potentially result in expiration of live data. Use at your discretion.
{{< /warning >}}

## Concurrency control flags

To learn about Wait-on-Conflict concurrency control, see [Concurrency control](../../../architecture/transactions/concurrency-control/).

##### --enable_wait_queues

When set to true, enables in-memory wait queues, deadlock detection, and wait-on-conflict semantics in all YSQL traffic.

Default: `true`

##### --disable_deadlock_detection

When set to true, disables deadlock detection. If `enable_wait_queues=false`, this flag has no effect as deadlock detection is not running anyways.

Default: `false`

{{< warning title="Warning">}}
Use of this flag can potentially result in deadlocks that can't be resolved by YSQL. Use this flag only if the application layer can guarantee deadlock avoidance.
{{< /warning >}}

##### --wait_queue_poll_interval_ms

If `enable_wait_queues=true`, this controls the rate at which each tablet's wait queue polls transaction coordinators for the status of transactions which are blocking contentious resources.

Default: `100`

## Metric export flags

YB-TServer metrics are available in Prometheus format at `http://localhost:9000/prometheus-metrics`.

##### --export_help_and_type_in_prometheus_metrics

This flag controls whether #TYPE and #HELP information is included as part of the Prometheus metrics output by default.

To override this flag on a per-scrape basis, set the URL parameter `show_help` to `true` to include or to `false` to not include type and help information.  For example, querying `http://localhost:9000/prometheus-metrics?show_help=true` returns type and help information regardless of the setting of this flag.

Default: `true`

##### --max_prometheus_metric_entries

Introduced in version 2.21.1.0, this flag limits the number of Prometheus metric entries returned per scrape. If adding a metric with all its entities exceeds this limit, all entries from that metric are excluded. This could result in fewer entries than the set limit.

To override this flag on a per-scrape basis, you can adjust the URL parameter `max_metric_entries`.

Default: `UINT32_MAX`

## Catalog flags

Catalog flags are {{<tags/feature/ea>}}.

##### ysql_catalog_preload_additional_table_list

Specifies the names of catalog tables (such as `pg_operator`, `pg_proc`, and `pg_amop`) to be preloaded by PostgreSQL backend processes. This flag reduces latency of first query execution of a particular statement on a connection.

Default: `""`

If [ysql_catalog_preload_additional_tables](#ysql-catalog-preload-additional-tables) is also specified, the union of the above specified catalog tables and `pg_am`, `pg_amproc`, `pg_cast`, and `pg_tablespace` is preloaded.

##### ysql_catalog_preload_additional_tables

When enabled, the postgres backend processes preload the `pg_am`, `pg_amproc`, `pg_cast`, and `pg_tablespace` catalog tables. This flag reduces latency of first query execution of a particular statement on a connection.

Default: `false`

If [ysql_catalog_preload_additional_table_list](#ysql-catalog-preload-additional-table-list) is also specified, the union of `pg_am`, `pg_amproc`, `pg_cast`, and `pg_tablespace` and the tables specified in `ysql_catalog_preload_additional_table_list` is preloaded.

##### ysql_enable_read_request_caching

Enables the YB-TServer catalog cache, which reduces YB-Master overhead for starting a connection and internal system catalog metadata refresh (for example, after executing a DDL), when there are many YSQL connections per node.

Default: `true`

##### ysql_minimal_catalog_caches_preload

Defines what part of the catalog gets cached and preloaded by default. As a rule of thumb, preloading more means lower first-query latency (as most/all necessary metadata will already be in the cache) at a cost of higher per-connection memory. Preloading less of the catalog means less memory though can result in a higher mean first-query latency (as we may need to ad-hoc lookup more catalog entries first time we execute a query). This flag only loads the system catalog tables (but not the user objects) which should keep memory low, while loading all often used objects. Still user-object will need to be loaded ad-hoc, which can make first-query latency a bit higher (most impactful in multi-region clusters).

Default: `false`

##### ysql_use_relcache_file

Controls whether to use the PostgreSQL relcache init file, which caches critical system catalog entries. If enabled, each PostgreSQL connection loads only this minimal set of cached entries (except if the relcache init file needs to be re-built, for example, after a DDL invalidates the cache). If disabled, each PostgreSQL connection preloads the catalog cache, which consumes more memory but reduces first query latency.

Default: `true`

##### ysql_yb_toast_catcache_threshold

Specifies the threshold (in bytes) beyond which catalog tuples will get compressed when they are stored in the PostgreSQL catalog cache. Setting this flag reduces memory usage for certain large objects, including functions and views, in exchange for slower catalog refreshes.

To minimize performance impact when enabling this flag, set it to 2KB or higher.

Default: -1 (disabled). Minimum: 128 bytes.

## DDL concurrency flags

##### ysql_enable_db_catalog_version_mode

Enable the per database catalog version mode. A DDL statement that
affects the current database can only increment catalog version for
that database.

Default: `true`

{{< note title="Important" >}}

In earlier releases, after a DDL statement is executed, if the DDL statement increments the catalog version, then all the existing connections need to refresh catalog caches before
they execute the next statement. However, when per database catalog version mode is
enabled, multiple DDL statements can be concurrently executed if each DDL only
affects its current database and is executed in a separate database. Existing
connections only need to refresh their catalog caches if they are connected to
the same database as that of a DDL statement. It is recommended to keep the default value of this flag because per database catalog version mode helps to avoid unnecessary cross-database catalog cache refresh which is considered as an expensive operation.

{{< /note >}}

If you encounter any issues caused by per-database catalog version mode, you can disable per database catalog version mode using the following steps:

1. Shut down the cluster.

1. Start the cluster with `--ysql_enable_db_catalog_version_mode=false`.

1. Execute the following YSQL statements:

    ```sql
    SET yb_non_ddl_txn_for_sys_tables_allowed=true;
    SELECT yb_fix_catalog_version_table(false);
    SET yb_non_ddl_txn_for_sys_tables_allowed=false;
    ```

To re-enable the per database catalog version mode using the following steps:

1. Execute the following YSQL statements:

    ```sql
    SET yb_non_ddl_txn_for_sys_tables_allowed=true;
    SELECT yb_fix_catalog_version_table(true);
    SET yb_non_ddl_txn_for_sys_tables_allowed=false;
    ```

1. Shut down the cluster.
1. Start the cluster with `--ysql_enable_db_catalog_version_mode=true`.

##### enable_heartbeat_pg_catalog_versions_cache

Whether to enable the use of heartbeat catalog versions cache for the
`pg_yb_catalog_version` table which can help to reduce the number of reads
from the table. This is beneficial when there are many databases and/or
many yb-tservers in the cluster.

Note that `enable_heartbeat_pg_catalog_versions_cache` is only used when [ysql_enable_db_catalog_version_mode](#ysql-enable-db-catalog-version-mode) is true.

Default: `false`

{{< note title="Important" >}}

Each yb-tserver regularly sends a heartbeat request to the yb-master
leader. As part of the heartbeat response, yb-master leader reads all the rows
in the table `pg_yb_catalog_version` and sends the result back in the heartbeat
response. As there is one row in the table `pg_yb_catalog_version` for each
database, the cost of reading `table pg_yb_catalog_version` becomes more
expensive when the number of yb-tservers, or the number of databases goes up.

{{< /note >}}

## DDL atomicity flags

##### ysql_yb_ddl_rollback_enabled

Enable DDL atomicity. When a DDL transaction that affects the DocDB system catalog fails, YB-Master will roll back the changes made to the DocDB system catalog.

Default: true

{{< note title="Important" >}}
In YSQL, a DDL statement creates a separate DDL transaction to execute the DDL statement. A DDL transaction generally needs to read and write PostgreSQL metadata stored in catalog tables in the same way as a native PostgreSQL DDL statement. In addition, some DDL statements also involve updating DocDB system catalog table (for example, a DDL statement such as `alter table add/drop column`). When a DDL transaction fails, the corresponding DDL statement is aborted. This means that the PostgreSQL metadata will be rolled back atomically.

Before the introduction of the flag `--ysql_yb_ddl_rollback_enabled`, the DocDB system catalog changes were not automatically rolled back by YB-Master, possibly leading to metadata corruption that had to be manually fixed. Currently, with this flag being set to true, YB-Master can rollback the DocDB system catalog changes automatically to prevent metadata corruption.
{{< /note >}}

##### report_ysql_ddl_txn_status_to_master

If set, at the end of a DDL operation the YB-TServer notifies the YB-Master whether the DDL operation was committed or aborted.

Default: true

{{< note title="Important" >}}
Due to implementation restrictions, after a DDL statement commits or aborts, YB-Master performs a relatively expensive operation by continuously polling the transaction status tablet, and comparing the DocDB schema with PostgreSQL schema to determine whether the transaction was a success.

This behavior is optimized with the flag `report_ysql_ddl_txn_status_to_master`, where at the end of a DDL transaction, YSQL sends the status of the transaction (commit/abort) to YB-Master. Once received, YB-Master can stop polling the transaction status tablet, and also skip the relatively expensive schema comparison.
{{< /note >}}

##### ysql_ddl_transaction_wait_for_ddl_verification

If set, DDL transactions will wait for DDL verification to complete before returning to the client.

Default: true

{{< note title="Important" >}}
After a DDL statement that includes updating DocDB system catalog completes, YB-Master still needs to work on the DocDB system catalog changes in the background asynchronously, to ensure that they are eventually in sync with the corresponding PostgreSQL catalog changes. This can take additional time in order to reach eventual consistency. During this period, an immediately succeeding DML or DDL statement can fail due to changes made by YB-Master to the DocDB system catalog in the background, which may cause confusion.

When the flag `ysql_ddl_transaction_wait_for_ddl_verification` is enabled, YSQL waits for any YB-Master background operations to finish before returning control to the user.
{{< /note >}}

<<<<<<< HEAD
## Auto Analyze Service flags

Auto Analyze service flags are {{<tags/feature/tp>}}.

{{< note title="Note" >}}

To fully enable the Auto Analyze service, you need to enable `ysql_enable_auto_analyze_service` on all YB-Masters and YB-TServers, and `ysql_enable_table_mutation_counter` on all YB-TServers.

{{< /note >}}

See also [Auto Analyze Service Master flags](../yb-master#auto-analyze-service-flags).

##### ysql_enable_auto_analyze_service

Enable the Auto Analyze service, which automatically runs ANALYZE to update table statistics for tables that have changed more than a configurable threshold.

Default: false

##### ysql_enable_table_mutation_counter
Enable per table mutation (INSERT, UPDATE, DELETE) counting. The Auto Analyze service runs ANALYZE when the number of mutations of a table exceeds 
the threshold determined by the [ysql_auto_analyze_threshold](#ysql-auto-analyze-threshold) and [ysql_auto_analyze_scale_factor](#ysql-auto-analyze-scale-factor) settings.

Default: false

##### ysql_auto_analyze_threshold

The minimum number of mutations needed to run ANALYZE on a table.

Default: 50

##### ysql_auto_analyze_scale_factor

The fraction defining when sufficient mutations have been accumulated to run ANALYZE for a table.
ANALYZE runs when the mutation count exceeds `ysql_auto_analyze_scale_factor * <table_size> + ysql_auto_analyze_threshold`, where table_size is the value of the `reltuples` column in the `pg_class` catalog.

Default: 0.1

##### ysql_auto_analyze_batch_size

The maximum number of tables the Auto Analyze service tries to analyze in a single ANALYZE statement.

Default: 10

##### ysql_cluster_level_mutation_persist_interval_ms

Interval at which the reported node level table mutation counts are persisted to the underlying auto-analyze mutations table.

Default: 10000

##### ysql_cluster_level_mutation_persist_rpc_timeout_ms

Timeout for the RPCs used to persist mutation counts in the auto-analyze mutations table.

Default: 10000

##### ysql_node_level_mutation_reporting_interval_ms

Interval, in milliseconds, at which the node-level table mutation counts are sent to the Auto Analyze service, which tracks table mutation counts at the cluster level.

Default: 5000

##### ysql_node_level_mutation_reporting_timeout_ms

Timeout, in milliseconds, for the node-level mutation reporting RPC to the Auto Analyze service.

Default: 5000
=======
## Advisory lock flags

Support for advisory locks is {{<tags/feature/tp idea="812">}}.

To learn about advisory locks, see [Advisory locks](../../../explore/transactions/explicit-locking/#advisory-locks).

##### --ysql_yb_enable_advisory_locks

Enables advisory locking.

This value must match on all yb-master and yb-tserver configurations of a YugabyteDB cluster.

Default: false

##### --num_advisory_locks_tablets

Number of tablets used for the advisory locks table. It must be set before ysql_yb_enable_advisory_locks is set to true on the cluster.

Default: 1
>>>>>>> 5929326e

## Advanced flags

##### --allowed_preview_flags_csv

Comma-separated values (CSV) formatted catalogue of [preview feature](/preview/releases/versioning/#tech-preview-tp) flag names. Preview flags represent experimental or in-development features that are not yet fully supported. Flags that are tagged as "preview" cannot be modified or configured unless they are included in this list.

By adding a flag to this list, you explicitly acknowledge and accept any potential risks or instability that may arise from modifying these preview features. This process serves as a safeguard, ensuring that you are fully aware of the experimental nature of the flags you are working with.

{{<warning>}}
Adding flags to this list doesn't automatically change any settings. It only grants permission for the flag to be modified. You still need to configure the flag separately after adding it to this list.
{{</warning>}}

##### backfill_index_client_rpc_timeout_ms

Timeout (in milliseconds) for the backfill stage of a concurrent CREATE INDEX.

Default: 86400000 (1 day)

##### backfill_index_timeout_grace_margin_ms

The time to exclude from the YB-Master flag [ysql_index_backfill_rpc_timeout_ms](../yb-master/#ysql-index-backfill-rpc-timeout-ms) in order to return results to YB-Master in the specified deadline. Should be set to at least the amount of time each batch would require, and less than `ysql_index_backfill_rpc_timeout_ms`.

Default: -1, where the system automatically calculates the value to be approximately 1 second.

##### backfill_index_write_batch_size

The number of table rows to backfill at a time. In case of [GIN indexes](../../../explore/ysql-language-features/indexes-constraints/gin/), the number can include more index rows.

Default: 128

## PostgreSQL server options

YugabyteDB uses PostgreSQL server configuration parameters to apply server configuration settings to new server instances.

### Modify configuration parameters

You can modify these parameters in the following ways:

- Use the [ysql_pg_conf_csv](#ysql-pg-conf-csv) flag.

- Set the option per-database:

    ```sql
    ALTER DATABASE database_name SET temp_file_limit=-1;
    ```

- Set the option per-role:

    ```sql
    ALTER ROLE yugabyte SET temp_file_limit=-1;
    ```

    When setting a parameter at the role or database level, you have to open a new session for the changes to take effect.

- Set the option for the current session:

    ```sql
    SET temp_file_limit=-1;
    --- alternative way
    SET SESSION temp_file_limit=-1;
    ```

    If `SET` is issued in a transaction that is aborted later, the effects of the SET command are reverted when the transaction is rolled back.

    If the surrounding transaction commits, the effects will persist for the whole session.

- Set the option for the current transaction:

    ```sql
    SET LOCAL temp_file_limit=-1;
    ```

- To specify the minimum age of a transaction (in seconds) before its locks are included in the results returned from querying the [pg_locks](../../../explore/observability/pg-locks/) view, use [yb_locks_min_txn_age](../../../explore/observability/pg-locks/#yb-locks-min-txn-age):

    ```sql
    --- To change the minimum transaction age to 5 seconds:
    SET session yb_locks_min_txn_age = 5000;
    ```

- To set the maximum number of transactions for which lock information is displayed when you query the [pg_locks](../../../explore/observability/pg-locks/) view, use [yb_locks_max_transactions](../../../explore/observability/pg-locks/#yb-locks-max-transactions):

    ```sql
    --- To change the maximum number of transactions to display to 10:
    SET session yb_locks_max_transactions = 10;
    ```

For information on available PostgreSQL server configuration parameters, refer to [Server Configuration](https://www.postgresql.org/docs/15/runtime-config.html) in the PostgreSQL documentation.

### YSQL configuration parameters

The server configuration parameters for YugabyteDB are the same as for PostgreSQL, with the following exceptions and additions.

##### log_line_prefix

YugabyteDB supports the following additional options for the `log_line_prefix` parameter:

- %C = cloud name
- %R = region / data center name
- %Z = availability zone / rack name
- %U = cluster UUID
- %N = node and cluster name
- %H = current hostname

For information on using `log_line_prefix`, refer to [log_line_prefix](https://www.postgresql.org/docs/15/runtime-config-logging.html#GUC-LOG-LINE-PREFIX) in the PostgreSQL documentation.

##### suppress_nonpg_logs (boolean)

When set, suppresses logging of non-PostgreSQL output to the PostgreSQL log file in the `tserver/logs` directory.

Default: `off`

##### temp_file_limit

Specifies the amount of disk space used for temporary files for each YSQL connection, such as sort and hash temporary files, or the storage file for a held cursor.

Any query whose disk space usage exceeds `temp_file_limit` will terminate with the error `ERROR:  temporary file size exceeds temp_file_limit`. Note that temporary tables do not count against this limit.

You can remove the limit (set the size to unlimited) using `temp_file_limit=-1`.

Valid values are `-1` (unlimited), `integer` (in kilobytes), `nMB` (in megabytes), and `nGB` (in gigabytes) (where 'n' is an integer).

Default: `1GB`

##### enable_bitmapscan

PostgreSQL parameter to enable or disable the query planner's use of bitmap-scan plan types.

Bitmap Scans use multiple indexes to answer a query, with only one scan of the main table. Each index produces a "bitmap" indicating which rows of the main table are interesting. Multiple bitmaps can be combined with `AND` or `OR` operators to create a final bitmap that is used to collect rows from the main table.

Bitmap scans follow the same `work_mem` behavior as PostgreSQL: each individual bitmap is bounded by `work_mem`. If there are n bitmaps, it means we may use `n * work_mem` memory.

Bitmap scans are only supported for LSM indexes.

Default: true

##### yb_enable_bitmapscan

{{<tags/feature/tp>}} Enables or disables the query planner's use of bitmap scans for YugabyteDB relations. Both [enable_bitmapscan](#enable-bitmapscan) and `yb_enable_bitmapscan` must be set to true for a YugabyteDB relation to use a bitmap scan. If `yb_enable_bitmapscan` is false, the planner never uses a YugabyteDB bitmap scan.

| enable_bitmapscan | yb_enable_bitmapscan | Result |
| :--- | :---  | :--- |
| true | false | Default. Bitmap scans allowed only on temporary tables, if the planner believes the bitmap scan is most optimal. |
| true | true  | Default for [Enhanced PostgreSQL Compatibility](../../../develop/postgresql-compatibility/). Bitmap scans are allowed on temporary tables and YugabyteDB relations, if the planner believes the bitmap scan is most optimal. |
| false | false | Bitmap scans allowed only on temporary tables, but only if every other scan type is also disabled / not possible. |
| false | true  | Bitmap scans allowed on temporary tables and YugabyteDB relations, but only if every other scan type is also disabled / not possible. |

Default: false

##### yb_bnl_batch_size

Set the size of a tuple batch that's taken from the outer side of a [batched nested loop (BNL) join](../../../architecture/query-layer/join-strategies/#batched-nested-loop-join-bnl). When set to 1, BNLs are effectively turned off and won't be considered as a query plan candidate.

Default: 1024

##### yb_enable_batchednl

{{<tags/feature/ea>}} Enable or disable the query planner's use of batched nested loop join.

Default: true

##### yb_enable_base_scans_cost_model

{{<tags/feature/ea>}} Enables the YugabyteDB cost model for Sequential and Index scans. When enabling this parameter, you must run ANALYZE on user tables to maintain up-to-date statistics.

When enabling the cost based optimizer, ensure that [packed row](../../../architecture/docdb/packed-rows) for colocated tables is enabled by setting `ysql_enable_packed_row_for_colocated_table = true`.

Default: false

##### yb_enable_optimizer_statistics

{{<tags/feature/tp>}} Enables use of the PostgreSQL selectivity estimation, which uses table statistics collected with ANALYZE.

Default: false

##### yb_fetch_size_limit

{{<tags/feature/tp>}} Maximum size (in bytes) of total data returned in one response when the query layer fetches rows of a table from DocDB. Used to bound how many rows can be returned in one request. Set to 0 to have no size limit. To enable size based limit, `yb_fetch_row_limit` should be set to 0.

If both `yb_fetch_row_limit` and `yb_fetch_size_limit` are set then limit is taken as the lower bound of the two values.

See also the [--ysql_yb_fetch_size_limit](#ysql-yb-fetch-size-limit) flag. If the flag is set, this parameter takes precedence.

Default: 0

##### yb_fetch_row_limit

{{<tags/feature/tp>}} Maximum number of rows returned in one response when the query layer fetches rows of a table from DocDB. Used to bound how many rows can be returned in one request. Set to 0 to have no row limit.

See also the [--ysql_yb_fetch_row_limit](#ysql-yb-fetch-row-limit) flag. If the flag is set, this parameter takes precedence.

Default: 1024

##### yb_use_hash_splitting_by_default

{{<tags/feature/ea>}} When set to true, tables and indexes are hash-partitioned based on the first column in the primary key or index. Setting this flag to false changes the first column in the primary key or index to be stored in ascending order.

Default: true

##### yb_insert_on_conflict_read_batch_size

{{<tags/feature/ea idea="1455">}} Set the level of batching for [INSERT ... ON CONFLICT](../../../api/ysql/the-sql-language/statements/dml_insert/#on-conflict-clause). Set to 0 to disable batching. Batching is always disabled for the following:

- temporary relations
- foreign relations
- system relations
- relations that have row triggers (excluding those created internally for FOREIGN KEY constraints)

The higher the number, the more batching is done. 1024 is recommended.

Default: 0 (disabled)

##### yb_read_from_followers

Controls whether or not reading from followers is enabled. For more information, refer to [Follower reads](../../../explore/going-beyond-sql/follower-reads-ysql/).

Default: false

##### yb_follower_read_staleness_ms

Sets the maximum allowable staleness. Although the default is recommended, you can set the staleness to a shorter value. The tradeoff is the shorter the staleness, the more likely some reads may be redirected to the leader if the follower isn't sufficiently caught up. You shouldn't set `yb_follower_read_staleness_ms` to less than 2x the `raft_heartbeat_interval_ms` (which by default is 500 ms).

Default: 30000 (30 seconds)

##### default_transaction_read_only

Turn this setting `ON/TRUE/1` to make all the transactions in the current session read-only. This is helpful when you want to run reports or set up [follower reads](../../../explore/going-beyond-sql/follower-reads-ysql/#read-only-transaction).

Default: false

##### default_transaction_isolation

Specifies the default isolation level of each new transaction. Every transaction has an isolation level of `read uncommitted`, `read committed`, `repeatable read`, or `serializable`.

See [transaction isolation levels](../../../architecture/transactions/isolation-levels) for reference.

Default: `read committed`

##### yb_skip_redundant_update_ops

Enables skipping updates to columns that are part of secondary indexes and constraint checks when the column values remain unchanged.

This parameter can only be configured during cluster startup, and adjusting this parameter does not require a cluster restart.

Default: true

##### yb_read_time

Enables [time travel queries](../../../manage/backup-restore/time-travel-query/) by specifying a Unix timestamp. After setting the parameter, all subsequent read queries are executed as of that read time, in the current session. Other YSQL sessions are not affected.

To reset the session to normal behavior (current time), set `yb_read_time` to 0.

Write DML queries (INSERT, UPDATE, DELETE) and DDL queries are not allowed in a session that has a read time in the past.

Default: 0

## Admin UI

The Admin UI for the YB-TServer is available at `http://localhost:9000`.

### Dashboards

List of all dashboards to review ongoing operations.

![tserver-dashboards](/images/admin/tserver-dashboards.png)

### Tables

List of all tables managed by this specific instance, sorted by [namespace](../yb-master/#namespaces).

![tserver-tablets](/images/admin/tserver-tables.png)

### Tablets

List of all tablets managed by this specific instance.

![tserver-tablets](/images/admin/tserver-tablets.png)

### Debug

List of all utilities available to debug the performance of this specific instance.

![tserver-debug](/images/admin/tserver-debug.png)<|MERGE_RESOLUTION|>--- conflicted
+++ resolved
@@ -1650,10 +1650,9 @@
 When the flag `ysql_ddl_transaction_wait_for_ddl_verification` is enabled, YSQL waits for any YB-Master background operations to finish before returning control to the user.
 {{< /note >}}
 
-<<<<<<< HEAD
-## Auto Analyze Service flags
-
-Auto Analyze service flags are {{<tags/feature/tp>}}.
+## Auto Analyze service flags
+
+Auto Analyze service flags are {{<tags/feature/tp idea="590">}}.
 
 {{< note title="Note" >}}
 
@@ -1670,6 +1669,7 @@
 Default: false
 
 ##### ysql_enable_table_mutation_counter
+
 Enable per table mutation (INSERT, UPDATE, DELETE) counting. The Auto Analyze service runs ANALYZE when the number of mutations of a table exceeds 
 the threshold determined by the [ysql_auto_analyze_threshold](#ysql-auto-analyze-threshold) and [ysql_auto_analyze_scale_factor](#ysql-auto-analyze-scale-factor) settings.
 
@@ -1717,7 +1717,7 @@
 Timeout, in milliseconds, for the node-level mutation reporting RPC to the Auto Analyze service.
 
 Default: 5000
-=======
+
 ## Advisory lock flags
 
 Support for advisory locks is {{<tags/feature/tp idea="812">}}.
@@ -1737,7 +1737,6 @@
 Number of tablets used for the advisory locks table. It must be set before ysql_yb_enable_advisory_locks is set to true on the cluster.
 
 Default: 1
->>>>>>> 5929326e
 
 ## Advanced flags
 
