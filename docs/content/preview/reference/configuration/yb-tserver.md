--- conflicted
+++ resolved
@@ -240,14 +240,9 @@
 
 ##### --max_stale_read_bound_time_ms
 
-<<<<<<< HEAD
 Specifies the maximum bounded staleness (duration), in milliseconds, before a follower forwards a read request to the leader.
 
 In a geo-distributed cluster, with followers located a long distance from the tablet leader, you can use this setting to increase the maximum bounded staleness.
-=======
-  Specifies the maximum bounded staleness (duration), in milliseconds, before a follower forwards a read request to the leader.
-  In a geo-distributed cluster, with followers located a long distance from the tablet leader, you can use this setting to increase the maximum bounded staleness.
->>>>>>> 1af5ae08
 
   Default: `10000` (10 seconds)
 
