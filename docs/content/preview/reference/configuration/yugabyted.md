---
title: yugabyted reference
headerTitle: yugabyted
linkTitle: yugabyted
description: Use yugabyted to run single-node YugabyteDB clusters.
menu:
  preview:
    identifier: yugabyted
    parent: configuration
    weight: 2451
type: docs
rightNav:
  hideH4: true
---

YugabyteDB uses a 2-server architecture with YB-TServers managing the data and YB-Masters managing the metadata. However, this can introduce a burden on new users who want to get started right away. To manage YugabyteDB for testing and learning purposes, you can use `yugabyted`, which is a database server that acts as a parent server across the [`yb-tserver`](../yb-tserver/) and [`yb-master`](../yb-master/) servers. yugabyted also provides a UI similar to the YugabyteDB Anywhere UI, with a data placement map and metrics dashboard.

The `yugabyted` executable file is located in the YugabyteDB home's `bin` directory.

Using yugabyted, you can create single-node clusters, and, using the `--join` flag in the `start` command, multi-node clusters.

Note that yugabyted is not recommended for production deployments. For production deployments with fully-distributed multi-node clusters, use [`yb-tserver`](../yb-tserver/) and [`yb-master`](../yb-master/) directly. Refer to [Deploy YugabyteDB](../../../deploy).

## Syntax

```sh
yugabyted [-h] [ <command> ] [ <flags> ]
```

- *command*: command to run
- *flags*: one or more flags, separated by spaces.

### Example

```sh
$ ./bin/yugabyted start
```

### Online help

You can access the overview command line help for `yugabyted` by running one of the following examples from the YugabyteDB home.

```sh
$ ./bin/yugabyted -h
```

```sh
$ ./bin/yugabyted -help
```

For help with specific `yugabyted` commands, run 'yugabyted [ command ] -h'. For example, you can print the command line help for the `yugabyted start` command by running the following:

```sh
$ ./bin/yugabyted start -h
```

## Commands

The following commands are available:

- [start](#start)
- [configure](#configure)
- [stop](#stop)
- [destroy](#destroy)
- [status](#status)
- [version](#version)
- [collect_logs](#collect-logs)
- [connect](#connect)
- [demo](#demo)

-----

### start

Use the `yugabyted start` command to start a one-node YugabyteDB cluster in your local environment. This allows you to quickly get started with a YugabyteDB cluster for running [YSQL](../../../architecture/layered-architecture/#yugabyte-sql-ysql) and [YCQL](../../../architecture/layered-architecture/#yugabyte-cloud-ql-ycql) workloads.

#### Syntax

```text
Usage: yugabyted start [flags]
```

Examples:

- Create a local single-node cluster:

  ```sh
  yugabyted start
  ```

- Create a single-node locally and join other nodes that are part of the same cluster:

  ```sh
  yugabyted start --join=host:port,[host:port]
  ```

#### Flags

-h, --help
: Print the command line help and exit.

--advertise_address *bind-ip*
: IP address or local hostname on which yugabyted will listen.

--join *master-ip*
: The IP address of the existing yugabyted server to which the new yugabyted server will join.

--config *config-file*
: Yugabyted configuration file path.

--base_dir *base-directory*
: The directory where yugabyted stores data, configurations, and logs. Must be an absolute path.

--data_dir *data-directory*
: The directory where yugabyted stores data. Must be an absolute path. Can be configured to a directory different from the one where configurations and logs are stored.

--log_dir *log-directory*
: The directory to store yugabyted logs. Must be an absolute path. This flag controls where the logs of the YugabyteDB nodes are stored.

--background *bool*
: Enable or disable running yugabyted in the background as a daemon. Does not persist on restart. Default: `true`

--cloud_location *cloud-location*
: Cloud location of the Yugabyted node in the format `cloudprovider.region.zone`. This information is used for multi-zone, multi-region, and multi-cloud deployments of YugabyteDB clusters.

--fault_tolerance *fault_tolerance*
: Determines the fault tolerance constraint to be applied on the data placement policy of the YugabyteDB cluster. This flag can accept the following values - none, zone, region, and cloud.

--ui *bool*
: Enable or disable the webserver UI. Default: `false`

#### Advanced Flags

Advanced flags can be set by using the configuration file in the `--config` flag. The advanced flags support for the `start` command is as follows:

--ycql_port *ycql-port*
: The port on which YCQL will run.

--ysql_port *ysql-port*
: The port on which YSQL will run.

--master_rpc_port *master-rpc-port*
: The port on which YB-Master will listen for RPC calls.

--tserver_rpc_port *tserver-rpc-port*
: The port on which YB-TServer will listen for RPC calls.

--master_webserver_port *master-webserver-port*
: The port on which YB-Master webserver will run.

--tserver_webserver_port *tserver-webserver-port*
: The port on which YB-TServer webserver will run.

--webserver_port *webserver-port*
: The port on which main webserver will run.

--callhome *bool*
: Enable or disable the *call home* feature that sends analytics data to Yugabyte. Default: `true`.

--master_flags *master_flags*
: Specify extra [master flags](../../../reference/configuration/yb-master#configuration-flags) as a set of key value pairs. Format (key=value,key=value).

--tserver_flags *tserver_flags*
: Specify extra [tserver flags](../../../reference/configuration/yb-tserver#configuration-flags) as a set of key value pairs. Format (key=value,key=value).

--ysql_enable_auth *bool*
<<<<<<< HEAD
: Enable or disable YSQL Authentication. Default is `false`.
: If the `YSQL_PASSWORD` [environment variable](#environment-variables) exists, then authentication mode is automatically set to true.

--use_cassandra_authentication *bool*
: Enable or disable YCQL Authentication. Default is `false`.
=======
: Enable or disable YSQL Authentication. Default: `false`.
: If the `YSQL_PASSWORD` [environment variable](#environment-variables) exists, then authentication mode is automatically set to true.

--use_cassandra_authentication *bool*
: Enable or disable YCQL Authentication. Default: `false`.
>>>>>>> 5669bc35
: If the `YCQL_USER` or `YCQL_PASSWORD` [environment variables](#environment-variables) exist, then authentication mode is automatically set to true.
: **Note**: The corresponding environment variables have higher priority than the command-line flags.

--initial_scripts_dir *initial-scripts-dir*
: The directory from where yugabyted reads initialization scripts.
: Script format - YSQL `.sql`, YCQL `.cql`.
: Initialization scripts are executed in sorted name order.

#### Deprecated Flags

--daemon *bool*
: Enable or disable running yugabyted in the background as a daemon. Does not persist on restart. Default: `true`.

--listen *bind-ip*
: The IP address or localhost name to which yugabyted will listen.

-----

### configure

Use the `yugabyted configure` command to configure the data placement constraints for the YugabyteDB cluster.

#### Syntax

```text
Usage: yugabyted configure [flags]
```

For example, to create a multi zone YugabyteDB cluster:

```sh
yugabyted configure --fault_tolerance=zone
```

#### Flags

-h | --help
: Print the command line help and exit.

--fault_tolerance *fault_tolerance*
<<<<<<< HEAD
: Specify the fault tolerance for the cluster. This flag can accept one of these values - zone, region, or cloud. For example, when the flag is set to zone (`--fault_tolerance=zone`), Yugabyted applies zone fault tolerance to the cluster, placing the nodes in 3 different zones, if available.
=======
: Specify the fault tolerance for the cluster. This flag can accept one of these values - zone, region, or cloud. For example, when the flag is set to zone (`--fault_tolerance=zone`), yugabyted applies zone fault tolerance to the cluster, placing the nodes in 3 different zones, if available.
>>>>>>> 5669bc35

--data_placement_constraint *data-placement-constraint*
: Specify the data placement for the YugabyteDB cluster. This is an optional flag. The flag takes comma-seperated values in the format `cloud.region.zone`.

--rf *replication-factor*
: Specify the replication factor for the cluster. This is an optional flag which takes a value of `3` or `5`.

--config *config-file*
: The path to the configuration file of the yugabyted server.

--data_dir *data-directory*
: The data directory for the yugabyted server.

--base_dir *base-directory*
: The base directory for the yugabyted server.

-----

### stop

Use the `yugabyted stop` command to stop a YugabyteDB cluster.

#### Syntax

```sh
Usage: yugabyted stop [-h] [--config CONFIG] [--data_dir DATA_DIR]
                               [--base_dir BASE_DIR]
```

#### Flags

-h | --help
: Print the command line help and exit.

--config *config-file*
: The path to the configuration file of the yugabyted server that needs to be stopped.

--data_dir *data-directory*
: The data directory for the yugabyted server that needs to be stopped.

--base_dir *base-directory*
: The base directory for the yugabyted server that needs to be stopped.

-----

### destroy

Use the `yugabyted destroy` command to delete a cluster.

#### Syntax

```sh
Usage: yugabyted destroy [-h] [--config CONFIG] [--data_dir DATA_DIR]
                                [--base_dir BASE_DIR]
```

#### Flags

-h, --help
: Print the command line help and exit.

--config *config-file*
: The path to the configuration file of the yugabyted server that needs to be destroyed.

--data_dir *data-directory*
: The data directory for the yugabyted server that needs to be destroyed.

--base_dir *base-directory*
: The base directory for the yugabyted server that needs to be destroyed.

-----

### status

Use the `yugabyted status` command to check the status.

#### Syntax

```sh
Usage: yugabyted status [-h] [--config CONFIG] [--data_dir DATA_DIR]
                                 [--base_dir BASE_DIR]
```

#### Flags

-h | --help
: Print the command line help and exit.

--config *config-file*
: The path to the configuration file of the yugabyted server whose status is desired.

--data_dir *data-directory*
: The data directory for the yugabyted server whose status is desired.

--base_dir *base-directory*
: The base directory for the yugabyted server that whose status is desired.

-----

### version

Use the `yugabyted version` command to check the version number.

#### Syntax

```sh
Usage: yugabyted version [-h] [--config CONFIG] [--data_dir DATA_DIR]
                                  [--base_dir BASE_DIR]
```

#### Flags

-h | --help
: Print the command line help and exit.

--config *config-file*
: The path to the configuration file of the yugabyted server whose version is desired.

--data_dir *data-directory*
: The data directory for the yugabyted server whose version is desired.

--base_dir *base-directory*
: The base directory for the yugabyted server that whose version is desired.

-----

### collect_logs

Use the `yugabyted collect_logs` command to generate a zipped file with all logs.

#### Syntax

```sh
Usage: yugabyted collect_logs [-h] [--config CONFIG]
                                       [--data_dir DATA_DIR]
                                       [--base_dir BASE_DIR]
```

#### Flags

-h | --help
: Print the command line help and exit.

--config *config-file*
: The path to the configuration file of the yugabyted server whose logs are desired.

--data_dir *data-directory*
: The data directory for the yugabyted server whose logs are desired.

--base_dir *base-directory*
: The base directory for the yugabyted server whose logs are desired.

-----

### connect

Use the `yugabyted connect` command to connect to the cluster using [ysqlsh](../../../admin/ysqlsh/) or [ycqlsh](../../../admin/ycqlsh).

#### Syntax

```sh
Usage: yugabyted connect [-h] {ycql,ysql} ...
```

#### Flags

-h | --help
: Print the command line help and exit.

--ysql
: Connect with ysqlsh.

--ycql
: Connect with ycqlsh.

-----

### demo

Use the `yugabyted demo connect` command to start YugabyteDB with the [Northwind sample dataset](../../../sample-data/northwind/).

#### Syntax

```sh
Usage: yugabyted demo [-h] {connect,destroy} ...
```

#### Flags

-h | --help
: Print the help message and exit.

connect
: Loads the Northwind sample dataset into a new `yb_demo_northwind` SQL database and then opens the `ysqlsh` prompt for the same database. Skips the data load if data is already loaded.

destroy
: Shuts down the yugabyted single-node cluster and removes data, configuration, and log directories.
: Deletes the `yb_demo_northwind` database.

-----

## Environment Variables

In the case of multi-node deployments, all nodes should have similar environment variables.

Changing the values of the environment variables after the first run has no effect.

### YSQL

Set `YSQL_PASSWORD` to use the cluster in enforced authentication mode.

Combinations of environment variables and their uses.

- `YSQL_PASSWORD`

  Update the default yugabyte user's password.

- `YSQL_PASSWORD, YSQL_DB`

  Update the default yugabyte user's password and create `YSQL_DB` named DB.

- `YSQL_PASSWORD, YSQL_USER`

  Create `YSQL_USER` named user and DB with password `YSQL_PASSWORD`.

- `YSQL_USER`

  Create `YSQL_USER` named user and DB with password `YSQL_USER`.

- `YSQL_USER, YSQL_DB`

  Create `YSQL_USER` named user with password `YSQL_USER` and `YSQL_DB` named DB.

- `YSQL_DB`

  Create `YSQL_DB` named DB.

- `YSQL_USER, YSQL_PASSWORD, YSQL_DB`

  Create `YSQL_USER` named user with password `YSQL_PASSWORD` and `YSQL_DB` named DB.

### YCQL

Set `YCQL_USER` or `YCQL_PASSWORD` to use the cluster in enforced authentication mode.

Combinations of environment variables and their uses.

- `YCQL_PASSWORD`

  Update the default cassandra user's password.

- `YCQL_PASSWORD, YCQL_KEYSPACE`

  Update the default cassandra user's password and create `YCQL_KEYSPACE` named keyspace.

- `YCQL_PASSWORD, YCQL_USER`

  Create `YCQL_USER` named user and DB with password `YCQL_PASSWORD`.

- `YCQL_USER`

  Create `YCQL_USER` named user and DB with password `YCQL_USER`.

- `YCQL_USER, YCQL_KEYSPACE`

  Create `YCQL_USER` named user with password `YCQL_USER` and `YCQL_USER` named keyspace.

- `YCQL_KEYSPACE`

  Create `YCQL_KEYSPACE` named keyspace.

- `YCQL_USER, YCQL_PASSWORD, YCQL_KEYSPACE`

  Create `YCQL_USER` named user with password `YCQL_PASSWORD` and `YCQL_KEYSPACE` named keyspace.

-----

## Examples

### Create a single-node cluster

Create a single-node cluster with a given base directory. Note the need to provide a fully-qualified directory path for the `base_dir` parameter.

```sh
./bin/yugabyted start --advertise_address=127.0.0.1 --base_dir=/Users/username/yugabyte-{{< yb-version version="preview" >}}/data1
```

### Pass additional flags to YB-TServer

Create a single-node cluster and set additional flags for the YB-TServer process.

```sh
./bin/yugabyted start --tserver_flags="pg_yb_session_timeout_ms=1200000,ysql_max_connections=400"
```

### Create a local multi-node cluster

Run the following command:

```sh
./bin/yugabyted start --advertise_address=127.0.0.1 --base_dir=$HOME/yugabyte-{{< yb-version version="preview" >}}/node1 --cloud_location=aws.us-east.us-east-1a
```

On MacOS and Linux, the additional nodes need loopback addresses configured:

```sh
sudo ifconfig lo0 alias 127.0.0.2
sudo ifconfig lo0 alias 127.0.0.3
```

Add two more nodes to the cluster using the `join` option.

```sh
./bin/yugabyted start --advertise_address=127.0.0.2 --join=127.0.0.1 --base_dir=$HOME/yugabyte-{{< yb-version version="preview" >}}/node2 --cloud_location=aws.us-east.us-east-2a
./bin/yugabyted start --advertise_address=127.0.0.3 --join=127.0.0.1 --base_dir=$HOME/yugabyte-{{< yb-version version="preview" >}}/node3 --cloud_location=aws.us-east.us-east-3a
```

### Destroy a local multi-node cluster

Destroy the above multi-node cluster.

```sh
./bin/yugabyted destroy --base_dir=/Users/username/yugabyte-{{< yb-version version="preview" >}}/data1
./bin/yugabyted destroy --base_dir=/Users/username/yugabyte-{{< yb-version version="preview" >}}/data2
./bin/yugabyted destroy --base_dir=/Users/username/yugabyte-{{< yb-version version="preview" >}}/data3
```

### Create a multi-zone cluster

To create a multi-node cluster, you start the first node by running the `yugabyted start` command, passing in the `--cloud_location` and `--fault_tolerance` flags to set the node location details, as follows:

```sh
./bin/yugabyted start --advertise_address=<host-ip> --cloud_location=aws.us-east.us-east-1a --fault_tolerance=zone
```

Start the second and the third node on two separate VMs:

```sh
./bin/yugabyted start --advertise_address=<host-ip> --join=<ip-address-first-yugabyted-node> --cloud_location=aws.us-east.us-east-2a --fault_tolerance=zone

./bin/yugabyted start --advertise_address=<host-ip> --join=<ip-address-first-yugabyted-node> --cloud_location=aws.us-east.us-east-3a --fault_tolerance=zone
```

After starting the yugabyted processes on all the nodes, configure the data placement constraint of the cluster:

```sh
./bin/yugabyted configure --fault_tolerance=zone
```

This command automatically determines the data placement constraint based on the `--cloud_location` of each node in the cluster. If there are 3 or more zones available in the cluster, the configure command configures the cluster to survive at least 1 availability zone failure. Otherwise, it outputs a warning message.

The replication factor of the cluster defaults to 3.

You can set the data placement constraint manually using the `--data_placement_constraint` flag, which takes the comma-separated value of `cloud.region.zone`. For example:

```sh
./bin/yugabyted configure --fault_tolerance=zone --data_placement_constraint=aws.us-east.us-east-1a,aws.us-east.us-east-2a,aws.us-east.us-east-3a
```

You can set the replication factor of the cluster manually using the `--rf` flag. For example:

```sh
./bin/yugabyted configure --fault_tolerance=zone --data_placement_constraint=aws.us-east.us-east-1a,aws.us-east.us-east-2a,aws.us-east.us-east-3a --rf=3
```

### Create a multi-region cluster

<<<<<<< HEAD
To create a multi-region cluster, start the first Yugabyted node by running the `yugabyted start` command, pass in the `--cloud_location` and `--fault_tolerance` flags to set the node location details as follows:
=======
To create a multi-region cluster, start the first yugabyted node by running the `yugabyted start` command, pass in the `--cloud_location` and `--fault_tolerance` flags to set the node location details as follows:
>>>>>>> 5669bc35

```sh
./bin/yugabyted start --advertise_address=<host-ip> --cloud_location=aws.us-east.us-east-1a --fault_tolerance=region
```

Start the second and the third nodes on two separate VMs as follows:

```sh
./bin/yugabyted start --advertise_address=<host-ip> --join=<ip-address-first-yugabyted-node> --cloud_location=aws.us-west.us-west-1a --fault_tolerance=region

./bin/yugabyted start --advertise_address=<host-ip> --join=<ip-address-first-yugabyted-node> --cloud_location=aws.us-central.us-central-1a --fault_tolerance=region
```

After starting the yugabyted processes on all the nodes, configure the data placement constraint of the YugabyteDB cluster as follows:

```sh
./bin/yugabyted configure --fault_tolerance=region
```

This command determines the data placement constraint based on the `--cloud_location` of each node in the cluster. If there are 3 or more regions available in the cluster, the command configures the cluster to survive at least 1 region failure. Otherwise, it outputs a warning message.

The replication factor of the cluster defaults to 3.

You can set the data placement constraint manually using the `--data_placement_constraint` flag, which takes the comma-separated value of `cloud.region.zone` as follows:

```sh
./bin/yugabyted configure --fault_tolerance=region --data_placement_constraint=aws.us-east.us-east-1a,aws.us-west.us-west-1a,aws.us-central.us-central-1a
```

You can set the replication factor of the cluster manually using the `--rf` flag as follows:

```sh
./bin/yugabyted configure --fault_tolerance=region --data_placement_constraint=aws.us-east.us-east-1a,aws.us-west.us-west-1a,aws.us-central.us-central-1a --rf=3
```

## Upgrade a YugabyteDB cluster

To use the latest features of the database and apply the latest security fixes, it's prudent to upgrade your YugabyteDB cluster to the [latest release](https://download.yugabyte.com/).

Upgrading an existing YugabyteDB cluster that was deployed using yugabyted includes the following steps:

1. Stop the running YugabyteDB node using the `yugabyted stop` command.

1. Start the new yugabyted process by executing the `yugabyted start` command. Use the previously configured `--base_dir` when restarting the instance.

Repeat the steps on all the nodes of the cluster, one node at a time.

### Upgrade a cluster from single to multi zone

{{< note title="Note" >}}

Multi-zone, multi-region deployment using yugabyted is supported in YugabyteDB 2.15.0.0 and later.

{{< /note >}}

The following steps assume that you have a running YugabyteDB cluster deployed using `yugabyted`, and have [downloaded the update](https://download.yugabyte.com/).

1. Stop the first node by using `yugabyted stop` command:

    ```sh
    ./bin/yugabyted stop
    ```

1. Start the YugabyteDB node by using `yugabyted start` command by providing the necessary cloud information as follows:

    ```sh
    ./bin/yugabyted start --advertise_address=<host-ip> --cloud_location=aws.us-east.us-east-1a --fault_tolerance=zone
    ```

1. Repeat the previous step on all the nodes of the cluster, one node at a time.

1. After starting all nodes, specify the data placement constraint on the cluster using the following command:

    ```sh
    ./bin/yugabyted configure --fault_tolerance=zone
    ```

    To manually specify the data placement constraint, use the following command:

    ```sh
    ./bin/yugabyted configure --fault_tolerance=zone --data_placement_constraint=aws.us-east.us-east-1a,aws.us-east.us-east-2a,aws.us-east.us-east-3a --rf=3
    ```<|MERGE_RESOLUTION|>--- conflicted
+++ resolved
@@ -164,19 +164,12 @@
 : Specify extra [tserver flags](../../../reference/configuration/yb-tserver#configuration-flags) as a set of key value pairs. Format (key=value,key=value).
 
 --ysql_enable_auth *bool*
-<<<<<<< HEAD
-: Enable or disable YSQL Authentication. Default is `false`.
-: If the `YSQL_PASSWORD` [environment variable](#environment-variables) exists, then authentication mode is automatically set to true.
-
---use_cassandra_authentication *bool*
-: Enable or disable YCQL Authentication. Default is `false`.
-=======
+
 : Enable or disable YSQL Authentication. Default: `false`.
 : If the `YSQL_PASSWORD` [environment variable](#environment-variables) exists, then authentication mode is automatically set to true.
 
 --use_cassandra_authentication *bool*
 : Enable or disable YCQL Authentication. Default: `false`.
->>>>>>> 5669bc35
 : If the `YCQL_USER` or `YCQL_PASSWORD` [environment variables](#environment-variables) exist, then authentication mode is automatically set to true.
 : **Note**: The corresponding environment variables have higher priority than the command-line flags.
 
@@ -217,11 +210,7 @@
 : Print the command line help and exit.
 
 --fault_tolerance *fault_tolerance*
-<<<<<<< HEAD
-: Specify the fault tolerance for the cluster. This flag can accept one of these values - zone, region, or cloud. For example, when the flag is set to zone (`--fault_tolerance=zone`), Yugabyted applies zone fault tolerance to the cluster, placing the nodes in 3 different zones, if available.
-=======
 : Specify the fault tolerance for the cluster. This flag can accept one of these values - zone, region, or cloud. For example, when the flag is set to zone (`--fault_tolerance=zone`), yugabyted applies zone fault tolerance to the cluster, placing the nodes in 3 different zones, if available.
->>>>>>> 5669bc35
 
 --data_placement_constraint *data-placement-constraint*
 : Specify the data placement for the YugabyteDB cluster. This is an optional flag. The flag takes comma-seperated values in the format `cloud.region.zone`.
@@ -589,11 +578,7 @@
 
 ### Create a multi-region cluster
 
-<<<<<<< HEAD
-To create a multi-region cluster, start the first Yugabyted node by running the `yugabyted start` command, pass in the `--cloud_location` and `--fault_tolerance` flags to set the node location details as follows:
-=======
 To create a multi-region cluster, start the first yugabyted node by running the `yugabyted start` command, pass in the `--cloud_location` and `--fault_tolerance` flags to set the node location details as follows:
->>>>>>> 5669bc35
 
 ```sh
 ./bin/yugabyted start --advertise_address=<host-ip> --cloud_location=aws.us-east.us-east-1a --fault_tolerance=region
