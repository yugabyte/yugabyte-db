---
title: yb-master configuration reference
headerTitle: yb-master
linkTitle: yb-master
description: YugabyteDB Master Server (yb-master) binary and configuration flags to manage cluster metadata and coordinate cluster-wide operations.
menu:
  preview:
    identifier: yb-master
    parent: configuration
    weight: 2450
type: docs
---

Use the yb-master binary and its flags to configure the [YB-Master](../../../architecture/yb-master/) server. The yb-master executable file is located in the `bin` directory of YugabyteDB home.

## Syntax

```sh
yb-master [ flag  ] | [ flag ]
```

### Example

```sh
./bin/yb-master \
--master_addresses 172.151.17.130:7100,172.151.17.220:7100,172.151.17.140:7100 \
--rpc_bind_addresses 172.151.17.130 \
--fs_data_dirs "/home/centos/disk1,/home/centos/disk2" \
--replication_factor=3
```

### Online help

To display the online help, run `yb-master --help` from the YugabyteDB home directory:

```sh
./bin/yb-master --help
```

## All flags

The following sections describe the flags considered relevant to configuring YugabyteDB for production deployments. For a list of all flags, see [All YB-Master flags](../all-flags-yb-master/).

## General flags

##### --version

Shows version and build information, then exits.

##### --flagfile

Specifies the configuration file to load flags from.

##### --master_addresses

Specifies a comma-separated list of all RPC addresses for yb-master consensus-configuration.

{{< note title="Note" >}}

The number of comma-separated values should match the total number of YB-Master server (or the replication factor).

{{< /note >}}

Required.

Default: `127.0.0.1:7100`

##### --fs_data_dirs

Specifies a comma-separated list of mount directories, where yb-master will add a `yb-data/master` data directory, `master.err`, `master.out`, and `pg_data` directory.

Required.

Changing the value of this flag after the cluster has already been created is not supported.

##### --fs_wal_dirs

Specifies a comma-separated list of directories, where yb-master will store write-ahead (WAL) logs. This can be the same as one of the directories listed in `--fs_data_dirs`, but not a subdirectory of a data directory.

Default: Same value as `--fs_data_dirs`

##### --rpc_bind_addresses

Specifies the comma-separated list of the network interface addresses to which to bind for RPC connections.

The values used must match on all yb-master and [yb-tserver](../yb-tserver/#rpc-bind-addresses) configurations.

Default: Private IP address of the host on which the server is running, as defined in `/home/yugabyte/master/conf/server.conf`. For example:

```sh
egrep -i rpc /home/yugabyte/master/conf/server.conf
--rpc_bind_addresses=172.161.x.x:7100
```

Make sure that the [`server_broadcast_addresses`](#server-broadcast-addresses) flag is set correctly if the following applies:

- `rpc_bind_addresses` is set to `0.0.0.0`
- `rpc_bind_addresses` involves public IP addresses such as, for example, `0.0.0.0:7100`, which instructs the server to listen on all available network interfaces.

##### --server_broadcast_addresses

Specifies the public IP or DNS hostname of the server (with an optional port). This value is used by servers to communicate with one another, depending on the connection policy parameter.

Default: `""`

##### --dns_cache_expiration_ms

Specifies the duration, in milliseconds, until a cached DNS resolution expires. When hostnames are used instead of IP addresses, a DNS resolver must be queried to match hostnames to IP addresses. By using a local DNS cache to temporarily store DNS lookups, DNS queries can be resolved quicker and additional queries can be avoided. This reduces latency, improves load times, and reduces bandwidth and CPU consumption.

Default: `60000` (1 minute)

{{< note title="Note" >}}

If this value is changed from the default, make sure to add the same value to all YB-Master and YB-TSever configurations.

{{< /note >}}

##### --use_private_ip

Specifies the policy that determines when to use private IP addresses for inter-node communication. Possible values are `never`, `zone`, `cloud`, and `region`. Based on the values of the [geo-distribution flags](#geo-distribution-flags).

Valid values for the policy are:

- `never` — Always use the [`--server_broadcast_addresses`](#server-broadcast-addresses).
- `zone` — Use the private IP inside a zone; use the [`--server_broadcast_addresses`](#server-broadcast-addresses) outside the zone.
- `region` — Use the private IP address across all zone in a region; use [`--server_broadcast_addresses`](#server-broadcast-addresses) outside the region.

Default: `never`

##### --webserver_interface

Specifies the bind address for web server user interface access.

Default: `0.0.0.0`

##### --webserver_port

Specifies the web server monitoring port.

Default: `7000`

##### --webserver_doc_root

Monitoring web server home.

Default: The `www` directory in the YugabyteDB home directory.

##### --webserver_certificate_file

Location of the SSL certificate file (in .pem format) to use for the web server. If empty, SSL is not enabled for the web server.

Default: `""`

##### --webserver_authentication_domain

Domain used for .htpasswd authentication. This should be used in conjunction with [`--webserver_password_file`](#webserver-password-file).

Default: `""`

##### --webserver_password_file

Location of .htpasswd file containing usernames and hashed passwords, for authentication to the web server.

Default: `""`

##### --defer_index_backfill

If enabled, yb-master avoids launching any new index-backfill jobs on the cluster for all new YCQL indexes.
You will need to run [`yb-admin backfill_indexes_for_table`](../../../admin/yb-admin/#backfill-indexes-for-table) manually for indexes to be functional.
See [`CREATE DEFERRED INDEX`](../../../api/ycql/ddl_create_index/#deferred-index) for reference.

Default: `false`

##### --allow_batching_non_deferred_indexes

If enabled, indexes on the same (YCQL) table may be batched together during backfill, even if they were not deferred.

Default: `true`

##### --time_source

Specifies the time source used by the database. {{<tags/feature/tp idea="1807">}} Set this to `clockbound` for configuring a highly accurate time source. Using `clockbound` requires [system configuration](../../../deploy/manual-deployment/system-config/#set-up-time-synchronization).

Default: `""`

## YSQL flags

##### --enable_ysql

{{< note title="Note" >}}

Ensure that `enable_ysql` values in yb-master configurations match the values in yb-tserver configurations.

{{< /note >}}

Enables the YSQL API when value is `true`.

Default: `true`

##### --enable_pg_cron

Set this flag to true on all YB-Masters and YB-TServers to add the [pg_cron extension](../../../explore/ysql-language-features/pg-extensions/extension-pgcron/).

Default: `false`

## Logging flags

##### --colorlogtostderr

Color messages logged to `stderr` (if supported by terminal).

Default: `false`

##### --logbuflevel

Buffer log messages logged at this level (or lower).

Valid values: `-1` (don't buffer); `0` (INFO); `1` (WARN); `2` (ERROR); `3` (FATAL)

Default: `0`

##### --logbufsecs

Buffer log messages for at most this many seconds.

Default: `30`

##### --logtostderr

Write log messages to `stderr` instead of `logfiles`.

Default: `false`

##### --log_dir

The directory to write yb-master log files.

Default: Same as [`--fs_data_dirs`](#fs-data-dirs)

##### --log_link

Put additional links to the log files in this directory.

Default: `""`

##### --log_prefix

Prepend the log prefix to each log line.

Default:  `true`

##### --max_log_size

The maximum log size, in megabytes (MB). A value of `0` will be silently overridden to `1`.

Default: `1800` (1.8 GB)

##### --minloglevel

The minimum level to log messages. Values are: `0` (INFO), `1` (WARN), `2` (ERROR), `3` (FATAL).

Default: `0` (INFO)

##### --stderrthreshold

Log messages at, or above, this level are copied to `stderr` in addition to log files.

Default: `2`

##### --callhome_enabled

Disable callhome diagnostics.

Default: `true`

## Memory division flags

These flags are used to determine how the RAM of a node is split between the [master](../../../architecture/key-concepts/#master-server) process and other processes, including Postgres and a [TServer](../../../architecture/key-concepts/#tserver) process if present, as well as how to split memory inside of a master process between various internal components like the RocksDB block cache.

{{< warning title="Warning" >}}

Ensure you do not _oversubscribe memory_ when changing these flags: make sure the amount of memory reserved for the master process and TServer if present leaves enough memory on the node for Postgres, and any required other processes like monitoring agents plus the memory needed by the kernel.

{{< /warning >}}


### Flags controlling the defaults for the other memory division flags

The memory division flags have multiple sets of defaults; which set of defaults is in force depends on these flags.  Note that these defaults can differ between TServer and master.

##### --use_memory_defaults_optimized_for_ysql

If true, the defaults for the memory division settings take into account the amount of RAM and cores available and are optimized for using YSQL.  If false, the defaults will be the old defaults, which are more suitable for YCQL but do not take into account the amount of RAM and cores available.

Default: `false`. When creating a new universe using yugabyted or YugabyteDB Anywhere, the flag is set to `true`.

If this flag is true then the memory division flag defaults change to provide much more memory for Postgres; furthermore, they optimize for the node size.

If these defaults are used for both TServer and master, then a node's available memory is partitioned as follows:

| node RAM GiB (_M_): | _M_ &nbsp;&le;&nbsp; 4 | 4 < _M_ &nbsp;&le;&nbsp; 8 | 8 < _M_ &nbsp;&le;&nbsp; 16 | 16 < _M_ |
| :--- | ---: | ---: | ---: | ---: |
| TServer %  | 45% | 48% | 57% | 60% |
| master %   | 20% | 15% | 10% | 10% |
| Postgres % | 25% | 27% | 28% | 27% |
| other %    | 10% | 10% |  5% |  3% |

To read this table, take your node's available memory in GiB, call it _M_, and find the column who's heading condition _M_ meets.  For example, a node with 7 GiB of available memory would fall under the column labeled "4 < _M_ &le; 8" because 4 < 7 &le; 8.  The defaults for [`--default_memory_limit_to_ram_ratio`](#default-memory-limit-to-ram-ratio) on this node will thus be `0.48` for TServers and `0.15` for masters. The Postgres and other percentages are not set via a flag currently but rather consist of whatever memory is left after TServer and master take their cut.  There is currently no distinction between Postgres and other memory except on [YugabyteDB Aeon](/preview/yugabyte-cloud/) where a [cgroup](https://www.cybertec-postgresql.com/en/linux-cgroups-for-postgresql/) is used to limit the Postgres memory.

For comparison, when `--use_memory_defaults_optimized_for_ysql` is `false`, the split is TServer 85%, master 10%, Postgres 0%, and other 5%.

The defaults for the master process partitioning flags when `--use_memory_defaults_optimized_for_ysql` is `true` do not depend on the node size, and are described in the following table:

| flag | default |
| :--- | :--- |
| --db_block_cache_size_percentage | 25 |
| --tablet_overhead_size_percentage | 0 |

Currently these are the same as the defaults when `--use_memory_defaults_optimized_for_ysql` is `false`, but may change in future releases.

Given the amount of RAM devoted to per tablet overhead, it is possible to compute the maximum number of tablet replicas (see [allowing for tablet replica overheads](../../../develop/best-practices-ysql#allowing-for-tablet-replica-overheads)); following are some sample values for selected node sizes using `--use_memory_defaults_optimized_for_ysql`:

| total node GiB | max number of tablet replicas | max number of Postgres connections |
| ---: | ---: | ---: |
|   4 |    240 |  30 |
|   8 |    530 |  65 |
|  16 |  1,250 | 130 |
|  32 |  2,700 | 225 |
|  64 |  5,500 | 370 |
| 128 | 11,000 | 550 |
| 256 | 22,100 | 730 |

These values are approximate because different kernels use different amounts of memory, leaving different amounts of memory for the TServer and thus the per-tablet overhead TServer component.

Also shown is an estimate of how many Postgres connections that node can handle assuming default Postgres flags and usage.  Unusually memory expensive queries or preloading Postgres catalog information will reduce the number of connections that can be supported.

Thus a 8 GiB node would be expected to be able support 530 tablet replicas and 65 (physical) typical Postgres connections.  A universe of six of these nodes would be able to support 530 \* 2 = 1,060 [RF3](../../../architecture/key-concepts/#replication-factor-rf) tablets and 65 \* 6 = 570 typical physical Postgres connections assuming the connections are evenly distributed among the nodes.

### Flags controlling the split of memory among processes

Note that in general these flags will have different values for TServer and master processes.

##### --memory_limit_hard_bytes

Maximum amount of memory this process should use in bytes, that is, its hard memory limit.  A value of `0` specifies to instead use a percentage of the total system memory; see [`--default_memory_limit_to_ram_ratio`](#default-memory-limit-to-ram-ratio) for the percentage used.  A value of `-1` disables all memory limiting.

Default: `0`

##### --default_memory_limit_to_ram_ratio

The percentage of available RAM to use for this process if [`--memory_limit_hard_bytes`](#memory-limit-hard-bytes) is `0`.  The special value `-1000` means to instead use the default value for this flag.  Available RAM excludes memory reserved by the kernel.

Default: `0.10` unless [`--use_memory_defaults_optimized_for_ysql`](#use-memory-defaults-optimized-for-ysql) is true.

### Flags controlling the split of memory within a master process

##### --db_block_cache_size_bytes

Size of the shared RocksDB block cache (in bytes).  A value of `-1` specifies to instead use a percentage of this processes' hard memory limit; see [`--db_block_cache_size_percentage`](#db-block-cache-size-percentage) for the percentage used.  A value of `-2` disables the block cache.

Default: `-1`

##### --db_block_cache_size_percentage

Percentage of the process' hard memory limit to use for the shared RocksDB block cache if [`--db_block_cache_size_bytes`](#db-block-cache-size-bytes) is `-1`.  The special value `-1000` means to instead use the default value for this flag.  The special value `-3` means to use an older default that does not take the amount of RAM into account.

Default: `25` unless [`--use_memory_defaults_optimized_for_ysql`](#use-memory-defaults-optimized-for-ysql) is true.

##### --tablet_overhead_size_percentage

Percentage of the process' hard memory limit to use for tablet-related overheads. A value of `0` means no limit.  Must be between `0` and `100` inclusive. Exception: `-1000` specifies to instead use the default value for this flag.

Each tablet replica generally requires 700 MiB of this memory.

Default: `0` unless [`--use_memory_defaults_optimized_for_ysql`](#use-memory-defaults-optimized-for-ysql) is true.

## Raft flags

With the exception of flags that have different defaults for yb-master vs yb-tserver (for example, --evict_failed_followers), for a typical deployment, values used for Raft and the write ahead log (WAL) flags in yb-master configurations should match the values in [yb-tserver](../yb-tserver/#raft-flags) configurations.

##### --follower_unavailable_considered_failed_sec

The duration, in seconds, after which a follower is considered to be failed because the leader has not received a heartbeat.

Default: `7200` (2 hours)

The `--follower_unavailable_considered_failed_sec` value should match the value for [`--log_min_seconds_to_retain`](#log-min-seconds-to-retain).

##### --evict_failed_followers

Failed followers will be evicted from the Raft group and the data will be re-replicated.

Default: `false`

Note that it is not recommended to set the flag to true for masters as you cannot automatically recover a failed master once it is evicted.

##### --leader_failure_max_missed_heartbeat_periods

The maximum heartbeat periods that the leader can fail to heartbeat in before the leader is considered to be failed. The total failure timeout, in milliseconds, is [`--raft_heartbeat_interval_ms`](#raft-heartbeat-interval-ms) multiplied by `--leader_failure_max_missed_heartbeat_periods`.

For read replica clusters, set the value to `10` in all yb-tserver and yb-master configurations.  Because the data is globally replicated, RPC latencies are higher. Use this flag to increase the failure detection interval in such a higher RPC latency deployment.

Default: `6`

##### --leader_lease_duration_ms

The leader lease duration, in milliseconds. A leader keeps establishing a new lease or extending the existing one with every consensus update. A new server is not allowed to serve as a leader (that is, serve up-to-date read requests or acknowledge write requests) until a lease of this duration has definitely expired on the old leader's side, or the old leader has explicitly acknowledged the new leader's lease.

This lease allows the leader to safely serve reads for the duration of its lease, even during a network partition. For more information, refer to [Leader leases](../../../architecture/transactions/single-row-transactions/#leader-leases-reading-the-latest-data-in-case-of-a-network-partition).

Leader lease duration should be longer than the heartbeat interval, and less than the multiple of `--leader_failure_max_missed_heartbeat_periods` multiplied by `--raft_heartbeat_interval_ms`.

Default: `2000`

##### --raft_heartbeat_interval_ms

The heartbeat interval, in milliseconds, for Raft replication. The leader produces heartbeats to followers at this interval. The followers expect a heartbeat at this interval and consider a leader to have failed if it misses several in a row.

Default: `500`

### Write ahead log (WAL) flags

Ensure that values used for the write ahead log (WAL) in yb-master configurations match the values in yb-tserver configurations.

##### --fs_wal_dirs

The directory where the yb-tserver retains WAL files. May be the same as one of the directories listed in [`--fs_data_dirs`](#fs-data-dirs), but not a subdirectory of a data directory.

Default: Same as `--fs_data_dirs`

##### --durable_wal_write

If set to `false`, the writes to the WAL are synced to disk every [`interval_durable_wal_write_ms`](#interval-durable-wal-write-ms) milliseconds (ms) or every [`bytes_durable_wal_write_mb`](#bytes-durable-wal-write-mb) megabyte (MB), whichever comes first. This default setting is recommended only for multi-AZ or multi-region deployments where the availability zones (AZs) or regions are independent failure domains and there is not a risk of correlated power loss. For single AZ deployments, this flag should be set to `true`.

Default: `false`

##### --interval_durable_wal_write_ms

When [`--durable_wal_write`](#durable-wal-write) is false, writes to the WAL are synced to disk every `--interval_durable_wal_write_ms` or [`--bytes_durable_wal_write_mb`](#bytes-durable-wal-write-mb), whichever comes first.

Default: `1000`

##### --bytes_durable_wal_write_mb

When [`--durable_wal_write`](#durable-wal-write) is `false`, writes to the WAL are synced to disk every `--bytes_durable_wal_write_mb` or `--interval_durable_wal_write_ms`, whichever comes first.

Default: `1`

##### --log_min_seconds_to_retain

The minimum duration, in seconds, to retain WAL segments, regardless of durability requirements. WAL segments can be retained for a longer amount of time, if they are necessary for correct restart. This value should be set long enough such that a tablet server which has temporarily failed can be restarted in the given time period.

Default: `7200` (2 hours)

The `--log_min_seconds_to_retain` value should match the value for [`--follower_unavailable_considered_failed_sec`](#follower-unavailable-considered-failed-sec).

##### --log_min_segments_to_retain

The minimum number of WAL segments (files) to retain, regardless of durability requirements. The value must be at least `1`.

Default: `2`

##### --log_segment_size_mb

The size, in megabytes (MB), of a WAL segment (file). When the WAL segment reaches the specified size, then a log rollover occurs and a new WAL segment file is created.

Default: `64`

##### --reuse_unclosed_segment_threshold_bytes

When the server restarts from a previous crash, if the tablet's last WAL file size is less than or equal to this threshold value, the last WAL file will be reused. Otherwise, WAL will allocate a new file at bootstrap. To disable WAL reuse, set the value to `-1`.

Default: The default value in {{<release "2.18.1">}} is `-1` - feature is disabled by default. The default value starting from {{<release "2.19.1">}} is `524288` (0.5 MB) - feature is enabled by default.

## Load balancing flags

For information on YB-Master load balancing, see [Tablet assignments](../../../architecture/yb-master#tablet-assignments).

For load balancing commands in yb-admin, see [Rebalancing commands (yb-admin)](../../../admin/yb-admin/#rebalancing-commands).

##### --enable_load_balancing

Enables or disables the load balancing algorithm, to move tablets around.

Default: `true`

##### --leader_balance_threshold

Specifies the number of leaders per tablet server to balance below. If this is configured to `0` (the default), the leaders will be balanced optimally at extra cost.

Default: `0`

##### --leader_balance_unresponsive_timeout_ms

Specifies the period of time, in milliseconds, that a YB-Master can go without receiving a heartbeat from a YB-TServer before considering it unresponsive. Unresponsive servers are excluded from leader balancing.

Default: `3000` (3 seconds)

##### --load_balancer_max_concurrent_adds

Specifies the maximum number of tablet peer replicas to add in a load balancer operations.

Default: `1`

##### --load_balancer_max_concurrent_moves

Specifies the maximum number of tablet leaders on tablet servers (across the cluster) to move in a load balancer operation.

Default: `2`

##### --load_balancer_max_concurrent_moves_per_table

Specifies the maximum number of tablet leaders per table to move in any one run of the load balancer. The maximum number of tablet leader moves across the cluster is still limited by the flag `load_balancer_max_concurrent_moves`. This flag is meant to prevent a single table from using all of the leader moves quota and starving other tables.

Default: `1`

##### --load_balancer_max_concurrent_removals

Specifies the maximum number of over-replicated tablet peer removals to do in a load balancer operation.

Default: `1`

##### --load_balancer_max_concurrent_tablet_remote_bootstraps

Specifies the maximum number of tablets being remote bootstrapped across the cluster.

Default: `10`

##### --load_balancer_max_concurrent_tablet_remote_bootstraps_per_table

Maximum number of tablets being remote bootstrapped for any table. The maximum number of remote bootstraps across the cluster is still limited by the flag `load_balancer_max_concurrent_tablet_remote_bootstraps`. This flag is meant to prevent a single table use all the available remote bootstrap sessions and starving other tables.

Default: `2`

##### --load_balancer_max_over_replicated_tablets

Specifies the maximum number of running tablet replicas that are allowed to be over the configured replication factor.

Default: `1`

##### --load_balancer_num_idle_runs

Specifies the number of idle runs of load balancer to deem it idle.

Default: `5`

##### --load_balancer_skip_leader_as_remove_victim

Should the LB skip a leader as a possible remove candidate.

Default: `false`

## Sharding flags

##### --max_clock_skew_usec

The expected maximum clock skew, in microseconds (µs), between any two servers in your deployment.

Default: `500000` (500,000 µs = 500ms)

##### --replication_factor

The number of replicas, or copies of data, to store for each tablet in the universe.

Default: `3`

##### --yb_num_shards_per_tserver

The number of shards (tablets) per YB-TServer for each YCQL table when a user table is created.

Default: `-1`, where the number of shards is determined at runtime, as follows:

- If [enable_automatic_tablet_splitting](#enable-automatic-tablet-splitting) is `true`
  - The default value is considered as `1`.
  - For servers with 4 CPU cores or less, the number of tablets for each table doesn't depend on the number of YB-TServers. Instead, for 2 CPU cores or less, 1 tablet per cluster is created; for 4 CPU cores or less, 2 tablets per cluster are created.

- If `enable_automatic_tablet_splitting` is `false`
  - For servers with up to two CPU cores, the default value is considered as `4`.
  - For three or more CPU cores, the default value is considered as `8`.

Local cluster installations created using yb-ctl and yb-docker-ctl use a default value of `2` for this flag.

Clusters created using yugabyted always use a default value of `1`.

{{< note title="Note" >}}

- This value must match on all yb-master and yb-tserver configurations of a YugabyteDB cluster.
- If the value is set to *Default* (`-1`), then the system automatically determines an appropriate value based on the number of CPU cores and internally *updates* the flag with the intended value during startup prior to version 2.18 and the flag remains *unchanged* starting from version 2.18.
- The [`CREATE TABLE ... WITH TABLETS = <num>`](../../../api/ycql/ddl_create_table/#create-a-table-specifying-the-number-of-tablets) clause can be used on a per-table basis to override the `yb_num_shards_per_tserver` value.

{{< /note >}}

##### --ysql_num_shards_per_tserver

The number of shards (tablets) per YB-TServer for each YSQL table when a user table is created.

Default: `-1`, where the number of shards is determined at runtime, as follows:

- If [enable_automatic_tablet_splitting](#enable-automatic-tablet-splitting) is `true`
  - The default value is considered as `1`.
  - For servers with 4 CPU cores or less, the number of tablets for each table doesn't depend on the number of YB-TServers. Instead, for 2 CPU cores or less, 1 tablet per cluster is created; for 4 CPU cores or less, 2 tablets per cluster are created.

- If `enable_automatic_tablet_splitting` is `false`
  - For servers with up to two CPU cores, the default value is considered as `2`.
  - For servers with three or four CPU cores, the default value is considered as `4`.
  - Beyond four cores, the default value is considered as `8`.

Local cluster installations created using yb-ctl and yb-docker-ctl use a default value of `2` for this flag.

Clusters created using yugabyted always use a default value of `1`.

{{< note title="Note" >}}

- This value must match on all yb-master and yb-tserver configurations of a YugabyteDB cluster.
- If the value is set to *Default* (`-1`), the system automatically determines an appropriate value based on the number of CPU cores and internally *updates* the flag with the intended value during startup prior to version 2.18 and the flag remains *unchanged* starting from version 2.18.
- The [`CREATE TABLE ...SPLIT INTO`](../../../api/ysql/the-sql-language/statements/ddl_create_table/#split-into) clause can be used on a per-table basis to override the `ysql_num_shards_per_tserver` value.

{{< /note >}}

##### --ysql_colocate_database_by_default

When enabled, all databases created in the cluster are colocated by default. If you enable the flag after creating a cluster, you need to restart the YB-Master and YB-TServer services.

For more details, see [clusters in colocated tables](../../../explore/colocation/).

Default: `false`

##### enforce_tablet_replica_limits

Enables/disables blocking of requests which would bring the total number of tablets in the system over a limit. For more information, see [Tablet limits](../../../architecture/docdb-sharding/tablet-splitting/#tablet-limits).

Default: `true`. No limits are enforced if this is false.

##### split_respects_tablet_replica_limits

If set, tablets will not be split if the total number of tablet replicas in the cluster after the split would exceed the limit after the split.

Default: `true`

##### tablet_replicas_per_core_limit

The number of tablet replicas that each core on a YB-TServer can support.

Default: `0` for no limit.

##### tablet_replicas_per_gib_limit

The number of tablet replicas that each GiB reserved by YB-TServers for tablet overheads can support.

Default: 1024 * (7/10) (corresponding to an overhead of roughly 700 KiB per tablet)

## Tablet splitting flags

##### --max_create_tablets_per_ts

The maximum number of tablets per tablet server that can be specified when creating a table. This also limits the number of tablets that can be created by tablet splitting.

Default: `50`

##### --enable_automatic_tablet_splitting

Enables YugabyteDB to [automatically split tablets](../../../architecture/docdb-sharding/tablet-splitting/#automatic-tablet-splitting), based on the specified tablet threshold sizes configured below.

Default: `true`

{{< note title="Important" >}}

This value must match on all yb-master and yb-tserver configurations of a YugabyteDB cluster.

{{< /note >}}

##### --tablet_split_low_phase_shard_count_per_node

The threshold number of shards (per cluster node) in a table below which automatic tablet splitting will use [`--tablet_split_low_phase_size_threshold_bytes`](./#tablet-split-low-phase-size-threshold-bytes) to determine which tablets to split.

Default: `1`

##### --tablet_split_low_phase_size_threshold_bytes

The size threshold used to determine if a tablet should be split when the tablet's table is in the "low" phase of automatic tablet splitting. See [`--tablet_split_low_phase_shard_count_per_node`](./#tablet-split-low-phase-shard-count-per-node).

Default: `128 MiB`

##### --tablet_split_high_phase_shard_count_per_node

The threshold number of shards (per cluster node) in a table below which automatic tablet splitting will use [`--tablet_split_high_phase_size_threshold_bytes`](./#tablet-split-low-phase-size-threshold-bytes) to determine which tablets to split.

Default: `24`

##### --tablet_split_high_phase_size_threshold_bytes

The size threshold used to determine if a tablet should be split when the tablet's table is in the "high" phase of automatic tablet splitting. See [`--tablet_split_high_phase_shard_count_per_node`](./#tablet-split-low-phase-shard-count-per-node).

Default: `10 GiB`

##### --tablet_force_split_threshold_bytes

The size threshold used to determine if a tablet should be split even if the table's number of shards puts it past the "high phase".

Default: `100 GiB`

##### --tablet_split_limit_per_table

The maximum number of tablets per table for tablet splitting. Limitation is disabled if this value is set to 0.

Default: `0`

##### --index_backfill_tablet_split_completion_timeout_sec

Total time to wait for tablet splitting to complete on a table on which a backfill is running before aborting the backfill and marking it as failed.

Default: `30`

##### --index_backfill_tablet_split_completion_poll_freq_ms

Delay before retrying to see if tablet splitting has completed on the table on which a backfill is running.

Default: `2000`

##### --process_split_tablet_candidates_interval_msec

The minimum time between automatic splitting attempts. The actual splitting time between runs is also affected by `catalog_manager_bg_task_wait_ms`, which controls how long the background tasks thread sleeps at the end of each loop.

Default: `0`

##### --outstanding_tablet_split_limit

Limits the number of total outstanding tablet splits. Limitation is disabled if value is set to `0`. Limit includes tablets that are performing post-split compactions.

Default: `0`

##### --outstanding_tablet_split_limit_per_tserver

Limits the number of outstanding tablet splits per node. Limitation is disabled if value is set to `0`. Limit includes tablets that are performing post-split compactions.

Default: `1`

##### --enable_tablet_split_of_pitr_tables

Enables automatic tablet splitting of tables covered by Point-In-Time Recovery schedules.

Default: `true`

##### --prevent_split_for_ttl_tables_for_seconds

Number of seconds between checks for whether to split a tablet with a default TTL. Checks are disabled if this value is set to 0.

Default: `86400`

##### --prevent_split_for_small_key_range_tablets_for_seconds

Number of seconds between checks for whether to split a tablet whose key range is too small to be split. Checks are disabled if this value is set to 0.

Default: `300`

##### --sort_automatic_tablet_splitting_candidates

Determines whether to sort automatic split candidates from largest to smallest (prioritizing larger tablets for split).

Default: `true`

Syntax:

```sh
yb-admin --master_addresses <master-addresses> --tablet_force_split_size_threshold_bytes <bytes>
```

- *master-addresses*: Comma-separated list of YB-Master hosts and ports. Default value is `localhost:7100`.
- *bytes*: The threshold size, in bytes, after which tablets should be split. Default value of `0` disables automatic tablet splitting.

For details on automatic tablet splitting, see the following:

- [Automatic tablet splitting](../../../architecture/docdb-sharding/tablet-splitting) — Architecture overview.
- [Automatic Re-sharding of Data with Tablet Splitting](https://github.com/yugabyte/yugabyte-db/blob/master/architecture/design/docdb-automatic-tablet-splitting.md) — Architecture design document in the GitHub repository.

## Geo-distribution flags

Settings related to managing geo-distributed clusters.

##### --placement_zone

The name of the availability zone (AZ), or rack, where this instance is deployed.

Default: `rack1`

##### --placement_region

Name of the region or data center where this instance is deployed.

Default: `datacenter1`

##### --placement_cloud

Name of the cloud where this instance is deployed.

Default: `cloud1`

##### --placement_uuid

The unique identifier for the cluster.

Default: `""`

##### --use_private_ip

Determines when to use private IP addresses. Possible values are `never` (default),`zone`,`cloud` and `region`. Based on the values of the `placement_*` configuration flags.

Default: `never`

##### --auto_create_local_transaction_tables

If true, transaction tables will be automatically created for any YSQL tablespace which has a placement and at least one other table in it.

Default: `true`

## Security flags

For details on enabling encryption in transit, see [Encryption in transit](../../../secure/tls-encryption/).

##### --certs_dir

Directory that contains certificate authority, private key, and certificates for this server.

Default: `""` (uses `<data drive>/yb-data/master/data/certs`.)

##### --certs_for_client_dir

The directory that contains certificate authority, private key, and certificates for this server that should be used for client-to-server communications.

Default: `""` (Use the same directory as certs_dir.)

##### --allow_insecure_connections

Allow insecure connections. Set to `false` to prevent any process with unencrypted communication from joining a cluster. Note that this flag requires [use_node_to_node_encryption](#use-node-to-node-encryption) to be enabled and [use_client_to_server_encryption](#use-client-to-server-encryption) to be enabled.

Default: `true`

##### --dump_certificate_entries

Adds certificate entries, including IP addresses and hostnames, to log for handshake error messages. Enabling this flag is helpful for debugging certificate issues.

Default: `false`

##### --use_client_to_server_encryption

Use client-to-server (client-to-node) encryption to protect data in transit between YugabyteDB servers and clients, tools, and APIs.

Default: `false`

##### --use_node_to_node_encryption

Enables server-server (node-to-node) encryption between YB-Master and YB-TServer servers in a cluster or universe. To work properly, all YB-TServer servers must also have their [--use_node_to_node_encryption](../yb-tserver/#use-node-to-node-encryption) flag enabled.

When enabled, [--allow_insecure_connections](#allow-insecure-connections) should be set to false to disallow insecure connections.

Default: `false`

##### --cipher_list

Specify cipher lists for TLS 1.2 and earlier versions. (For TLS 1.3, use [--ciphersuite](#ciphersuite).) Use a colon-separated list of TLS 1.2 cipher names in order of preference. Use an exclamation mark ( `!` ) to exclude ciphers. For example:

```sh
--cipher_list DEFAULTS:!DES:!IDEA:!3DES:!RC2
```

This allows all ciphers for TLS 1.2 to be accepted, except those matching the category of ciphers omitted.

This flag requires a restart or rolling restart.

Default: `DEFAULTS`

For more information, refer to [SSL_CTX_set_cipher_list](https://www.openssl.org/docs/man1.1.1/man3/SSL_CTX_set_cipher_list.html) in the OpenSSL documentation.

##### --ciphersuite

Specify cipher lists for TLS 1.3. For TLS 1.2 and earlier, use [--cipher_list](#cipher-list).

Use a colon-separated list of TLS 1.3 ciphersuite names in order of preference. Use an exclamation mark ( ! ) to exclude ciphers. For example:

```sh
--ciphersuite DEFAULTS:!CHACHA20
```

This allows all ciphersuites for TLS 1.3 to be accepted, except CHACHA20 ciphers.

This flag requires a restart or rolling restart.

Default: `DEFAULTS`

For more information, refer to [SSL_CTX_set_cipher_list](https://www.openssl.org/docs/man1.1.1/man3/SSL_CTX_set_cipher_list.html) in the OpenSSL documentation.

##### --ssl_protocols

Specifies an explicit allow-list of TLS protocols for YugabyteDB's internal RPC communication.

Default: An empty string, which is equivalent to allowing all protocols except "ssl2" and "ssl3".

You can pass a comma-separated list of strings, where the strings can be one of "ssl2", "ssl3", "tls10", "tls11", "tls12", and "tls13".

You can set the TLS version for node-to-node and client-node communication. To enforce TLS 1.2, set the flag to tls12 as follows:

```sh
--ssl_protocols = tls12
```

To specify a _minimum_ TLS version of 1.2, for example, the flag needs to be set to tls12, tls13, and all available subsequent versions.

```sh
--ssl_protocols = tls12,tls13
```

By default, PostgreSQL uses a default minimum version for TLS of v1.2, as set using the [ssl_min_protocol_version](https://www.postgresql.org/docs/15/runtime-config-connection.html#GUC-SSL-MIN-PROTOCOL-VERSION) configuration parameter.

As the `ssl_protocols` setting does not propagate to PostgreSQL, if you specify a different minimum TLS version for Master and TServer, you should update the `ssl_min_protocol_version` parameter. For example:

```sh
--ysql_pg_conf_csv="ssl_min_protocol_version='TLSv1.3'"
```

## Change data capture (CDC) flags

To learn about CDC, see [Change data capture (CDC)](../../../architecture/docdb-replication/change-data-capture/).

For information on other CDC configuration flags, see [YB-TServer's CDC flags](../yb-tserver/#change-data-capture-cdc-flags).

##### --cdc_state_table_num_tablets

The number of tablets to use when creating the CDC state table. Used in both xCluster and CDCSDK.

Default: `0` (Use the same default number of tablets as for regular tables.)

##### --cdc_wal_retention_time_secs

WAL retention time, in seconds, to be used for tables for which a CDC stream was created. Used in both xCluster and CDCSDK.

Default: `28800` (8 hours)

##### --cdc_intent_retention_ms

The time period, in milliseconds, after which the intents will be cleaned up if there is no client polling for the change records.

Default: `28800000` (8 hours)

##### --cdcsdk_tablet_not_of_interest_timeout_secs

Timeout after which it is inferred that a particular tablet is not of interest for CDC. To indicate that a particular tablet is of interest for CDC, it should be polled at least once within this interval of stream / slot creation.

Default: `14400` (4 hours)

##### --enable_tablet_split_of_cdcsdk_streamed_tables

Toggle automatic tablet splitting for tables in a CDCSDK stream, enhancing user control over replication processes.

Default: `true`

##### --enable_truncate_cdcsdk_table

By default, TRUNCATE commands on tables with an active CDCSDK stream will fail. Change this flag to `true` to enable truncating tables.

Default: `false`

##### --enable_tablet_split_of_replication_slot_streamed_tables

Toggle automatic tablet splitting for tables under replication slot. Applicable only to CDC using the [PostgreSQL logical replication protocol](../../../develop/change-data-capture/using-logical-replication/).

Default: `false`

## Metric export flags

YB-Master metrics are available in Prometheus format at `http://localhost:7000/prometheus-metrics`.

##### --export_help_and_type_in_prometheus_metrics

This flag controls whether #TYPE and #HELP information is included as part of the Prometheus metrics output by default.

To override this flag on a per-scrape basis, set the URL parameter `show_help` to `true` to include, or to `false` to not include type and help information.  For example, querying `http://localhost:7000/prometheus-metrics?show_help=true` returns type and help information regardless of the setting of this flag.

Default: `true`

##### --max_prometheus_metric_entries

Introduced in version 2.21.1.0, this flag limits the number of Prometheus metric entries returned per scrape. If adding a metric with all its entities exceeds this limit, all entries from that metric are excluded. This could result in fewer entries than the set limit.

To override this flag on a per-scrape basis, you can adjust the URL parameter `max_metric_entries`.

Default: `UINT32_MAX`

## Catalog flags

##### --ysql_enable_db_catalog_version_mode

Enable the per database catalog version mode. A DDL statement that
affects the current database can only increment catalog version for
that database.

Default: `true`

{{< note title="Important" >}}

Previously, after a DDL statement is executed, if the DDL statement increments the catalog
version, then all the existing connections need to refresh catalog caches before
they execute the next statement. When per database catalog version mode is
enabled, multiple DDL statements can be concurrently executed if each DDL only
affects its current database and is executed in a separate database. Existing
connections only need to refresh their catalog caches if they are connected to
the same database as that of a DDL statement. It is recommended to keep the default value of this flag because per database catalog version mode helps to avoid unnecessary cross-database catalog cache refresh which is considered as an expensive operation.
{{< /note >}}

If you encounter any issues caused by per database catalog version mode, you can disable per database catalog version mode using the following steps:

1. Shut down the cluster.

1. Start the cluster with `--ysql_enable_db_catalog_version_mode=false`.

1. Execute the following YSQL statements:

    ```sql
    SET yb_non_ddl_txn_for_sys_tables_allowed=true;
    SELECT yb_fix_catalog_version_table(false);
    SET yb_non_ddl_txn_for_sys_tables_allowed=false;
    ```

To re-enable the per database catalog version mode, use the following steps:

1. Execute the following YSQL statements:

    ```sql
    SET yb_non_ddl_txn_for_sys_tables_allowed=true;
    SELECT yb_fix_catalog_version_table(true);
    SET yb_non_ddl_txn_for_sys_tables_allowed=false;
    ```

1. Shut down the cluster.
1. Start the cluster with `--ysql_enable_db_catalog_version_mode=true`.

##### --enable_heartbeat_pg_catalog_versions_cache

Whether to enable the use of heartbeat catalog versions cache for the
`pg_yb_catalog_version` table which can help to reduce the number of reads
from the table. This is beneficial when there are many databases and/or
many yb-tservers in the cluster.

Note that `enable_heartbeat_pg_catalog_versions_cache` is only used when [ysql_enable_db_catalog_version_mode](#ysql-enable-db-catalog-version-mode) is true.

Default: `false`

{{< note title="Important" >}}

Each yb-tserver regularly sends a heartbeat request to the yb-master
leader. As part of the heartbeat response, yb-master leader reads all the rows
in the table `pg_yb_catalog_version` and sends the result back in the heartbeat
response. As there is one row in the table `pg_yb_catalog_version` for each
database, the cost of reading `table pg_yb_catalog_version` becomes more
expensive when the number of yb-tservers, or the number of databases goes up.

{{< /note >}}

<<<<<<< HEAD
## Auto Analyze Service flags

Auto Analyze service flags are {{<tags/feature/tp>}}.

See also [Auto Analyze Service TServer flags](../yb-tserver/#auto-analyze-service-flags).

##### ysql_enable_auto_analyze_service

Enable the Auto Analyze service, which automatically runs ANALYZE to update table statistics for tables that have changed more than a configurable threshold.
=======
## Advisory lock flags

Support for advisory locks is {{<tags/feature/tp idea="812">}}.

To learn about advisory locks, see [Advisory locks](../../../explore/transactions/explicit-locking/#advisory-locks).

##### --ysql_yb_enable_advisory_locks

Enables advisory locking.

This value must match on all yb-master and yb-tserver configurations of a YugabyteDB cluster.
>>>>>>> 5929326e

Default: false

## Advanced flags

##### --allowed_preview_flags_csv

Comma-separated values (CSV) formatted catalogue of [preview feature](/preview/releases/versioning/#tech-preview-tp) flag names. Preview flags represent experimental or in-development features that are not yet fully supported. Flags that are tagged as "preview" cannot be modified or configured unless they are included in this list.

By adding a flag to this list, you explicitly acknowledge and accept any potential risks or instability that may arise from modifying these preview features. This process serves as a safeguard, ensuring that you are fully aware of the experimental nature of the flags you are working with.

{{<warning>}}
Adding flags to this list doesn't automatically change any settings. It only grants permission for the flag to be modified. You still need to configure the flag separately after adding it to this list.
{{</warning>}}

##### --ysql_index_backfill_rpc_timeout_ms

Deadline (in milliseconds) for each internal YB-Master to YB-TServer RPC for backfilling a chunk of the index.

Default: 60000 (1 minute)

##### --hide_dead_node_threshold_mins

Number of minutes to wait before no longer displaying a dead node (no heartbeat) in the [YB-Master Admin UI](#admin-ui) (the node is presumed to have been removed from the cluster).

Default: 1440 (1 day)

## Admin UI

The Admin UI for YB-Master is available at <http://localhost:7000>.

### Home

Home page of the YB-Master server that gives a high level overview of the cluster. Not all YB-Master servers in a cluster show identical information.

![master-home](/images/admin/master-home-binary-with-tables.png)

### Namespaces

List of namespaces present in the cluster.

![master-namespaces](/images/admin/master-namespaces.png)

### Tables

List of tables present in the cluster.

![master-tables](/images/admin/master-tables.png)

### Tablet servers

List of all nodes (aka YB-TServer servers) present in the cluster.

![master-tservers](/images/admin/master-tservers-list-binary-with-tablets.png)

### Debug

List of all utilities available to debug the performance of the cluster.

![master-debug](/images/admin/master-debug.png)<|MERGE_RESOLUTION|>--- conflicted
+++ resolved
@@ -1055,17 +1055,16 @@
 
 {{< /note >}}
 
-<<<<<<< HEAD
-## Auto Analyze Service flags
-
-Auto Analyze service flags are {{<tags/feature/tp>}}.
+## Auto Analyze service flags
+
+Auto Analyze service flags are {{<tags/feature/tp idea="590">}}.
 
 See also [Auto Analyze Service TServer flags](../yb-tserver/#auto-analyze-service-flags).
 
 ##### ysql_enable_auto_analyze_service
 
 Enable the Auto Analyze service, which automatically runs ANALYZE to update table statistics for tables that have changed more than a configurable threshold.
-=======
+
 ## Advisory lock flags
 
 Support for advisory locks is {{<tags/feature/tp idea="812">}}.
@@ -1077,7 +1076,6 @@
 Enables advisory locking.
 
 This value must match on all yb-master and yb-tserver configurations of a YugabyteDB cluster.
->>>>>>> 5929326e
 
 Default: false
 
