--- conflicted
+++ resolved
@@ -479,15 +479,10 @@
 
 Default: `true`
 
-<<<<<<< HEAD
-{{< note title="Note" >}}
-Note that this value must match on all `yb-master` and `yb-tserver` configurations of a YugabyteDB cluster.
-=======
 {{< note title="Important" >}}
 
 This value must match on all `yb-master` and `yb-tserver` configurations of a YugabyteDB cluster.
 
->>>>>>> c5d89b77
 {{< /note >}}
 
 ##### --tablet_split_low_phase_shard_count_per_node
