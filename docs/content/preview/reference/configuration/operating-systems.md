--- conflicted
+++ resolved
@@ -23,13 +23,9 @@
 | AlmaLinux 9      | {{<icon/yes>}} | {{<icon/yes>}} |       |
 | Oracle Linux 8   | {{<icon/yes>}} |                | |
 | Red Hat Enterprise Linux 8 | {{<icon/yes>}} |      | Recommended for production |
-<<<<<<< HEAD
 | Red Hat Enterprise Linux 8 CIS Hardened | {{<icon/yes>}} |      | |
-| Red Hat Enterprise Linux&nbsp;9.3 | {{<icon/yes>}} |  | Supported in v2.20.3 and later.  {{<badge/ea>}} |
+| Red Hat Enterprise Linux&nbsp;9.3 and later | {{<icon/yes>}} |  | Supported in v2.20.3 and later.  {{<badge/ea>}} |
 | Red Hat Enterprise Linux&nbsp;9 CIS Hardened | {{<icon/yes>}} |  | Supported in v2.20.3 and later.  {{<badge/ea>}} |
-=======
-| Red Hat Enterprise Linux&nbsp;9.3 and later| {{<icon/yes>}} |  | Supported in v2.20.3 and later.  {{<badge/ea>}} |
->>>>>>> e72ae64d
 | SUSE&nbsp;Linux&nbsp;Enterprise&nbsp;Server&nbsp;15&nbsp;SP5 | {{<icon/yes>}} |     | {{<badge/ea>}} |
 | Ubuntu 20        | {{<icon/yes>}} | {{<icon/yes>}} |       |
 | Ubuntu 22        | {{<icon/yes>}} | {{<icon/yes>}} | Supported in v2.18.5, v2.20.1 |
