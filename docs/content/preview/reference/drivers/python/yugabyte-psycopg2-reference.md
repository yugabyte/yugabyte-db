---
title: Python Drivers
linkTitle: Python Drivers
description: Python Drivers for YSQL
headcontent: Python Drivers for YSQL
image: /images/section_icons/sample-data/s_s1-sampledata-3x.png
menu:
  preview:
    name: Python Drivers
    identifier: ref-yugabyte-psycopg2-driver
    parent: drivers
<<<<<<< HEAD
    weight: 600
isTocNested: true
showAsideToc: true
=======
    weight: 650
type: docs
>>>>>>> 86af9770
---

<ul class="nav nav-tabs-alt nav-tabs-yb">
  <li >
    <a href="/preview/reference/drivers/python/yugabyte-psycopg2-reference" class="nav-link active">
      <i class="icon-java-bold" aria-hidden="true"></i>
      YugabyteDB Psycopg2
    </a>
  </li>
  <li >
    <a href="/preview/reference/drivers/python/postgres-psycopg2-reference" class="nav-link">
      <i class="icon-postgres" aria-hidden="true"></i>
      PostgreSQL Psycopg2
    </a>
  </li>
</ul>

This page provides details for getting started with `YugabyteDB Psycopg2 Driver` for connecting to YugabyteDB YSQL API.

[Yugabyte Psycopg2 driver](https://github.com/yugabyte/psycopg2) is a distributed python driver for [YSQL](/preview/api/ysql/) built on the [PostgreSQL psycopg2 driver](https://github.com/psycopg/psycopg2).
Although the upstream PostgreSQL psycopg2 driver works with YugabyteDB, the Yugabyte driver enhances YugabyteDB by eliminating the need for external load balancers.

- It is **cluster-aware**, which eliminates the need for an external load balancer.

- It is **topology-aware**, which is essential for geographically-distributed applications.

  The driver uses servers that are part of a set of geo-locations specified by topology keys.

## Load balancing

The Yugabyte Psycopg2 driver has the following load balancing features:

- Uniform load balancing

   <br></br>
   In this mode, the driver makes the best effort to uniformly distribute the connections to each YugabyteDB server. For example, if a client application creates 100 connections to a YugabyteDB cluster consisting of 10 servers, then the driver creates 10 connections to each server. If the number of connections are not exactly divisible by the number of servers, then a few may have 1 less or 1 more connection than the others. This is the client view of the load, so the servers may not be well balanced if other client applications are not using the Yugabyte JDBC driver.

- Topology-aware load balancing

   <br></br>
   Because YugabyteDB clusters can have servers in different regions and availability zones, the YugabyteDB JDBC driver is topology-aware, and can be configured to create connections only on servers that are in specific regions and zones. This is useful for client applications that need to connect to the geographically nearest regions and availability zone for lower latency; the driver tries to uniformly load only those servers that belong to the specified regions and zone.

The Yugabyte Psycopg2 driver can be configured with pooling as well.

## Quick start

Learn how to establish a connection to YugabyteDB database and begin simple CRUD operations using the steps in [Build an Application](/preview/quick-start/build-apps/java/ysql-yb-jdbc) in the Quick Start section.

## Download the driver dependency

Building Psycopg requires a few prerequisites (a C compiler and some development packages). Check the [installation instructions](https://www.psycopg.org/docs/install.html#build-prerequisites) and [the FAQ](https://www.psycopg.org/docs/faq.html#faq-compile) for details.

The YugabyteDB Psycopg2 requires PostgreSQL version 11 or above (preferably 14).

Once you've installed the prerequisites, you install psycopg2-yugabytedb like any other Python package, using pip to download it from [PyPI](https://pypi.org/project/psycopg2-yugabytedb/):

```sh
$ pip install psycopg2-yugabytedb
```

Or, you can use the setup.py script if you've downloaded the source package locally:

```sh
$ python setup.py build
$ sudo python setup.py install
```

## Fundamentals

Learn how to perform the common tasks required for Java App Development using the PostgreSQL psycopg2 driver

{{< note title="Note">}}

The driver requires YugabyteDB version 2.7.2.0 or higher

{{< /note >}}

### Load balancing connection properties

The following connection properties need to be added to enable load balancing:

- load_balance - enable cluster-aware load balancing by setting this property to `True`; disabled by default.
- topology_keys - provide comma-separated geo-location values to enable topology-aware load balancing. Geo-locations can be provided as `cloud.region.zone`.

## Use the driver

To use the driver, do the following:

- Pass new connection properties for load balancing in the connection URL or in the dictionary.

  To enable uniform load balancing across all servers, you set the `load-balance` property to `True` in the URL, as per the following example:

  Connection String

    ```python
    conn = psycopg2.connect("dbname=database_name host=hostname port=port user=username  password=password load_balance=true")
    ```

    Connection Dictionary

    ```python
    conn = psycopg2.connect(user = 'username', password='xxx', host = 'hostname', port = 'port', dbname = 'database_name', load_balance='True')
    ```

- To specify topology keys, you set the `topology_keys` property to comma separated values, as per the following example:

  Connection String

    ```python
    conn = psycopg2.connect("dbname=database_name host=hostname port=port user=username  password=password load_balance=true topology_keys=cloud1.region1.zone1,cloud2.region2.zone2")
    ```

    Connection Dictionary

    ```python
    conn = psycopg2.connect(user = 'username', password='xxx', host = 'hostname', port = 'port', dbname = 'database_name', load_balance='True', topology_keys='cloud1.region1.zone1,cloud2.region2.zone2')
    ```

- To configure a SimpleConnectionPool, specify load balance as follows:

    ```python
    yb_pool = psycopg2.pool.SimpleConnectionPool(1, 10, user="yugabyte",
                                                            password="yugabyte",
                                                            host="127.0.0.1",
                                                            port="5433",
                                                            database="yugabyte",
                                                            load_balance="True")
    conn = yb_pool.getconn()
    ```

## Try it out

This tutorial shows how to use the Yugabyte Psycopg2 Driver with YugabyteDB. You’ll start by creating a three-node cluster with a replication factor of 3. This tutorial uses the [yb-ctl](/preview/admin/yb-ctl/#root) utility.
Next, you’ll use Python shell terminal, to demonstrate the driver's load balancing features by running few python scripts.

{{< note title="Note">}}
The driver requires YugabyteDB version 2.7.2.0 or higher
{{< /note>}}

### Install YugabyteDB and create a local cluster

Create a universe with a 3-node RF-3 cluster with some fictitious geo-locations assigned. The placement values used are just tokens and have nothing to do with actual AWS cloud regions and zones.

```sh
$ cd <path-to-yugabytedb-installation>

./bin/yb-ctl create --rf 3 --placement_info "aws.us-west.us-west-2a,aws.us-west.us-west-2a,aws.us-west.us-west-2b"
```

### Check uniform load balancing

Log into your Python terminal and run the following script:

```python
import psycopg2
conns = []
for i in range(30):
    conn = psycopg2.connect(user = 'username', password='xxx', host = 'hostname', port = 'port', dbname = 'database_name', load_balance='True')
    conns.append(conn)
```

The application creates 30 connections. To verify the behavior, wait for the app to create connections and then visit `http://<host>:13000/rpcz` from your browser for each node to see that the connections are equally distributed among the nodes.
This URL presents a list of connections where each element of the list has some information about the connection as shown in the following screenshot. You can count the number of connections from that list, or simply search for the occurrence count of the `host` keyword on that webpage. Each node should have 10 connections.

You can also verify the number of connections by running the following script in the same terminal:

```python
from psycopg2.policies import ClusterAwareLoadBalancer as lb
obj = lb()
obj.printHostToConnMap()
```

This displays a key value pair map where the keys are the host and the values are the number of connections on them (This is the client side perspective of the number of connections).
![Load balancing with host connections](/images/develop/ecosystem-integrations/jdbc-load-balancing.png)

### Check topology-aware load balancing using yb-sample-apps

For topology-aware load balancing, run the following script in your new Python terminal with the `topology_keys` property set to `aws.us-west.us-west-2a`; only two nodes will be used in this case.

```python
import psycopg2
conns = []
for i in range(30):
    conn = psycopg2.connect(user = 'username', password='xxx', host = 'hostname', port = 'port', dbname = 'database_name', load_balance='True', topology_keys='aws.us-west.us-west-2a')
    conns.append(conn)
```

To verify the behavior, wait for the app to create connections and then navigate to `http://<host>:13000/rpcz`. The first two nodes should have 15 connections each, and the third node should have zero connections.
You can verify this as well by running the previous verify script in the same terminal.

## Clean up

When you're done experimenting, run the following command to destroy the local cluster:

```sh
./bin/yb-ctl destroy
```

## Further reading

To learn more about the driver, you can read the [architecture documentation](https://github.com/yugabyte/yugabyte-db/blob/master/architecture/design/smart-driver.md).<|MERGE_RESOLUTION|>--- conflicted
+++ resolved
@@ -9,14 +9,8 @@
     name: Python Drivers
     identifier: ref-yugabyte-psycopg2-driver
     parent: drivers
-<<<<<<< HEAD
-    weight: 600
-isTocNested: true
-showAsideToc: true
-=======
     weight: 650
 type: docs
->>>>>>> 86af9770
 ---
 
 <ul class="nav nav-tabs-alt nav-tabs-yb">
@@ -51,19 +45,17 @@
 
 - Uniform load balancing
 
-   <br></br>
    In this mode, the driver makes the best effort to uniformly distribute the connections to each YugabyteDB server. For example, if a client application creates 100 connections to a YugabyteDB cluster consisting of 10 servers, then the driver creates 10 connections to each server. If the number of connections are not exactly divisible by the number of servers, then a few may have 1 less or 1 more connection than the others. This is the client view of the load, so the servers may not be well balanced if other client applications are not using the Yugabyte JDBC driver.
 
 - Topology-aware load balancing
 
-   <br></br>
-   Because YugabyteDB clusters can have servers in different regions and availability zones, the YugabyteDB JDBC driver is topology-aware, and can be configured to create connections only on servers that are in specific regions and zones. This is useful for client applications that need to connect to the geographically nearest regions and availability zone for lower latency; the driver tries to uniformly load only those servers that belong to the specified regions and zone.
+   Because YugabyteDB clusters can have servers in different regions and availability zones, the YugabyteDB Psycopg2 driver is topology-aware, and can be configured to create connections only on servers that are in specific regions and zones. This is helpful for client applications that need to connect to the geographically nearest regions and availability zone for lower latency; the driver tries to uniformly load only those servers that belong to the specified regions and zone.
 
 The Yugabyte Psycopg2 driver can be configured with pooling as well.
 
 ## Quick start
 
-Learn how to establish a connection to YugabyteDB database and begin simple CRUD operations using the steps in [Build an Application](/preview/quick-start/build-apps/java/ysql-yb-jdbc) in the Quick Start section.
+Learn how to establish a connection to YugabyteDB database and begin CRUD operations using the steps in [Build an Application](/preview/quick-start/build-apps/java/ysql-yb-jdbc) in the Quick Start section.
 
 ## Download the driver dependency
 
@@ -71,7 +63,7 @@
 
 The YugabyteDB Psycopg2 requires PostgreSQL version 11 or above (preferably 14).
 
-Once you've installed the prerequisites, you install psycopg2-yugabytedb like any other Python package, using pip to download it from [PyPI](https://pypi.org/project/psycopg2-yugabytedb/):
+If prerequisites are met, you can install psycopg2-yugabytedb like any other Python package, using pip to download it from [PyPI](https://pypi.org/project/psycopg2-yugabytedb/):
 
 ```sh
 $ pip install psycopg2-yugabytedb
@@ -86,30 +78,30 @@
 
 ## Fundamentals
 
-Learn how to perform the common tasks required for Java App Development using the PostgreSQL psycopg2 driver
-
-{{< note title="Note">}}
-
-The driver requires YugabyteDB version 2.7.2.0 or higher
-
-{{< /note >}}
+Learn how to perform the common tasks required for Python application development using the PostgreSQL psycopg2 driver.
+<!--  -->
+<!-- {{< note title="Note">}} -->
+<!--  -->
+<!-- The driver requires YugabyteDB version 2.7.2.0 or higher. -->
+<!--  -->
+<!-- {{< /note >}} -->
 
 ### Load balancing connection properties
 
 The following connection properties need to be added to enable load balancing:
 
-- load_balance - enable cluster-aware load balancing by setting this property to `True`; disabled by default.
+- load_balance - enable cluster-aware load balancing by setting this property to `true`; disabled by default.
 - topology_keys - provide comma-separated geo-location values to enable topology-aware load balancing. Geo-locations can be provided as `cloud.region.zone`.
 
 ## Use the driver
 
 To use the driver, do the following:
 
-- Pass new connection properties for load balancing in the connection URL or in the dictionary.
-
-  To enable uniform load balancing across all servers, you set the `load-balance` property to `True` in the URL, as per the following example:
-
-  Connection String
+- Pass new connection properties for load balancing in the connection string or in the dictionary.
+
+  To enable uniform load balancing across all servers, you set the `load-balance` property to `true` in the Connection string or dictionary, as per the following examples:
+
+    Connection String
 
     ```python
     conn = psycopg2.connect("dbname=database_name host=hostname port=port user=username  password=password load_balance=true")
@@ -121,9 +113,9 @@
     conn = psycopg2.connect(user = 'username', password='xxx', host = 'hostname', port = 'port', dbname = 'database_name', load_balance='True')
     ```
 
-- To specify topology keys, you set the `topology_keys` property to comma separated values, as per the following example:
-
-  Connection String
+  To specify topology keys, you set the `topology_keys` property to comma-separated values in the Connection string or dictionary, as per the following     examples:
+
+    Connection String
 
     ```python
     conn = psycopg2.connect("dbname=database_name host=hostname port=port user=username  password=password load_balance=true topology_keys=cloud1.region1.zone1,cloud2.region2.zone2")
@@ -149,7 +141,7 @@
 
 ## Try it out
 
-This tutorial shows how to use the Yugabyte Psycopg2 Driver with YugabyteDB. You’ll start by creating a three-node cluster with a replication factor of 3. This tutorial uses the [yb-ctl](/preview/admin/yb-ctl/#root) utility.
+This tutorial shows how to use the Yugabyte Psycopg2 driver with YugabyteDB. You’ll start by creating a 3 node cluster with a replication factor of 3. This tutorial uses the [yb-ctl](/preview/admin/yb-ctl/#root) utility.
 Next, you’ll use Python shell terminal, to demonstrate the driver's load balancing features by running few python scripts.
 
 {{< note title="Note">}}
@@ -168,44 +160,42 @@
 
 ### Check uniform load balancing
 
-Log into your Python terminal and run the following script:
-
-```python
-import psycopg2
-conns = []
-for i in range(30):
-    conn = psycopg2.connect(user = 'username', password='xxx', host = 'hostname', port = 'port', dbname = 'database_name', load_balance='True')
-    conns.append(conn)
-```
-
-The application creates 30 connections. To verify the behavior, wait for the app to create connections and then visit `http://<host>:13000/rpcz` from your browser for each node to see that the connections are equally distributed among the nodes.
-This URL presents a list of connections where each element of the list has some information about the connection as shown in the following screenshot. You can count the number of connections from that list, or simply search for the occurrence count of the `host` keyword on that webpage. Each node should have 10 connections.
-
-You can also verify the number of connections by running the following script in the same terminal:
-
-```python
-from psycopg2.policies import ClusterAwareLoadBalancer as lb
-obj = lb()
-obj.printHostToConnMap()
-```
+- Log into your Python terminal and run the following script:
+
+   ```python
+   import psycopg2
+   conns = []
+   for i in range(30):
+       conn = psycopg2.connect(user = 'username', password='xxx', host = 'hostname', port = 'port', dbname = 'database_name', load_balance='True')
+       conns.append(conn)
+   ```
+
+- The application creates 30 connections. To verify the behavior, wait for the app to create connections and then visit `http://<host>:13000/rpcz` from your browser for each node to see that the connections are equally distributed among the nodes. This URL presents a list of connections where each element of the list has some information about the connection as shown in the following screenshot. You can count the number of connections from that list, or search for the occurrence count of the `host` keyword on that webpage. Each node should have 10 connections.
+
+- You can also verify the number of connections by running the following script in the same terminal:
+
+   ```python
+   from psycopg2.policies import ClusterAwareLoadBalancer as lb
+   obj = lb()
+   obj.printHostToConnMap()
+   ```
 
 This displays a key value pair map where the keys are the host and the values are the number of connections on them (This is the client side perspective of the number of connections).
 ![Load balancing with host connections](/images/develop/ecosystem-integrations/jdbc-load-balancing.png)
 
 ### Check topology-aware load balancing using yb-sample-apps
 
-For topology-aware load balancing, run the following script in your new Python terminal with the `topology_keys` property set to `aws.us-west.us-west-2a`; only two nodes will be used in this case.
-
-```python
-import psycopg2
-conns = []
-for i in range(30):
-    conn = psycopg2.connect(user = 'username', password='xxx', host = 'hostname', port = 'port', dbname = 'database_name', load_balance='True', topology_keys='aws.us-west.us-west-2a')
-    conns.append(conn)
-```
-
-To verify the behavior, wait for the app to create connections and then navigate to `http://<host>:13000/rpcz`. The first two nodes should have 15 connections each, and the third node should have zero connections.
-You can verify this as well by running the previous verify script in the same terminal.
+- Run the following script in your new Python terminal with the `topology_keys` property set to `aws.us-west.us-west-2a`; only two nodes will be used in this case.
+
+   ```python
+   import psycopg2
+   conns = []
+   for i in range(30):
+       conn = psycopg2.connect(user = 'username', password='xxx', host = 'hostname', port = 'port', dbname = 'database_name', load_balance='True',    topology_keys='aws.us-west.us-west-2a')
+       conns.append(conn)
+   ```
+
+- To verify the behavior, wait for the app to create connections and then navigate to `http://<host>:13000/rpcz`. The first two nodes should have 15 connections each, and the third node should have zero connections. You can also verify this by running the previous verify script in the same terminal.
 
 ## Clean up
 
@@ -217,4 +207,4 @@
 
 ## Further reading
 
-To learn more about the driver, you can read the [architecture documentation](https://github.com/yugabyte/yugabyte-db/blob/master/architecture/design/smart-driver.md).+To learn more about the driver, refer to the [architecture documentation](https://github.com/yugabyte/yugabyte-db/blob/master/architecture/design/smart-driver.md).