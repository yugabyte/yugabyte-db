---
title: COPY statement [YSQL]
headerTitle: COPY
linkTitle: COPY
description: Transfer data between tables and files with the COPY, COPY TO, and COPY FROM statements.
menu:
  preview:
    identifier: cmd_copy
    parent: statements
aliases:
  - /preview/api/ysql/commands/cmd_copy/
type: docs
---

## Synopsis

Use the `COPY` statement to transfer data between tables and files. `COPY TO` copies from tables to files. `COPY FROM` copies from files to tables. `COPY` outputs the number of rows that were copied.

## Syntax

<ul class="nav nav-tabs nav-tabs-yb">
  <li >
    <a href="#grammar" class="nav-link active" id="grammar-tab" data-toggle="tab" role="tab" aria-controls="grammar" aria-selected="true">
      <i class="fas fa-file-alt" aria-hidden="true"></i>
      Grammar
    </a>
  </li>
  <li>
    <a href="#diagram" class="nav-link" id="diagram-tab" data-toggle="tab" role="tab" aria-controls="diagram" aria-selected="false">
      <i class="fas fa-project-diagram" aria-hidden="true"></i>
      Diagram
    </a>
  </li>
</ul>

<div class="tab-content">
  <div id="grammar" class="tab-pane fade show active" role="tabpanel" aria-labelledby="grammar-tab">
  {{% includeMarkdown "../../syntax_resources/the-sql-language/statements/copy_from,copy_to,copy_option.grammar.md" %}}
  </div>
  <div id="diagram" class="tab-pane fade" role="tabpanel" aria-labelledby="diagram-tab">
  {{% includeMarkdown "../../syntax_resources/the-sql-language/statements/copy_from,copy_to,copy_option.diagram.md" %}}
  </div>
</div>

## Semantics

### *table_name*

Specify the table, optionally schema-qualified, to be copied.

### *column_name*

Specify the list of columns to be copied. If not specified, then all columns of the table will be copied.

### *query*

Specify a `SELECT`, `VALUES`, `INSERT`, `UPDATE`, or `DELETE` statement whose results are to be copied. For `INSERT`, `UPDATE`, and `DELETE` statements, a RETURNING clause must be provided.

### *filename*

Specify the path of the file to be copied. An input file name can be an absolute or relative path, but an output file name must be an absolute path. Critically, the file must be located _server-side_ on the local filesystem of the YB-TServer that you connect to.

To work with files that reside on the client, nominate `stdin` as the argument for `FROM` or `stdout` as the argument for `TO`.

Alternatively, you can use the `\copy` metacommand in [`ysqlsh`](../../../../../admin/ysqlsh#copy-table-column-list-query-from-to-filename-program-command-stdin-stdout-pstdin-pstdout-with-option).

### *stdin* and *stdout*

Critically, these input and output channels are defined _client-side_ in the environment of the client where you run  [`ysqlsh`](../../../../../admin/ysqlsh#copy-table-column-list-query-from-to-filename-program-command-stdin-stdout-pstdin-pstdout-with-option) or your preferred programming language. These options request that the data transmission goes via the connection between the client and the server.

If you execute the `COPY TO` or `COPY FROM` statements  from a client program written in a language like Python, then you cannot use ysqlsh features. Rather, you must rely on your chosen language's features to connect `stdin` and `stdout` to the file that you nominate.

However, if  you execute `COPY FROM` using  [`ysqlsh`](../../../../../admin/ysqlsh#copy-table-column-list-query-from-to-filename-program-command-stdin-stdout-pstdin-pstdout-with-option), you have the further option of including the `COPY` invocation at the start of the file that you start as a `.sql` script. Create a test table thus:

```plpgsql
drop table if exists t cascade;
create table t(c1 text primary key, c2 text, c3 text);
```

And prepare `t.sql` thus:

```
copy t(c1, c2, c3) from stdin with (format 'csv', header true);
c1,c2,c3
dog,cat,frog
\.
```

Notice the `\.` terminator. You can simply execute `\i t.sql` at the  [`ysqlsh`](../../../../../admin/ysqlsh#copy-table-column-list-query-from-to-filename-program-command-stdin-stdout-pstdin-pstdout-with-option) prompt to copy in the data.

{{< note title="Some client-side languages have a dedicated exposure of COPY" >}}

For example, the _"psycopg2"_ PostgreSQL driver for Python (and of course this works for YugabyteDB) has dedicated cursor methods for `COPY`. See [Using COPY TO and COPY FROM](https://www.psycopg.org/docs/usage.html#using-copy-to-and-copy-from).

{{< /note >}}

## Copy options

### ROWS_PER_TRANSACTION

The ROWS_PER_TRANSACTION option defines the transaction size to be used by the `COPY` command.

Deafult : 20000 for YugabyteDB versions 2.14/2.15, and 1000 for older releases.

For example, if the total tuples to be copied are 5000 and `ROWS_PER_TRANSACTION` is set to 1000, then the database will create 5 transactions and each transaction will insert 1000 rows. If there is an error during the execution of the copy command, then some tuples can be persisted based on the already completed transaction. This implies that if an error occurs after inserting the 3500th row, then the first 3000 rows will be persisted in the database.

- 1 to 1000 →  Transaction_1
- 1001 to 2000 → Transaction_2
- 2001 to 3000 → Transaction_3
- 3001 to 3500 → Error

First 3000 rows will be persisted to the table and `tuples_processed` will show 3000.

## Examples

The examples below assume a table like this:

```plpgsql
yugabyte=# CREATE TABLE users(id BIGSERIAL PRIMARY KEY, name TEXT);
yugabyte=# INSERT INTO users(name) VALUES ('John Doe'), ('Jane Doe'), ('Dorian Gray');
yugabyte=# SELECT * FROM users;
 id |    name
----+-------------
  3 | Dorian Gray
  2 | Jane Doe
  1 | John Doe
(3 rows)
```

### Export an entire table

Copy the entire table to a CSV file using an absolute path, with column names in the header.

```plpgsql
yugabyte=# COPY users TO '/home/yuga/Desktop/users.txt.sql' DELIMITER ',' CSV HEADER;
```

### Export a partial table using the WHERE clause with column selection

In the following example, a `WHERE` clause is used to filter the rows and only the `name` column.

```plpgsql
yugabyte=# COPY (SELECT name FROM users where name='Dorian Gray') TO '/home/yuga/Desktop/users.txt.sql' DELIMITER
 ',' CSV HEADER;
```

### Import from CSV files

In the following example, the data exported in the previous examples are imported in the `users` table.

```plpgsql
yugabyte=# COPY users FROM '/home/yuga/Desktop/users.txt.sql' DELIMITER ',' CSV HEADER;
```

### Performance tips for large tables

The following copy options may help to speed up copying, or allow for faster recovery from a partial state:

<<<<<<< HEAD
* `DISABLE_FK_CHECK` skips the foreign key check when copying new rows to the table (default false, i.e FK_check is done).
* `REPLACE` replaces the existing row in the table if the new row's primary/unique key conflicts with that of the existing row (by default conflict error is reported).
Note that `REPLACE` doesn't work on tables that have more than 1 unique constraints (see [#13687](https://github.com/yugabyte/yugabyte-db/issues/13687))
* `SKIP n` skips the first `n` rows of the file. `n` must be a nonnegative integer (default 0).
* `ROWS_PER_TRANSACTION n` split the copy process into many smaller transactions (rather than one large transaction) (default 20000). 

Example using the `users` table as previously in the doc:

```plpgsql
yugabyte=# COPY users FROM '/home/yuga/Desktop/users.txt.sql' WITH (FORMAT CSV,
HEADER, DELIMITER ',', ROWS_PER_TRANSACTION 5000, DISABLE_FK_CHECK, REPLACE, SKIP 1);
```
=======
- `DISABLE_FK_CHECK` skips the foreign key check when copying new rows to the table.
- `REPLACE` replaces the existing row in the table if the new row's primary/unique key conflicts with that of the existing row.
- `SKIP n` skips the first `n` rows of the file. `n` must be a nonnegative integer.

For COPY operation examples using the `pg_stat_progress_copy` view, refer to [View COPY status with pg_stat_progress_copy](../../../../../explore/query-1-performance/pg-stat-progress-copy/).
>>>>>>> d8b2c5ae
<|MERGE_RESOLUTION|>--- conflicted
+++ resolved
@@ -156,7 +156,6 @@
 
 The following copy options may help to speed up copying, or allow for faster recovery from a partial state:
 
-<<<<<<< HEAD
 * `DISABLE_FK_CHECK` skips the foreign key check when copying new rows to the table (default false, i.e FK_check is done).
 * `REPLACE` replaces the existing row in the table if the new row's primary/unique key conflicts with that of the existing row (by default conflict error is reported).
 Note that `REPLACE` doesn't work on tables that have more than 1 unique constraints (see [#13687](https://github.com/yugabyte/yugabyte-db/issues/13687))
@@ -169,10 +168,5 @@
 yugabyte=# COPY users FROM '/home/yuga/Desktop/users.txt.sql' WITH (FORMAT CSV,
 HEADER, DELIMITER ',', ROWS_PER_TRANSACTION 5000, DISABLE_FK_CHECK, REPLACE, SKIP 1);
 ```
-=======
-- `DISABLE_FK_CHECK` skips the foreign key check when copying new rows to the table.
-- `REPLACE` replaces the existing row in the table if the new row's primary/unique key conflicts with that of the existing row.
-- `SKIP n` skips the first `n` rows of the file. `n` must be a nonnegative integer.
 
 For COPY operation examples using the `pg_stat_progress_copy` view, refer to [View COPY status with pg_stat_progress_copy](../../../../../explore/query-1-performance/pg-stat-progress-copy/).
->>>>>>> d8b2c5ae
