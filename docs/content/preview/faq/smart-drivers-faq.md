--- conflicted
+++ resolved
@@ -28,17 +28,10 @@
 - Java
 - Go
 - Python
-<<<<<<< HEAD
 - Node.js
 - C#
 - Rust
 - Ruby
-=======
-
-{{<lead link="/preview/develop/drivers-orms/#choose-your-language">}}
-Choose your language
-{{</lead>}}
->>>>>>> 942924ac
 
 ### Why do I need connection load balancing?
 
