---
title: yb-admin - command line tool for advanced YugabyteDB administration
headerTitle: yb-admin
linkTitle: yb-admin
description: Use the yb-admin command line tool for advanced administration of YugabyteDB clusters.
menu:
  preview:
    identifier: yb-admin
    parent: admin
    weight: 30
type: docs
---

The `yb-admin` utility, located in the `bin` directory of YugabyteDB home, provides a command line interface for administering clusters.

It invokes the [`yb-master`](../../reference/configuration/yb-master/) and [`yb-tserver`](../../reference/configuration/yb-tserver/) servers to perform the necessary administration.

## Syntax

To use the `yb-admin` utility from the YugabyteDB home directory, run `./bin/yb-admin` using the following syntax.

```sh
yb-admin \
    [ -master_addresses <master-addresses> ]  \
    [ -init_master_addrs <master-address> ]  \
    [ -timeout_ms <millisec> ] \
    [ -certs_dir_name <dir_name> ] \
    <command> [ command_flags ]
```

* *master-addresses*: Comma-separated list of YB-Master hosts and ports. Default value is `localhost:7100`.
* *init_master_addrs*: Allows specifying a single YB-Master address from which the rest of the YB-Masters are discovered.
* *timeout_ms*: The RPC timeout, in milliseconds. Default value is `60000`. A value of `0` means don't wait; `-1` means wait indefinitely.
* *certs_dir_name*: The directory with certificates to use for secure server connections. Default value is `""`.

  To connect to a cluster with TLS enabled, you must include the `-certs_dir_name` flag with the directory location where the root certificate is located.
* *command*: The operation to be performed. See command for syntax details and examples.
* *command_flags*: Configuration flags that can be applied to the command.

### Online help

To display the online help, run `yb-admin --help` from the YugabyteDB home directory.

```sh
./bin/yb-admin --help
```

## Commands

* [Universe and cluster](#universe-and-cluster-commands)
* [Table](#table-commands)
* [Backup and snapshot](#backup-and-snapshot-commands)
* [Deployment topology](#deployment-topology-commands)
  * [Multi-zone and multi-region](#multi-zone-and-multi-region-deployment-commands)
  * [Read replica](#read-replica-deployment-commands)
* [Security](#security-commands)
  * [Encryption at rest](#encryption-at-rest-commands)
* [Change data capture (CDC)](#change-data-capture-cdc-commands)
* [xCluster replication](#xcluster-replication-commands)
* [Decommissioning](#decommissioning-commands)
* [Rebalancing](#rebalancing-commands)
* [Upgrade YSQL system catalog](#upgrade-ysql-system-catalog)

---

### Universe and cluster commands

#### get_universe_config

Gets the configuration for the universe.

**Syntax**

```sh
yb-admin \
    -master_addresses <master-addresses> \
    get_universe_config
```

* *master-addresses*: Comma-separated list of YB-Master hosts and ports. Default value is `localhost:7100`.

#### change_config

Changes the configuration of a tablet.

**Syntax**

```sh
yb-admin \
    -master_addresses <master-addresses> \
    change_config <tablet_id> \
    [ ADD_SERVER | REMOVE_SERVER ] \
    <peer_uuid> \
    [ PRE_VOTER | PRE_OBSERVER ]
```

* *master_addresses*: Comma-separated list of YB-Master hosts and ports. Default value is `localhost:7100`.
* *tablet_id*: The identifier (ID) of the tablet.
* ADD_SERVER | REMOVE_SERVER: Subcommand to add or remove the server.
* *peer_uuid*: The UUID of the tablet server hosting the peer tablet.
* *PRE_VOTER | PRE_OBSERVER*: Role of the new peer joining the quorum. Required when using the `ADD_SERVER` subcommand.

**Notes:**

If you need to take a node down temporarily, but intend to bring it back up, you should not need to use the `REMOVE_SERVER` subcommand.

* If the node is down for less than 15 minutes, it will catch up through RPC calls when it comes back online.
* If the node is offline longer than 15 minutes, then it will go through Remote Bootstrap, where the current leader will forward all relevant files to catch up.

If you do not intend to bring a node back up (perhaps you brought it down for maintenance, but discovered that the disk is bad), then you want to decommission the node (using the `REMOVE_SERVER` subcommand) and then add in a new node (using the `ADD_SERVER` subcommand).

#### change_master_config

Changes the master configuration.

**Syntax**

```sh
yb-admin \
    -master_addresses <master-addresses> \
    change_master_config \
    [ ADD_SERVER|REMOVE_SERVER ] \
    <ip_addr> <port> \
    [<uuid>]
```

* *master_addresses*: Comma-separated list of YB-Master hosts and ports. Default value is `localhost:7100`.
* ADD_SERVER | REMOVE_SERVER: Adds or removes a new YB-Master server.
  * After adding or removing a node, verify the status of the YB-Master server on the YB-Master UI page (<http://node-ip:7000>) or run the [`yb-admin dump_masters_state` command](#dump-masters-state).
* *ip_addr*: The IP address of the server node.
* *port*: The port of the server node.
* *uuid*: The UUID for the server that is being added/removed.

#### list_tablet_servers

**Syntax**

```sh
yb-admin \
    -master_addresses <master-addresses> \
    list_tablet_servers <tablet_id>
```

* *master_addresses*: Comma-separated list of YB-Master hosts and ports. Default value is `localhost:7100`.
* *tablet_id*: The identifier (ID) of the tablet.

#### list_tablets

Lists all tablets and their replica locations for a particular table.

Use this to find out who the LEADER of a tablet is.

**Syntax**

```sh
yb-admin \
    -master_addresses <master-addresses> \
    list_tablets <keyspace_type>.<keyspace_name> <table> [max_tablets]
```

* *master_addresses*: Comma-separated list of YB-Master hosts and ports. Default value is `localhost:7100`.
* *keyspace_type*: Type of the keyspace, ysql or ycql.
* *keyspace_name*: The namespace, or name of the database or keyspace.
* *table*: The name of the table.
* *max_tablets*: The maximum number of tables to be returned. Default is `10`. Set to `0` to return all tablets.

**Example**

```sh
./bin/yb-admin \
    -master_addresses ip1:7100,ip2:7100,ip3:7100 \
    list_tablets ysql.db_name table_name 0
```

```output
Tablet UUID                       Range                                                     Leader
cea3aaac2f10460a880b0b4a2a4b652a  partition_key_start: "" partition_key_end: "\177\377"     127.0.0.1:9100
e509cf8eedba410ba3b60c7e9138d479  partition_key_start: "\177\377" partition_key_end: ""
```

#### list_all_tablet_servers

Lists all tablet servers.

**Syntax**

```sh
yb-admin \
    -master_addresses <master-addresses> \
    list_all_tablet_servers
```

* *master-addresses*: Comma-separated list of YB-Master hosts and ports. Default value is `localhost:7100`.

#### list_all_masters

Displays a list of all YB-Master servers in a table listing the master UUID, RPC host and port, state (`ALIVE` or `DEAD`), and role (`LEADER`, `FOLLOWER`, or `UNKNOWN_ROLE`).

**Syntax**

```sh
yb-admin \
    -master_addresses <master-addresses> \
    list_all_masters
```

* *master-addresses*: Comma-separated list of YB-Master hosts and ports. Default value is `localhost:7100`.

**Example**

```sh
./bin/yb-admin \
    -master_addresses node7:7100,node8:7100,node9:7100 \
    list_all_masters
```

```output
Master UUID         RPC Host/Port          State      Role
...                   node8:7100           ALIVE     FOLLOWER
...                   node9:7100           ALIVE     FOLLOWER
...                   node7:7100           ALIVE     LEADER
```

#### list_replica_type_counts

Prints a list of replica types and counts for the specified table.

**Syntax**

```sh
yb-admin \
    -master_addresses <master-addresses> \
    list_replica_type_counts <keyspace> <table_name>
```

* *master-addresses*: Comma-separated list of YB-Master hosts and ports. Default value is `localhost:7100`.
* *keyspace*: The name of the database or keyspace.
* *table_name*: The name of the table.

#### dump_masters_state

Prints the status of the YB-Master servers.

**Syntax**

```sh
yb-admin \
    -master_addresses <master-addresses> \
    dump_masters_state
```

* *master-addresses*: Comma-separated list of YB-Master hosts and ports. Default value is `localhost:7100`.

#### list_tablet_server_log_locations

List the locations of the tablet server logs.

**Syntax**

```sh
yb-admin \
    -master_addresses <master-addresses> \
    list_tablet_server_log_locations
```

* *master-addresses*: Comma-separated list of YB-Master hosts and ports. Default value is `localhost:7100`.

#### list_tablets_for_tablet_server

Lists all tablets for the specified tablet server (YB-TServer).

**Syntax**

```sh
yb-admin \
    -master_addresses <master-addresses> \
    list_tablets_for_tablet_server <ts_uuid>
```

* *master-addresses*: Comma-separated list of YB-Master hosts and ports. Default value is `localhost:7100`.
* *ts_uuid*: The UUID of the tablet server (YB-TServer).

#### split_tablet

Splits the specified hash-sharded tablet and computes the split point as the middle of tablet's sharding range.

{{< note title="Note" >}}

The `yb-admin split_tablet` command is not yet supported for use with range-sharded tablets. To follow plans on this, see [GitHub #5166](https://github.com/yugabyte/yugabyte-db/issues/5166)

{{< /note >}}

```sh
split_tablet -master_addresses <master-addresses> <tablet_id_to_split>
```

* *master-addresses*: Comma-separated list of YB-Master hosts and ports. Default value is `localhost:7100`.
* *tablet_id_to_split*: The identifier of the tablet to split.

For more information on tablet splitting, see:

* [Tablet splitting](../../architecture/docdb-sharding/tablet-splitting) — Architecture overview
* [Automatic Re-sharding of Data with Tablet Splitting](https://github.com/yugabyte/yugabyte-db/blob/master/architecture/design/docdb-automatic-tablet-splitting.md) — Architecture design document in the GitHub repository.

#### master_leader_stepdown

Forces the master leader to step down. The specified YB-Master node will take its place as leader.

{{< note title="Note" >}}

* Use this command only if recommended by Yugabyte support.

* There is a possibility of downtime.

{{< /note >}}

**Syntax**

```sh
yb-admin \
    -master_addresses <master-addresses> \
    master_leader_stepdown [ <new_leader_id> ]
```

* *master-addresses*: Comma-separated list of YB-Master hosts and ports. Default value is `localhost:7100`.
* *new_leader_id*: (Optional) The identifier (ID) of the new YB-Master leader. If not specified, the new leader is automatically elected.

#### ysql_catalog_version

Prints the current YSQL schema catalog version.

**Syntax**

```sh
yb-admin \
    -master_addresses <master-addresses> \
    ysql_catalog_version
```

* *master-addresses*: Comma-separated list of YB-Master hosts and ports. Default value is `localhost:7100`.

**Example**

```sh
./bin/yb-admin \
    -master_addresses ip1:7100,ip2:7100,ip3:7100 \
    ysql_catalog_version
```

The version output displays:

```output
Version:1
```

---

### Table commands

#### list_tables

Prints a list of all tables. Optionally, include the database type, table ID, and the table type.

**Syntax**

```sh
yb-admin \
    -master_addresses <master-addresses> \
    list_tables \
    [ include_db_type ] [ include_table_id ] [ include_table_type ]
```

```sh
yb-admin \
    -master_addresses <master-addresses> list_tables
```

* *master-addresses*: Comma-separated list of YB-Master hosts and ports. Default value is `localhost:7100`.
* `include_db_type`: (Optional) Add this flag to include the database type for each table.
* `include_table_id`: (Optional) Add this flag to include the table ID for each table.
* `include_table_type`: (Optional) Add this flag to include the table type for each table.

Returns tables in the following format, depending on the flags used:

```output
<db_type>.<namespace>.<table_name> table_id table_type
```

* *db_type*: The type of database. Valid values include `ysql`, `ycql`, `yedis`, and `unknown`.
* *namespace*: The name of the database (for YSQL) or keyspace (for YCQL).
* *table_name*: The name of the table.
* *table_type*: The type of table. Valid values include `catalog`, `table`, `index`, and `other`.

{{< note title="Tip" >}}

To display a list of tables and their UUID (`table_id`) values, open the **YB-Master UI** (`<master_host>:7000/`) and click **Tables** in the navigation bar.

{{< /note >}}

**Example**

```sh
./bin/yb-admin \
    -master_addresses ip1:7100,ip2:7100,ip3:7100 \
    list_tables
```

```output
...
yugabyte.pg_range
template1.pg_attrdef
template0.pg_attrdef_adrelid_adnum_index
template1.pg_conversion
system_platform.pg_opfamily
postgres.pg_opfamily_am_name_nsp_index
system_schema.functions
template0.pg_statistic
system.local
template1.pg_inherits_parent_index
template1.pg_amproc
system_platform.pg_rewrite
yugabyte.pg_ts_config_cfgname_index
template1.pg_trigger_tgconstraint_index
template1.pg_class
template1.pg_largeobject
system_platform.sql_parts
template1.pg_inherits
...
```

#### compact_table

Triggers manual compaction on a table.

**Syntax**

```sh
yb-admin \
    -master_addresses <master-addresses> \
    compact_table <keyspace> <table_name> \
    [timeout_in_seconds]
```

* *master-addresses*: Comma-separated list of YB-Master hosts and ports. Default value is `localhost:7100`.
* *keyspace*: Specifies the database `ysql.db-name` or keyspace `ycql.keyspace-name`.
* *table_name*: Specifies the table name.
* *timeout_in_seconds*: Specifies duration, in seconds when the cli timeouts waiting for compaction to end. Default value is `20`.

**Example**

```sh
./bin/yb-admin \
    -master_addresses ip1:7100,ip2:7100,ip3:7100 \
    compact_table ycql.kong test
```

```output
Started compaction of table kong.test
Compaction request id: 75c406c1d2964487985f9c852a8ef2a3
Waiting for compaction...
Compaction complete: SUCCESS
```

#### modify_table_placement_info

Modifies the placement information (cloud, region, and zone) for a table.

**Syntax**

```sh
yb-admin \
    -master_addresses <master-addresses> \
    modify_table_placement_info <keyspace> <table_name> <placement_info> <replication_factor> \
    [ <placement_id> ]
```

or alternatively:

```sh
yb-admin \
    -master_addresses <master-addresses> \
    modify_table_placement_info tableid.<table_id> <placement_info> <replication_factor> \
    [ <placement_id> ]
```

* *master-addresses*: Comma-separated list of YB-Master hosts and ports. Default value is `localhost:7100`.
* *keyspace*: The namespace, or name of the database or keyspace.
* *table_name*: The name of the table.
* *table_id*: The unique UUID associated with the table whose placement policy is being changed.
* *placement_info*: Comma-delimited list of placements for *cloud*.*region*.*zone*. Default value is `cloud1.datacenter1.rack1`.
* *replication_factor*: The number of replicas for each tablet.
* *placement_id*: Identifier of the primary cluster. Optional. If set, it has to match the `placement_id` specified for the primary cluster in the cluster configuration.

**Example**

```sh
./bin/yb-admin \
    -master_addresses $MASTER_RPC_ADDRS \
    modify_table_placement_info  testdatabase testtable \
    aws.us-west.us-west-2a,aws.us-west.us-west-2b,aws.us-west.us-west-2c 3
```

Verify this in the Master UI by opening the **YB-Master UI** (`<master_host>:7000/`) and clicking **Tables** in the navigation bar. Navigate to the appropriate table whose placement information you're changing, and check the Replication Info section.

{{< note title="Notes" >}}

Setting placement for tables is not supported for clusters with read-replicas or leader affinity policies enabled.

Use this command to create custom placement policies only for YCQL tables or transaction status tables. For YSQL tables, use [Tablespaces](../../explore/ysql-language-features/tablespaces) instead.
{{< /note >}}

#### create_transaction_table

Creates a transaction status table to be used in a region. This command should always be followed by [`modify_table_placement_info`](#modify-table-placement-info) to set the placement information for the newly-created transaction status table.

**Syntax**

```sh
yb-admin \
    -master_addresses <master-addresses> \
    create_transaction_table \
    <table_name>
```

* *master_addresses*: Comma-separated list of YB-Master hosts and ports. Default value is `localhost:7100`.
* *table_name*: The name of the transaction status table to be created; this must start with `transactions_`.

The transaction status table will be created as `system.<table_name>`.

**Example**

```sh
./bin/yb-admin \
    -master_addresses $MASTER_RPC_ADDRS \
    create_transaction_table \
    transactions_us_east
```

Verify this in the Master UI by opening the **YB-Master UI** (`<master_host>:7000/`) and clicking **Tables** in the navigation bar. You should see a new system table with keyspace `system` and table name `transactions_us_east`.

Next, set the placement on the newly created transactions table:

```sh
./bin/yb-admin \
    -master_addresses $MASTER_RPC_ADDRS \
    modify_table_placement_info system transactions_us_east \
    aws.us-east.us-east-1a,aws.us-east.us-east-1b,aws.us-east.us-east-1c 3
```

After the load balancer runs, all tablets of `system.transactions_us_east` should now be solely located in the AWS us-east region.

{{< note title="Note" >}}

The preferred way to create transaction status tables with YSQL is to create a tablespace with the appropriate placement. YugabyteDB automatically creates a transaction table using the tablespace's placement when you create the first table using the new tablespace.

{{< /note >}}

#### add_transaction_tablet

Add a tablet to a transaction status table.

**Syntax**

```sh
yb-admin \
    -master_addresses <master-addresses> \
    add_transaction_tablet \
    <table_id>
```

* *master_addresses*: Comma-separated list of YB-Master hosts and ports. Default value is `localhost:7100`.
* *table_id*: The identifier (ID) of the table.

**Example**

```sh
./bin/yb-admin \
    -master_addresses ip1:7100,ip2:7100,ip3:7100 \
    add_transaction_tablet 000033eb000030008000000000004002
```

To verify that the new status tablet has been created, run the [`list_tablets`](#list-tablets) command.

---

### Backup and snapshot commands

The following backup and snapshot commands are available:

* [**create_database_snapshot**](#create-database-snapshot) creates a snapshot of the specified YSQL database
* [**create_keyspace_snapshot**](#create-keyspace-snapshot) creates a snapshot of the specified YCQL keyspace
* [**list_snapshots**](#list-snapshots) returns a list of all snapshots, restores, and their states
* [**create_snapshot**](#create-snapshot) creates a snapshot of one or more YCQL tables and indexes
* [**restore_snapshot**](#restore-snapshot) restores a snapshot
* [**export_snapshot**](#export-snapshot) creates a snapshot metadata file
* [**import_snapshot**](#import-snapshot) imports a snapshot metadata file
* [**delete_snapshot**](#delete-snapshot) deletes a snapshot's information
* [**create_snapshot_schedule**](#create-snapshot-schedule) sets the schedule for snapshot creation
* [**list_snapshot_schedules**](#list-snapshot-schedules) returns a list of all snapshot schedules
* [**restore_snapshot_schedule**](#restore-snapshot-schedule) restores all objects in a scheduled snapshot
* [**delete_snapshot_schedule**](#delete-snapshot-schedule) deletes the specified snapshot schedule

#### create_database_snapshot

Creates a snapshot of the specified YSQL database.

**Syntax**

```sh
yb-admin \
    -master_addresses <master-addresses> \
    create_database_snapshot <database_name>
```

* *master-addresses*: Comma-separated list of YB-Master hosts and ports. Default value is `localhost:7100`.
* *database*: The name of the YSQL database.

When this command runs, a `snapshot_id` is generated and printed.

**Example**

```sh
./bin/yb-admin \
    -master_addresses ip1:7100,ip2:7100,ip3:7100 \
    create_database_snapshot
```

To see if the database snapshot creation has completed, run the [`yb-admin list_snapshots`](#list_snapshots) command.

#### create_keyspace_snapshot

Creates a snapshot of the specified YCQL keyspace.

**Syntax**

```sh
yb-admin \
    -master_addresses <master-addresses> \
    create_keyspace_snapshot <keyspace_name>
```

* *master-addresses*: Comma-separated list of YB-Master hosts and ports. Default value is `localhost:7100`.
* *keyspace*: The name of the YCQL keyspace.

When this command runs, a `snapshot_id` is generated and printed.

**Example**

```sh
./bin/yb-admin \
    -master_addresses ip1:7100,ip2:7100,ip3:7100 \
    create_keyspace_snapshot
```

To see if the database snapshot creation has completed, run the [`yb-admin list_snapshots`](#list_snapshots) command.

#### list_snapshots

Prints a list of all snapshot IDs, restoration IDs, and states. Optionally, prints details (including keyspaces, tables, and indexes) in JSON format.

**Syntax**

```sh
yb-admin \
    -master_addresses <master-addresses> \
    list_snapshots \
    [ show_details ] [ not_show_restored ]
```

* *master-addresses*: Comma-separated list of YB-Master hosts and ports. Default value is `localhost:7100`.
* `show_details`: (Optional) Print snapshot details, including the keyspaces, tables, and indexes.
* `not_show_restored`: (Optional) Do not show successful "restorations" (that is, `COMPLETE`). Use to see a list of only uncompleted or failed restore operations.
* `show_deleted`: (Optional) Show snapshots that are deleted, but still retained in memory.

Possible `state` values for creating and restoring snapshots:

* `create_snapshot`: `CREATING`, `COMPLETE`, `DELETING`, `DELETED`, or `FAILED`.
* `restore_snapshot`: `COMPLETE`, `DELETING`, `DELETED`, or `FAILED`.

By default, the `list_snapshot` command prints the current state of the following operations:

* `create_snapshot`: `snapshot_id`, `keyspace`, `table`,  `state`
* `restore_snapshot`: `snapshot_id`, `restoration_id`,  `state`.
* `delete_snapshot`: `snapshot_id`,  `state`.

When `show_details` is included, the `list_snapshot` command prints the following details in JSON format:

* `type`: `NAMESPACE`
  * `id`: `<snapshot_id>` or `<restoration_id>`
  * `data`:
    * `name`:  `"<namespace_name>"`
    * `database_type`: `"YQL_DATABASE_CQL"`
    * `colocated`: `true` or `false`
    * `state`: `"<state>"`
* `type`: `TABLE` <== Use for table or index
  * `id`: `"<table_id>"`  or `"<index_id>"`
  * `data`:
    * `name`: `"<table_name>"` or `"<index_id>"`
    * `version`: `"<table_version>"`
    * `state`: `"<state>"`
    * `state_msg`: `"<state_msg>"`
    * `next_column_id`: `"<column_id>"`
    * `table_type`: `"YQL_TABLE_TYPE"`
    * `namespace_id`: `"<namespace_id>"`
    * `indexed_table_id` (index only): `<table_id>`
    * `is_local_index` (index only): `true` or `false`
    * `is_unique_index` (index only):  `true` or `false`

**Example**

In this example, the optional `show_details` flag is added to generate the snapshot details.

```sh
./bin/yb-admin \
    -master_addresses ip1:7100,ip2:7100,ip3:7100 \
    list_snapshots show_details
```

Because `show_details` was included, `list_snapshots` prints the details in JSON format, like this:

```output
f566b03b-b85e-41a0-b903-875cd305c1c5  COMPLETE
{"type":"NAMESPACE","id":"8053dd55d478437cba57d9f67caac154","data":{"name":"yugabyte","database_type":"YQL_DATABASE_CQL","colocated":false,"state":"RUNNING"}}
{"type":"TABLE","id":"a7e940e724ef497ebe94bf69bfe507d9","data":{"name":"tracking1","version":1,"state":"RUNNING","state_msg":"Current schema version=1","next_column_id":13,"table_type":"YQL_TABLE_TYPE","namespace_id":"8053dd55d478437cba57d9f67caac154"}}
{"type":"NAMESPACE","id":"8053dd55d478437cba57d9f67caac154","data":{"name":"yugabyte","database_type":"YQL_DATABASE_CQL","colocated":false,"state":"RUNNING"}}
{"type":"TABLE","id":"b48f4d7695f0421e93386f7a97da4bac","data":{"name":"tracking1_v_idx","version":0,"state":"RUNNING","next_column_id":12,"table_type":"YQL_TABLE_TYPE","namespace_id":"8053dd55d478437cba57d9f67caac154","indexed_table_id":"a7e940e724ef497ebe94bf69bfe507d9","is_local_index":false,"is_unique_index":false}}
```

If `show_details` is not included, `list_snapshots` prints the `snapshot_id` and `state`:

```output
f566b03b-b85e-41a0-b903-875cd305c1c5  COMPLETE
```

#### create_snapshot

Creates a snapshot of the specified YCQL tables and their indexes. Prior to v.2.1.8, indexes were not automatically included. You can specify multiple tables, even from different keyspaces.

{{< note title="Snapshots don't auto-expire" >}}

Snapshots you create via `create_snapshot` persist on disk until you remove them using the [`delete_snapshot`](#delete-snapshot) command.

Use the [`create_snapshot_schedule`](#create-snapshot-schedule) command to create snapshots that expire after a specified time interval.

{{</ note >}}

**Syntax**

```sh
yb-admin \
    -master_addresses <master-addresses> \
    create_snapshot <keyspace> <table_name> | <table_id> \
    [<keyspace> <table_name> | <table_id> ]... \
    [flush_timeout_in_seconds]
```

* *master-addresses*: Comma-separated list of YB-Master hosts and ports. Default value is `localhost:7100`.
* *keyspace*: The name of the database or keyspace formatted as <ycql|ysql|yedis>.<keyspace>.
* *table_name*: The name of the table name.
* *table_id*: The identifier (ID) of the table.
* *flush_timeout_in_seconds*: Specifies duration, in seconds, before flushing snapshot. Default value is `60`. To skip flushing, set the value to `0`.

When this command runs, a `snapshot_id` is generated and printed.

**Example**

```sh
./bin/yb-admin \
    -master_addresses ip1:7100,ip2:7100,ip3:7100 \
    create_snapshot ydb test_tb
```

```output
Started flushing table ydb.test_tb
Flush request id: fe0db953a7a5416c90f01b1e11a36d24
Waiting for flushing...
Flushing complete: SUCCESS
Started snapshot creation: 4963ed18fc1e4f1ba38c8fcf4058b295
```

To see if the snapshot creation has finished, run the [`yb-admin list_snapshots`](#list_snapshots) command.

#### restore_snapshot

Restores the specified snapshot, including the tables and indexes. When the operation starts, a `restoration_id` is generated.

**Syntax**

```sh
yb-admin \
    -master_addresses <master-addresses> \
    restore_snapshot <snapshot_id> <restore-target>
```

* *master-addresses*: Comma-separated list of YB-Master hosts and ports. Default value is `localhost:7100`.
* *snapshot_id*: The identifier (ID) for the snapshot.
* *restore-target*: The time to which to restore the snapshot. This can be either an absolute Unix time, or a relative time such as `minus 5m` (to restore to 5 minutes ago). Optional; omit to restore to the given snapshot's creation time.

**Example**

```sh
./bin/yb-admin restore_snapshot 72ad2eb1-65a2-4e88-a448-7ef4418bc469
```

When the restore starts, the `snapshot_id` and the generated `restoration_id` are displayed.

```output
Started restoring snapshot: 72ad2eb1-65a2-4e88-a448-7ef4418bc469
Restoration id: 5a9bc559-2155-4c38-ac8b-b6d0f7aa1af6
```

To see if the snapshot was successfully restored, you can run the [`yb-admin list_snapshots`](#list-snapshots) command.

```sh
./bin/yb-admin list_snapshots
```

For the example above, the restore failed, so the following displays:

```output
Restoration UUID                      State
5a9bc559-2155-4c38-ac8b-b6d0f7aa1af6  FAILED
```

#### export_snapshot

Generates a metadata file for the specified snapshot, listing all the relevant internal UUIDs for various objects (table, tablet, etc.).

**Syntax**

```sh
yb-admin \
    -master_addresses <master-addresses> \
    export_snapshot <snapshot_id> <file_name>
```

* *master-addresses*: Comma-separated list of YB-Master hosts and ports. Default value is `localhost:7100`.
* *snapshot_id*: The identifier (ID) for the snapshot.
* *file_name*: The name of the file to contain the metadata. Recommended file extension is `.snapshot`.

**Example**

```sh
./bin/yb-admin \
    -master_addresses ip1:7100,ip2:7100,ip3:7100 \
    export_snapshot 4963ed18fc1e4f1ba38c8fcf4058b295 \
    test_tb.snapshot
```

```output
Exporting snapshot 4963ed18fc1e4f1ba38c8fcf4058b295 (COMPLETE) to file test_tb.snapshot
Snapshot meta data was saved into file: test_tb.snapshot
```

#### import_snapshot

Imports the specified snapshot metadata file.

**Syntax**

```sh
yb-admin \
    -master_addresses <master-addresses> \
    import_snapshot <file_name> \
    [<keyspace> <table_name> [<keyspace> <table_name>]...]
```

* *master-addresses*: Comma-separated list of YB-Master hosts and ports. Default value is `localhost:7100`.
* *file_name*: The name of the snapshot file to import
* *keyspace*: The name of the database or keyspace
* *table_name*: The name of the table

{{< note title="Note" >}}

The *keyspace* and the *table* can be different from the exported one.

{{< /note >}}

**Example**

```sh
./bin/yb-admin \
    -master_addresses ip1:7100,ip2:7100,ip3:7100 \
    import_snapshot test_tb.snapshot ydb test_tb
```

```output
Read snapshot meta file test_tb.snapshot
Importing snapshot 4963ed18fc1e4f1ba38c8fcf4058b295 (COMPLETE)
Target imported table name: ydb.test_tb
Table being imported: ydb.test_tb
Successfully applied snapshot.
Object            Old ID                            New ID
Keyspace          c478ed4f570841489dd973aacf0b3799  c478ed4f570841489dd973aacf0b3799
Table             ff4389ee7a9d47ff897d3cec2f18f720  ff4389ee7a9d47ff897d3cec2f18f720
Tablet 0          cea3aaac2f10460a880b0b4a2a4b652a  cea3aaac2f10460a880b0b4a2a4b652a
Tablet 1          e509cf8eedba410ba3b60c7e9138d479  e509cf8eedba410ba3b60c7e9138d479
Snapshot          4963ed18fc1e4f1ba38c8fcf4058b295  4963ed18fc1e4f1ba38c8fcf4058b295
```

#### delete_snapshot

Deletes the specified snapshot.

**Syntax**

```sh
yb-admin \
    -master_addresses <master-addresses> \
    delete_snapshot <snapshot_id>
```

* *master-addresses*: Comma-separated list of YB-Master hosts and ports. Default value is `localhost:7100`.
* *snapshot_id*: The identifier (ID) of the snapshot.

#### create_snapshot_schedule

Creates a snapshot schedule. A schedule consists of a list of objects to be included in a snapshot, a time interval at which to take snapshots for them, and a retention time.

Returns a schedule ID in JSON format.

**Syntax**

```sh
yb-admin create_snapshot_schedule \
    -master_addresses <master-addresses> \
    <snapshot-interval>\
    <retention-time>\
    <filter-expression>
```

* *master-addresses*: Comma-separated list of YB-Master hosts and ports. Default value is `localhost:7100`.
* *snapshot-interval*: The frequency at which to take snapshots, in minutes.
* *retention-time*: The number of minutes to keep a snapshot before deleting it.
* *filter-expression*: The set of objects to include in the snapshot.

The filter expression is a list of acceptable objects, which can be either raw tables, or keyspaces (YCQL) or databases (YSQL). For proper consistency guarantees, **it is recommended to set this up on a per-keyspace (YCQL) or per-database (YSQL) level**.

**Example**

Take a snapshot of the `ysql.yugabyte` database once per minute, and retain each snapshot for 10 minutes:

```sh
./bin/yb-admin \
    -master_addresses ip1:7100,ip2:7100,ip3:7100 \
    create_snapshot_schedule 1 10 ysql.yugabyte
```

```output.json
{
  "schedule_id": "6eaaa4fb-397f-41e2-a8fe-a93e0c9f5256"
}
```

#### list_snapshot_schedules

Lists the snapshots associated with a given schedule. Or, lists all schedules and their associated snapshots.

Returns one or more schedule lists in JSON format.

**Schedule list** entries contain:

* schedule ID
* schedule options (interval and retention time)
* a list of snapshots that the system has automatically taken

**Snapshot list** entries include:

* the snapshot's unique ID
* the snapshot's creation time
* the previous snapshot's creation time, if available. Use this time to make sure that, on restore, you pick the correct snapshot, which is guaranteed to have the data you want to bring back.

**Syntax**

```sh
yb-admin \
    -master_addresses <master-addresses> \
    list_snapshot_schedules <schedule-id>
```

* *master-addresses*: Comma-separated list of YB-Master hosts and ports. Default value is `localhost:7100`.
* *schedule-id*: the snapshot schedule's unique identifier. The ID is optional; omit the ID to return all schedules in the system.

**Example**

```sh
./bin/yb-admin \
    -master_addresses ip1:7100,ip2:7100,ip3:7100 \
    list_snapshot_schedules 6eaaa4fb-397f-41e2-a8fe-a93e0c9f5256
```

```output.json
{
  "schedules": [
    {
      "id": "6eaaa4fb-397f-41e2-a8fe-a93e0c9f5256",
      "options": {
        "interval": "60.000s",
        "retention": "600.000s"
      },
      "snapshots": [
        {
          "id": "386740da-dc17-4e4a-9a2b-976968b1deb5",
          "snapshot_time_utc": "2021-04-28T13:35:32.499002+0000"
        },
        {
          "id": "aaf562ca-036f-4f96-b193-f0baead372e5",
          "snapshot_time_utc": "2021-04-28T13:36:37.501633+0000",
          "previous_snapshot_time_utc": "2021-04-28T13:35:32.499002+0000"
        }
      ]
    }
  ]
}
```

#### restore_snapshot_schedule

Schedules group a set of items into a single tracking object (the *schedule*). When you restore, you can choose a particular schedule and a point in time, and revert the state of all affected objects back to the chosen time.

**Syntax**

```sh
yb-admin \
    -master_addresses <master-addresses> \
    restore_snapshot_schedule <schedule-id> <restore-target>
```

* *master-addresses*: Comma-separated list of YB-Master hosts and ports. Default value is `localhost:7100`.
* *schedule-id*: The identifier (ID) of the schedule to be restored.
* *restore-target*: The time to which to restore the snapshots in the schedule. This can be either an absolute Unix timestamp, or a relative time such as `minus 5m` (to restore to 5 minutes ago).

You can also use a [YSQL timestamp](../../api/ysql/datatypes/type_datetime/) or [YCQL timestamp](../../api/ycql/type_datetime/#timestamp) with the restore command, if you like.

In addition to restoring to a particular timestamp, you can also restore from a relative time, such as "ten minutes ago".

When you specify a relative time, you can specify any or all of *days*, *hours*, *minutes*, and *seconds*. For example:

* `minus 5m` to restore from five minutes ago
* `minus 1h` to restore from one hour ago
* `minus 3d` to restore from three days ago
* `minus 1h 5m` to restore from one hour and five minutes ago

Relative times can be in any of the following formats (again, note that you can specify any or all of days, hours, minutes, and seconds):

* ISO 8601: `3d 4h 5m 6s`
* Abbreviated PostgreSQL: `3 d 4 hrs 5 mins 6 secs`
* Traditional PostgreSQL: `3 days 4 hours 5 minutes 6 seconds`
* SQL standard: `D H:M:S`

**Examples**

Restore from an absolute timestamp:

```sh
./bin/yb-admin \
    -master_addresses ip1:7100,ip2:7100,ip3:7100 \
    restore_snapshot_schedule 6eaaa4fb-397f-41e2-a8fe-a93e0c9f5256 \
    1617670679185100
```

Restore from a relative time:

```sh
./bin/yb-admin \
    -master_addresses ip1:7100,ip2:7100,ip3:7100 \
    restore_snapshot_schedule 6eaaa4fb-397f-41e2-a8fe-a93e0c9f5256 \
    minus 60s
```

In both cases, the output is similar to the following:

```output.json
{
    "snapshot_id": "6eaaa4fb-397f-41e2-a8fe-a93e0c9f5256",
    "restoration_id": "b1b96d53-f9f9-46c5-b81c-6937301c8eff"
}
```

#### delete_snapshot_schedule

Deletes the snapshot schedule with the given ID, **and all of the snapshots** associated with that schedule.

Returns a JSON object with the schedule_id that was just deleted.

**Syntax**

```sh
yb-admin \
    -master_addresses <master-addresses> \
    delete_snapshot_schedule <schedule-id>
```

* *master-addresses*: Comma-separated list of YB-Master hosts and ports. Default value is `localhost:7100`.
* *schedule-id*: the snapshot schedule's unique identifier.

**Example**

```sh
./bin/yb-admin \
    -master_addresses ip1:7100,ip2:7100,ip3:7100 \
    delete_snapshot_schedule 6eaaa4fb-397f-41e2-a8fe-a93e0c9f5256
```

The output should show the schedule ID we just deleted.

```output.json
{
    "schedule_id": "6eaaa4fb-397f-41e2-a8fe-a93e0c9f5256"
}
```

---

<a name="deployment-topology-commands"></a>

### Multi-zone and multi-region deployment commands

#### modify_placement_info

Modifies the placement information (cloud, region, and zone) for a deployment.

**Syntax**

```sh
yb-admin \
    -master_addresses <master-addresses> \
    modify_placement_info <placement_info> <replication_factor> \
    [ <placement_id> ]
```

* *master-addresses*: Comma-separated list of YB-Master hosts and ports. Default value is `localhost:7100`.
* *placement_info*: Comma-delimited list of placements for *cloud*.*region*.*zone*. Optionally, after each placement block, we can also specify a minimum replica count separated by a colon. This count indicates how many minimum replicas of each tablet we want in that placement block. Its default value is 1. It is not recommended to repeat the same placement multiple times but instead specify the total count after the colon. However, in the event that the user specifies a placement multiple times, the total count from all mentions is taken.
* *replication_factor*: The number of replicas for each tablet. This value should be greater than or equal to the total of replica counts specified in *placement_info*.
* *placement_id*: The identifier of the primary cluster, which can be any unique string. Optional. If not set, a randomly-generated ID will be used.

**Example**

```sh
./bin/yb-admin \
    -master_addresses $MASTER_RPC_ADDRS \
    modify_placement_info  \
    aws.us-west.us-west-2a:2,aws.us-west.us-west-2b:2,aws.us-west.us-west-2c 5
```

This will place a minimum of:

1. 2 replicas in aws.us-west.us-west-2a
2. 2 replicas in aws.us-west.us-west-2b
3. 1 replica in aws.us-west.us-west-2c

You can verify the new placement information by running the following `curl` command:

```sh
curl -s http://<any-master-ip>:7000/cluster-config
```

#### set_preferred_zones

Sets the preferred availability zones (AZs) and regions. Tablet leaders are placed in alive and healthy nodes of AZs in order of preference. When no healthy node is available in the most preferred AZs (preference value 1), then alive and healthy nodes from the next preferred AZs are picked. AZs with no preference are equally eligible to host tablet leaders.

Having all tablet leaders reside in a single region reduces the number of network hops for the database to write transactions, which increases performance and reduces latency.

{{< note title="Note" >}}

* Make sure you've already run [`modify_placement_info`](#modify-placement-info) command beforehand.

* By default, the transaction status tablet leaders don't respect these preferred zones and are balanced across all nodes. Transactions include a roundtrip from the user to the transaction status tablet serving the transaction - using the leader closest to the user rather than forcing a roundtrip to the preferred zone improves performance.

* Leader blacklisted nodes don't host any leaders irrespective of their preference.

* Cluster configuration stores preferred zones in either affinitized_leaders or multi_affinitized_leaders object.

* Tablespaces don't inherit cluster-level placement information, leader preference, or read replica configurations.

* If the client application uses a smart driver, set the [topology keys](../../drivers-orms/smart-drivers/#topology-aware-connection-load-balancing) to target the preferred zones.

{{< /note >}}

**Syntax**

```sh
yb-admin \
    -master_addresses <master-addresses> \
    set_preferred_zones <cloud.region.zone>[:preference] \
    [<cloud.region.zone>[:preference]]...
```

* *master-addresses*: Comma-separated list of YB-Master hosts and ports. Default value is `localhost:7100`.
* *cloud.region.zone*: Specifies the cloud, region, and zone. Default value is `cloud1.datacenter1.rack1`.
* *preference*: Specifies the leader preference for a zone. Values have to be contiguous non-zero integers. Multiple zones can have the same value. Default value is 1.

**Example**

Suppose you have a deployment in the following regions: `gcp.us-west1.us-west1-a`, `gcp.us-west1.us-west1-b`, `gcp.asia-northeast1.asia-northeast1-a`, and `gcp.us-east4.us-east4-a`. Looking at the cluster configuration:

```sh
curl -s http://<any-master-ip>:7000/cluster-config
```

Here is a sample configuration:

```output
replication_info {
  live_replicas {
    num_replicas: 5
    placement_blocks {
      cloud_info {
        placement_cloud: "gcp"
        placement_region: "us-west1"
        placement_zone: "us-west1-a"
      }
      min_num_replicas: 1
    }
    placement_blocks {
      cloud_info {
        placement_cloud: "gcp"
        placement_region: "us-west1"
        placement_zone: "us-west1-b"
      }
      min_num_replicas: 1
    }
    placement_blocks {
      cloud_info {
        placement_cloud: "gcp"
        placement_region: "us-east4"
        placement_zone: "us-east4-a"
      }
      min_num_replicas: 2
    }
    placement_blocks {
      cloud_info {
        placement_cloud: "gcp"
        placement_region: "us-asia-northeast1"
        placement_zone: "us-asia-northeast1-a"
      }
      min_num_replicas: 1
    }
  }
}
```

The following command sets the preferred region to `gcp.us-west1` and the fallback to zone `gcp.us-east4.us-east4-a`:

```sh
ssh -i $PEM $ADMIN_USER@$MASTER1 \
   ~/master/bin/yb-admin --master_addresses $MASTER_RPC_ADDRS \
    set_preferred_zones \
    gcp.us-west1.us-west1-a:1 \
    gcp.us-west1.us-west1-b:1 \
    gcp.us-east4.us-east4-a:2
```

Verify by running the following.

```sh
curl -s http://<any-master-ip>:7000/cluster-config
```

Looking again at the cluster configuration you should see `multi_affinitized_leaders` added:

```output
replication_info {
  live_replicas {
    num_replicas: 5
    placement_blocks {
      cloud_info {
        placement_cloud: "gcp"
        placement_region: "us-west1"
        placement_zone: "us-west1-a"
      }
      min_num_replicas: 1
    }
    placement_blocks {
      cloud_info {
        placement_cloud: "gcp"
        placement_region: "us-west1"
        placement_zone: "us-west1-b"
      }
      min_num_replicas: 1
    }
    placement_blocks {
      cloud_info {
        placement_cloud: "gcp"
        placement_region: "us-east4"
        placement_zone: "us-east4-a"
      }
      min_num_replicas: 2
    }
    placement_blocks {
      cloud_info {
        placement_cloud: "gcp"
        placement_region: "us-asia-northeast1"
        placement_zone: "us-asia-northeast1-a"
      }
      min_num_replicas: 1
    }
  }
  multi_affinitized_leaders {
    zones {
      placement_cloud: "gcp"
      placement_region: "us-west1"
      placement_zone: "us-west1-a"
    }
    zones {
      placement_cloud: "gcp"
      placement_region: "us-west1"
      placement_zone: "us-west1-b"
    }
  }
  multi_affinitized_leaders {
    zones {
      placement_cloud: "gcp"
      placement_region: "us-east4"
      placement_zone: "us-east4-a"
    }
  }
}
```

### Read replica deployment commands

#### add_read_replica_placement_info

Add a read replica cluster to the master configuration.

**Syntax**

```sh
yb-admin \
    -master_addresses <master-addresses> \
    add_read_replica_placement_info <placement_info> \
    <replication_factor> \
    [ <placement_id> ]
```

* *master-addresses*: Comma-separated list of YB-Master hosts and ports. Default value is `localhost:7100`.
* *placement_info*: A comma-delimited list of placements for *cloud*.*region*.*zone*. Default value is `cloud1.datacenter1.rack1`.
* *replication_factor*: The number of replicas.
* *placement_id*: The identifier of the read replica cluster, which can be any unique string. If not set, a randomly-generated ID will be used. Primary and read replica clusters must use different placement IDs.

#### modify_read_replica_placement_info

**Syntax**

```sh
yb-admin \
    -master_addresses <master-addresses> \
    modify_read_replica_placement_info <placement_info> \
    <replication_factor> \
    [ <placement_id> ]
```

* *master-addresses*: Comma-separated list of YB-Master hosts and ports. Default value is `localhost:7100`.
* *placement_info*: A comma-delimited list of placements for *cloud*.*region*.*zone*. Default value is `cloud1.datacenter1.rack1`.
* *replication_factor*: The number of replicas.
* *placement_id*: The identifier of the read replica cluster, which can be any unique string. If not set, a randomly-generated ID will be used. Primary and read replica clusters must use different placement IDs.

#### delete_read_replica_placement_info

Delete the read replica.

**Syntax**

```sh
yb-admin \
    -master_addresses <master-addresses> \
    delete_read_replica_placement_info [ <placement_id> ]
```

* *master-addresses*: Comma-separated list of YB-Master hosts and ports. Default value is `localhost:7100`.
* *placement_id*: The identifier of the read replica cluster, which can be any unique string. If not set, a randomly-generated ID will be used. Primary and read replica clusters must use different placement IDs.

---

### Security commands

#### Encryption at rest commands

For details on using encryption at rest, see [Encryption at rest](../../secure/encryption-at-rest).

#### add_universe_key_to_all_masters

Sets the contents of `key_path` in-memory on each YB-Master node.

**Syntax**

```sh
yb-admin \
    -master_addresses <master-addresses> \
    add_universe_key_to_all_masters <key_id> <key_path>
```

* *key_id*: Universe-unique identifier (can be any string, such as a string of a UUID) that will be associated to the universe key contained in the contents of `key_path` as a byte[].
* *key_path*:  The path to the file containing the universe key.

{{< note title="Note" >}}

After adding the universe keys to all YB-Master nodes, you can verify the keys exist using the `yb-admin` [`all_masters_have_universe_key_in_memory`](#all-masters-have-universe-key-in-memory) command and enable encryption using the [`rotate_universe_key_in_memory`](#rotate-universe-key-in-memory) command.

{{< /note >}}

#### all_masters_have_universe_key_in_memory

Checks whether the universe key associated with the provided *key_id* exists in-memory on each YB-Master node.

```sh
yb-admin \
    -master_addresses <master-addresses> all_masters_have_universe_key_in_memory <key_id>
```

* *key_id*: Universe-unique identifier (can be any string, such as a string of a UUID) that will be associated to the universe key contained in the contents of `key_path` as a byte[].

#### rotate_universe_key_in_memory

Rotates the in-memory universe key to start encrypting newly-written data files with the universe key associated with the provided `key_id`.

{{< note title="Note" >}}

The [`all_masters_have_universe_key_in_memory`](#all-masters-have-universe-key-in-memory) value must be true for the universe key to be successfully rotated and enabled).

{{< /note >}}

**Syntax**

```sh
yb-admin \
    -master_addresses <master-addresses> rotate_universe_key_in_memory <key_id>
```

* *key_id*: Universe-unique identifier (can be any string, such as a string of a UUID) that will be associated to the universe key contained in the contents of `key_path` as a byte[].

#### disable_encryption_in_memory

Disables the in-memory encryption at rest for newly-written data files.

**Syntax**

```sh
yb-admin \
    -master_addresses <master-addresses> \
    disable_encryption_in_memory
```

#### is_encryption_enabled

Checks if cluster-wide encryption is enabled.

**Syntax**

```sh
yb-admin \
    -master_addresses <master-addresses> \
    is_encryption_enabled
```

* *master-addresses*: Comma-separated list of YB-Master hosts and ports. Default value is `localhost:7100`.

Returns message:

```output
Encryption status: ENABLED with key id <key_id_2>
```

The new key ID (`<key_id_2>`) should be different from the previous one (`<key_id>`).

**Example**

```sh
./bin/yb-admin \
    -master_addresses ip1:7100,ip2:7100,ip3:7100 \
    is_encryption_enabled
```

```output
Encryption status: ENABLED with key id <key_id_2>
```

### Change Data Capture (CDC) commands

#### create_change_data_stream

Creates a change data capture (CDC) DB stream for the specified table.

**Syntax**

```sh
yb-admin \
    -master_addresses <master-addresses> \
    create_change_data_stream ysql.<namespace_name>
```

* *master-addresses*: Comma-separated list of YB-Master hosts and ports. Default value is `localhost:7100`.
* *namespace_name*: The namespace on which the DB stream ID is to be created.

For example:

```sh
./bin/yb-admin \
    -master_addresses 127.0.0.1:7100 \
    create_change_data_stream ysql.yugabyte
```

##### Enabling before image

To create a change data capture (CDC) DB stream which also supports sending the before image of the record, use the following command.

**Syntax**

```sh
yb-admin \
    -master_addresses <master-addresses> \
    create_change_data_stream ysql.<namespace_name> IMPLICIT ALL
```

* *master-addresses*: Comma-separated list of YB-Master hosts and ports. Default value is `localhost:7100`.
* *namespace_name*: The namespace on which the DB stream ID is to be created.
* `IMPLICIT`: Checkpointing type on the server.
* `ALL`: Record type indicating the server that the stream should send the before image too.

A successful operation of the above command returns a message with a DB stream ID:

```output
CDC Stream ID: d540f5e4890c4d3b812933cbfd703ed3
```

#### list_change_data_streams

Lists all the created CDC DB streams.

**Syntax**

```sh
yb-admin \
    -master_addresses <master-addresses> \
    list_change_data_streams [namespace_name]
```

* *master-addresses*: Comma-separated list of YB-Master hosts and ports. Default value is `localhost:7100`.
* *namespace_name*: Optional - The namespace name for which the streams are to be listed, if not provided it would list all the streams without filtering.

**Example:**

```sh
./bin/yb-admin \
    -master_addresses 127.0.0.1:7100 \
    list_change_data_streams
```

This command results in the following response. It will have all the table IDs associated with the stream ID:

```output
CDC Streams:
streams {
  stream_id: "d540f5e4890c4d3b812933cbfd703ed3"
  table_id: "000033e1000030008000000000004000"
  options {
    key: "id_type"
    value: "NAMESPACEID"
  }
  options {
    key: "checkpoint_type"
    value: "EXPLICIT"
  }
  options {
    key: "source_type"
    value: "CDCSDK"
  }
  options {
    key: "record_format"
    value: "PROTO"
  }
  options {
    key: "record_type"
    value: "CHANGE"
  }
  options {
    key: "state"
    value: "ACTIVE"
  }
}
```

#### get_change_data_stream_info

Get the information associated with a particular CDC DB stream.

**Syntax**

```sh
yb-admin \
    -master_addresses <master-addresses> \
    get_change_data_stream_info <db_stream_id>
```

* *master-addresses*: Comma-separated list of YB-Master hosts and ports. Default value is `localhost:7100`.
* *db_stream_id*: The CDC DB stream ID to get the info of.

**Example:**

```sh
./bin/yb-admin \
    -master_addresses 127.0.0.1:7100 \
    get_change_data_stream_info d540f5e4890c4d3b812933cbfd703ed3
```

The previous command results in the following response. It will have the table_id(s) associated with the stream and the namespace_id on which the stream is created:

```output
CDC DB Stream Info:
table_info {
  stream_id: "d540f5e4890c4d3b812933cbfd703ed3"
  table_id: "000033e1000030008000000000004000"
}
namespace_id: "000033e1000030008000000000000000"
```

#### delete_change_data_stream

Delete the specified CDC DB stream.

**Syntax**

```sh
yb-admin \
    -master_addresses <master-addresses> \
    delete_change_data_stream <db_stream_id>
```

* *master-addresses*: Comma-separated list of YB-Master hosts and ports. Default value is `localhost:7100`.
* *db_stream_id*: The CDC DB stream ID to be deleted.

**Example:**

```sh
./bin/yb-admin \
    -master_addresses 127.0.0.1:7100 \
    delete_change_data_stream d540f5e4890c4d3b812933cbfd703ed3
```

The above command results in the following response:

```output
Successfully deleted CDC DB Stream ID: d540f5e4890c4d3b812933cbfd703ed3
```

### xCluster Replication commands

#### setup_universe_replication

Sets up the universe replication for the specified source universe. Use this command only if no tables have been configured for replication. If tables are already configured for replication, use [alter_universe_replication](#alter-universe-replication) to add more tables.

To verify if any tables are already configured for replication, use [list_cdc_streams](#list-cdc-streams).

**Syntax**

```sh
yb-admin \
    -master_addresses <target_master_addresses> \
    setup_universe_replication \
    <source_universe_uuid>_<replication_name> \
    <source_master_addresses> \
    <comma_separated_list_of_table_ids> \
    [ <comma_separated_list_of_producer_bootstrap_ids> ]
```

* *target_master_addresses*: Comma-separated list of target YB-Master hosts and ports. Default value is `localhost:7100`.
* *source_universe_uuid*: The UUID of the source universe.
* *replication_name*: The name for the replication.
* *source_master_addresses*: Comma-separated list of the source master addresses.
* *comma_separated_list_of_table_ids*: Comma-separated list of source universe table identifiers (`table_id`).
* *comma_separated_list_of_producer_bootstrap_ids*: Comma-separated list of source universe bootstrap identifiers (`bootstrap_id`). Obtain these with [bootstrap_cdc_producer](#bootstrap-cdc-producer-comma-separated-list-of-table-ids), using a comma-separated list of source universe table IDs.

{{< warning title="Important" >}}
Enter the source universe bootstrap IDs in the same order as their corresponding table IDs.
{{< /warning >}}

{{< note title="Tip" >}}

To display a list of tables and their UUID (`table_id`) values, open the **YB-Master UI** (`<master_host>:7000/`) and click **Tables** in the navigation bar.

{{< /note >}}

**Example**

```sh
./bin/yb-admin \
    -master_addresses 127.0.0.11:7100,127.0.0.12:7100,127.0.0.13:7100 \
    setup_universe_replication e260b8b6-e89f-4505-bb8e-b31f74aa29f3_xClusterSetup1 \
    127.0.0.1:7100,127.0.0.2:7100,127.0.0.3:7100 \
    000030a5000030008000000000004000,000030a5000030008000000000004005,dfef757c415c4b2cacc9315b8acb539a
```

#### alter_universe_replication

Changes the universe replication for the specified source universe. Use this command to do the following:

* Add or remove tables in an existing replication UUID.
* Modify the source master addresses.

If no tables have been configured for replication, use [setup_universe_replication](#setup-universe-replication).

To check if any tables are configured for replication, use [list_cdc_streams](#list-cdc-streams).

**Syntax**

Use the `set_master_addresses` subcommand to replace the source master address list. Use this if the set of masters on the source changes:

```sh
yb-admin -master_addresses <target_master_addresses> \
    alter_universe_replication <source_universe_uuid>_<replication_name> \
    set_master_addresses <source_master_addresses>
```

* *target_master_addresses*: Comma-separated list of target YB-Master hosts and ports. Default value is `localhost:7100`.
* *source_universe_uuid*: The UUID of the source universe.
* *replication_name*: The name of the replication to be altered.
* *source_master_addresses*: Comma-separated list of the source master addresses.

Use the `add_table` subcommand to add one or more tables to the existing list:

```sh
yb-admin -master_addresses <target_master_addresses> \
    alter_universe_replication <source_universe_uuid>_<replication_name> \
    add_table [ <comma_separated_list_of_table_ids> ] \
    [ <comma_separated_list_of_producer_bootstrap_ids> ]
```

* *target_master_addresses*: Comma-separated list of target YB-Master hosts and ports. Default value is `localhost:7100`.
* *source_universe_uuid*: The UUID of the source universe.
* *replication_name*: The name of the replication to be altered.
* *comma_separated_list_of_table_ids*: Comma-separated list of source universe table identifiers (`table_id`).
* *comma_separated_list_of_producer_bootstrap_ids*: Comma-separated list of source universe bootstrap identifiers (`bootstrap_id`). Obtain these with [bootstrap_cdc_producer](#bootstrap-cdc-producer-comma-separated-list-of-table-ids), using a comma-separated list of source universe table IDs.

{{< warning title="Important" >}}
Enter the source universe bootstrap IDs in the same order as their corresponding table IDs.
{{< /warning >}}

Use the `remove_table` subcommand to remove one or more tables from the existing list:

```sh
yb-admin -master_addresses <target_master_addresses> \
    alter_universe_replication <source_universe_uuid>_<replication_name> \
    remove_table [ <comma_separated_list_of_table_ids> ]
```

* *target_master_addresses*: Comma-separated list of YB-Master hosts and ports. Default value is `localhost:7100`.
* *source_universe_uuid*: The UUID of the source universe.
* *replication_name*: The name of the replication to be altered.
* *comma_separated_list_of_table_ids*: Comma-separated list of source universe table identifiers (`table_id`).

Use the `rename_id` subcommand to rename xCluster replication streams.

```sh
yb-admin -master_addresses <target_master_addresses> \
    alter_universe_replication <source_universe_uuid>_<replication_name> \
    rename_id <source_universe_uuid>_<new_replication_name>
```

* *target_master_addresses*: Comma-separated list of target YB-Master hosts and ports. Default value is `localhost:7100`.
* *source_universe_uuid*: The UUID of the source universe.
* *replication_name*: The name of the replication to be altered.
* *new_replication_name*: The new name of the replication stream.

#### delete_universe_replication <source_universe_uuid>

Deletes universe replication for the specified source universe.

**Syntax**

```sh
yb-admin \
    -master_addresses <target_master_addresses> \
    delete_universe_replication <source_universe_uuid>_<replication_name>
```

* *target_master_addresses*: Comma-separated list of target YB-Master hosts and ports. Default value is `localhost:7100`.
* *source_universe_uuid*: The UUID of the source universe.
* *replication_name*: The name of the replication to be deleted.

#### set_universe_replication_enabled

Sets the universe replication to be enabled or disabled.

**Syntax**

```sh
yb-admin \
    -master_addresses <target_master_addresses> \
    set_universe_replication_enabled <source_universe_uuid>_<replication_name>
```

* *target_master_addresses*: Comma-separated list of target YB-Master hosts and ports. Default value is `localhost:7100`.
* *source_universe_uuid*: The UUID of the source universe.
* *replication_name*: The name of the replication to be enabled or disabled.
* `0` | `1`: Disabled (`0`) or enabled (`1`). Default is `1`.

<<<<<<< HEAD
#### wait_for_replication_drain

Verify when the producer and consumer are in sync for a given list of `stream_ids` at a given timestamp. 
=======
#### change_xcluster_role

Sets the xCluster role to `STANDBY` or `ACTIVE`.
>>>>>>> f86959b6

**Syntax**

```sh
yb-admin \
<<<<<<< HEAD
    -master_addresses <target_master_addresses> \
    wait_for_replication_drain \
    <comma_separated_list_of_stream_ids> [<timestamp> | minus <interval>]
```

* *target_master_addresses*: Comma-separated list of target YB-Master hosts and ports. Default value is `localhost:7100`.
* *comma_separated_list_of_stream_ids*: Comma-separated list of stream IDs.
* *timestamp*: The time to which to wait for replication to drain. If not provided, it will be set to current time in the YB-Master API.
* *minus <interval>*: The `minus <interval>` is the same format as in <a href="{{< relref "../explore/cluster-management/point-in-time-recovery-ycql.md" >}}">PITR documentation</a>, or see `yb-admin restore_snapshot_schedule` command).
=======
    -master_addresses <master_addresses> \
    change_xcluster_role \
    <role> 
```

* *master_addresses*: Comma-separated list of YB-Master hosts and ports. Default value is `localhost:7100`. 
These are the addresses of the master nodes where the role has to be applied. Example: if we want to change target to `STANDBY` we have to use target universe master addresses, 
and if we want to change source universe role then we have to use source universe master addresses.
* *role*: Can be `STANDBY` or `ACTIVE`.
>>>>>>> f86959b6

**Example**

```sh
./bin/yb-admin \
    -master_addresses 127.0.0.11:7100,127.0.0.12:7100,127.0.0.13:7100 \
<<<<<<< HEAD
    wait_for_replication_drain 000033f1000030008000000000000000,200033f1000030008000000000000002 minus 1m
```

If all streams are caught-up, the API outputs `All replications are caught-up.` to the console.  
Otherwise, it outputs the non-caught-up streams in the following format:
```
Found undrained replications:
- Under Stream <stream_id>:
  - Tablet: <tablet_id>
  - Tablet: <tablet_id>
  // ......
// ......
```
=======
    change_xcluster_role STANDBY
```

#### get_xcluster_safe_time

Reports the current xCluster safe time for each namespace, which is the time at which reads will be performed.

**Syntax**

```sh
yb-admin \
    -master_addresses <target_master_addresses> \
    get_xcluster_safe_time \
    [include_lag_and_skew] 
```

* *target_master_addresses*: Comma-separated list of target YB-Master hosts and ports. Default value is `localhost:7100`.
* *include_lag_and_skew*: Set `include_lag_and_skew` option to show `safe_time_lag_sec` and `safe_time_skew_sec`, otherwise these are hidden by default.

**Example**

```sh
./bin/yb-admin \
    -master_addresses 127.0.0.11:7100,127.0.0.12:7100,127.0.0.13:7100 \
    get_xcluster_safe_time
```
```output
{
    "namespace_id": "000033f1000030008000000000000000",
    "namespace_name": "yugabyte",
    "safe_time": "2023-04-14 18:34:18.429430",
    "safe_time_epoch": "1681522458429430",
    "safe_time_lag_sec": "15.66",
    "safe_time_skew_sec": "14.95"
}
```

* *namespace_id*: ID of the stream.
* *namespace_name*: Name of the stream.
* *safe_time*: Safe time in timestamp format.
* *safe_time_epoch*: The `epoch` of the safe time.
* *safe_time_lag_sec*: Safe time lag is computed as `(current time - current safe time)`.
* *safe_time_skew_sec*: Safe time skew is computed as `(safe time of most caught up tablet - safe time of laggiest tablet)`.
>>>>>>> f86959b6

#### list_cdc_streams

Lists the CDC streams for the specified YB-Master servers.

{{< note title="Tip" >}}

Use this command when setting up universe replication to verify if any tables are configured for replication. If not, run [`setup_universe_replication`](#setup-universe-replication); if tables are already configured for replication, use [`alter_universe_replication`](#alter-universe-replication) to add more tables.

{{< /note >}}

**Syntax**

```sh
yb-admin \
    -master_addresses <master-addresses> \
    list_cdc_streams
```

* *master-addresses*: Comma-separated list of YB-Master hosts and ports. Default value is `localhost:7100`.

**Example**

```sh
./bin/yb-admin \
    -master_addresses 127.0.0.11:7100,127.0.0.12:7100,127.0.0.13:7100 \
    list_cdc_streams
```

#### delete_cdc_stream <stream_id> [force_delete]

Deletes underlying CDC stream for the specified YB-Master servers.

**Syntax**

```sh
yb-admin \
    -master_addresses <master-addresses> \
    delete_cdc_stream <stream_id [force_delete]>
```

* *master-addresses*: Comma-separated list of YB-Master hosts and ports. Default value is `localhost:7100`.
* *stream_id*: The ID of the CDC stream.
* `force_delete`: (Optional) Force the delete operation.

{{< note title="Note" >}}
This command should only be needed for advanced operations, such as doing manual cleanup of old bootstrapped streams that were never fully initialized, or otherwise failed replication streams.
For normal xcluster replication cleanup, please use [`delete_universe_replication`](#delete-universe-replication).
{{< /note >}}

#### bootstrap_cdc_producer <comma_separated_list_of_table_ids>

Mark a set of tables in preparation for setting up universe level replication.

**Syntax**

```sh
yb-admin \
    -master_addresses <master-addresses> \
    bootstrap_cdc_producer <comma_separated_list_of_table_ids>
```

* *master-addresses*: Comma-separated list of YB-Master hosts and ports. Default value is `localhost:7100`.
* *comma_separated_list_of_table_ids*: Comma-separated list of table identifiers (`table_id`).

**Example**

```sh
./bin/yb-admin \
    -master_addresses 172.0.0.11:7100,127.0.0.12:7100,127.0.0.13:7100 \
    bootstrap_cdc_producer 000030ad000030008000000000004000
```

```output
table id: 000030ad000030008000000000004000, CDC bootstrap id: dd5ea73b5d384b2c9ebd6c7b6d05972c
```

{{< note title="Note" >}}
The CDC bootstrap ids are the ones that should be used with [`setup_universe_replication`](#setup-universe-replication) and [`alter_universe_replication`](#alter-universe-replication).
{{< /note >}}

---

#### get_replication_status

Returns the replication status of all consumer streams. If *producer_universe_uuid* is provided, this will only return streams that belong to an associated universe key.

**Syntax**

```sh
yb-admin \
    -master_addresses <master-addresses> get_replication_status [ <producer_universe_uuid> ]
```

* *producer_universe_uuid*: Optional universe-unique identifier (can be any string, such as a string of a UUID).

**Example**

```sh
./bin/yb-admin \
    -master_addresses 172.0.0.11:7100,127.0.0.12:7100,127.0.0.13:7100 \
    get_replication_status e260b8b6-e89f-4505-bb8e-b31f74aa29f3
```

```output
statuses {
  table_id: "03ee1455f2134d5b914dd499ccad4377"
  stream_id: "53441ad2dd9f4e44a76dccab74d0a2ac"
  errors {
    error: REPLICATION_MISSING_OP_ID
    error_detail: "Unable to find expected op id on the producer"
  }
}
```

### Decommissioning commands

#### get_leader_blacklist_completion

Gets the tablet load move completion percentage for blacklisted nodes.

**Syntax**

```sh
yb-admin \
    -master_addresses <master-addresses> \
    get_leader_blacklist_completion
```

* *master-addresses*: Comma-separated list of YB-Master hosts and ports. Default value is `localhost:7100`.

**Example**

```sh
./bin/yb-admin \
    -master_addresses ip1:7100,ip2:7100,ip3:7100 \
    get_leader_blacklist_completion
```

#### change_blacklist

Changes the blacklist for YB-TServer servers.

After old YB-TServer servers are terminated, you can use this command to clean up the blacklist.

**Syntax**

```sh
yb-admin \
    -master_addresses <master-addresses> \
    change_blacklist [ ADD | REMOVE ] <ip_addr>:<port> \
    [ <ip_addr>:<port> ]...
```

* *master-addresses*: Comma-separated list of YB-Master hosts and ports. Default value is `localhost:7100`.
* ADD | REMOVE: Adds or removes the specified YB-TServer server from blacklist.
* *ip_addr:port*: The IP address and port of the YB-TServer.

**Example**

```sh
./bin/yb-admin \
    -master_addresses ip1:7100,ip2:7100,ip3:7100 \
    change_blacklist \
      ADD node1:9100 node2:9100 node3:9100 node4:9100 node5:9100 node6:9100
```

#### change_leader_blacklist

**Syntax**

```sh
yb-admin \
    -master_addresses <master-addresses> \
    change_leader_blacklist [ ADD | REMOVE ] <ip_addr>:<port> \
    [ <ip_addr>:<port> ]...
```

* *master-addresses*: Comma-separated list of YB-Master hosts and ports. Default value is `localhost:7100`.
* ADD | REMOVE: Adds or removes the specified YB-TServer from leader blacklist.
* *ip_addr:port*: The IP address and port of the YB-TServer.

**Example**

```sh
./bin/yb-admin \
    -master_addresses ip1:7100,ip2:7100,ip3:7100 \
    change_leader_blacklist \
      ADD node1:9100 node2:9100 node3:9100 node4:9100 node5:9100 node6:9100
```

#### leader_stepdown

Forces the YB-TServer leader of the specified tablet to step down.

{{< note title="Note" >}}

Use this command only if recommended by Yugabyte support.

There is a possibility of downtime.

{{< /note >}}

**Syntax**

```sh
yb-admin \
    -master_addresses <master-addresses> \
    leader_stepdown <tablet_id> <dest_ts_uuid>
```

* *master-addresses*: Comma-separated list of YB-Master hosts and ports. Default value is `localhost:7100`.
* *tablet_id*: The identifier (ID) of the tablet.
* *dest_ts_uuid*: The destination identifier (UUID) for the new YB-TServer leader. To move leadership **from** the current leader, when you do not need to specify a new leader, use `""` for the value. If you want to transfer leadership intentionally **to** a specific new leader, then specify the new leader.

{{< note title="Note" >}}

If specified, `des_ts_uuid` becomes the new leader. If the argument is empty (`""`), then a new leader will be elected automatically. In a future release, this argument will be optional. See GitHub issue [#4722](https://github.com/yugabyte/yugabyte-db/issues/4722)

{{< /note >}}

---

### Rebalancing commands

For information on YB-Master load balancing, see [Data placement and load balancing](../../architecture/concepts/yb-master/#data-placement-and-load-balancing)

For YB-Master load balancing flags, see [Load balancing flags](../../reference/configuration/yb-master/#load-balancing-flags).

#### set_load_balancer_enabled

Enables or disables the load balancer.

**Syntax**

```sh
yb-admin \
    -master_addresses <master-addresses> \
    set_load_balancer_enabled [ 0 | 1 ]
```

* *master-addresses*: Comma-separated list of YB-Master hosts and ports. Default value is `localhost:7100`.
* `0` | `1`: Enabled (`1`) is the default. To disable, set to `0`.

**Example**

```sh
./bin/yb-admin \
    -master_addresses ip1:7100,ip2:7100,ip3:7100 \
    set_load_balancer_enabled 0
```

#### get_load_balancer_state

Returns the cluster load balancer state.

**Syntax**

```sh
yb-admin \
    -master_addresses <master-addresses> get_load_balancer_state
```

* *master-addresses*: Comma-separated list of YB-Master hosts and ports. Default value is `localhost:7100`.

#### get_load_move_completion

Checks the percentage completion of the data move.

You can rerun this command periodically until the value reaches `100.0`, indicating that the data move has completed.

**Syntax**

```sh
yb-admin \
    -master_addresses <master-addresses> \
    get_load_move_completion
```

* *master-addresses*: Comma-separated list of YB-Master hosts and ports. Default value is `localhost:7100`.

{{< note title="Note" >}}

The time needed to complete a data move depends on the following:

* number of tablets and tables
* size of each of those tablets
* SSD transfer speeds
* network bandwidth between new nodes and existing ones

{{< /note >}}

For an example of performing a data move and the use of this command, refer to [Change cluster configuration](../../manage/change-cluster-config/).

**Example**

In the following example, the data move is `66.6` percent done.

```sh
./bin/yb-admin \
    -master_addresses ip1:7100,ip2:7100,ip3:7100 \
    get_load_move_completion
```

Returns the following percentage:

```output
66.6
```

#### get_is_load_balancer_idle

Finds out if the load balancer is idle.

**Syntax**

```sh
yb-admin \
    -master_addresses <master-addresses> \
    get_is_load_balancer_idle
```

* *master-addresses*: Comma-separated list of YB-Master hosts and ports. Default value is `localhost:7100`.

**Example**

```sh
./bin/yb-admin \
    -master_addresses ip1:7100,ip2:7100,ip3:7100 \
    get_is_load_balancer_idle
```

---

### Upgrade YSQL system catalog

#### upgrade_ysql

Upgrades the YSQL system catalog after a successful [YugabyteDB cluster upgrade](../../manage/upgrade-deployment/).
YSQL upgrades are not required for clusters where [YSQL is not enabled](../../reference/configuration/yb-tserver/#ysql-flags).

**Syntax**

```sh
yb-admin upgrade_ysql
```

**Example**

```sh
./bin/yb-admin upgrade_ysql
```

A successful upgrade returns the following message:

```output
YSQL successfully upgraded to the latest version
```

In certain scenarios, a YSQL upgrade can take longer than 60 seconds, which is the default timeout value for `yb-admin`. To account for that, run the command with a higher timeout value:

```sh
./bin/yb-admin \
      -timeout_ms 180000 \
      upgrade_ysql
```

Running the above command is an online operation and doesn't require stopping a running cluster. This command is idempotent and can be run multiple times without any side effects.

{{< note title="Note" >}}
Concurrent operations in a cluster can lead to various transactional conflicts, catalog version mismatches, and read restart errors. This is expected, and should be addressed by rerunning the upgrade command.
{{< /note >}}

Refer to [Upgrade a deployment](../../manage/upgrade-deployment/) to learn about YB-Master and YB-Tserver upgrades, followed by YSQL system catalog upgrades.<|MERGE_RESOLUTION|>--- conflicted
+++ resolved
@@ -1795,31 +1795,14 @@
 * *replication_name*: The name of the replication to be enabled or disabled.
 * `0` | `1`: Disabled (`0`) or enabled (`1`). Default is `1`.
 
-<<<<<<< HEAD
-#### wait_for_replication_drain
-
-Verify when the producer and consumer are in sync for a given list of `stream_ids` at a given timestamp. 
-=======
 #### change_xcluster_role
 
 Sets the xCluster role to `STANDBY` or `ACTIVE`.
->>>>>>> f86959b6
-
-**Syntax**
-
-```sh
-yb-admin \
-<<<<<<< HEAD
-    -master_addresses <target_master_addresses> \
-    wait_for_replication_drain \
-    <comma_separated_list_of_stream_ids> [<timestamp> | minus <interval>]
-```
-
-* *target_master_addresses*: Comma-separated list of target YB-Master hosts and ports. Default value is `localhost:7100`.
-* *comma_separated_list_of_stream_ids*: Comma-separated list of stream IDs.
-* *timestamp*: The time to which to wait for replication to drain. If not provided, it will be set to current time in the YB-Master API.
-* *minus <interval>*: The `minus <interval>` is the same format as in <a href="{{< relref "../explore/cluster-management/point-in-time-recovery-ycql.md" >}}">PITR documentation</a>, or see `yb-admin restore_snapshot_schedule` command).
-=======
+
+**Syntax**
+
+```sh
+yb-admin \
     -master_addresses <master_addresses> \
     change_xcluster_role \
     <role> 
@@ -1829,28 +1812,12 @@
 These are the addresses of the master nodes where the role has to be applied. Example: if we want to change target to `STANDBY` we have to use target universe master addresses, 
 and if we want to change source universe role then we have to use source universe master addresses.
 * *role*: Can be `STANDBY` or `ACTIVE`.
->>>>>>> f86959b6
 
 **Example**
 
 ```sh
 ./bin/yb-admin \
     -master_addresses 127.0.0.11:7100,127.0.0.12:7100,127.0.0.13:7100 \
-<<<<<<< HEAD
-    wait_for_replication_drain 000033f1000030008000000000000000,200033f1000030008000000000000002 minus 1m
-```
-
-If all streams are caught-up, the API outputs `All replications are caught-up.` to the console.  
-Otherwise, it outputs the non-caught-up streams in the following format:
-```
-Found undrained replications:
-- Under Stream <stream_id>:
-  - Tablet: <tablet_id>
-  - Tablet: <tablet_id>
-  // ......
-// ......
-```
-=======
     change_xcluster_role STANDBY
 ```
 
@@ -1894,7 +1861,43 @@
 * *safe_time_epoch*: The `epoch` of the safe time.
 * *safe_time_lag_sec*: Safe time lag is computed as `(current time - current safe time)`.
 * *safe_time_skew_sec*: Safe time skew is computed as `(safe time of most caught up tablet - safe time of laggiest tablet)`.
->>>>>>> f86959b6
+
+#### wait_for_replication_drain
+
+Verify when the producer and consumer are in sync for a given list of `stream_ids` at a given timestamp. 
+
+**Syntax**
+
+```sh
+yb-admin \
+    -master_addresses <target_master_addresses> \
+    wait_for_replication_drain \
+    <comma_separated_list_of_stream_ids> [<timestamp> | minus <interval>]
+```
+
+* *target_master_addresses*: Comma-separated list of target YB-Master hosts and ports. Default value is `localhost:7100`.
+* *comma_separated_list_of_stream_ids*: Comma-separated list of stream IDs.
+* *timestamp*: The time to which to wait for replication to drain. If not provided, it will be set to current time in the YB-Master API.
+* *minus <interval>*: The `minus <interval>` is the same format as in <a href="{{< relref "../explore/cluster-management/point-in-time-recovery-ycql.md" >}}">PITR documentation</a>, or see `yb-admin restore_snapshot_schedule` command).
+
+**Example**
+
+```sh
+./bin/yb-admin \
+    -master_addresses 127.0.0.11:7100,127.0.0.12:7100,127.0.0.13:7100 \
+    wait_for_replication_drain 000033f1000030008000000000000000,200033f1000030008000000000000002 minus 1m
+```
+
+If all streams are caught-up, the API outputs `All replications are caught-up.` to the console.  
+Otherwise, it outputs the non-caught-up streams in the following format:
+```
+Found undrained replications:
+- Under Stream <stream_id>:
+  - Tablet: <tablet_id>
+  - Tablet: <tablet_id>
+  // ......
+// ......
+```
 
 #### list_cdc_streams
 
