--- conflicted
+++ resolved
@@ -471,15 +471,11 @@
 
 Default: `false`
 
-<<<<<<< HEAD
-Note that this value must match on all `yb-master` and `yb-tserver` configurations of a YugabyteDB cluster.
-=======
 {{< note title="Important" >}}
 
 This value must match on all `yb-master` and `yb-tserver` configurations of a YugabyteDB cluster.
 
 {{< /note >}}
->>>>>>> c5d89b77
 
 ##### --tablet_split_low_phase_shard_count_per_node
 
