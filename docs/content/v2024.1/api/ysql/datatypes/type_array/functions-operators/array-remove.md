--- conflicted
+++ resolved
@@ -18,10 +18,7 @@
 input value:       anyarray, anyelement
 return value:      anyarray
 ```
-<<<<<<< HEAD
-=======
 
->>>>>>> 3c4ddba7
 **Note:** This function requires the array from which values are to be removed is one-dimensional. This restriction is understood in light of the fact that arrays are rectilinear—in other words, the geometry of an array whose dimensionality is two or more is fixed at creation time. For examples illustrating this rule, see [`array_fill()`](../array-fill).
 
 **Example:**
