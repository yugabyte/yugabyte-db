--- conflicted
+++ resolved
@@ -40,21 +40,13 @@
 1. Download the YugabyteDB package using one of the following `wget` commands:
 
     ```sh
-<<<<<<< HEAD
-    wget https://software.yugabyte.com/releases/{{< yb-version version="stable">}}/yugabyte-{{< yb-version version="stable" format="build">}}-linux-x86_64.tar.gz
-=======
-    wget https://downloads.yugabyte.com/releases/{{< yb-version version="v2024.1">}}/yugabyte-{{< yb-version version="v2024.1" format="build">}}-linux-x86_64.tar.gz
->>>>>>> 278fded5
+    wget https://software.yugabyte.com/releases/{{< yb-version version="stable">}}/yugabyte-{{< yb-version version="v2024.1" format="build">}}-linux-x86_64.tar.gz
     ```
 
     Or:
 
     ```sh
-<<<<<<< HEAD
-    wget https://software.yugabyte.com/releases/{{< yb-version version="stable">}}/yugabyte-{{< yb-version version="stable" format="build">}}-el8-aarch64.tar.gz
-=======
-    wget https://downloads.yugabyte.com/releases/{{< yb-version version="v2024.1">}}/yugabyte-{{< yb-version version="v2024.1" format="build">}}-el8-aarch64.tar.gz
->>>>>>> 278fded5
+    wget https://software.yugabyte.com/releases/{{< yb-version version="stable">}}/yugabyte-{{< yb-version version="v2024.1" format="build">}}-el8-aarch64.tar.gz
     ```
 
 1. Extract the package and then change directories to the YugabyteDB home.
