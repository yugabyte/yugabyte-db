--- conflicted
+++ resolved
@@ -36,12 +36,9 @@
 | [Sumo Logic](#sumo-logic) | | Yes |
 | [Prometheus](#prometheus) | | Yes |
 | [VictoriaMetrics](#victoriametrics) | | Yes |
-<<<<<<< HEAD
-| [Google Cloud Storage](#google-cloud-storage) (GCS) | Database audit logs | |
+| [Google Cloud Logging](#google-cloud-logging) | Database audit logs | |
 | [New Relic](#new-relic) | | Yes |
-=======
-| [Google Cloud Logging](#google-cloud-logging) | Database audit logs | |
->>>>>>> 43b956de
+
 <!--| [Dynatrace](#dynatrace) | | Yes |-->
 
 ## Manage integrations
