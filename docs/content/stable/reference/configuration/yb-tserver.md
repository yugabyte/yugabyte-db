--- conflicted
+++ resolved
@@ -369,15 +369,12 @@
 
 Default: `true`
 
-<<<<<<< HEAD
-Note that this value must match on all `yb-master` and `yb-tserver` configurations of a YugabyteDB cluster.
-=======
 {{< note title="Important" >}}
 
 This value must match on all `yb-master` and `yb-tserver` configurations of a YugabyteDB cluster.
 
 {{< /note >}}
->>>>>>> c5d89b77
+
 
 ##### --post_split_trigger_compaction_pool_max_threads
 
