--- conflicted
+++ resolved
@@ -37,11 +37,7 @@
   </li>
 </ul>
 
-<<<<<<< HEAD
 The following diagram depicts the YugabyteDB Anywhere installation process in a public cloud:
-=======
-<br>Click elements of the following chart to access detailed steps:
->>>>>>> 6f01e99c
 
 <div class="image-with-map">
 <img src="/images/ee/flowchart/yb-install-public-cloud.png" usemap="#image-map">
