---
title: Prerequisites
headerTitle: Prerequisites
linkTitle: Prerequisites
description: Prerequisites for installing YugabyteDB Anywhere.
menu:
  stable_yugabyte-platform:
    identifier: prerequisites
    parent: install-yugabyte-platform
    weight: 20
type: docs
---

YugabyteDB Anywhere first needs to be installed on a host computer, and then you configure YugabyteDB Anywhere to work in your on-premises private cloud or in a public cloud environment. In a public cloud environment, YugabyteDB Anywhere spawns instances for starting a YugabyteDB universe. In a private cloud environment, you use YugabyteDB Anywhere to add nodes in which you want to be in the YugabyteDB universe. To manage these nodes, YugabyteDB Anywhere requires SSH access to each of the nodes.

## Supported Linux distributions

You can install YugabyteDB Anywhere on the following Linux distributions:

- CentOS (default)
- Ubuntu 18 and 20, via Replicated
- Other [operating systems supported by Replicated](https://www.replicated.com/docs/distributing-an-application/supported-operating-systems/).
<<<<<<< HEAD
=======

<!--

- Ubuntu 18 and 20, via Replicated
- Red Hat Enterprise Linux (RHEL) 8 (tested on 8.5).
- Oracle Linux 7 and 8 (tested).
- AlmaLinux OS 8, via Replicated
- CentOS (default).
- Amazon Linux (AMI) 2014.03, 2014.09, 2015.03, 2015.09, 2016.03, 2016.09, 2017.03, 2017.09, 2018.03, or 2.0.
- Other [operating systems supported by Replicated](https://www.replicated.com/docs/distributing-an-application/supported-operating-systems/).

-->
>>>>>>> 6f01e99c

## Hardware requirements

The hardware requirements depend on the type of your YugabyteDB Anywhere installation:

### Docker-based installations

A node running YugabyteDB Anywhere is expected to meet the following requirements:

- 4 cores (minimum) or 8 cores (recommended)
- 8 GB RAM (minimum) or 10 GB RAM (recommended)
- 100 GB SSD disk or more
- 64-bit CPU architecture

<<<<<<< HEAD
### Kubernetes-based installations

A Kubernetes node is expected to meet the following requirements: 

- 5 cores (minimum) or 8 cores (recommended)

- 15 GB RAM (minimum)

- 250 GB SSD disk (minimum) allocated to YugabyteDB Anywhere 

  Since resizing StatefulSets after their creation is challenging, it is recommended to plan for long-term storage needs and allocate more storage initially.

- 64-bit CPU architecture

## Prepare the host

The requirements depend on the type of your YugabyteDB Anywhere installation:

- You prepare a [Docker-based installation](#docker-based-installations) via Replicated.
- A [Kubernetes-based installation](#kubernetes-based-installations) requires you to address concerns related to security and core dump collection.

### Docker-based installations
=======
## Prepare the host

The requirements depend on the type of your YugabyteDB Anywhere installation:

- You prepare a [Docker-based installation](#docker-based-installations) via Replicated.
- A [Kubernetes-based installation](#kubernetes-based-installations) requires you to address concerns related to security and core dump collection.

### Docker-based installations

For a Docker-based installation, YugabyteDB Anywhere uses [Replicated scheduler](https://www.replicated.com/) for software distribution and container management. You need to ensure that the host can pull containers from the [Replicated Docker Registries](https://help.replicated.com/docs/native/getting-started/docker-registries/).

Replicated installs a compatible Docker version if it is not pre-installed on the host. The currently supported Docker version is 20.10.n.

Installing on airgapped hosts requires additional configurations, as described in [Airgapped hosts](#airgapped-hosts).

#### Airgapped hosts
>>>>>>> 6f01e99c

For a Docker-based installation, YugabyteDB Anywhere uses [Replicated scheduler](https://www.replicated.com/) for software distribution and container management. You need to ensure that the host can pull containers from the [Replicated Docker Registries](https://help.replicated.com/docs/native/getting-started/docker-registries/).

Replicated installs a compatible Docker version if it is not pre-installed on the host. The currently supported Docker version is 20.10.n.

Installing on airgapped hosts requires additional configurations, as described in [Airgapped hosts](#airgapped-hosts).

#### Airgapped hosts

Installing YugabyteDB Anywhere on airgapped hosts, without access to any Internet traffic (inbound or outbound) requires the following:

- Whitelisting endpoints: To install Replicated and YugabyteDB Anywhere on a host with no Internet connectivity, you have to first download the binaries on a computer that has Internet connectivity, and then copy the files over to the appropriate host. In case of restricted connectivity, the following endpoints have to be whitelisted to ensure that they are accessible from the host marked for installation:
  `https://downloads.yugabyte.com`
  `https://download.docker.com`

- Ensuring that Docker Engine version 20.10.n is available. If it is not installed, you need to follow the procedure described in [Installing Docker in airgapped](https://www.replicated.com/docs/kb/supporting-your-customers/installing-docker-in-airgapped/).
- Ensuring that the following ports are open on the YugabyteDB Anywhere host:
  - `8800` – HTTP access to the Replicated UI
  - `80` – HTTP access to the YugabyteDB Anywhere UI
  - `22` – SSH
- Ensuring that the attached disk storage (such as persistent EBS volumes on AWS) is 100 GB minimum.
- Having YugabyteDB Anywhere airgapped install package. Contact Yugabyte Support for more information.
- Signing the Yugabyte license agreement. Contact Yugabyte Support for more information.

### Kubernetes-based installations

<<<<<<< HEAD
The YugabyteDB Anywhere Helm chart has been tested using the following software versions:

- Kubernetes 1.22
- Helm 3.10


Before installing YugabyteDB Anywhere, verify that you have the following:

- A Kubernetes cluster configured with [Helm](https://helm.sh/).
- A Kubernetes secret obtained from [Yugabyte](https://www.yugabyte.com/platform/#request-trial-form).

In addition, ensure the following:

- The host can pull container images from the [quay.io](https://quay.io/) container registry. If the host cannot do this, you need to prepare these images in your internal registry by following instructions provided in [Pull and push YugabyteDB Docker images to private container registry](../prepare-environment/kubernetes#pull-and-push-yugabytedb-docker-images-to-private-container-registry). 
- Core dumps are enabled and configured on the underlying Kubernetes node. For details, see [Specify ulimit and remember the location of core dumps](#specify-ulimit-and-remember-the-location-of-core-dumps).
- You have the kube-state-metrics add-on version 1.9 in your Kubernetes cluster. For more information, see [Install kube-state-metrics](../prepare-environment/kubernetes#install-kube-state-metrics).
- A load balancer controller is available in your Kubernetes cluster.
- A StorageClass is available with the SSD and `WaitForFirstConsumer` preferably set to `allowVolumeExpansion`. For more information, see [Control placement of YugabyteDB Anywhere pod](../install-software/kubernetes/#control-placement-of-yugabytedb-anywhere-pod).
=======
For a [Kubernetes-based installation](#kubernetes-based-installations), you need to ensure that the host can pull container images from the [Quay.io](https://quay.io/) container registry. For details, see [Pull and push YugabyteDB Docker images to private container registry](#pull-and-push-yugabytedb-docker-images-to-private-container-registry).

In addition, you need to ensure that core dumps are enabled and configured on the underlying Kubernetes node. For details, see [Specify ulimit and remember the location of core dumps](#specify-ulimit-and-remember-the-location-of-core-dumps).
>>>>>>> 6f01e99c

#### Specify ulimit and remember the location of core dumps

The core dump collection in Kubernetes requires special care due to the fact that `core_pattern` is not isolated in cgroup drivers.

<<<<<<< HEAD
You need to ensure that core dumps are enabled on the underlying Kubernetes node. Running the `ulimit -c` command within a Kubernetes pod or node must produce a large non-zero value or the `unlimited` value as an output. For more information, see [How to enable core dumps](https://www.ibm.com/support/pages/how-do-i-enable-core-dumps). 

To be able to locate your core dumps, you should be aware of the fact that the location to which core dumps are written depends on the sysctl `kernel.core_pattern` setting. For more information, see [Linux manual: core dump file](https://man7.org/linux/man-pages/man5/core.5.html#:~:text=Naming).
=======
You need to ensure that core dumps are enabled on the underlying Kubernetes node. Running the `ulimit -c` command within a Kubernetes pod or node must produce a large non-zero value or the `unlimited` value as an output. For more information, see [How to enable core dumps](https://www.ibm.com/support/pages/how-do-i-enable-core-dumps).

To be able to locate your core dumps, you should be aware of the fact that the location to which core dumps are written depends on the sysctl `kernel.core_pattern` setting. For more information, see [Linux manual: core(5)](https://man7.org/linux/man-pages/man5/core.5.html#:~:text=Naming of core dump files).
>>>>>>> 6f01e99c

To inspect the value of the sysctl within a Kubernetes pod or node, execute the following:

```sh
cat /proc/sys/kernel/core_pattern
```

<<<<<<< HEAD
If the value of `core_pattern` contains a `|` pipe symbol (for example, `|/usr/share/apport/apport -p%p -s%s -c%c -d%d -P%P -u%u -g%g -- %E` ), the core dump is being redirected to a specific collector on the underlying Kubernetes node, with the location depending on the exact collector. To be able to retrieve core dump files in case of a crash within the Kubernetes pod, it is important that you understand where these files are written.

If the value of `core_pattern` is a literal path of the form `/var/tmp/core.%p`, no action is required on your part, as core dumps will be copied by the YugabyteDB node to the persistent volume directory `/mnt/disk0/cores` for future analysis. 

Note the following:

- ulimits and sysctl are inherited from Kubernetes nodes and cannot be changed for an individual pod. 
- New Kubernetes nodes might be using [systemd-coredump](https://www.freedesktop.org/software/systemd/man/systemd-coredump.html) to manage core dumps on the node. 
=======
If the value of `core_pattern` contains a `|` pipe symbol (for example, `|/usr/share/apport/apport -p%p -s%s -c%c -d%d -P%P -u%u -g%g -- %E`), the core dump is being redirected to a specific collector on the underlying Kubernetes node, with the location depending on the exact collector. To be able to retrieve core dump files in case of a crash within the Kubernetes pod, it is important that you understand where these files are written.

If the value of `core_pattern` is a literal path of the form `/var/tmp/core.%p`, no action is required on your part, as core dumps will be copied by the YugabyteDB node to the persistent volume directory `/mnt/disk0/cores` for future analysis.

Note the following:

- ulimits and sysctl are inherited from Kubernetes nodes and cannot be changed for an individual pod.
- New Kubernetes nodes might be using [systemd-coredump](https://www.freedesktop.org/software/systemd/man/systemd-coredump.html) to manage core dumps on the node.

#### Pull and push YugabyteDB Docker images to private container registry

Due to security concerns, some Kubernetes environments use internal container registries such as  Harbor and Nexus. In this type of setup, YugabyteDB deployment must be able to pull images from and push images to a private registry.

{{< note title="Note" >}}

This is not a recommended approach for enterprise environments. You should ask the container registry administrator to add proxy cache to pull the source images to the internal registry automatically. This would allow you to avoid modifying the Helm chart or providing a custom registry inside the YugabyteDB Anywhere cloud provider.

{{< /note >}}

Before proceeding, ensure that you have the following:

- Pull secret consisting of the user name and password or service account to access source (pull permission) and destination (push and pull permissions) container registries.
- Docker installed on a server (desktop) that can access both container registries. For installation instructions, see [Docker Desktop](https://www.docker.com/products/docker-desktop).

Generally, the process involves the following:

- Fetching the correct version of the YugabyteDB Helm chart whose `values.yaml` file describes all the image locations.
- Retagging images.
- Pushing images to the private container registry.
- Modifying the Helm chart values to point to the new private location.

![img](/images/yp/docker-pull.png)

You need to perform the following steps:

1. Login to [Quay.io](https://quay.io/) to access the YugabyteDB private registry using the user name and password provided in the secret `yaml` file. To find the `auth` field, use `base64 -d` to decode the data inside the `yaml` file twice. In this field, the user name and password are separated by a colon. For example, `yugabyte+<user-name>:ZQ66Z9C1K6AHD5A9VU28B06Q7N0AXZAQSR`.

   ```sh
   docker login -u “your_yugabyte_username” -p “yugabyte_provided_password” quay.io

   docker search yugabytedb # You should see images
   ```

1. Fetch the YugabyteDB Helm chart on your desktop (install Helm on your desktop). Since the images in the `values.yaml` file may vary depending on the version, you need to specify the version you want to pull and push, as follows:

   ```sh
   helm repo add yugabytedb https://charts.yugabyte.com
   helm repo update
   helm fetch yugabytedb/yugaware - - version= {{ version }}
   tar zxvf yugaware-{{ version }}.tgz
   cd yugaware
   cat values.yaml
   ```

   ```properties
   image:
   commonRegistry: ""
    	repository: **quay.io/yugabyte/yugaware**
    	tag: **{{ version.build }}**
   pullPolicy: IfNotPresent
   pullSecret: yugabyte-k8s-pull-secret
   thirdparty-deps:
   	registry: quay.io
   	tag: **latest**
   	name: **yugabyte/thirdparty-deps**
   prometheus:
   	registry: ""
   	tag:  **{{ version.prometheus }}**
   	name: **prom/prometheus**
   nginx:
   	registry: ""
   	tag: **{{ version.nginx }}**
   	name: nginx
   ```

1. Pull images to your Docker Desktop, as follows:

   ```sh
   docker pull quay.io/yugabyte/yugaware:{{ version.build }}
   ```

   ```output
   xxxxxxxxx: Pulling from yugabyte/yugaware
   c87736221ed0: Pull complete
   4d33fcf3ee85: Pull complete
   60cbb698a409: Pull complete
   daaf3bdf903e: Pull complete
   eb7b573327ce: Pull complete
   94aa28231788: Pull complete
   16c067af0934: Pull complete
   8ab1e7f695af: Pull complete
   6153ecb58755: Pull complete
   c0f981bfb844: Pull complete
   6485543159a8: Pull complete
   811ba76b1d72: Pull complete
   e325b2ff3e2a: Pull complete
   c351a0ce1ccf: Pull complete
   73765723160d: Pull complete
   588cb609ac0b: Pull complete
   af3ae7e64e48: Pull complete
   17fb23853f77: Pull complete
   cb799d679e2f: Pull complete
   Digest: sha256:0f1cb1fdc1bd4c17699507ffa5a04d3fe5f267049e0675d5d78d77fa632b330c
   Status: Downloaded newer image for quay.io/yugabyte/yugaware:xxxxxx
   quay.io/yugabyte/yugaware:xxxxxxx
   ```

   ```sh
   docker pull quay.io/yugabyte/thirdparty-deps:latest
   ```

   ```output
   latest: Pulling from yugabyte/thirdparty-deps
   c87736221ed0: Already exists
   4d33fcf3ee85: Already exists
   60cbb698a409: Already exists
   d90c5841d133: Pull complete
   8084187ca761: Pull complete
   47e3b9f5c7f5: Pull complete
   64430b56cbd6: Pull complete
   27b03c6bcdda: Pull complete
   ae35ebe6caa1: Pull complete
   9a655eedc488: Pull complete
   Digest: sha256:286a13eb113398e1c4e63066267db4921c7644dac783836515a783cbd25b2c2a
   Status: Downloaded newer image for quay.io/yugabyte/thirdparty-deps:latest
   quay.io/yugabyte/thirdparty-deps:latest
   ```

   ```sh
   docker pull postgres:11.5
   ```

   ```output
   xxxxxx: Pulling from library/postgres
   80369df48736: Pull complete
   b18dd0a6efec: Pull complete
   5c20c5b8227d: Pull complete
   c5a7f905c8ec: Pull complete
   5a3f55930dd8: Pull complete
   ffc097878b09: Pull complete
   3106d02490d4: Pull complete
   88d1fc513b8f: Pull complete
   f7d9cc27056d: Pull complete
   afe180d8d5fd: Pull complete
   b73e04acbb5f: Pull complete
   1dba81bb6cfd: Pull complete
   26bf23ba2b27: Pull complete
   09ead80f0070: Pull complete
   Digest: sha256:b3770d9c4ef11eba1ff5893e28049e98e2b70083e519e0b2bce0a20e7aa832fe
   Status: Downloaded newer image for postgres:11.5
   docker.io/library/postgres:
   ```

   ```sh
   docker pull prom/prometheus:v2.2.1
   ```

   ```output
   Image docker.io/prom/prometheus:v2.2.1 uses outdated schema1 manifest format. Please upgrade to a schema2 image for better future compatibility. More information at https://docs.docker.com/registry/spec/deprecated-schema-v1/
   aab39f0bc16d: Pull complete
   a3ed95caeb02: Pull complete
   2cd9e239cea6: Pull complete
   0266ca3d0dd9: Pull complete
   341681dba10c: Pull complete
   8f6074d68b9e: Pull complete
   2fa612efb95d: Pull complete
   151829c004a9: Pull complete
   75e765061965: Pull complete
   b5a15632e9ab: Pull complete
   Digest: sha256:129e16b08818a47259d972767fd834d84fb70ca11b423cc9976c9bce9b40c58f
   Status: Downloaded newer image for prom/prometheus:
   docker.io/prom/prometheus:
   ```

   ```sh
   docker pull nginx:1.17.4
   ```

   ```output
   1.17.4: Pulling from library/nginx
   8d691f585fa8: Pull complete
   047cb16c0ff6: Pull complete
   b0bbed1a78ca: Pull complete
   Digest: sha256:77ebc94e0cec30b20f9056bac1066b09fbdc049401b71850922c63fc0cc1762e
   Status: Downloaded newer image for nginx:1.17.4
   docker.io/library/nginx:1.17.4
   ```

   ```sh
   docker pull janeczku/go-dnsmasq:release-1.0.7
   ```

   ```output
   release-1.0.7: Pulling from janeczku/go-dnsmasq
   117f30b7ae3d: Pull complete
   504f1e14d6cc: Pull complete
   98e84d0ba41a: Pull complete
   Digest: sha256:3a99ad92353b55e97863812470e4f7403b47180f06845fdd06060773fe04184f
   Status: Downloaded newer image for janeczku/go-dnsmasq:release-1.0.7
   docker.io/janeczku/go-dnsmasq:release-1.0.7
   ```

1. Login to your target container registry, as per the following example that uses Google Container Registry (GCR) :

   ```sh
   docker login -u _json_key --password-stdin https://gcr.io < .ssh/my-service-account-key.json
   ```

1. Tag the local images to your target registry, as follows:

   ```sh
   docker images
   ```

   ```output
   REPOSITORY              TAG                           IMAGE ID    CREATED     SIZE
   quay.io/yugabyte/yugaware      2.5.1.0-b153               **a04fef023c7c**  6 weeks ago   2.54GB
   quay.io/yugabyte/thirdparty-deps   latest                   **721453480a0f**  2 months ago  447MB
   nginx                1.17.4                          **5a9061639d0a**  15 months ago  126MB
   postgres               11.5                          **5f1485c70c9a**  15 months ago  293MB
   prom/prometheus           v2.2.1                         **cc866859f8df**  2 years ago   113MB
   janeczku/go-dnsmasq         release-1.0.7                      **caef6233eac4**  4 years ago   7.38MB
   ```

   ```sh
   docker tag a04fef023c7c gcr.io/dataengineeringdemos/yugabyte/yugaware:2.5.1.0-b153
   docker tag 721453480a0f gcr.io/dataengineeringdemos/yugabyte/thirdparty-deps:latest
   docker tag 5a9061639d0a gcr.io/dataengineeringdemos/yugabyte/nginx:1.17.4
   docker tag 5f1485c70c9a gcr.io/dataengineeringdemos/yugabyte/postgres:11.5
   docker tag cc866859f8df gcr.io/dataengineeringdemos/prom/prometheus:v2.2.1
   docker tag caef6233eac4 gcr.io/dataengineeringdemos/janeczku/go-dnsmasq:release-1.0.7
   ```

1. Push images to the private container registry, as follows:

   ```sh
   docker push a04fef023c7c
   docker push 721453480a0f
   docker push 5a9061639d0a
   docker push 5f1485c70c9a
   docker push cc866859f8df
   docker push caef6233eac4
   ```
   ![img](/images/yp/docker-image.png)

1. Modify the Helm chart `values.yaml` file. You can map your private internal repository URI to `commonRegistry` and use the folder or `project/image_name` and tags similar to the following:

   ```properties
   image:
      commonRegistry: "**gcr.io/dataengineeringdemos**"
      repository: **“”**
      tag: **2.5.1.0-b153**
      pullPolicy: IfNotPresent
      pullSecret: yugabyte-k8s-pull-secret
      thirdparty-deps:
      		registry: /yugabyte/thhirdparty-deps
   			tag: **latest**
   			name: **yugabyte/thirdparty-deps**
      postgres:
   			registry: "yugabyte/postgres"
   			tag: 11.5
   			name: **postgres**
      prometheus:
   			registry: "prom/prometheus"
   			tag: **v2.2.1**
   			name: **prom/prometheus**
      nginx:
   			registry: "yugabyte/nginx"
   			tag: **1.17.4**
   			name: nginx
      dnsmasq:
   			registry: "janeczku/go-dnsmasq/"
   			tag: **release-1.0.7**
   			name: **janeczku/go-dnsmasq
   ```

1. Install Helm chart or specify the container registry in YugabyteDB Anywhere cloud provider, as follows:

   ```sh
   helm install yugaware **.** -f values.yaml
   ```
>>>>>>> 6f01e99c
<|MERGE_RESOLUTION|>--- conflicted
+++ resolved
@@ -20,21 +20,6 @@
 - CentOS (default)
 - Ubuntu 18 and 20, via Replicated
 - Other [operating systems supported by Replicated](https://www.replicated.com/docs/distributing-an-application/supported-operating-systems/).
-<<<<<<< HEAD
-=======
-
-<!--
-
-- Ubuntu 18 and 20, via Replicated
-- Red Hat Enterprise Linux (RHEL) 8 (tested on 8.5).
-- Oracle Linux 7 and 8 (tested).
-- AlmaLinux OS 8, via Replicated
-- CentOS (default).
-- Amazon Linux (AMI) 2014.03, 2014.09, 2015.03, 2015.09, 2016.03, 2016.09, 2017.03, 2017.09, 2018.03, or 2.0.
-- Other [operating systems supported by Replicated](https://www.replicated.com/docs/distributing-an-application/supported-operating-systems/).
-
--->
->>>>>>> 6f01e99c
 
 ## Hardware requirements
 
@@ -49,7 +34,6 @@
 - 100 GB SSD disk or more
 - 64-bit CPU architecture
 
-<<<<<<< HEAD
 ### Kubernetes-based installations
 
 A Kubernetes node is expected to meet the following requirements: 
@@ -72,24 +56,6 @@
 - A [Kubernetes-based installation](#kubernetes-based-installations) requires you to address concerns related to security and core dump collection.
 
 ### Docker-based installations
-=======
-## Prepare the host
-
-The requirements depend on the type of your YugabyteDB Anywhere installation:
-
-- You prepare a [Docker-based installation](#docker-based-installations) via Replicated.
-- A [Kubernetes-based installation](#kubernetes-based-installations) requires you to address concerns related to security and core dump collection.
-
-### Docker-based installations
-
-For a Docker-based installation, YugabyteDB Anywhere uses [Replicated scheduler](https://www.replicated.com/) for software distribution and container management. You need to ensure that the host can pull containers from the [Replicated Docker Registries](https://help.replicated.com/docs/native/getting-started/docker-registries/).
-
-Replicated installs a compatible Docker version if it is not pre-installed on the host. The currently supported Docker version is 20.10.n.
-
-Installing on airgapped hosts requires additional configurations, as described in [Airgapped hosts](#airgapped-hosts).
-
-#### Airgapped hosts
->>>>>>> 6f01e99c
 
 For a Docker-based installation, YugabyteDB Anywhere uses [Replicated scheduler](https://www.replicated.com/) for software distribution and container management. You need to ensure that the host can pull containers from the [Replicated Docker Registries](https://help.replicated.com/docs/native/getting-started/docker-registries/).
 
@@ -116,12 +82,10 @@
 
 ### Kubernetes-based installations
 
-<<<<<<< HEAD
 The YugabyteDB Anywhere Helm chart has been tested using the following software versions:
 
 - Kubernetes 1.22
 - Helm 3.10
-
 
 Before installing YugabyteDB Anywhere, verify that you have the following:
 
@@ -135,25 +99,14 @@
 - You have the kube-state-metrics add-on version 1.9 in your Kubernetes cluster. For more information, see [Install kube-state-metrics](../prepare-environment/kubernetes#install-kube-state-metrics).
 - A load balancer controller is available in your Kubernetes cluster.
 - A StorageClass is available with the SSD and `WaitForFirstConsumer` preferably set to `allowVolumeExpansion`. For more information, see [Control placement of YugabyteDB Anywhere pod](../install-software/kubernetes/#control-placement-of-yugabytedb-anywhere-pod).
-=======
-For a [Kubernetes-based installation](#kubernetes-based-installations), you need to ensure that the host can pull container images from the [Quay.io](https://quay.io/) container registry. For details, see [Pull and push YugabyteDB Docker images to private container registry](#pull-and-push-yugabytedb-docker-images-to-private-container-registry).
-
-In addition, you need to ensure that core dumps are enabled and configured on the underlying Kubernetes node. For details, see [Specify ulimit and remember the location of core dumps](#specify-ulimit-and-remember-the-location-of-core-dumps).
->>>>>>> 6f01e99c
 
 #### Specify ulimit and remember the location of core dumps
 
 The core dump collection in Kubernetes requires special care due to the fact that `core_pattern` is not isolated in cgroup drivers.
 
-<<<<<<< HEAD
 You need to ensure that core dumps are enabled on the underlying Kubernetes node. Running the `ulimit -c` command within a Kubernetes pod or node must produce a large non-zero value or the `unlimited` value as an output. For more information, see [How to enable core dumps](https://www.ibm.com/support/pages/how-do-i-enable-core-dumps). 
 
 To be able to locate your core dumps, you should be aware of the fact that the location to which core dumps are written depends on the sysctl `kernel.core_pattern` setting. For more information, see [Linux manual: core dump file](https://man7.org/linux/man-pages/man5/core.5.html#:~:text=Naming).
-=======
-You need to ensure that core dumps are enabled on the underlying Kubernetes node. Running the `ulimit -c` command within a Kubernetes pod or node must produce a large non-zero value or the `unlimited` value as an output. For more information, see [How to enable core dumps](https://www.ibm.com/support/pages/how-do-i-enable-core-dumps).
-
-To be able to locate your core dumps, you should be aware of the fact that the location to which core dumps are written depends on the sysctl `kernel.core_pattern` setting. For more information, see [Linux manual: core(5)](https://man7.org/linux/man-pages/man5/core.5.html#:~:text=Naming of core dump files).
->>>>>>> 6f01e99c
 
 To inspect the value of the sysctl within a Kubernetes pod or node, execute the following:
 
@@ -161,7 +114,6 @@
 cat /proc/sys/kernel/core_pattern
 ```
 
-<<<<<<< HEAD
 If the value of `core_pattern` contains a `|` pipe symbol (for example, `|/usr/share/apport/apport -p%p -s%s -c%c -d%d -P%P -u%u -g%g -- %E` ), the core dump is being redirected to a specific collector on the underlying Kubernetes node, with the location depending on the exact collector. To be able to retrieve core dump files in case of a crash within the Kubernetes pod, it is important that you understand where these files are written.
 
 If the value of `core_pattern` is a literal path of the form `/var/tmp/core.%p`, no action is required on your part, as core dumps will be copied by the YugabyteDB node to the persistent volume directory `/mnt/disk0/cores` for future analysis. 
@@ -170,286 +122,3 @@
 
 - ulimits and sysctl are inherited from Kubernetes nodes and cannot be changed for an individual pod. 
 - New Kubernetes nodes might be using [systemd-coredump](https://www.freedesktop.org/software/systemd/man/systemd-coredump.html) to manage core dumps on the node. 
-=======
-If the value of `core_pattern` contains a `|` pipe symbol (for example, `|/usr/share/apport/apport -p%p -s%s -c%c -d%d -P%P -u%u -g%g -- %E`), the core dump is being redirected to a specific collector on the underlying Kubernetes node, with the location depending on the exact collector. To be able to retrieve core dump files in case of a crash within the Kubernetes pod, it is important that you understand where these files are written.
-
-If the value of `core_pattern` is a literal path of the form `/var/tmp/core.%p`, no action is required on your part, as core dumps will be copied by the YugabyteDB node to the persistent volume directory `/mnt/disk0/cores` for future analysis.
-
-Note the following:
-
-- ulimits and sysctl are inherited from Kubernetes nodes and cannot be changed for an individual pod.
-- New Kubernetes nodes might be using [systemd-coredump](https://www.freedesktop.org/software/systemd/man/systemd-coredump.html) to manage core dumps on the node.
-
-#### Pull and push YugabyteDB Docker images to private container registry
-
-Due to security concerns, some Kubernetes environments use internal container registries such as  Harbor and Nexus. In this type of setup, YugabyteDB deployment must be able to pull images from and push images to a private registry.
-
-{{< note title="Note" >}}
-
-This is not a recommended approach for enterprise environments. You should ask the container registry administrator to add proxy cache to pull the source images to the internal registry automatically. This would allow you to avoid modifying the Helm chart or providing a custom registry inside the YugabyteDB Anywhere cloud provider.
-
-{{< /note >}}
-
-Before proceeding, ensure that you have the following:
-
-- Pull secret consisting of the user name and password or service account to access source (pull permission) and destination (push and pull permissions) container registries.
-- Docker installed on a server (desktop) that can access both container registries. For installation instructions, see [Docker Desktop](https://www.docker.com/products/docker-desktop).
-
-Generally, the process involves the following:
-
-- Fetching the correct version of the YugabyteDB Helm chart whose `values.yaml` file describes all the image locations.
-- Retagging images.
-- Pushing images to the private container registry.
-- Modifying the Helm chart values to point to the new private location.
-
-![img](/images/yp/docker-pull.png)
-
-You need to perform the following steps:
-
-1. Login to [Quay.io](https://quay.io/) to access the YugabyteDB private registry using the user name and password provided in the secret `yaml` file. To find the `auth` field, use `base64 -d` to decode the data inside the `yaml` file twice. In this field, the user name and password are separated by a colon. For example, `yugabyte+<user-name>:ZQ66Z9C1K6AHD5A9VU28B06Q7N0AXZAQSR`.
-
-   ```sh
-   docker login -u “your_yugabyte_username” -p “yugabyte_provided_password” quay.io
-
-   docker search yugabytedb # You should see images
-   ```
-
-1. Fetch the YugabyteDB Helm chart on your desktop (install Helm on your desktop). Since the images in the `values.yaml` file may vary depending on the version, you need to specify the version you want to pull and push, as follows:
-
-   ```sh
-   helm repo add yugabytedb https://charts.yugabyte.com
-   helm repo update
-   helm fetch yugabytedb/yugaware - - version= {{ version }}
-   tar zxvf yugaware-{{ version }}.tgz
-   cd yugaware
-   cat values.yaml
-   ```
-
-   ```properties
-   image:
-   commonRegistry: ""
-    	repository: **quay.io/yugabyte/yugaware**
-    	tag: **{{ version.build }}**
-   pullPolicy: IfNotPresent
-   pullSecret: yugabyte-k8s-pull-secret
-   thirdparty-deps:
-   	registry: quay.io
-   	tag: **latest**
-   	name: **yugabyte/thirdparty-deps**
-   prometheus:
-   	registry: ""
-   	tag:  **{{ version.prometheus }}**
-   	name: **prom/prometheus**
-   nginx:
-   	registry: ""
-   	tag: **{{ version.nginx }}**
-   	name: nginx
-   ```
-
-1. Pull images to your Docker Desktop, as follows:
-
-   ```sh
-   docker pull quay.io/yugabyte/yugaware:{{ version.build }}
-   ```
-
-   ```output
-   xxxxxxxxx: Pulling from yugabyte/yugaware
-   c87736221ed0: Pull complete
-   4d33fcf3ee85: Pull complete
-   60cbb698a409: Pull complete
-   daaf3bdf903e: Pull complete
-   eb7b573327ce: Pull complete
-   94aa28231788: Pull complete
-   16c067af0934: Pull complete
-   8ab1e7f695af: Pull complete
-   6153ecb58755: Pull complete
-   c0f981bfb844: Pull complete
-   6485543159a8: Pull complete
-   811ba76b1d72: Pull complete
-   e325b2ff3e2a: Pull complete
-   c351a0ce1ccf: Pull complete
-   73765723160d: Pull complete
-   588cb609ac0b: Pull complete
-   af3ae7e64e48: Pull complete
-   17fb23853f77: Pull complete
-   cb799d679e2f: Pull complete
-   Digest: sha256:0f1cb1fdc1bd4c17699507ffa5a04d3fe5f267049e0675d5d78d77fa632b330c
-   Status: Downloaded newer image for quay.io/yugabyte/yugaware:xxxxxx
-   quay.io/yugabyte/yugaware:xxxxxxx
-   ```
-
-   ```sh
-   docker pull quay.io/yugabyte/thirdparty-deps:latest
-   ```
-
-   ```output
-   latest: Pulling from yugabyte/thirdparty-deps
-   c87736221ed0: Already exists
-   4d33fcf3ee85: Already exists
-   60cbb698a409: Already exists
-   d90c5841d133: Pull complete
-   8084187ca761: Pull complete
-   47e3b9f5c7f5: Pull complete
-   64430b56cbd6: Pull complete
-   27b03c6bcdda: Pull complete
-   ae35ebe6caa1: Pull complete
-   9a655eedc488: Pull complete
-   Digest: sha256:286a13eb113398e1c4e63066267db4921c7644dac783836515a783cbd25b2c2a
-   Status: Downloaded newer image for quay.io/yugabyte/thirdparty-deps:latest
-   quay.io/yugabyte/thirdparty-deps:latest
-   ```
-
-   ```sh
-   docker pull postgres:11.5
-   ```
-
-   ```output
-   xxxxxx: Pulling from library/postgres
-   80369df48736: Pull complete
-   b18dd0a6efec: Pull complete
-   5c20c5b8227d: Pull complete
-   c5a7f905c8ec: Pull complete
-   5a3f55930dd8: Pull complete
-   ffc097878b09: Pull complete
-   3106d02490d4: Pull complete
-   88d1fc513b8f: Pull complete
-   f7d9cc27056d: Pull complete
-   afe180d8d5fd: Pull complete
-   b73e04acbb5f: Pull complete
-   1dba81bb6cfd: Pull complete
-   26bf23ba2b27: Pull complete
-   09ead80f0070: Pull complete
-   Digest: sha256:b3770d9c4ef11eba1ff5893e28049e98e2b70083e519e0b2bce0a20e7aa832fe
-   Status: Downloaded newer image for postgres:11.5
-   docker.io/library/postgres:
-   ```
-
-   ```sh
-   docker pull prom/prometheus:v2.2.1
-   ```
-
-   ```output
-   Image docker.io/prom/prometheus:v2.2.1 uses outdated schema1 manifest format. Please upgrade to a schema2 image for better future compatibility. More information at https://docs.docker.com/registry/spec/deprecated-schema-v1/
-   aab39f0bc16d: Pull complete
-   a3ed95caeb02: Pull complete
-   2cd9e239cea6: Pull complete
-   0266ca3d0dd9: Pull complete
-   341681dba10c: Pull complete
-   8f6074d68b9e: Pull complete
-   2fa612efb95d: Pull complete
-   151829c004a9: Pull complete
-   75e765061965: Pull complete
-   b5a15632e9ab: Pull complete
-   Digest: sha256:129e16b08818a47259d972767fd834d84fb70ca11b423cc9976c9bce9b40c58f
-   Status: Downloaded newer image for prom/prometheus:
-   docker.io/prom/prometheus:
-   ```
-
-   ```sh
-   docker pull nginx:1.17.4
-   ```
-
-   ```output
-   1.17.4: Pulling from library/nginx
-   8d691f585fa8: Pull complete
-   047cb16c0ff6: Pull complete
-   b0bbed1a78ca: Pull complete
-   Digest: sha256:77ebc94e0cec30b20f9056bac1066b09fbdc049401b71850922c63fc0cc1762e
-   Status: Downloaded newer image for nginx:1.17.4
-   docker.io/library/nginx:1.17.4
-   ```
-
-   ```sh
-   docker pull janeczku/go-dnsmasq:release-1.0.7
-   ```
-
-   ```output
-   release-1.0.7: Pulling from janeczku/go-dnsmasq
-   117f30b7ae3d: Pull complete
-   504f1e14d6cc: Pull complete
-   98e84d0ba41a: Pull complete
-   Digest: sha256:3a99ad92353b55e97863812470e4f7403b47180f06845fdd06060773fe04184f
-   Status: Downloaded newer image for janeczku/go-dnsmasq:release-1.0.7
-   docker.io/janeczku/go-dnsmasq:release-1.0.7
-   ```
-
-1. Login to your target container registry, as per the following example that uses Google Container Registry (GCR) :
-
-   ```sh
-   docker login -u _json_key --password-stdin https://gcr.io < .ssh/my-service-account-key.json
-   ```
-
-1. Tag the local images to your target registry, as follows:
-
-   ```sh
-   docker images
-   ```
-
-   ```output
-   REPOSITORY              TAG                           IMAGE ID    CREATED     SIZE
-   quay.io/yugabyte/yugaware      2.5.1.0-b153               **a04fef023c7c**  6 weeks ago   2.54GB
-   quay.io/yugabyte/thirdparty-deps   latest                   **721453480a0f**  2 months ago  447MB
-   nginx                1.17.4                          **5a9061639d0a**  15 months ago  126MB
-   postgres               11.5                          **5f1485c70c9a**  15 months ago  293MB
-   prom/prometheus           v2.2.1                         **cc866859f8df**  2 years ago   113MB
-   janeczku/go-dnsmasq         release-1.0.7                      **caef6233eac4**  4 years ago   7.38MB
-   ```
-
-   ```sh
-   docker tag a04fef023c7c gcr.io/dataengineeringdemos/yugabyte/yugaware:2.5.1.0-b153
-   docker tag 721453480a0f gcr.io/dataengineeringdemos/yugabyte/thirdparty-deps:latest
-   docker tag 5a9061639d0a gcr.io/dataengineeringdemos/yugabyte/nginx:1.17.4
-   docker tag 5f1485c70c9a gcr.io/dataengineeringdemos/yugabyte/postgres:11.5
-   docker tag cc866859f8df gcr.io/dataengineeringdemos/prom/prometheus:v2.2.1
-   docker tag caef6233eac4 gcr.io/dataengineeringdemos/janeczku/go-dnsmasq:release-1.0.7
-   ```
-
-1. Push images to the private container registry, as follows:
-
-   ```sh
-   docker push a04fef023c7c
-   docker push 721453480a0f
-   docker push 5a9061639d0a
-   docker push 5f1485c70c9a
-   docker push cc866859f8df
-   docker push caef6233eac4
-   ```
-   ![img](/images/yp/docker-image.png)
-
-1. Modify the Helm chart `values.yaml` file. You can map your private internal repository URI to `commonRegistry` and use the folder or `project/image_name` and tags similar to the following:
-
-   ```properties
-   image:
-      commonRegistry: "**gcr.io/dataengineeringdemos**"
-      repository: **“”**
-      tag: **2.5.1.0-b153**
-      pullPolicy: IfNotPresent
-      pullSecret: yugabyte-k8s-pull-secret
-      thirdparty-deps:
-      		registry: /yugabyte/thhirdparty-deps
-   			tag: **latest**
-   			name: **yugabyte/thirdparty-deps**
-      postgres:
-   			registry: "yugabyte/postgres"
-   			tag: 11.5
-   			name: **postgres**
-      prometheus:
-   			registry: "prom/prometheus"
-   			tag: **v2.2.1**
-   			name: **prom/prometheus**
-      nginx:
-   			registry: "yugabyte/nginx"
-   			tag: **1.17.4**
-   			name: nginx
-      dnsmasq:
-   			registry: "janeczku/go-dnsmasq/"
-   			tag: **release-1.0.7**
-   			name: **janeczku/go-dnsmasq
-   ```
-
-1. Install Helm chart or specify the container registry in YugabyteDB Anywhere cloud provider, as follows:
-
-   ```sh
-   helm install yugaware **.** -f values.yaml
-   ```
->>>>>>> 6f01e99c
