--- conflicted
+++ resolved
@@ -57,21 +57,12 @@
 
 </ul>
 
-<<<<<<< HEAD
 Before configuring the environment, consult [Prerequisites](../../prerequisites). 
 
 ## Install kube-state-metrics
-=======
-<br>The YugabyteDB Anywhere Helm chart has been tested using the following software versions:
-
-- Kubernetes 1.20 or later.
-- Helm 3.4 or later.
-- Ability to pull YugabyteDB Anywhere Docker image from [Quay.io](https://quay.io/) repository
->>>>>>> 6f01e99c
 
 To be able to make use of the YugabyteDB Anywhere [node metrics](../../../troubleshoot/universe-issues/#node), specifically the ones related to CPU, you need to install the [kube-state-metrics](https://github.com/kubernetes/kube-state-metrics) version 1.9 add-on in your Kubernetes cluster.
 
-<<<<<<< HEAD
 Since this add-on might already be installed and running, you should perform a check by executing the following command:
 
 ```sh
@@ -79,24 +70,13 @@
 ```
 
 If the add-on is not installed, install it into the `kube-system` namespace by executing the following commands as a user of a service account with appropriate roles:
-=======
-Before installing the YugabyteDB Admin Console, verify that you have the following:
-
-- A Kubernetes cluster configured with [Helm](https://helm.sh/).
-- A Kubernetes node with minimum 4 CPU core, 15 GB RAM, and 100GB storage can be allocated to YugabyteDB Anywhere.
-- A Kubernetes secret obtained from [Yugabyte](https://www.yugabyte.com/platform/#request-trial-form).
->>>>>>> 6f01e99c
 
 ```sh
 helm repo add prometheus-community https://prometheus-community.github.io/helm-charts
 ```
 
 ```sh
-<<<<<<< HEAD
 helm install -n kube-system --version 2.13.2 kube-state-metrics prometheus-community/kube-state-metrics
-=======
-helm version
->>>>>>> 6f01e99c
 ```
 
 ## Pull and push YugabyteDB Docker images to private container registry
@@ -371,30 +351,4 @@
 
    ```sh
    helm install yugaware **.** -f values.yaml
-   ```
-
-<<<<<<< HEAD
-   
-=======
-```output
-version.BuildInfo{Version:"v3.2.1", GitCommit:"fe51cd1e31e6a202cba7dead9552a6d418ded79a", GitTreeState:"clean", GoVersion:"go1.13.10"}
-```
-
-To be able to make use of the YugabeteDB Anywhere [node metrics](../../../troubleshoot/universe-issues/#node), specifically the ones related to CPU, you need to install the [kube-state-metrics](https://github.com/kubernetes/kube-state-metrics) version 1.9 add-on in your Kubernetes cluster.
-
-Since this add-on might already be installed and running, you should perform a check by executing the following command:
-
-```sh
-kubectl get svc kube-state-metrics -n kube-system
-```
-
-If the add-on is not available, install it into the `kube-system` namespace by exectuting the following commands as a user of a service account with appropriate roles:
-
-```sh
-helm repo add prometheus-community https://prometheus-community.github.io/helm-charts
-```
-
-```sh
-helm install -n kube-system --version 2.13.2 kube-state-metrics prometheus-community/kube-state-metrics
-```
->>>>>>> 6f01e99c
+   ```