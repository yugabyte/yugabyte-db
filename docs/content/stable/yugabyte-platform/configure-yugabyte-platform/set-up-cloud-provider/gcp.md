---
title: Configure the GCP cloud provider
headerTitle: Create cloud provider configuration
linkTitle: Cloud providers
description: Configure the Google Cloud Platform (GCP) cloud provider.
headContent: For deploying universes on GCP
menu:
  stable_yugabyte-platform:
    identifier: set-up-cloud-provider-2-gcp
    parent: set-up-cloud-provider
    weight: 20
type: docs
---

<ul class="nav nav-tabs-alt nav-tabs-yb">

  <li>
    <a href="../aws/" class="nav-link">
      <i class="fa-brands fa-aws"></i>
      AWS
    </a>
  </li>

  <li>
    <a href="../gcp/" class="nav-link active">
      <i class="fa-brands fa-google" aria-hidden="true"></i>
      GCP
    </a>
  </li>

  <li>
    <a href="../azure/" class="nav-link">
      <i class="icon-azure" aria-hidden="true"></i>
      Azure
    </a>
  </li>

</ul>

Before you can deploy universes using YugabyteDB Anywhere (YBA), you must create a provider configuration. Create a Google Cloud Platform (GCP) provider configuration if your target cloud is GCP.

When deploying a universe, YBA uses the provider configuration settings to do the following:

- Create instances on GCP using the following:
  - your cloud provider credentials
  - specified regions and availability zones (this can be a subset of those specified in the provider configuration)
  - a Linux image
  - optionally, an [instance template](#gcp-instance-templates)

- Provision those VMs with YugabyteDB software.

## Prerequisites

- Cloud provider credentials. YBA uses your credentials to automatically provision and de-provision instances that run YugabyteDB. An instance for YugabyteDB includes a compute instance, as well as local or remote disk storage attached to the compute instance.

For more information on setting up a GCP service account, refer to [Cloud prerequisites](../../../install-yugabyte-platform/prepare-environment/gcp/).

## GCP instance templates

You can optionally add a GCP [instance template](https://cloud.google.com/compute/docs/instance-templates) as a region-level property when creating a GCP provider in YBA.

Instance templates provide a way to specify a set of arbitrary instance parameters, which can then be used when creating instances in Google Cloud. Instance templates define the machine type, boot disk image or container image, labels, startup script, and other instance properties. When a template is added to a GCP provider, YBA will use most (but not all) of the configuration defined by the template to create the nodes when deploying a universe.

{{< note title="Note" >}}
Instance templates are only supported in YBA version 2.18.2.0 and later.
{{< /note >}}

Using an instance template allows you to customize instance features that are not accessible to a provider alone, such as (but not limited to) the following:

- Volume disk encryption
- Startup scripts
- On-host maintenance
- Sole tenancy
- Confidential VM service

For instructions on creating an instance template on Google Cloud, refer to [Create instance templates](https://cloud.google.com/compute/docs/instance-templates/create-instance-templates) in the Google documentation.

When creating the template in Google Cloud, ensure that you create the template under the right GCP project and choose the correct network and subnetwork under **Advanced Options** > **Networking**.

Note that not all template customizations are honored by YBA when creating a universe using a provider with a template. The following properties can't be overridden by an instance template:

- Project
- Zone
- Boot disk (Auto- delete, disk type, and disk image)
- IP forwarding
- Instance type
- Ssh keys
- Project wide SSH keys (always blocked)
- Cloud NAT
- Subnetwork
- Volume (type, size, and source (always None))

## Configure GCP

Navigate to **Configs > Infrastructure > Google Cloud Platform** to see a list of all currently configured GCP providers.

### Create a provider

To create a GCP provider:

1. Click **Create Config** to open the **Create GCP Provider Configuration** page.

    ![Create GCP provider](/images/yb-platform/config/yba-gcp-config-create.png)

1. Enter the provider details. Refer to [Provider settings](#provider-settings).

1. Click **Create Provider Configuration** when you are done and wait for the configuration to complete.

This process includes generating a new VPC, a network, subnetworks in all available regions, as well as a new firewall rule, VPC peering for network connectivity, and a custom SSH key pair for YBA-to-YugabyteDB connectivity.

Now you are ready to create a YugabyteDB universe on GCP.

### View and edit providers

To view a provider, select it in the list of GCP Configs to display the **Overview**.

To edit the provider, select **Config Details**, make changes, and click **Apply Changes**. For more information, refer to [Provider settings](#provider-settings). Note that for YBA version 2.20.1 and later, depending on whether the provider has been used to create a universe, you can only edit a subset of fields such as the following:

- Provider Name
- Credential Type. You can upload a new Google Service Account JSON file (`gceApplicationCredentials`). Note that the `project_id` field can't have a new entry. For example:

    ```json
    {
      "type": "service_account",
      "project_id": "new-project-yb",
       ...
    }
    ```

    If `new-project-yb` is a new GCE project, the backend request fails and you will be notified that you can't change the GCE project for an in-use provider.

- Regions - You can add regions and zones to an in-use provider. Note that you cannot edit existing region details, delete a region if any of the region's zones are in use, or delete zones that are in use.

To view the universes created using the provider, select **Universes**.

To delete the provider, click **Actions** and choose **Delete Configuration**. You can only delete providers that are not in use by a universe.

<<<<<<< HEAD
### Create a provider

To create a GCP provider:

1. Click **Create Config** to open the **Create GCP Provider Configuration** page.

    ![Create GCP provider](/images/yb-platform/config/yba-gcp-config-create-stable.png)

1. Enter the provider details. Refer to [Provider settings](#provider-settings).

1. Click **Create Provider Configuration** when you are done and wait for the configuration to complete.

This process includes generating a new VPC, a network, subnetworks in all available regions, as well as a new firewall rule, VPC peering for network connectivity, and a custom SSH key pair for YugabyteDB Anywhere-to-YugabyteDB connectivity.

Now you are ready to create a YugabyteDB universe on GCP.

=======
>>>>>>> 67cce0ad
## Provider settings

### Provider Name

Enter a Provider name. The Provider name is an internal tag used for organizing provider configurations.

### Cloud Info

If your YBA instance is not running inside GCP, you need to supply YBA with credentials to the desired GCP project by uploading a configuration file. To do this, set **Credential Type** to **Upload Service Account config** and proceed to upload the JSON file that you obtained when you created your service account, as described in [Prepare the Google Cloud Platform (GCP) environment](../../../install-yugabyte-platform/prepare-environment/gcp/).

If your YBA instance is running inside GCP, the preferred method for authentication to the GCP APIs is to add a service account role to the GCP instance running YBA and then configure YBA to use the instance's service account. To do this, set **Credential Type** to **Use service account from this YBA host's instance**.

### VPC Setup

Specify the VPC to use for deploying YugabyteDB nodes.

You may choose one of the following options:

- **Specify an existing VPC**. Select this option to use a VPC that you have created in Google Cloud, and enter the Custom GCE Network Name of the VPC.
- **Use VPC from YBA host instance**. If your YBA host machine is also running on Google Cloud, you can use the same VPC on which the YBA host machine runs. **Credential Type** must be set to **Use service account from this YBA host's instance** to use this option.

  Note that choosing to use the same VPC as YBA is an advanced option, which assumes that you are in complete control of this VPC and will be responsible for setting up the networking, SSH access, and firewall rules for it.

- **Create a new VPC**. Select this option to create a new VPC using YBA. This option is considered beta and, therefore, not recommended for production use cases. If there are any classless inter-domain routing (CIDR) conflicts, using this option can result in a silent failure. For example, the following will fail:

  - Configure more than one GCP cloud provider with different CIDR block prefixes and selecting the **Create a new VPC** option.
  - Creating a new VPC with a CIDR block that overlaps with any of the existing subnets.

  To use this option, contact {{% support-platform %}}.

### Regions

For each region that you want to use for this configuration, do the following:

- Click **Add Region**.
- Select the region.
- Optionally, specify a **Custom Machine Image**. YBA allows you to bring up universes on Ubuntu 18.04 host nodes, assuming you have Python 2 or later installed on the host, as well as the provider created with a custom AMI and custom SSH user.
- Enter the ID of a shared subnet.
- Optionally, if you have an [instance template](#gcp-instance-templates), specify the template name in the **Instance Template** field.

### SSH Key Pairs

To be able to provision cloud instances with YugabyteDB, YBA requires SSH access. The following are two ways to provide SSH access:

- Enable YBA to create and manage Key Pairs. In this mode, YBA creates SSH Key Pairs and stores the relevant private key so that you will be able to SSH into future instances.
- Use your own existing Key Pairs. To do this, provide the name of the Key Pair, as well as the private key content, and the corresponding SSH user.

### Advanced

You can customize the Network Time Protocol server, as follows:

- Select **Use GCP's NTP Server** to enable cluster nodes to connect to the GCP internal time servers. For more information, consult the GCP documentation such as [Configure NTP on a VM](https://cloud.google.com/compute/docs/instances/configure-ntp).
- Select **Specify Custom NTP Server(s)** to provide your own NTP servers and allow the cluster nodes to connect to those NTP servers.
- Select **Assume NTP server configured in machine image** to prevent YBA from performing any NTP configuration on the cluster nodes. For data consistency, you will be responsible for manually configuring NTP.

    {{< warning title="Important" >}}

Use this option with caution. Time synchronization is critical to database data consistency; failure to run NTP may cause data loss.

    {{< /warning >}}<|MERGE_RESOLUTION|>--- conflicted
+++ resolved
@@ -100,7 +100,7 @@
 
 1. Click **Create Config** to open the **Create GCP Provider Configuration** page.
 
-    ![Create GCP provider](/images/yb-platform/config/yba-gcp-config-create.png)
+    ![Create GCP provider](/images/yb-platform/config/yba-gcp-config-create-stable.png)
 
 1. Enter the provider details. Refer to [Provider settings](#provider-settings).
 
@@ -135,25 +135,6 @@
 
 To delete the provider, click **Actions** and choose **Delete Configuration**. You can only delete providers that are not in use by a universe.
 
-<<<<<<< HEAD
-### Create a provider
-
-To create a GCP provider:
-
-1. Click **Create Config** to open the **Create GCP Provider Configuration** page.
-
-    ![Create GCP provider](/images/yb-platform/config/yba-gcp-config-create-stable.png)
-
-1. Enter the provider details. Refer to [Provider settings](#provider-settings).
-
-1. Click **Create Provider Configuration** when you are done and wait for the configuration to complete.
-
-This process includes generating a new VPC, a network, subnetworks in all available regions, as well as a new firewall rule, VPC peering for network connectivity, and a custom SSH key pair for YugabyteDB Anywhere-to-YugabyteDB connectivity.
-
-Now you are ready to create a YugabyteDB universe on GCP.
-
-=======
->>>>>>> 67cce0ad
 ## Provider settings
 
 ### Provider Name
