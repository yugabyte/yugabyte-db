---
title: Set up YSQL Connection Manager
headerTitle: Set up YSQL Connection Manager
linkTitle: Setup
description: Set up YSQL Connection Manager
headcontent: YSQL Connection Manager flags and settings
menu:
  stable:
    identifier: ycm-setup
    parent: connection-manager
    weight: 10
type: docs
---

## Start YSQL Connection Manager

<ul class="nav nav-tabs nav-tabs-yb">
  <li >
    <a href="#yugabyted" class="nav-link active" id="yugabyted-tab" data-bs-toggle="tab" role="tab" aria-controls="yugabyted" aria-selected="true">
      <img src="/icons/database.svg" alt="Server Icon">
      Local
    </a>
  </li>
  <li>
    <a href="#platform" class="nav-link" id="platform-tab" data-bs-toggle="tab" role="tab" aria-controls="platform" aria-selected="false">
      <img src="/icons/server.svg" alt="Server Icon">
      YugabyteDB Anywhere
    </a>
  </li>
  <li>
    <a href="#aeon" class="nav-link" id="aeon-tab" data-bs-toggle="tab" role="tab" aria-controls="aeon" aria-selected="false">
      <img src="/icons/cloud.svg" alt="Cloud Icon">
      YugabyteDB Aeon
    </a>
  </li>
</ul>

<div class="tab-content">
  <div id="yugabyted" class="tab-pane fade show active" role="tabpanel" aria-labelledby="yugabyted-tab">

To start a YugabyteDB cluster with YSQL Connection Manager, set the [yb-tserver](../../../reference/configuration/yb-tserver/) flag `enable_ysql_conn_mgr` to true.

For example, to create a single-node cluster with YSQL Connection Manager using [yugabyted](../../../reference/configuration/yugabyted/), use the following command:

```sh
./bin/yugabyted start --tserver_flags "enable_ysql_conn_mgr=true" --ui false
```

When `enable_ysql_conn_mgr` is set, each YB-TServer starts the YSQL Connection Manager process along with the PostgreSQL process. You should see one YSQL Connection Manager process per YB-TServer.

{{< note >}}

To create a large number of client connections, ensure that "SHMMNI" (the maximum number of concurrent shared memory segments an OS allows) as well as [ulimit](../../../deploy/manual-deployment/system-config/#set-ulimits) is set correctly as follows:

1. Open the file `/etc/sysctl.conf`.
1. Add `kernel.shmmni = 32768` (support for 30000 clients) at the end of the file.
1. To refresh the settings, use `sudo sysctl -p`.
{{< /note >}}

  </div>
  <div id="platform" class="tab-pane fade" role="tabpanel" aria-labelledby="platform-tab">

{{<tags/feature/ea idea="1368">}}While in Early Access, YSQL Connection Manager is not available in YugabyteDB Anywhere by default. To make connection pooling available, set the **Allow users to enable or disable connection pooling** Global Runtime Configuration option (config key `yb.universe.allow_connection_pooling`) to true. Refer to [Manage runtime configuration settings](../../../yugabyte-platform/administer-yugabyte-platform/manage-runtime-config/). You must be a Super Admin to set global runtime configuration flags.

To enable built-in connection pooling for universes deployed using YugabyteDB Anywhere:

- Turn on the **Connection pooling** option when creating a universe. Refer to [Create a multi-zone universe](../../../yugabyte-platform/create-deployments/create-universe-multi-zone/#advanced-configuration).
- Edit connection pooling on an existing universe. Refer to [Edit connection pooling](../../../yugabyte-platform/manage-deployments/edit-universe/#edit-connection-pooling).

Note that when managing universes using YugabyteDB Anywhere, do not set connection pooling flags, `enable_ysql_conn_mgr`, `ysql_conn_mgr_port`, and `pgsql_proxy_bind_address`.

**Connect**

To connect to the YSQL Connection Manager, use the [ysqlsh](../../../api/ysqlsh/) command with the [`-h <IP>`](../../../api/ysqlsh/#h-hostname-host-hostname) flag, instead of specifying the Unix-domain socket directory.

Using the socket directory along with [`-p`](../../../api/ysqlsh/#p-port-port-port) (custom PostgreSQL port or default 6433) will connect you to the PostgreSQL process, not the YSQL connection manager process.

  </div>
  <div id="aeon" class="tab-pane fade" role="tabpanel" aria-labelledby="aeon-tab">

{{<tags/feature/ea idea="1368">}}You can enable built-in connection pooling on YugabyteDB Aeon clusters in the following ways:

- When [creating a cluster](../../../yugabyte-cloud/cloud-basics/create-clusters/), turn on the **Connection Pooling** option. (Connection Pooling is enabled by default for [Sandbox clusters](../../../yugabyte-cloud/cloud-basics/create-clusters/create-clusters-free/).)
- For clusters that are already created, navigate to the cluster **Settings>Connection Pooling** tab.

Enabling connection pooling on an Aeon cluster gives 10 client connections for every server connection by default.

  </div>
</div>

## Configure

By default, when YSQL Connection Manager is enabled, it uses the port 5433, and the backend database is assigned a random free port.

To explicitly set a port for YSQL, you should specify ports for the flags `ysql_conn_mgr_port` and [ysql_port](../../../reference/configuration/yugabyted/#advanced-flags).

The following table describes YB-TServer flags related to YSQL Connection Manager:

| flag | Description |
|:---- | :---------- |
| enable_ysql_conn_mgr | Enables YSQL Connection Manager for the cluster. YB-TServer starts a YSQL Connection Manager process as a child process.<br>Default: false |
| enable_ysql_conn_mgr_stats | Enable statistics collection from YSQL Connection Manager. These statistics are displayed at the endpoint `<ip_address_of_cluster>:13000/connections`. <br>Default: true |
| ysql_conn_mgr_idle_time | Specifies the maximum idle time (in seconds) allowed for database connections created by YSQL Connection Manager. If a database connection remains idle without serving a client connection for a duration equal to, or exceeding this value, it is automatically closed by YSQL Connection Manager.<br>Default: 60 |
| ysql_conn_mgr_max_client_connections | Maximum number of concurrent client connections allowed.<br>Default: 10000 |
| ysql_conn_mgr_min_conns_per_db | Minimum number of server connections that is present in the pool. This limit is not considered while closing a broken server connection.<br>Default: 1 |
| ysql_conn_mgr_num_workers | Number of worker threads used by YSQL Connection Manager. If set to 0, the number of worker threads will be half of the number of CPU cores.<br>Default: 0 |
| ysql_conn_mgr_stats_interval | Interval (in seconds) for updating the YSQL Connection Manager statistics.<br>Default: 1 |
| ysql_conn_mgr_superuser_sticky | Make superuser connections sticky.<br>Default: true |
| ysql_conn_mgr_port | YSQL Connection Manager port to which clients can connect. This must be different from the PostgreSQL port set via `pgsql_proxy_bind_address`.<br>Default: 5433 |
| ysql_conn_mgr_server_lifetime | The maximum duration (in seconds) that a backend PostgreSQL connection managed by YSQL Connection Manager can remain open after creation.<br>Default: 3600 |
| ysql_conn_mgr_log_settings | Comma-separated list of log settings for YSQL Connection Manger. Can include 'log_debug', 'log_config', 'log_session', 'log_query', and 'log_stats'.<br>Default: "" |
| ysql_conn_mgr_use_auth_backend | Enable the use of the auth-backend for authentication of client connections. When false, the older auth-passthrough implementation is used.<br>Default: true |
| ysql_conn_mgr_readahead_buffer_size | Size of the per-connection buffer (in bytes) used for IO read-ahead operations in YSQL Connection Manager.<br>Default: 8192 |
| ysql_conn_mgr_tcp_keepalive | TCP keepalive time (in seconds) in YSQL Connection Manager. Set to zero to disable keepalive.<br>Default: 15 |
| ysql_conn_mgr_tcp_keepalive_keep_interval | TCP keepalive interval (in seconds) in YSQL Connection Manager. Only applicable if 'ysql_conn_mgr_tcp_keepalive' is enabled.<br>Default: 75 |
| ysql_conn_mgr_tcp_keepalive_probes | Number of TCP keepalive probes in YSQL Connection Manager. Only applicable if 'ysql_conn_mgr_tcp_keepalive' is enabled.<br>Default: 9 |
| ysql_conn_mgr_tcp_keepalive_usr_timeout | TCP user timeout (in milliseconds) in YSQL Connection Manager. Only applicable if 'ysql_conn_mgr_tcp_keepalive' is enabled.<br>Default: 9 |
| ysql_conn_mgr_pool_timeout | Server pool wait timeout (in milliseconds) in YSQL Connection Manager. This is the time clients wait for an available server, after which they are disconnected. If set to zero, clients wait for server connections indefinitely.<br>Default: 0 |
| ysql_conn_mgr_sequence_support_mode | Sequence support mode when YSQL connection manager is enabled. When set to  'pooled_without_curval_lastval', the currval() and lastval() functions are not supported. When set to 'pooled_with_curval_lastval', the currval() and lastval() functions are supported. For both settings, monotonic sequence order is not guaranteed if `ysql_sequence_cache_method` is set to `connection`. To also support monotonic order, set this flag to `session`.<br>Default: pooled_without_curval_lastval |
| ysql_conn_mgr_optimized_extended_query_protocol | Enables optimization of [extended-query protocol](https://www.postgresql.org/docs/current/protocol-overview.html#PROTOCOL-QUERY-CONCEPTS) to provide better performance; note that while optimization is enabled, you may have correctness issues if you alter the schema of objects used in prepared statements. If set to false, extended-query protocol handling is always fully correct but unoptimized.<br>Default: true |
| ysql_conn_mgr_optimized_session_parameters | Optimize usage of session parameters in YSQL Connection Manager. If set to false, all applied session parameters are replayed at transaction boundaries for each client connection.<br>Default: true |
| ysql_conn_mgr_max_phy_conn_percent | Maximum percentage of `ysql_max_connections` that the YSQL Connection Manager can use for its server connections. A value of 85 establishes a soft limit of 0.85 * ysql_max_connections on server connections.<br>Default: 85 |

## Authentication methods

The following table outlines the various authentication methods supported by YugabyteDB and their compatibility with the YSQL Connection Manager when a connection matches an HBA (Host-Based Authentication) record.

| | Auth Method | Description |
|:--| :---------------------| :------------ | :---- |
| {{<icon/no>}} | Ident Authentication | Server contacts client's OS to verify username that initiated connection, trusting OS-level identity.|
| {{<icon/no>}} | Peer Authentication | For local/Unix socket connections, server checks that the connecting UNIX user matches the requested database user, relying on OS user identity. |
| {{<icon/yes>}} | Plain/Clear Text Password | Standard password-based authentication, though storing passwords in plain text is not recommended. |
| {{<icon/yes>}} | JWT Authentication (OIDC) | Uses JSON Web Tokens (JWT) from an external Identity Provider (IDP) to securely transmit authentication and authorization information. |
| {{<icon/yes>}} | LDAP Authentication | Verifies users against a centralized directory service using Lightweight Directory Access Protocol (LDAP). |
| {{<icon/no>}} | GSS API or Kerberos| Enables Kerberos-based authentication through a standardized API, allowing secure, enterprise-grade Single Sign-On (SSO) logins without passwords. <br> **Note**: Testing of this feature with YugabyteDB is currently limited.|
| {{<icon/yes>}} | SCRAM-SHA-256  | A secure password-based authentication that protects credentials using hashing, salting, and challenge-response. |
| {{<icon/no>}} | SCRAM-SHA-256-PLUS  | A variant of SCRAM-SHA-256 over TLS channels that performs TLS channel-binding as part of authentication. |
| {{<icon/yes>}} | MD5 | Password-based authentication where the user's password is by default stored in MD5 encryption format in the database. |
| {{<icon/no>}} | Cert  | Certificate-based authentication requires the client to provide certificates to the server over a TLS connection for authentication. |

## Sticky connections

YSQL Connection Manager enables a larger number of client connections to efficiently share a smaller pool of backend processes using a many-to-one multiplexing model. However, in certain cases, a backend process may enter a state that prevents connection multiplexing between transactions. When this occurs, the backend process remains dedicated to a single client connection (hence the term "sticky connection") for the entire session rather than just a single transaction. This behavior deviates from the typical use case, where backend processes are reassigned after each transaction.

Currently, once formed, sticky connections remain sticky until the end of the session. At the end of the session, the backend process corresponding to a sticky connection is destroyed along with the connection, and the connection does not return to the pool.

When using YSQL Connection Manager, sticky connections can form in the following circumstances:

- Creating TEMP tables.
- Declaring a CURSOR using the WITH HOLD attribute.
- Using a PREPARE query (not to be confused with protocol-level preparation of statements).
- Superuser connections; if you want superuser connections to not be sticky, set the `ysql_conn_mgr_superuser_sticky` flag to false.
- Using a SEQUENCE with `ysql_conn_mgr_sequence_support_mode` set to `session`. (Other values for this flag provide lesser support without stickiness.)
- Replication connections.
- Setting the following configuration parameters during the session:
  - `session_authorization`
  - `role`
  - `default_tablespace`
  - `temp_tablespaces`
  - Any string-type variables of extensions
  - `yb_read_after_commit_visibility`

## Limitations

- Changes to [configuration parameters](../../../reference/configuration/yb-tserver/#postgresql-configuration-parameters) for a user or database that are set using ALTER ROLE SET or ALTER DATABASE SET queries may reflect in other pre-existing active sessions.
- YSQL Connection Manager can route up to 10,000 connection pools. This includes pools corresponding to dropped users and databases.
- Prepared statements may be visible to other sessions in the same connection pool. {{<issue 24652>}}
- Attempting to use DEALLOCATE/DEALLOCATE ALL queries can result in unexpected behavior. {{<issue 24653>}}
- Currently, you can't apply custom configurations to individual pools. The YSQL Connection Manager configuration applies to all pools.
- When YSQL Connection Manager is enabled, the backend PID stored using JDBC drivers may not be accurate. This does not affect backend-specific functionalities (for example, cancel queries), but this PID should not be used to identify the backend process.
- By default, `currval` and `nextval` functions do not work when YSQL Connection Manager is enabled. They can be supported with the help of the `ysql_conn_mgr_sequence_support_mode` flag.
- YSQL Connection Manager does not yet support IPv6 connections. {{<issue 24765>}}
- Currently, [auth-method](../../../secure/authentication/host-based-authentication/#auth-method) `cert` is not supported for host-based authentication. {{<issue 20658>}}
- Although the use of auth-backends (`ysql_conn_mgr_use_auth_backend=true`) to authenticate client connections can result in higher connection acquisition latencies, using auth-passthrough (`ysql_conn_mgr_use_auth_backend=false`) may not be suitable depending on your workload. Contact {{% support-general %}} before setting `ysql_conn_mgr_use_auth_backend` to false. {{<issue 25313>}}
<<<<<<< HEAD
=======
- Salted Challenge Response Authentication Mechanism ([SCRAM](../../../secure/authentication/password-authentication/#scram-sha-256)) is not supported with YSQL Connection Manager. {{<issue 25870>}}
>>>>>>> 03507f91
- Unix socket connections to YSQL Connection Manager are not supported. {{<issue 20048>}}<|MERGE_RESOLUTION|>--- conflicted
+++ resolved
@@ -172,8 +172,4 @@
 - YSQL Connection Manager does not yet support IPv6 connections. {{<issue 24765>}}
 - Currently, [auth-method](../../../secure/authentication/host-based-authentication/#auth-method) `cert` is not supported for host-based authentication. {{<issue 20658>}}
 - Although the use of auth-backends (`ysql_conn_mgr_use_auth_backend=true`) to authenticate client connections can result in higher connection acquisition latencies, using auth-passthrough (`ysql_conn_mgr_use_auth_backend=false`) may not be suitable depending on your workload. Contact {{% support-general %}} before setting `ysql_conn_mgr_use_auth_backend` to false. {{<issue 25313>}}
-<<<<<<< HEAD
-=======
-- Salted Challenge Response Authentication Mechanism ([SCRAM](../../../secure/authentication/password-authentication/#scram-sha-256)) is not supported with YSQL Connection Manager. {{<issue 25870>}}
->>>>>>> 03507f91
 - Unix socket connections to YSQL Connection Manager are not supported. {{<issue 20048>}}