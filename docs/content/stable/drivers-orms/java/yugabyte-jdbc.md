---
title: JDBC smart driver for YSQL
headerTitle: Connect an application
linkTitle: Connect an app
description: Connect a Java application using YugabyteDB JDBC Smart Driver
menu:
  stable:
    identifier: java-driver-1-yugabyte-jdbc
    parent: java-drivers
    weight: 500
type: docs
---

<ul class="nav nav-tabs-alt nav-tabs-yb">
  <li class="active">
    <a href="../yugabyte-jdbc/" class="nav-link">
      YSQL
    </a>
  </li>
  <li>
    <a href="../ycql/" class="nav-link">
      YCQL
    </a>
  </li>
</ul>

<ul class="nav nav-tabs-alt nav-tabs-yb">

  <li >
    <a href="../yugabyte-jdbc/" class="nav-link active">
      <i class="icon-postgres" aria-hidden="true"></i>
      YugabyteDB JDBC Smart Driver
    </a>
  </li>

  <li >
    <a href="../yb-r2dbc/" class="nav-link">
      <i class="icon-postgres" aria-hidden="true"></i>
      YugabyteDB R2DBC Smart Driver
    </a>
  </li>

  <li >
    <a href="../postgres-jdbc/" class="nav-link">
      <i class="icon-postgres" aria-hidden="true"></i>
      PostgreSQL JDBC Driver
    </a>
  </li>

  <li >
    <a href="../ysql-vertx-pg-client/" class="nav-link">
      <i class="icon-postgres" aria-hidden="true"></i>
      Vert.x Pg Client
    </a>
  </li>
</ul>

[YugabyteDB JDBC Smart Driver](https://github.com/yugabyte/pgjdbc) is a JDBC driver for [YSQL](../../../api/ysql/) built on the [PostgreSQL JDBC driver](https://github.com/pgjdbc/pgjdbc), with additional [connection load balancing](../../smart-drivers/) features.

For Java applications, the JDBC driver provides database connectivity through the standard JDBC application program interface (APIs) available on the Java platform.

{{< note title="YugabyteDB Aeon" >}}

To use smart driver load balancing features when connecting to clusters in YugabyteDB Aeon, applications must be deployed in a VPC that has been peered with the cluster VPC. For applications that access the cluster from outside the VPC network, use the upstream PostgreSQL driver instead; in this case, the cluster performs the load balancing. Applications that use smart drivers from outside the VPC network fall back to the upstream driver behaviour automatically. For more information, refer to [Using smart drivers with YugabyteDB Aeon](../../smart-drivers/#using-smart-drivers-with-yugabytedb-aeon).

{{< /note >}}

## CRUD operations

The following sections demonstrate how to perform common tasks required for Java application development.

To start building your application, make sure you have met the [prerequisites](../#prerequisites).

### Step 1: Set up the client dependencies

#### Maven dependency

If you are using [Maven](https://maven.apache.org/guides/development/guide-building-maven.html), add the following to your `pom.xml` of your project.

```xml
<dependency>
  <groupId>com.yugabyte</groupId>
  <artifactId>jdbc-yugabytedb</artifactId>
  <version>42.3.5-yb-7</version>
</dependency>

<!-- https://mvnrepository.com/artifact/com.zaxxer/HikariCP -->
<dependency>
  <groupId>com.zaxxer</groupId>
  <artifactId>HikariCP</artifactId>
  <version>4.0.3</version>
</dependency>
```

Install the added dependency using `mvn install`.

#### Gradle dependency

If you are using [Gradle](https://docs.gradle.org/current/samples/sample_building_java_applications.html), add the following dependencies to your `build.gradle` file:

```java
implementation 'com.yugabyte:jdbc-yugabytedb:42.3.5-yb-7'
implementation 'com.zaxxer:HikariCP:4.0.3'
```

### Step 2: Set up the database connection

After setting up the dependencies, implement the Java client application using the YugabyteDB JDBC driver to connect to your YugabyteDB cluster and run queries on the sample data.

Set up the driver properties to configure the credentials and SSL certificates for connecting to your cluster. Java applications can connect to and query the YugabyteDB database using the `java.sql.DriverManager` class. All the JDBC interfaces required for working with YugabyteDB database are part of the `java.sql.*` package.

Use the `DriverManager.getConnection` method to obtain the connection object for the YugabyteDB database, which can then be used to perform DDL and DML operations against the database.

The following table describes the connection parameters required to connect, including [smart driver parameters](../../smart-drivers/) for uniform and topology load balancing.

| JDBC Parameter | Description | Default |
| :------------- | :---------- | :------ |
| hostname  | Host name of the YugabyteDB instance. You can also enter [multiple addresses](#use-multiple-addresses). | localhost
| port |  Listen port for YSQL | 5433
| database | Database name | yugabyte
| user | User connecting to the database | yugabyte
| password | User password | yugabyte
<<<<<<< HEAD
| `load-balance` | [Uniform load balancing](../../smart-drivers/#cluster-aware-connection-load-balancing) | Defaults to upstream driver behavior unless set to one of the allowed values other than 'false'
| `yb-servers-refresh-interval` | If `load_balance` is true, the interval in seconds to refresh the servers list | 300
=======
| `load-balance` | [Uniform load balancing](../../smart-drivers/#cluster-aware-connection-load-balancing) | Defaults to upstream driver behavior unless set to 'true'
| `yb-servers-refresh-interval` | If `load-balance` is true, the interval in seconds to refresh the servers list | 300
>>>>>>> 5951e18f
| `topology-keys` | [Topology-aware load balancing](../../smart-drivers/#topology-aware-connection-load-balancing) | If `load-balance` is true, uses uniform load balancing unless set to comma-separated geo-locations in the form `cloud.region.zone`.
| `fallback-to-topology-keys-only` | Applicable only when `topology-keys` are specified. Ensures that the driver attempts connections to nodes within only the placement values specified in `topology-keys` | Empty
| `failed-host-reconnect-delay-secs` | The driver marks a server as failed with a timestamp, when it cannot connect to it. Later, whenever it refreshes the server list via yb_servers(), if it sees the failed server in the response, it marks the server as UP only if the time specified via this property has elapsed since the time it was last marked as a failed host. | 5 

Starting with version 42.3.5-yb-7, 5 new values are allowed for the property `load-balance` to support read replica nodes: 'any' (alias for 'true'), 'only-primary', 'only-rr', 'prefer-primary' and 'prefer-rr'

The following is an example JDBC URL for connecting to YugabyteDB:

```sh
jdbc:yugabytedb://hostname:port/database?user=yugabyte&password=yugabyte&load-balance=true& \
    yb-servers-refresh-interval=240& \
    topology-keys=cloud.region.zone1,cloud.region.zone2
```

After the driver establishes the initial connection, it fetches the list of available servers from the cluster, and load-balances subsequent connection requests across these servers.

#### Use multiple addresses

You can specify multiple hosts in the connection string to provide alternative options during the initial connection in case the primary address fails.

{{< tip title="Tip">}}
To obtain a list of available hosts, you can connect to any cluster node and use the `yb_servers()` YSQL function.
{{< /tip >}}

Delimit the addresses using commas, as follows:

```sh
jdbc:yugabytedb://hostname1:port,hostname2:port,hostname3:port/database?user=yugabyte&password=yugabyte&load-balance=true& \
    topology-keys=cloud.region.zone1,cloud.region.zone2
```

The hosts are only used during the initial connection attempt. If the first host is down when the driver is connecting, the driver attempts to connect to the next host in the string, and so on.

#### Use SSL

The following table describes the connection parameters required to connect using SSL.

| JDBC Parameter | Description | Default |
| :---------- | :---------- | :------ |
| ssl  | Enable SSL client connection | false
| sslmode | SSL mode | require
| sslrootcert | Path to the root certificate on your computer | ~/.postgresql/
| sslhostnameverifier | Address of host name verifier; only used for YugabyteDB Aeon clusters where sslmode is verify-full. Driver v42.3.5-yb-2 and later only. | com.yugabyte.ysql.YBManagedHostnameVerifier

The following is an example JDBC URL for connecting to a YugabyteDB cluster with SSL encryption enabled.

```sh
jdbc:yugabytedb://hostname:port/database?user=yugabyte&password=yugabyte&load-balance=true& \
    ssl=true&sslmode=verify-full&sslrootcert=~/.postgresql/root.crt
```

If you created a cluster on YugabyteDB Aeon, use the cluster credentials and [download the SSL Root certificate](../../../yugabyte-cloud/cloud-connect/connect-applications/).

To use load balancing and SSL mode verify-full with a cluster in YugabyteDB Aeon, you need to provide the additional `sslhostnameverifier` parameter, set to `com.yugabyte.ysql.YBManagedHostnameVerifier`. (Available in driver version 42.3.5-yb-2 or later. For previous versions of the driver, use `verify-ca`.)

### Step 3: Write your application

Create a new Java class called `QuickStartApp.java` in the base package directory of your project as follows:

```sh
touch ./src/main/java/com/yugabyte/QuickStartApp.java
```

Copy the following code to set up a YugabyteDB table and query the table contents from the Java client. Be sure to replace the connection string `yburl` with credentials of your cluster and SSL certificate if required.

```java
package com.yugabyte;

import com.zaxxer.hikari.HikariConfig;
import com.zaxxer.hikari.HikariDataSource;

import java.sql.Connection;
import java.sql.DriverManager;
import java.sql.SQLException;
import java.sql.Statement;
import java.sql.ResultSet;

public class QuickStartApp {
  public static void main(String[] args) throws ClassNotFoundException, SQLException {
    Class.forName("com.yugabyte.Driver");
    String yburl = "jdbc:yugabytedb://127.0.0.1:5433/yugabyte?user=yugabyte&password=yugabyte&load-balance=true";
    // If you have a read-replica cluster and want your connections to be load-balanced across only the read-replica nodes,
    // set the load-balance property to 'only-rr' as shown below.
    // String yburl = "jdbc:yugabytedb://127.0.0.1:5433/yugabyte?user=yugabyte&password=yugabyte&load-balance=only-rr";
    Connection conn = DriverManager.getConnection(yburl);
    Statement stmt = conn.createStatement();
    try {
        System.out.println("Connected to the YugabyteDB Cluster successfully.");
        stmt.execute("DROP TABLE IF EXISTS employee");
        stmt.execute("CREATE TABLE IF NOT EXISTS employee" +
                    "  (id int primary key, name varchar, age int, language text)");
        System.out.println("Created table employee");

        String insertStr = "INSERT INTO employee VALUES (1, 'John', 35, 'Java')";
        stmt.execute(insertStr);
        System.out.println("EXEC: " + insertStr);

        ResultSet rs = stmt.executeQuery("select * from employee");
        while (rs.next()) {
          System.out.println(String.format("Query returned: name = %s, age = %s, language = %s",
                                          rs.getString(2), rs.getString(3), rs.getString(4)));
        }
    } catch (SQLException e) {
      System.err.println(e.getMessage());
    }
  }
}
```

## Run the application

Run the project `QuickStartApp.java` using the following command:

```sh
mvn -q package exec:java -DskipTests -Dexec.mainClass=com.yugabyte.QuickStartApp
```

You should see output similar to the following:

```text
Connected to the YugabyteDB Cluster successfully.
Created table employee
Inserted data: INSERT INTO employee (id, name, age, language) VALUES (1, 'John', 35, 'Java');
Query returned: name=John, age=35, language: Java
```

If you receive no output or an error, check the parameters in the connection string.

## Learn more

- [YugabyteDB smart drivers for YSQL](../../smart-drivers/)
- [Smart Driver architecture](https://github.com/yugabyte/yugabyte-db/blob/master/architecture/design/smart-driver.md)
- [Develop Spring Boot applications using the YugabyteDB JDBC Driver](/preview/integrations/spring-framework/sdyb/)<|MERGE_RESOLUTION|>--- conflicted
+++ resolved
@@ -120,13 +120,8 @@
 | database | Database name | yugabyte
 | user | User connecting to the database | yugabyte
 | password | User password | yugabyte
-<<<<<<< HEAD
 | `load-balance` | [Uniform load balancing](../../smart-drivers/#cluster-aware-connection-load-balancing) | Defaults to upstream driver behavior unless set to one of the allowed values other than 'false'
-| `yb-servers-refresh-interval` | If `load_balance` is true, the interval in seconds to refresh the servers list | 300
-=======
-| `load-balance` | [Uniform load balancing](../../smart-drivers/#cluster-aware-connection-load-balancing) | Defaults to upstream driver behavior unless set to 'true'
 | `yb-servers-refresh-interval` | If `load-balance` is true, the interval in seconds to refresh the servers list | 300
->>>>>>> 5951e18f
 | `topology-keys` | [Topology-aware load balancing](../../smart-drivers/#topology-aware-connection-load-balancing) | If `load-balance` is true, uses uniform load balancing unless set to comma-separated geo-locations in the form `cloud.region.zone`.
 | `fallback-to-topology-keys-only` | Applicable only when `topology-keys` are specified. Ensures that the driver attempts connections to nodes within only the placement values specified in `topology-keys` | Empty
 | `failed-host-reconnect-delay-secs` | The driver marks a server as failed with a timestamp, when it cannot connect to it. Later, whenever it refreshes the server list via yb_servers(), if it sees the failed server in the response, it marks the server as UP only if the time specified via this property has elapsed since the time it was last marked as a failed host. | 5 
