---
title: Upgrade YugabyteDB
headerTitle: Upgrade YugabyteDB
linkTitle: Upgrade YugabyteDB
description: Upgrade YugabyteDB
headcontent: Upgrade an existing YugabyteDB deployment
menu:
  stable:
    identifier: manage-upgrade-deployment
    parent: manage
    weight: 706
type: docs
---

{{< tip title="Tip" >}}
Ensure that you are using the most up-to-date version of the software to optimize performance, access new features, and safeguard against software bugs.
{{< /tip >}}

YugabyteDB is a distributed database that can be installed on multiple nodes. Upgrades happen in-place without minimal impact on availability and performance. This is achieved using a rolling upgrade process, where each node/process is upgraded one node at a time. YugabyteDB's [High availability](../../explore/fault-tolerance/) capability and load balancer, automatically move the tablet leaders around as nodes/processes are taken down and brought back up during the upgrade.

The `data`, `log`, and `conf` directories are typically stored in a fixed location that remains unchanged during the upgrade process. This ensures that the cluster's data and configuration settings are preserved throughout the upgrade.

{{< note title="Note" >}}
- Upgrades are not supported between preview and stable versions.

- Make sure you are following the instructions for the version of YugabyteDB that you are upgrading from. You can select the doc version using the version selector in the upper right corner of the page.

- Roll back is supported in v2.20.2 and later only. If you are upgrading from v2.20.1.x or earlier, follow the instructions for [v2.18](/v2.18/manage/upgrade-deployment/).
{{< /note >}}

## Upgrade YugabyteDB cluster

{{< warning title="Important" >}}
You can only upgrade to the latest minor version of every release.

For example, if you are on version v2.18.3.0, and the latest release in the v2.20 release series is v2.20.2.0, then you must upgrade to v2.20.2.0 and not v2.20.1.0 or v2.20.0.0.
To view and download releases, refer to [Releases](../../releases/).
{{< /warning >}}

The [Upgrade Phase](#upgrade-phase) deploys the binaries of the new version to the YugabyteDB processes. Most of the incoming changes and bug fixes take effect at this stage. Some features, however, require changes to the format of data sent over the network, or stored on disk. These are not enabled until the [Finalize Phase](#a-finalize-phase) completes. This gives you the capability to evaluate the majority of the changes before committing to the new version. If you encounter any issues before finalizing the upgrade, you have the option to initiate the [Rollback Phase](#b-roll-back-phase), which will restore the cluster to its state before the upgrade.

### Upgrade Phase

#### 1. Prepare the cluster for the upgrade
Before starting the upgrade process, ensure that the cluster is healthy.
1. Make sure that all YB-Master processes are running at `http://<any-yb-master>:7000/`.
2. Make sure there are no leaderless or under replicated tablets at `http://<any-yb-master>:7000/tablet-replication`.
3. Make sure that all YB-Tserver processes are running and the cluster load is balanced at `http://<any-yb-master>:7000/tablet-servers`.

<<<<<<< HEAD
## Review major changes in previous YugabyteDB releases

Before starting the upgrade, review the following major changes to YugabyteDB. Depending on the upgrade you are planning, you may need to make changes to your automation.

### Upgrading from versions earlier than v2.16.0

The YB Controller (YBC) service was introduced in v2.16.0 for all universes (except Kubernetes), and is required for v2.16.0 and later.

YBC is used to manage backup and restore, providing faster full backups, and introduces support for incremental backups.

**Impacts**

- Firewall ports - update your firewall rules to allow incoming TCP traffic on port 18018, which is used by YBC, for all nodes in a universe.

- OS patching procedure - if your OS patching procedures involve re-installing YugabyteDB software on a node, you will need to update those procedures to accommodate YBC.

### Upgrading from versions earlier than v2.18.0

YBC was introduced for Kubernetes clusters in v2.18.0. Refer to [Upgrading from versions earlier than v2.16.0](#upgrading-from-versions-earlier-than-v2160).

## Install new version of YugabyteDB
=======
>>>>>>> 0690d1f6

![Tablet Servers](/images/manage/upgrade-deployment/tablet-servers.png)

{{< note title="Note" >}}
If upgrading a cluster that is in production and serving user traffic, it is recommended to take a [Backup](../../manage/backup-restore/) of all the data before starting the upgrade. In the unlikely event of a failure, you can restore from the backup to quickly regain access to the data.
{{< /note >}}

#### 2. Download and install the new version

Install the new version of YugabyteDB in a new directory on every YugabyteDB node. Follow the instructions in [Install Software](../../deploy/manual-deployment/install-software/).

**Example for CentOS**
```sh
wget https://downloads.yugabyte.com/yugabyte-$NEW_VER.tar.gz
tar xf yugabyte-$NEW_VER.tar.gz -C /home/yugabyte/softwareyb-$NEW_VER/
cd /home/yugabyte/softwareyb-$NEW_VER/
./bin/post_install.sh
```

If you are using PostgreSQL extensions, make sure to install the extensions in the new YugabyteDB version. Follow the instructions in [Installing extensions](../../explore/ysql-language-features/pg-extensions/#installing-extensions).

#### 3. Upgrade YB-Masters

Upgrade the YB-Masters one node at a time:

1. Stop the `yb-master` process.

    ```sh
    pkill yb-master
    ```

1. Verify that you are in the directory of the new version.

    ```sh
    cd /home/yugabyte/softwareyb-$NEW_VER/
    ```

1. Start the new version of the YB-Master process. Follow the instructions in [Start YB-Masters](../../deploy/manual-deployment/start-masters/).

1. Make sure that all YB-Master processes are running at `http://<any-yb-master>:7000/`. If anything looks unhealthy, you can jump ahead to [Rollback Phase](#b-roll-back-phase).

1. Pause for at least 60 seconds before upgrading the next YB-Master.

#### 4. Upgrade YB-Tservers

Upgrade the YB-Tservers one node at a time:

1. Stop the `yb-tserver` process.

    ```sh
    pkill yb-tserver
    ```

1. Verify that you're in the directory of the new version.

    ```sh
    cd /home/yugabyte/softwareyb-$NEW_VER/
    ```

1. Start the new version of the YB-Tserver process. Follow the instructions in [Start YB-Tservers](../../deploy/manual-deployment/start-tservers/).

1. Make sure that all YB-Tserver processes are running at `http://<any-yb-master>:7000/tablet-servers`, and wait for the cluster load to balance. If anything looks unhealthy, you can jump ahead to [Rollback Phase](#b-roll-back-phase).

1. Pause for at least 60 seconds before upgrading the next YB-Tserver.


### Monitor Phase

Once all the YB-Master and YB-Tserver processes have been upgraded, monitor the cluster to ensure it is healthy. Make sure workloads are running as expected and there are no errors in the logs.

You can remain in this phase for as long as you need, but it is recommended to finalize the upgrade sooner in order to avoid operator errors that can arise from having to maintain two versions. New features that require format changes will not be available until the upgrade is finalized. Also, you cannot perform another upgrade until you have completed the current one.

If you are satisfied with the new version, proceed to the [Finalize Phase](#a-finalize-phase). If you encounter any issues, you can proceed to [Rollback Phase](#b-roll-back-phase).

### A. Finalize Phase

#### 1. Promote AutoFlags
New YugabyteDB features may require changes to the format of data that is sent over the network or stored on disk. During the upgrade process, these new features are kept disabled to prevent sending the new data formats to processes that are still running the old version. After all YugabyteDB processes have been upgraded, these features can be safely enabled. [AutoFlags](https://github.com/yugabyte/yugabyte-db/blob/master/architecture/design/auto_flags.md) helps simplify this procedure so that you don't have to worry about identifying what these features are and how to enable them. All new features are enabled using a single command.

1. Use the [yb-admin](../../admin/yb-admin/) utility to promote the new AutoFlags:

```sh
./bin/yb-admin \
    -master_addresses <master-addresses> \
    promote_auto_flags
```

Expect to see the following output:

```output
PromoteAutoFlags completed successfully
New AutoFlags were promoted
New config version: 2
``````
Or
```output
PromoteAutoFlags completed successfully
No new AutoFlags eligible to promote
Current config version: 1
``````

{{< note title="Note" >}}
- `promote_auto_flags` is idempotent and can be run multiple times.
- Before promoting AutoFlags, ensure that all YugabyteDB processes in the cluster have been upgraded to the new version. Process running an old version may fail to connect to the cluster after the AutoFlags have been promoted.
{{< /note >}}

2. Wait at least 10 seconds (`FLAGS_auto_flags_apply_delay_ms`) for the new AutoFlags to be propagated and applied on all YugabyteDB processes.

#### 2. Upgrade the YSQL system catalog
If you do not have [YSQL enabled](../../reference/configuration/yb-tserver/#ysql-flags), you can skip this step.

Similar to PostgreSQL, YugabyteDB stores YSQL system metadata, referred to as the YSQL system catalog, in special tables. The metadata includes information about tables, columns, functions, users, and so on. This metadata is accessible through the YSQL API and is required for YSQL functionality.

When new YSQL features are added to YugabyteDB, objects such as tables, functions, and views may need to be added, updated, or deleted from the system catalog. If you create a new cluster using the latest release, it is initialized with the most recent pre-packaged YSQL system catalog snapshot. When upgrading, you need to manually upgrade the YSQL system catalog.

Use the [yb-admin](../../admin/yb-admin/) utility to upgrade the YSQL system catalog:

```sh
./bin/yb-admin \
    -master_addresses <master-addresses> \
    upgrade_ysql
```

Expect to see the following output:

```output
YSQL successfully upgraded to the latest version
```

In certain scenarios, a YSQL upgrade can take longer than 60 seconds, which is the default timeout value for `yb-admin`. If this happens, run the command with a greater `-timeout_ms` value:

**Example**
```sh
./bin/yb-admin \
    -master_addresses ip1:7100,ip2:7100,ip3:7100 \
    -timeout_ms 180000 \
    upgrade_ysql
```

{{< note title="Note" >}}
- `upgrade_ysql` is idempotent and can be run multiple times.
- Concurrent YSQL operations in a cluster can lead to transactional conflicts, catalog version mismatches, and read restart errors. This is expected, and should be addressed by retrying the operation. If `upgrade_ysql` encounters these errors, then it should also be retried.
{{< /note >}}

### B. Rollback Phase

{{< warning title="Important" >}}
- Roll back is only supported when you are upgrading a cluster that is already on version v2.20.2.0 or higher.
- You cannot roll back after finalizing the upgrade. If you still want to go back to the old version, you have to migrate your data to another cluster running the old version. You can either restore a backup taken while on the old version or [Export and import](../backup-restore/export-import-data/) the current data from the new version. The import script may have to be manually changed in order to conform to the query format of the old version.
{{< /warning >}}

In order to roll back to the version that you were on before the upgrade, you need to restart all YB-Master and YB-Tservers on the old version. All YB-Tservers have to be rolled back before you roll back YB-Masters.

#### 1. Roll back YB-Tservers

Roll back the YB-Tservers one node at a time:

1. Stop the `yb-tserver` process.

    ```sh
    pkill yb-tserver
    ```

1. Verify that you're in the directory of the old version.

    ```sh
    cd /home/yugabyte/softwareyb-$OLD_VER/
    ```

1. Start the old version of the YB-Tserver process. Follow the instructions in [Start YB-Tservers](../../deploy/manual-deployment/start-tservers/).

1. Make sure that all YB-Tserver processes are running and the cluster load is balanced at `http://<any-yb-master>:7000/tablet-servers`.

1. Pause for at least 60 seconds before rolling back the next YB-Tserver.

#### 2. Roll back YB-Masters

Use the following procedure to roll back all YB-Masters:

1. Stop the `yb-master` process.

    ```sh
    pkill yb-master
    ```

1. Verify that you are in the directory of the old version.

    ```sh
    cd /home/yugabyte/softwareyb-$OLD_VER/
    ```

1. Start the old version of the YB-Master process. Follow the instructions in [Start YB-Masters](../../deploy/manual-deployment/start-masters/).

1. Make sure that all YB-Master processes are running at `http://<any-yb-master>:7000/` .

1. Pause for at least 60 seconds before rolling back the next YB-Master.

## Upgrades with xCluster

When you have unidirectional xCluster replication, it is recommended to upgrade the target cluster before the source. Once the target cluster is upgraded and finalized, you can proceed to upgrade the source cluster.

If you have bidirectional xCluster replication, then you should upgrade and finalize both clusters at the same time. Perform the upgrade steps for each cluster individually and monitor both of them. If you encounter any issues, roll back both clusters. If everything appears to be in good condition, finalize both clusters with as little delay as possible.

{{< note title="Note" >}}
xCluster replication requires the target cluster version to the same or later
 than the source cluster version. The setup of a new xCluster replication will fail if this check fails. Existing replications will automatically pause if the source cluster is finalized before the target cluster.
{{< /note >}}

## Advanced user feature
### Enabling Volatile AutoFlags during monitoring phase

{{< warning title="Important" >}}
The instructions in the previous section are sufficient for most users. The following instructions are for advanced users who want more coverage of new features during the monitoring phase. It involves a few more steps and can be error prone if not performed correctly.
{{< /warning >}}

The process described above keeps all new AutoFlags in the default non-promoted state during the monitoring phase. Most new features that have data format changes only affect the data that is sent over the network between processes belonging to the same cluster. This data is in-memory and is never stored on disk. These features can be enabled during the monitoring phase to get the highest possible level of coverage of the incoming changes. In the case of a roll back, they can be safely disabled. These features are guarded with a `kLocalVolatile` class AutoFlag.

1. Enable the volatile AutoFlags after the upgrade phase has completed:
```sh
./bin/yb-admin \
    -master_addresses <master-addresses> \
    promote_auto_flags kLocalVolatile
```
Copy the output and store it in a safe place.

2.  Wait at least 10 seconds (`FLAGS_auto_flags_apply_delay_ms`) for the new AutoFlags to be propagated and applied on all YugabyteDB processes.

3. In the case of a roll back, you need to *first roll back the AutoFlags that were promoted* before proceeding with the rollback phase.

If the output of `promote_auto_flags kLocalVolatile` contained the following message then you can skip this step:
```output
No new AutoFlags eligible to promote
``` 
However, if the output contained the following message, then get the config version from it and roll back the AutoFlags to the previous version:

```output
New AutoFlags were promoted
New config version: <new_config_version>
``` 

```sh
./bin/yb-admin \
    -master_addresses <master-addresses> \
    rollback_auto_flags <previous_config_version>
```


**Example**

```output
PromoteAutoFlags completed successfully
New AutoFlags were promoted
New config version: 3
```

```sh
./bin/yb-admin \
    -master_addresses ip1:7100,ip2:7100,ip3:7100 \
    rollback_auto_flags 2

RollbackAutoFlags completed successfully
AutoFlags that were promoted after config version 2 were successfully rolled back
New config version: 4
```
4. In the case of finalize, no extra steps are required. Proceed with the finalize phase which will promote *all* the AutoFlags and upgrade the YSQL system catalog.<|MERGE_RESOLUTION|>--- conflicted
+++ resolved
@@ -47,31 +47,6 @@
 2. Make sure there are no leaderless or under replicated tablets at `http://<any-yb-master>:7000/tablet-replication`.
 3. Make sure that all YB-Tserver processes are running and the cluster load is balanced at `http://<any-yb-master>:7000/tablet-servers`.
 
-<<<<<<< HEAD
-## Review major changes in previous YugabyteDB releases
-
-Before starting the upgrade, review the following major changes to YugabyteDB. Depending on the upgrade you are planning, you may need to make changes to your automation.
-
-### Upgrading from versions earlier than v2.16.0
-
-The YB Controller (YBC) service was introduced in v2.16.0 for all universes (except Kubernetes), and is required for v2.16.0 and later.
-
-YBC is used to manage backup and restore, providing faster full backups, and introduces support for incremental backups.
-
-**Impacts**
-
-- Firewall ports - update your firewall rules to allow incoming TCP traffic on port 18018, which is used by YBC, for all nodes in a universe.
-
-- OS patching procedure - if your OS patching procedures involve re-installing YugabyteDB software on a node, you will need to update those procedures to accommodate YBC.
-
-### Upgrading from versions earlier than v2.18.0
-
-YBC was introduced for Kubernetes clusters in v2.18.0. Refer to [Upgrading from versions earlier than v2.16.0](#upgrading-from-versions-earlier-than-v2160).
-
-## Install new version of YugabyteDB
-=======
->>>>>>> 0690d1f6
-
 ![Tablet Servers](/images/manage/upgrade-deployment/tablet-servers.png)
 
 {{< note title="Note" >}}
