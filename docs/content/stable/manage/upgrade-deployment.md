---
title: Upgrade YugabyteDB
headerTitle: Upgrade YugabyteDB
linkTitle: Upgrade YugabyteDB
description: Upgrade YugabyteDB
headcontent: Upgrade an existing YugabyteDB deployment
menu:
  stable:
    identifier: manage-upgrade-deployment
    parent: manage
    weight: 706
type: docs
---

{{< page-finder/head text="Upgrade YugabyteDB" subtle="across different products">}}
  {{< page-finder/list icon="/icons/database-hover.svg" text="YugabyteDB" current="" >}}
  {{< page-finder/list icon="/icons/server-hover.svg" text="YugabyteDB Anywhere" url="../../yugabyte-platform/manage-deployments/upgrade-software/" >}}
  {{< page-finder/list icon="/icons/cloud-hover.svg" text="YugabyteDB Aeon" url="/stable/yugabyte-cloud/cloud-clusters/database-upgrade/" >}}
{{< /page-finder/head >}}

{{< tip title="Tip" >}}
Ensure that you are using the most up-to-date version of the software to optimize performance, access new features, and safeguard against software bugs.
{{< /tip >}}

YugabyteDB is a distributed database that can be installed on multiple nodes. Upgrades happen in-place with minimal impact on availability and performance. This is achieved using a rolling upgrade process, where each node/process is upgraded one node at a time. YugabyteDB [automatically rebalances](../../explore/linear-scalability/data-distribution/) the cluster as nodes/processes are taken down and brought back up during the upgrade.

The `data`, `log`, and `conf` directories are typically stored in a fixed location that remains unchanged during the upgrade process. This ensures that the cluster's data and configuration settings are preserved throughout the upgrade.

For more information on upgrading YugabyteDB, refer to [Upgrade FAQ](/stable/faq/operations-faq/#upgrade).

## Important information

{{< warning >}}
Review the following information before starting an upgrade.
{{< /warning >}}
{{< warning title="YSQL major version upgrades" >}}
To upgrade YugabyteDB to a version based on a different version of PostgreSQL (for example, from v2024.2 based on PG 11 to v2025.1 or later based on PG 15), you need to perform additional steps. Refer to [YSQL major upgrade](../ysql-major-upgrade-yugabyted/).
{{< /warning >}}

- Make sure your operating system is up to date. If your universe is running on a [deprecated OS](../../reference/configuration/operating-systems/), you need to update your OS before you can upgrade to the next major YugabyteDB release.

- You can only upgrade to the latest minor version of every release.

    For example, if you are upgrading from v2.18.3.0, and the latest release in the v2.20 release series is v2.20.2.0, then you must upgrade to v2.20.2.0 (and not v2.20.1.0 or v2.20.0.0).

    To view and download releases, refer to [Releases](/stable/releases/).

- Upgrades are not supported between preview and stable versions.

- Make sure you are following the instructions for the version of YugabyteDB that you are upgrading from. You can select the doc version using the version selector in the upper right corner of the page.

- Roll back is supported in v2.20.2 and later only. If you are upgrading from v2.20.1.x or earlier, follow the instructions for [v2.18](https://docs-archive.yugabyte.com/v2.18/manage/upgrade-deployment/).

- You can upgrade from one stable version to another in one go, even across major versions, as long as they are in the same major YSQL version. For information on performing major YSQL version upgrades, refer to [YSQL major upgrade](../ysql-major-upgrade-yugabyted/).

### Backups and point-in-time-recovery

- Backups

  - Backups taken on a newer version cannot be restored to universes running a previous version.
  - Backups taken during the upgrade cannot be restored to universes running a previous version.
  - Backups taken before the upgrade _can_ be used for restore to the new version.

- [Point-in-time-recovery](../backup-restore/point-in-time-recovery/) (PITR)

  When you start the [upgrade](#upgrade-phase), the PITR change history is invalidated. This means that after an upgrade starts, you will no longer be able to access or restore to any time before the upgrade was started - _regardless of the outcome of the upgrade_.

  During the [monitoring phase](#monitor-phase) (that is, after upgrading but before finalizing or rolling back), any attempt to perform any PITR-based actions (such as rewind or clone a database to a point in time, back up and restore a database with PITR, or inspect a database at a point in time) will fail.

  After [finalizing](#a-finalize-phase) or [rolling back](#b-rollback-phase) the upgrade, PITR-based actions become available again. However, keep in mind the following:

  - After finalizing, you cannot perform a PITR-based action targeting a time before finalization.
  - After rollback, you cannot perform a PITR-based action targeting a time before the upgrade was started.

<<<<<<< HEAD
  If PITR has been enabled on the YSQL database `yugabyte`, disable it before starting the upgrade.

  If you are performing a [major YSQL upgrade](../ysql-major-upgrade-yugabyted/), and have PITR enabled, you must disable it before performing the upgrade. Re-enable it only after the upgrade is either finalized or rolled back.
=======
- YSQL

  - For additional information on upgrading universes that have Enhanced PostgreSQL Compatibility Mode, refer to [Enhanced PostgreSQL Compatibility Mode](../../reference/configuration/postgresql-compatibility/).

  - For information on upgrading or enabling cost-based optimizer, refer to [Enable cost-based optimizer](../../best-practices-operations/ysql-yb-enable-cbo/).

    If you upgrade to v2025.2 and the universe already has cost-based optimizer enabled, the following features are enabled by default:

    - Auto Analyze (ysql_enable_auto_analyze=true)
    - YugabyteDB bitmap scan (yb_enable_bitmapscan=true)
    - Parallel query (yb_enable_parallel_append=true)

For more information, refer to [Upgrade FAQ](/stable/faq/operations-faq/#upgrade).
>>>>>>> 43b956de

## Upgrade YugabyteDB cluster

You upgrade a cluster in the following phases:

- [Upgrade](#upgrade-phase)
- [Monitor](#monitor-phase)
- [Finalize](#a-finalize-phase) or [Rollback](#b-rollback-phase)

During the upgrade phase, you deploy the binaries of the new version to the YugabyteDB processes. Most of the incoming changes and bug fixes take effect at this stage. Some features, however, require changes to the format of data sent over the network, or stored on disk. These are not enabled until you finalize the upgrade. This allows you to evaluate the majority of the changes before committing to the new version. If you encounter any issues while monitoring the cluster, you have the option to roll back in-place and restore the cluster to its state before the upgrade.

### Upgrade Phase

#### 1. Prepare the cluster for the upgrade

Before starting the upgrade process, ensure that the cluster is healthy.

1. Make sure that all YB-Master processes are running at `http://<any-yb-master>:7000/`.
1. Make sure there are no leaderless or under-replicated tablets at `http://<any-yb-master>:7000/tablet-replication`.
1. Make sure that all YB-TServer processes are running and the cluster load is balanced at `http://<any-yb-master>:7000/tablet-servers`.

![Tablet Servers](/images/manage/upgrade-deployment/tablet-servers.png)

{{< note title="Note" >}}
If upgrading a cluster that is in production and serving user traffic, it is recommended to take a [Backup](../../manage/backup-restore/) of all the data before starting the upgrade. In the unlikely event of a failure, you can restore from the backup to quickly regain access to the data.
{{< /note >}}

#### 2. Download and install the new version

Install the new version of YugabyteDB in a new directory on every YugabyteDB node. Follow the instructions in [Install Software](../../deploy/manual-deployment/install-software/).

For example:

```sh
wget https://software.yugabyte.com/releases/{{< yb-version version="stable">}}/yugabyte-$NEW_VER-linux-x86_64.tar.gz
tar xf yugabyte-$NEW_VER-linux-x86_64.tar.gz -C /home/yugabyte/softwareyb-$NEW_VER/
cd /home/yugabyte/softwareyb-$NEW_VER/
./bin/post_install.sh
```

If you are using PostgreSQL extensions, make sure to install the extensions in the new YugabyteDB version. Follow the instructions in [Install PostgreSQL extensions](../../additional-features/pg-extensions/install-extensions/).

#### 3. Upgrade YB-Masters

Upgrade the YB-Masters one node at a time:

1. Stop the yb-master process.

    ```sh
    pkill yb-master
    ```

1. Verify that you are in the directory of the new version.

    ```sh
    cd /home/yugabyte/softwareyb-$NEW_VER/
    ```

1. Start the new version of the YB-Master process. Follow the instructions in [Start YB-Masters](../../deploy/manual-deployment/start-masters/).

1. Make sure that all YB-Master processes are running at `http://<any-yb-master>:7000/`. If anything looks unhealthy, you can jump ahead to [Rollback Phase](#b-rollback-phase).

1. Pause for at least 60 seconds before upgrading the next YB-Master.

#### 4. Upgrade YB-TServers

Upgrade the YB-TServers one node at a time:

1. Stop the yb-tserver process.

    ```sh
    pkill yb-tserver
    ```

1. Verify that you're in the directory of the new version.

    ```sh
    cd /home/yugabyte/softwareyb-$NEW_VER/
    ```

1. Start the new version of the YB-TServer process. Follow the instructions in [Start YB-TServers](../../deploy/manual-deployment/start-masters/#yb-tserver-servers).

1. Make sure that all YB-TServer processes are running at `http://<any-yb-master>:7000/tablet-servers`, and wait for the cluster load to balance. If anything looks unhealthy, you can jump ahead to [Rollback Phase](#b-rollback-phase).

1. Pause for at least 60 seconds before upgrading the next YB-TServer.

### Monitor Phase

Once all the YB-Master and YB-TServer processes have been upgraded, monitor the cluster to ensure it is healthy. Make sure workloads are running as expected and there are no errors in the logs.

You can remain in this phase for as long as you need, up to a _maximum recommended limit of two days_ to avoid operator errors that can arise from having to maintain two versions.

New features that require format changes will not be available until the upgrade is finalized. Also, you cannot perform another upgrade until you have completed the current one.

If you are satisfied with the new version, proceed to the [Finalize Phase](#a-finalize-phase). If you encounter any issues, you can proceed to [Rollback Phase](#b-rollback-phase).

### A. Finalize Phase

#### 1. Promote AutoFlags

New YugabyteDB features may require changes to the format of data that is sent over the network or stored on disk. During the upgrade process, these new features are kept disabled to prevent sending the new data formats to processes that are still running the old version. After all YugabyteDB processes have been upgraded, these features can be safely enabled. [AutoFlags](https://github.com/yugabyte/yugabyte-db/blob/master/architecture/design/auto_flags.md) helps simplify this procedure so that you don't have to worry about identifying what these features are and how to enable them. All new features are enabled using a single command.

1. Use the [yb-admin](../../admin/yb-admin/) utility to promote the new AutoFlags:

    ```sh
    ./bin/yb-admin \
        --master_addresses <master-addresses> \
        promote_auto_flags
    ```

    Expect to see the following output:

    ```output
    PromoteAutoFlags completed successfully
    New AutoFlags were promoted
    New config version: 2
    ```

    Or

    ```output
    PromoteAutoFlags completed successfully
    No new AutoFlags eligible to promote
    Current config version: 1
    ```

    {{< note title="Note" >}}

- `promote_auto_flags` is a cluster-level operation; you don't need to run it on every node.
- Before promoting AutoFlags, ensure that all YugabyteDB processes in the cluster have been upgraded to the new version. Process running an old version may fail to connect to the cluster after the AutoFlags have been promoted.
    {{< /note >}}

1. Wait at least 10 seconds (`FLAGS_auto_flags_apply_delay_ms`) for the new AutoFlags to be propagated and applied on all YugabyteDB processes.

#### 2. Upgrade the YSQL system catalog

If you do not have [YSQL enabled](../../reference/configuration/yb-tserver/#ysql), you can skip this step.

Similar to PostgreSQL, YugabyteDB stores YSQL system metadata, referred to as the YSQL system catalog, in special tables. The metadata includes information about tables, columns, functions, users, and so on. This metadata is accessible through the YSQL API and is required for YSQL functionality.

When new YSQL features are added to YugabyteDB, objects such as tables, functions, and views may need to be added, updated, or deleted from the system catalog. If you create a new cluster using the latest release, it is initialized with the most recent pre-packaged YSQL system catalog snapshot. When upgrading, you need to manually upgrade the YSQL system catalog.

Use the [yb-admin](../../admin/yb-admin/) utility to upgrade the YSQL system catalog:

```sh
./bin/yb-admin \
    --master_addresses <master-addresses> \
    upgrade_ysql
```

Expect to see the following output:

```output
YSQL successfully upgraded to the latest version
```

In certain scenarios, a YSQL upgrade can take longer than 60 seconds, which is the default timeout value for yb-admin. If this happens, run the command with a greater `-timeout_ms` value. For example:

```sh
./bin/yb-admin \
    --master_addresses ip1:7100,ip2:7100,ip3:7100 \
    --timeout_ms 180000 \
    upgrade_ysql
```

{{< note title="Note" >}}

- `upgrade_ysql` is a cluster-level operation; you don't need to run it on every node.
- Concurrent YSQL operations in a cluster can lead to transactional conflicts, catalog version mismatches, and read restart errors. This is expected, and should be addressed by retrying the operation. If `upgrade_ysql` encounters these errors, then it should also be retried.
{{< /note >}}

### B. Rollback Phase

{{< warning title="Important" >}}

- Roll back is {{<tags/feature/ea>}} in v2.20.3.0 and {{<tags/feature/ga>}} in v2024.1.0 and higher.
- Roll back is only supported when you are upgrading a cluster that is already on version v2.20.2.0 to higher versions (for example, v2.20.3.0, v2024.1.0, and so on). If you are upgrading from v2.20.1.x or earlier, follow the instructions for [v2.18](https://docs-archive.yugabyte.com/v2.18/manage/upgrade-deployment/).
- You cannot roll back after finalizing the upgrade. If you still want to go back to the old version, you have to migrate your data to another cluster running the old version. You can either restore a backup taken while on the old version or [Export and import](../backup-restore/export-import-data/) the current data from the new version. The import script may have to be manually changed in order to conform to the query format of the old version.
{{< /warning >}}

In order to roll back to the version that you were on before the upgrade, you need to restart all YB-Master and YB-TServers on the old version. All YB-TServers have to be rolled back before you roll back YB-Masters.

#### 1. Roll back YB-TServers

Roll back the YB-TServers one node at a time:

1. Stop the yb-tserver process.

    ```sh
    pkill yb-tserver
    ```

1. Verify that you're in the directory of the old version.

    ```sh
    cd /home/yugabyte/softwareyb-$OLD_VER/
    ```

1. Start the old version of the YB-TServer process. Follow the instructions in [Start YB-TServers](../../deploy/manual-deployment/start-masters/#yb-tserver-servers).

1. Make sure that all YB-TServer processes are running and the cluster load is balanced at `http://<any-yb-master>:7000/tablet-servers`.

1. Pause for at least 60 seconds before rolling back the next YB-TServer.

#### 2. Roll back YB-Masters

Use the following procedure to roll back all YB-Masters:

1. Stop the yb-master process.

    ```sh
    pkill yb-master
    ```

1. Verify that you are in the directory of the old version.

    ```sh
    cd /home/yugabyte/softwareyb-$OLD_VER/
    ```

1. Start the old version of the YB-Master process. Follow the instructions in [Start YB-Masters](../../deploy/manual-deployment/start-masters/).

1. Make sure that all YB-Master processes are running at `http://<any-yb-master>:7000/`.

1. Pause for at least 60 seconds before rolling back the next YB-Master.

## Upgrades with xCluster

### Unidirectional xCluster

When you have unidirectional xCluster replication, upgrade the target cluster before the source. After the target cluster is upgraded and finalized, you can proceed to upgrade the source cluster.

{{< note title="Target cluster version" >}}
xCluster replication requires the target cluster version to be the same or later than the source cluster version. The setup of a new xCluster replication will fail if this check fails. Existing replications will automatically pause if the source cluster is finalized before the target cluster.
{{< /note >}}

To upgrade clusters in transactional xCluster, the sequence is as follows:

1. Upgrade the target.
1. Finalize the upgrade on the target.
1. Validate that reads work on the target.
1. Upgrade the source.
1. Perform validation tests ([Monitor phase](#monitor-phase)).

    Perform any application-level tests as needed (including, if needed, application-level failovers).

1. Finalize the upgrade on the source.

### Bidirectional xCluster

If you have bidirectional xCluster replication, then you should upgrade and finalize both clusters at the same time. Perform the upgrade steps for each cluster individually and monitor both of them. If you encounter any issues, roll back both clusters. If everything appears to be in good condition, finalize both clusters with as little delay as possible.

The sequence is as follows:

1. Upgrade B.
1. Upgrade A.
1. Perform validation tests ([Monitor phase](#monitor-phase) for both clusters).

    Perform any application-level tests as needed (including, if needed, application-level failovers).

    Note that any features that rely on [PITR](#backups-and-point-in-time-recovery) are not possible during the monitoring phase.

1. Finalize the upgrade on A, and finalize the upgrade on B. Do these as near simultaneously as possible.

## Advanced - enable volatile AutoFlags during monitoring

{{< warning title="Important" >}}
The instructions in the previous sections are sufficient for most users. The following instructions are for advanced users who want more coverage of new features during the monitoring phase. It involves a few more steps and can be error prone if not performed correctly.
{{< /warning >}}

During the standard Monitor phase, all new AutoFlags are kept in the default non-promoted state. Most new features that have data format changes only affect the data that is sent over the network between processes belonging to the same cluster. This data is in-memory and is never stored on disk. For the highest possible level of coverage of the incoming changes, you can enable these features during the monitoring phase. In the case of a rollback, they can be safely disabled. These features are guarded with a `kLocalVolatile` class AutoFlag.

During the Monitor phase, do the following:

1. Enable the volatile AutoFlags after the upgrade phase has completed:

    ```sh
    ./bin/yb-admin \
        --master_addresses <master-addresses> \
        promote_auto_flags kLocalVolatile
    ```

1. Copy the output and store it in a safe place.

1. Wait at least 10 seconds (`FLAGS_auto_flags_apply_delay_ms`) for the new AutoFlags to be propagated and applied on all YugabyteDB processes.

### Roll back volatile AutoFlags

If you need to roll back an upgrade where volatile AutoFlags were enabled, depending on the output of `promote_auto_flags`, you will need to *first roll back the AutoFlags that were promoted* before proceeding with the rollback phase.

- If the output of `promote_auto_flags kLocalVolatile` contained the following message:

    ```output
    No new AutoFlags eligible to promote
    ```

    You don't need to roll back the AutoFlags and you can proceed immediately with the regular rollback procedure.

- If the output of `promote_auto_flags kLocalVolatile` contained the following message:

    ```output
    New AutoFlags were promoted
    New config version: <new_config_version>
    ```

    Then you need to roll back the AutoFlags to the previous version as follows:

    ```sh
    ./bin/yb-admin \
        --master_addresses <master-addresses> \
        rollback_auto_flags <previous_config_version>
    ```

    Where `previous_config_version` is `new_config_version` - 1.

    For example, if the output is as follows:

    ```output
    PromoteAutoFlags completed successfully
    New AutoFlags were promoted
    New config version: 3
    ```

    Enter the following command to roll back the flags:

    ```sh
    ./bin/yb-admin \
        --master_addresses ip1:7100,ip2:7100,ip3:7100 \
        rollback_auto_flags 2
    ```

    ```output
    RollbackAutoFlags completed successfully
    AutoFlags that were promoted after config version 2 were successfully rolled back
    New config version: 4
    ```

For the Finalize phase, no extra steps are required. The Finalize phase will promote *all* the AutoFlags and upgrade the YSQL system catalog.<|MERGE_RESOLUTION|>--- conflicted
+++ resolved
@@ -72,11 +72,10 @@
   - After finalizing, you cannot perform a PITR-based action targeting a time before finalization.
   - After rollback, you cannot perform a PITR-based action targeting a time before the upgrade was started.
 
-<<<<<<< HEAD
   If PITR has been enabled on the YSQL database `yugabyte`, disable it before starting the upgrade.
 
   If you are performing a [major YSQL upgrade](../ysql-major-upgrade-yugabyted/), and have PITR enabled, you must disable it before performing the upgrade. Re-enable it only after the upgrade is either finalized or rolled back.
-=======
+
 - YSQL
 
   - For additional information on upgrading universes that have Enhanced PostgreSQL Compatibility Mode, refer to [Enhanced PostgreSQL Compatibility Mode](../../reference/configuration/postgresql-compatibility/).
@@ -90,7 +89,6 @@
     - Parallel query (yb_enable_parallel_append=true)
 
 For more information, refer to [Upgrade FAQ](/stable/faq/operations-faq/#upgrade).
->>>>>>> 43b956de
 
 ## Upgrade YugabyteDB cluster
 
