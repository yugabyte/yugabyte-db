--- conflicted
+++ resolved
@@ -1038,11 +1038,7 @@
 
 #### delete_snapshot_schedule
 
-<<<<<<< HEAD
-Deletes the snapshot schedule with this ID. Note, this will also remove all of the snapshots associated with the schedule!
-=======
 Deletes the snapshot schedule with the given ID, **and all of the snapshots** associated with that schedule.
->>>>>>> 48e8e32c
 
 Returns a JSON object with the schedule_id that was just deleted.
 
@@ -1052,11 +1048,7 @@
 yb-admin delete_snapshot_schedule <schedule-id>
 ```
 
-<<<<<<< HEAD
-Where _schedule-id_ is the snapshot schedule's unique identifier.
-=======
 Where *schedule-id* is the snapshot schedule's unique identifier.
->>>>>>> 48e8e32c
 
 **Example**
 
@@ -1065,18 +1057,11 @@
     delete_snapshot_schedule 6eaaa4fb-397f-41e2-a8fe-a93e0c9f5256
 ```
 
-<<<<<<< HEAD
-The output should show the snapshot ID we just deleted.
-```output
-{
-    "snapshot_id": "6eaaa4fb-397f-41e2-a8fe-a93e0c9f5256"
-=======
 The output should show the schedule ID we just deleted.
 
 ```output.json
 {
     "schedule_id": "6eaaa4fb-397f-41e2-a8fe-a93e0c9f5256"
->>>>>>> 48e8e32c
 }
 ```
 
