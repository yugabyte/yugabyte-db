---
title: Sharding Data
headerTitle: Sharding Data Across Nodes
linkTitle: Sharding Data Across Nodes
description: Sharding Data Across Nodes in YugabyteDB
headcontent: Sharding Data Across Nodes in YugabyteDB
menu:
  stable:
    name: Sharding Data
    identifier: explore-transactions-sharding-data-1-ysql
    parent: explore-scalability
    weight: 200
isTocNested: true
showAsideToc: true
---

<!--
<ul class="nav nav-tabs-alt nav-tabs-yb">

  <li >
    <a href="/latest/explore/transactions/scaling-transactions/" class="nav-link active">
      <i class="icon-postgres" aria-hidden="true"></i>
      YSQL
    </a>
  </li>

  <li >
    <a href="/latest/explore/transactions/distributed-transactions-ycql/" class="nav-link">
      <i class="icon-cassandra" aria-hidden="true"></i>
      YCQL
    </a>
  </li>
</ul>
-->

YugabyteDB automatically splits user tables into multiple shards, called *tablets*, using either a [hash](#hash-sharding)- or [range](#range-sharding)- based strategy.

The primary key for each row in the table uniquely determines the tablet the row lives in. This is shown in the following figure.

![Sharding a table into tablets](/images/architecture/partitioning-table-into-tablets.png)

By default, YugabyteDB creates eight tablets per node in the cluster for each table and automatically distributes the data across the various tablets, which in turn are distributed evenly across the nodes. In the [Try it out](#try-it-out) section, you'll explore how automatic sharding is done internally for tables. The system Redis table works in exactly the same way.

## Sharding strategies

Sharding is the process of breaking up large tables into smaller chunks called _shards_ that are spread across multiple servers. Essentially, a shard is a _horizontal data partition_ that contains a subset of the total data set, and hence is responsible for serving a portion of the overall workload. The idea is to distribute data that can’t fit on a single node onto a cluster of database nodes.

Sharding is also referred to as _horizontal partitioning_. The distinction between horizontal and vertical comes from the traditional tabular view of a database. A database can be split vertically&mdash;storing different table columns in a separate database, or horizontally&mdash;storing rows of the same table in multiple database nodes.

YugabyteDB currently supports two ways of sharding data: [hash](#hash-sharding) (also known as _consistent hash_) sharding, and [range](#range-sharding) sharding.

### Hash sharding

With (consistent) hash sharding, a partitioning algorithm distributes data evenly and randomly across shards. The algorithm places each row of the table into a shard determined by computing a consistent hash on the partition column values of that row.

The hash space for hash-sharded YugabyteDB tables is the 2-byte range from `0x0000` to `0xFFFF`. A table may therefore have at most 65,536 tablets. This is expected to be sufficient in practice even for very large data sets or cluster sizes.

For example, for a table with 16 tablets the overall hash space of 0x0000 to 0xFFFF is divided into 16 sub-ranges, one for each tablet: 0x0000 to 0x1000, 0x1000 to 0x2000, and so on up to 0xF000 to 0xFFFF. Read and write operations are processed by converting the primary key into an internal key and its hash value, and determining the tablet to which the operation should be routed.

**Hash sharding is ideal for massively scalable workloads**, as it distributes data evenly across all the nodes in the cluster, while retaining ease of adding nodes into the cluster.

With consistent hash sharding, there are many more shards than the number of nodes and there is an explicit mapping table maintained tracking the assignment of shards to nodes. When adding new nodes, a subset of shards from existing nodes can be efficiently moved into the new nodes without requiring a massive data reassignment.

**A potential downside** of hash sharding is that performing range queries could be inefficient. Examples of range queries are finding rows greater than a lower bound or less than an upper bound (as opposed to point lookups).

#### Hash sharding example

**In YSQL**, create a table with hash sharding:

```sql
CREATE TABLE customers (
    customer_id bpchar NOT NULL,
    company_name character varying(40) NOT NULL,
    contact_name character varying(30),
    contact_title character varying(30),
    address character varying(60),
    city character varying(15),
    region character varying(15),
    postal_code character varying(10),
    country character varying(15),
    phone character varying(24),
    fax character varying(24),
    PRIMARY KEY (customer_id HASH)
);
```

**In YCQL**, you can only create tables with hash sharding, so an explict syntax for setting hash sharding is not necessary.

```sql
CREATE TABLE items (
    supplier_id INT,
    item_id INT,
    supplier_name TEXT STATIC,
    item_name TEXT,
    PRIMARY KEY((supplier_id), item_id)
);
```

### Range sharding

Range sharding involves splitting the rows of a table into _contiguous ranges_, based on the primary key column values. Range-sharded tables usually start out with a single shard. As data is inserted into the table, it is dynamically split into multiple shards because it is not always possible to know the distribution of keys in the table ahead of time.

This type of sharding allows efficiently querying a range of rows by the primary key values. Examples of such a query is to look up all keys that lie between a lower bound and an upper bound.

**Range sharding has a few issues at scale**, including:

* Starting out with a single shard means that _a single node is handling all user queries_.

    <br/><br/>
    This often results in a database “warming” problem, where all queries are handled by a single node even if there are multiple nodes in the cluster. The user would have to wait for enough splits to happen and these shards to get redistributed before all nodes in the cluster are being utilized. This can be a big issue in production workloads. This can be mitigated in some cases where the distribution is keys is known ahead of time by presplitting the table into multiple shards, however this is hard in practice.

* Globally ordering keys across all the shards often generates hot spots, in which some shards get much more activity than others.

    <br/><br/>
    Nodes hosting hot spots are overloaded relative to others. You can mitigate this to some extent with active load balancing, but this does not always work well in practice: by the time hot shards are redistributed across nodes, the workload may have changed and introduced new hot spots.

#### Range sharding example

**In YSQL**, create a table with range sharding:

```sql
CREATE TABLE order_details (
    order_id smallint NOT NULL,
    product_id smallint NOT NULL,
    unit_price real NOT NULL,
    quantity smallint NOT NULL,
    discount real NOT NULL,
    PRIMARY KEY (order_id ASC, product_id),
    FOREIGN KEY (product_id) REFERENCES products,
    FOREIGN KEY (order_id) REFERENCES orders
);
```

**In YCQL**, you can't create tables with range sharding. YCQL tables are always hash sharded.

## Try it out

In this tutorial, you'll explore automatic sharding inside YugabyteDB. First, you'll create some tables to understand how automatic sharding works. Then, you'll insert entries one by one, and examine how the data gets distributed across the various nodes.

This tutorial uses the [yugabyted](../../../reference/configuration/yugabyted) cluster management utility.

### Create a universe

To create a universe, do the following:

1. Let’s begin by creating a single node cluster. Run the following command.

   ```sh
   $ ./bin/yugabyted start \
                     --base_dir=/tmp/ybd1 \
                     --listen=127.0.0.1 \
                     --tserver_flags "memstore_size_mb=1"
   ```

   * `memstore_size_mb=1` sets the total size of memstores on the tablet-servers to `1MB`. This will force a flush of the data to disk when a value greater than 1MB is added, so that you can observe which tablets the data is written to.

1. Add two more nodes to make this a 3-node by joining them with the previous node. You need to pass the memstore_size flag to each of the added YB-TServer servers.

    ```sh
    $ ./bin/yugabyted start \
                      --base_dir=/tmp/ybd2 \
                      --listen=127.0.0.2 \
                      --join=127.0.0.1 \
                      --tserver_flags "memstore_size_mb=1"
    ```

    ```sh
    $ ./bin/yugabyted start \
                      --base_dir=/tmp/ybd3 \
                      --listen=127.0.0.3 \
                      --join=127.0.0.1 \
                      --tserver_flags "memstore_size_mb=1"
    ```

{{< warning title="Warning" >}}
Setting `memstore_size` to such a low value is not recommended in production, and is only being used here to illustrate the point by forcing flushes to happen more quickly.
{{< /warning >}}

### Create a table

Once you've got your nodes set up, you can create a YCQL table. Since you'll be using a workload application in the [YugabyteDB workload generator](https://github.com/yugabyte/yb-sample-apps) to write data into this table, **create the keyspace and table name below exactly as shown**.

```sh
$ ./bin/ycqlsh
```

```sql
ycqlsh> CREATE KEYSPACE ybdemo_keyspace;
```

```sql
ycqlsh> CREATE TABLE ybdemo_keyspace.cassandrakeyvalue (k text PRIMARY KEY, v blob);
```

By default, [yugabyted](../../../reference/configuration/yugabyted) creates one tablet per node per table. So for a 3 node cluster, 3 tablets are created for the above table; one on every node. Every such tablet is replicated 3 times for fault tolerance, so that makes the total number of nodes to be 3*3=9. Every node thus contains 3 tablets, one of which it is the leader and the remaining 2 of which it is the follower. 

### Explore tablets

* **The tablets are evenly balanced across the various nodes**. You can see the number of tablets per node in the Tablet Servers page of the master Admin UI, by going to the [table details page](http://127.0.0.1:7000/tablet-servers). The page should look something like the image below.

    ![Number of tablets in the table](/images/ce/sharding_evenload.png)

    Notice that each node has 3 tablets, and the total number of tablets is 9 as expected. Out of these 3, it is the leader of 1 and follower of other 2.

* **The table has 3 shards, each owning a range of the keyspace**. Navigate to the [table details page](http://127.0.0.1:7000/table?keyspace_name=ybdemo_keyspace&table_name=cassandrakeyvalue) to examine the various tablets. This page should look as follows.

    ![Tablet details of the table](/images/ce/sharding_keyranges.png)

    There are 3 shards as expected, and the key ranges owned by each tablet are shown. This page also shows which node is currently hosting (and is the leader for) each tablet. Note here that tablet balancing across nodes happens on a per-table basis, with each table scaled out to an appropriate number of nodes.

* **Each tablet has a separate directory dedicated to it for data**. List out all the tablet directories and check their sizes, as follows:

1. First get the table-id of the table you created by going to the [table listing page](http://127.0.0.1:7000/tables) and accessing the row corresponding to `ybdemo_keyspace.cassandrakeyvalue`. In this illustration, the table-id is `769f533fbde9425a8520b9cd59efc8b8`.

    ![Id of the created table](/images/ce/sharding_tableid.png)

1. Next, you can view all the tablet directories and their sizes for this table by running the following command. Remember to replace the id with your corresponding id.

    ```sh
    $ du -hs /tmp/ybd*/data/yb-data/tserver/data/rocksdb/table-769f533fbde9425a8520b9cd59efc8b8/* | grep -v '0B'
    ```

    ```output
    28K	/tmp/ybd1/data/yb-data/tserver/data/rocksdb/table-769f533fbde9425a8520b9cd59efc8b8/tablet-0149071638294c5d9328c4121ad33d23
    28K	/tmp/ybd1/data/yb-data/tserver/data/rocksdb/table-769f533fbde9425a8520b9cd59efc8b8/tablet-0df2c7cd87a844c99172ea1ebcd0a3ee
    28K	/tmp/ybd1/data/yb-data/tserver/data/rocksdb/table-769f533fbde9425a8520b9cd59efc8b8/tablet-59b7d53724944725a1e3edfe9c5a1440
    28K	/tmp/ybd2/data/yb-data/tserver/data/rocksdb/table-769f533fbde9425a8520b9cd59efc8b8/tablet-0149071638294c5d9328c4121ad33d23
    28K	/tmp/ybd2/data/yb-data/tserver/data/rocksdb/table-769f533fbde9425a8520b9cd59efc8b8/tablet-0df2c7cd87a844c99172ea1ebcd0a3ee
    28K	/tmp/ybd2/data/yb-data/tserver/data/rocksdb/table-769f533fbde9425a8520b9cd59efc8b8/tablet-59b7d53724944725a1e3edfe9c5a1440
    28K	/tmp/ybd3/data/yb-data/tserver/data/rocksdb/table-769f533fbde9425a8520b9cd59efc8b8/tablet-0149071638294c5d9328c4121ad33d23
    28K	/tmp/ybd3/data/yb-data/tserver/data/rocksdb/table-769f533fbde9425a8520b9cd59efc8b8/tablet-0df2c7cd87a844c99172ea1ebcd0a3ee
    28K	/tmp/ybd3/data/yb-data/tserver/data/rocksdb/table-769f533fbde9425a8520b9cd59efc8b8/tablet-59b7d53724944725a1e3edfe9c5a1440
    ```

<<<<<<< HEAD
```sh
$ wget https://github.com/yugabyte/yb-sample-apps/releases/download/1.3.9/yb-sample-apps.jar?raw=true -O yb-sample-apps.jar
```
=======
    There are nine entries, one corresponding to each tablet with 28K bytes as the size.
>>>>>>> c09d3c86

### Insert and query a table

In this section, you'll use a sample app to insert a key-value entry with the value size around 10MB. Since the memstores are configured to be 1MB, this causes the data to flush to disk immediately.

The key flags you pass to the sample app are:

* `--num_unique_keys 1` to write exactly one key. Keys are numbers converted to text, and typically start from 0.
* `--num_threads_read 0` to not perform any reads (hence 0 read threads).
* `--num_threads_write 1` creates one writer thread. Since you're not writing a lot of data, a single writer thread is sufficient.
* `--value_size 10000000` to generate the value being written as a random byte string of around 10MB size.
* `--nouuid` to not prefix a UUID to the key. A UUID allows multiple instances of the load tester to run without interfering with each other.

Let's get started:

1. Download the YugabyteDB workload generator JAR file (`yb-sample-apps.jar`):

    ```sh
    $ wget https://github.com/yugabyte/yb-sample-apps/releases/download/1.3.3/yb-sample-apps.jar
    ```

1. Run the `CassandraKeyValue` workload application.

    ```sh
    $ java -jar ./yb-sample-apps.jar --workload CassandraKeyValue \
                                        --nodes 127.0.0.1:9042 \
                                        --nouuid \
                                        --num_unique_keys 1 \
                                        --num_writes 2 \
                                        --num_threads_read 0 \
                                        --num_threads_write 1 \
                                        --value_size 10000000
    ```

    ```output
    0 [main] INFO com.yugabyte.sample.Main  - Starting sample app...
    ...
    38 [main] INFO com.yugabyte.sample.common.CmdLineOpts  - Num unique keys to insert: 1
    38 [main] INFO com.yugabyte.sample.common.CmdLineOpts  - Num keys to update: 1
    38 [main] INFO com.yugabyte.sample.common.CmdLineOpts  - Num keys to read: -1
    38 [main] INFO com.yugabyte.sample.common.CmdLineOpts  - Value size: 10000000
    ...
    4360 [main] INFO com.yugabyte.sample.Main  - The sample app has finished
    ```

1. Check what you've inserted using `ycqlsh`.

    ```sh
    $ ./bin/ycqlsh
    ```

    ```sql
    ycqlsh> SELECT k FROM ybdemo_keyspace.cassandrakeyvalue;
    ```

    ```output
    k
    -------
    key:0

    (1 rows)
    ```

1. Next, check the sizes of the various tablets:

    ```sh
    $ du -hs /tmp/ybd*/data/yb-data/tserver/data/rocksdb/table-769f533fbde9425a8520b9cd59efc8b8/* | grep -v '0B'
    ```

    ```output
    28K	/tmp/ybd2/data/yb-data/tserver/data/rocksdb/table-769f533fbde9425a8520b9cd59efc8b8/tablet-0149071638294c5d9328c4121ad33d23
    9.6M    /tmp/ybd1/data/yb-data/tserver/data/rocksdb/table-769f533fbde9425a8520b9cd59efc8b8/tablet-0df2c7cd87a844c99172ea1ebcd0a3ee
    28K	/tmp/ybd1/data/yb-data/tserver/data/rocksdb/table-769f533fbde9425a8520b9cd59efc8b8/tablet-59b7d53724944725a1e3edfe9c5a1440
    28K	/tmp/ybd2/data/yb-data/tserver/data/rocksdb/table-769f533fbde9425a8520b9cd59efc8b8/tablet-0149071638294c5d9328c4121ad33d23
    9.6M    /tmp/ybd2/data/yb-data/tserver/data/rocksdb/table-769f533fbde9425a8520b9cd59efc8b8/tablet-0df2c7cd87a844c99172ea1ebcd0a3ee
    28K	/tmp/ybd2/data/yb-data/tserver/data/rocksdb/table-769f533fbde9425a8520b9cd59efc8b8/tablet-59b7d53724944725a1e3edfe9c5a1440
    28K	/tmp/ybd3/data/yb-data/tserver/data/rocksdb/table-769f533fbde9425a8520b9cd59efc8b8/tablet-0149071638294c5d9328c4121ad33d23
    9.6M    /tmp/ybd3/data/yb-data/tserver/data/rocksdb/table-769f533fbde9425a8520b9cd59efc8b8/tablet-0df2c7cd87a844c99172ea1ebcd0a3ee
    28K	/tmp/ybd3/data/yb-data/tserver/data/rocksdb/table-769f533fbde9425a8520b9cd59efc8b8/tablet-59b7d53724944725a1e3edfe9c5a1440
    ```

You can see that the key was successfully inserted in one of the tablets leading to a proliferation of size to 9.6 MB. Because this tablet has 3 copies distributed across the 3 nodes, you can see 3 entries of this size.

Here, the key has been written to one of the tablets. In this example, the tablet's UUID is `0df2c7cd87a844c99172ea1ebcd0a3ee`. Check the [table details page](http://127.0.0.1:7000/table?keyspace_name=ybdemo_keyspace&table_name=cassandrakeyvalue) to determine which node this tablet belongs to, and in this case it's `node-1`.

![Tablet ownership with auto-sharding](/images/ce/sharding_tablet.png)

### Automatic sharding when adding nodes

1. Add one more node to the universe for a total of 4 nodes:

    ```sh
    $ ./bin/yugabyted start \
                      --base_dir=/tmp/ybd4 \
                      --listen=127.0.0.4 \
                      --join=127.0.0.1 \
                      --tserver_flags "memstore_size_mb=1"
    ```

1. Check the tablet servers page, to see that the tablets are re-distributed evenly among the 4 nodes:

    ![Auto-sharding when adding one node](/images/ce/sharding_4nodes.png)

1. Add 2 more nodes to the universe, making it a total of 6 nodes:

    ```sh
    $ ./bin/yugabyted start \
                      --base_dir=/tmp/ybd5 \
                      --listen=127.0.0.5 \
                      --join=127.0.0.1 \
                      --tserver_flags "memstore_size_mb=1"
    ```

    ```sh
    $ ./bin/yugabyted start \
                      --base_dir=/tmp/ybd5 \
                      --listen=127.0.0.5 \
                      --join=127.0.0.1 \
                      --tserver_flags "memstore_size_mb=1"
    ```

1. Verify that the tablets are evenly distributed across the 6 nodes. Each node now has 2 tablets.

    ![Auto-sharding when adding three nodes](/images/ce/sharding_6nodes.png)

### [Optional] Clean up

If you're done experimenting, run the following commands to shut down the local cluster:

```sh
$ ./bin/yugabyted destroy \
                  --base_dir=/tmp/ybd1
```

```sh
$ ./bin/yugabyted destroy \
                  --base_dir=/tmp/ybd2
```

```sh
$ ./bin/yugabyted destroy \
                  --base_dir=/tmp/ybd3
```

```sh
$ ./bin/yugabyted destroy \
                  --base_dir=/tmp/ybd4
```

```sh
$ ./bin/yugabyted destroy \
                  --base_dir=/tmp/ybd5
```

```sh
$ ./bin/yugabyted destroy \
                  --base_dir=/tmp/ybd6
```

## Further reading

To learn more about sharding in YugabyteDB, you may wish to read the [architecture documentation](../../../architecture/docdb-sharding/), or the following blog posts:

[How Data Sharding Works in a Distributed SQL Database](https://blog.yugabyte.com/how-data-sharding-works-in-a-distributed-sql-database/)

[Four Data Sharding Strategies We Analyzed in Building a Distributed SQL Database](https://blog.yugabyte.com/four-data-sharding-strategies-we-analyzed-in-building-a-distributed-sql-database/)

[Overcoming MongoDB Sharding and Replication Limitations with YugabyteDB](https://blog.yugabyte.com/overcoming-mongodb-sharding-and-replication-limitations-with-yugabyte-db/)<|MERGE_RESOLUTION|>--- conflicted
+++ resolved
@@ -232,13 +232,7 @@
     28K	/tmp/ybd3/data/yb-data/tserver/data/rocksdb/table-769f533fbde9425a8520b9cd59efc8b8/tablet-59b7d53724944725a1e3edfe9c5a1440
     ```
 
-<<<<<<< HEAD
-```sh
-$ wget https://github.com/yugabyte/yb-sample-apps/releases/download/1.3.9/yb-sample-apps.jar?raw=true -O yb-sample-apps.jar
-```
-=======
     There are nine entries, one corresponding to each tablet with 28K bytes as the size.
->>>>>>> c09d3c86
 
 ### Insert and query a table
 
@@ -256,9 +250,9 @@
 
 1. Download the YugabyteDB workload generator JAR file (`yb-sample-apps.jar`):
 
-    ```sh
-    $ wget https://github.com/yugabyte/yb-sample-apps/releases/download/1.3.3/yb-sample-apps.jar
-    ```
+```sh
+$ wget https://github.com/yugabyte/yb-sample-apps/releases/download/1.3.9/yb-sample-apps.jar?raw=true -O yb-sample-apps.jar
+```
 
 1. Run the `CassandraKeyValue` workload application.
 
