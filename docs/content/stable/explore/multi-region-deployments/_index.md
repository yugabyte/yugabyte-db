--- conflicted
+++ resolved
@@ -19,33 +19,19 @@
 * **xCluster asynchronous replication** for unidirectional and bidirectional replication
 * **Read replicas** which internally use asynchronous replication and can only serve reads
 
-The table below summarizes these different multi-region deployments in YugabyteDB along with some of their key characteristics.
+The following table summarizes these different multi-region deployments in YugabyteDB along with some of their key characteristics.
 
-<<<<<<< HEAD
-|     | [Default](synchronous-replication-ysql/) | [Geo-partitioning](row-level-geo-partitioning/) | [xCluster](asynchronous-replication-ysql/) | Read replicas |
+|     | [Default](synchronous-replication-ysql/) | [Geo-partitioning](row-level-geo-partitioning/) | [xCluster](asynchronous-replication-ysql/) | [Read replicas](read-replicas/) |
 | :-- | :--------------------------------------- | :---------------------------------------------- | :----------------------------------------- | :------------ |
-| <strong>Replication</strong> | Synchronous | Synchronous  | Asynchronous <br/> *(unidirectional and bidirectional)* | Asynchronous <br/> *(unidirectional only)* |
-| <strong>Data residency</strong> | All data replicated across regions | Data partitioned across regions. <br/>Partitions replicated inside region. | All data replicated inside region. <br/>Configure per-table cross-region replication. | All data replicated in primary region. <br/>Cluster-wide async replication to read replicas. |
-| <strong>Consistency</strong> | Transactional | Transactional | Eventual consistency | Eventual consistency |
-| <strong>Write latency</strong> | High latency | Low latency | Low latency | N/A |
-| <strong>Read latency</strong> | High latency | Low latency <br/> *(when queried from nearby geography)* | Low latency | Low latency |
-| <strong>Schema changes</strong> | Transparently managed | Transparently managed | Manual propagation | Transparently managed |
-| <strong>RPO</strong> <br/> | No data loss | No data loss <br/> *(partial unavailability possible)* | Some data loss | No data loss |
+| **Replication** | Synchronous | Synchronous  | Asynchronous <br/> *(unidirectional and bidirectional)* | Asynchronous <br/> *(unidirectional only)* |
+| **Data residency** | All data replicated across regions | Data partitioned across regions. <br/>Partitions replicated inside region. | All data replicated inside region. <br/>Configure per-table cross-region replication. | All data replicated in primary region. <br/>Cluster-wide async replication to read replicas. |
+| **Consistency** | Transactional | Transactional | Timeline consistency | Timeline consistency |
+| **Write latency** | High latency | Low latency | Low latency | N/A |
+| **Read latency** | High latency | Low latency <br/> *(when queried from nearby geography)* | Low latency | Low latency |
+| **Schema changes** | Transparently managed | Transparently managed | Manual propagation | Transparently managed |
+| **RPO** | No data loss | No data loss <br/> *(partial unavailability possible)* | Some data loss | No data loss |
 
-The different deployments are explained in the following sections.
-=======
-|                             | [Default](synchronous-replication-ysql/) | [Geo-partitioning](row-level-geo-partitioning/) | [xCluster](asynchronous-replication-ysql/) | [Read replicas](read-replicas/)
-|-----------------------------|---------|------------------|-----------------------------|-----------------------------
-|<strong>Replication</strong> | Synchronous | Synchronous  | Asynchronous <br/> *(unidirectional and bidirectional)* | Asynchronous <br/> *(unidirectional only)*
-|<strong>Data residency</strong> | All data replicated across regions | Data partitioned across regions. <br/>Partitions replicated inside region. | All data replicated inside region. <br/>Configure per-table cross-region replication. | All data replicated in primary region. <br/>Cluster-wide async replication to read replicas.
-| <strong>Consistency</strong> | Transactional | Transactional | Timeline consistency | Timeline consistency
-| <strong>Write latency</strong> | High latency | Low latency | Low latency | Low latency
-| <strong>Read latency</strong> | High latency | Low latency <br/> *(when queried from nearby geography)* | Low latency | Low latency
-| <strong>Schema changes</strong> | Transparently managed | Transparently managed | Manual propagation | Transparently managed
-| <strong>RPO</strong> <br/> | No data loss | No data loss <br/> *(partial unavailability possible)* | Some data loss | No data loss
-
-The deployments are explained in the following sections:
->>>>>>> 3c596a08
+The deployment types are explained in the following sections:
 
 <div class="row">
 
