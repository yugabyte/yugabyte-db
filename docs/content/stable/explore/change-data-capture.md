--- conflicted
+++ resolved
@@ -166,7 +166,8 @@
 COMMIT 3
 ```
 
-<<<<<<< HEAD
+YugabyteDB semantics are different from PostgreSQL when it comes to streaming added tables to a publication. Refer to [YugabyteDB semantics](../../develop/change-data-capture/using-logical-replication/advanced-topic.md#yugabytedb-semantics) for more details.
+
 ## Try it out with LSN type HYBRID_TIME
 
 ### Create a table
@@ -295,9 +296,6 @@
 table public.test: INSERT: id[integer]:7
 COMMIT 8
 ```
-=======
-YugabyteDB semantics are different from PostgreSQL when it comes to streaming added tables to a publication. Refer to [YugabyteDB semantics](../../develop/change-data-capture/using-logical-replication/advanced-topic.md#yugabytedb-semantics) for more details.
->>>>>>> c39c7a8a
 
 {{% explore-cleanup-local %}}
 
