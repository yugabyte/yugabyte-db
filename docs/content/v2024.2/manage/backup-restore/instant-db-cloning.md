--- conflicted
+++ resolved
@@ -27,11 +27,7 @@
 
 ## Enable database cloning
 
-<<<<<<< HEAD
 To enable database cloning in a cluster, set the yb-master flag `enable_db_clone` to true.
-=======
-To enable database cloning in a cluster, set the yb-master flag `enable_db_clone` to true. Because cloning is in {{<tags/feature/ea>}}, you must also add the `enable_db_clone` flag to the [allowed_preview_flags_csv](../../../reference/configuration/yb-master/#allowed-preview-flags-csv) list.
->>>>>>> ca668226
 
 For example, to set the flag when creating a cluster using yugabyted, use the `--master_flags` option of the [start](../../../reference/configuration/yugabyted/#start) command as follows:
 
@@ -279,11 +275,6 @@
 
 ## Limitations
 
-<<<<<<< HEAD
-- Cloning to a time before dropping Materialized views is not currently supported. See GitHub issue [23740](https://github.com/yugabyte/yugabyte-db/issues/23740) for tracking.
-=======
-- Cloning is not currently supported for databases that use sequences. See GitHub issue [21467](https://github.com/yugabyte/yugabyte-db/issues/21467) for tracking.
 - Cloning to a time before dropping Materialized views is not currently supported. See GitHub issue [23740](https://github.com/yugabyte/yugabyte-db/issues/23740) for tracking.
 - Cloning to a time before table rewrite operation is not currently supported. See GitHub issue [24385](https://github.com/yugabyte/yugabyte-db/issues/24385) for tracking.
-- Cloning to a time before rename of index column is not currently supported. See GitHub issue [24127](https://github.com/yugabyte/yugabyte-db/issues/24127) for tracking.
->>>>>>> ca668226
+- Cloning to a time before rename of index column is not currently supported. See GitHub issue [24127](https://github.com/yugabyte/yugabyte-db/issues/24127) for tracking.