---
title: Active Session History capability in YugabyteDB
headerTitle: Active Session History
linkTitle: Active Session History
description: Use Active Session History to get current and past views of the database system activity.
headcontent: Get real-time and historical information about active sessions to analyze and troubleshoot performance issues
tags:
  feature: early-access
menu:
  v2024.2:
    identifier: ash
    parent: explore-observability
    weight: 860
type: docs
---

Active Session History (ASH) provides a current and historical view of system activity by sampling session activity in the database. A database session or connection is considered active if it is consuming CPU, or has an active RPC call that is waiting on one of the wait events.

ASH exposes session activity in the form of [SQL views](../../ysql-language-features/advanced-features/views/) so that you can run analytical queries, aggregations for analysis, and troubleshoot performance issues.

Currently, ASH is available for [YSQL](../../../api/ysql/), [YCQL](../../../api/ycql/), and [YB-TServer](../../../architecture/yb-tserver/). ASH facilitates analysis by recording wait events related to YSQL, YCQL, or YB-TServer requests while they are being executed. These wait events belong to the categories including but not limited to _CPU_, _WaitOnCondition_, _Network_, and _Disk IO_.

Analyzing the wait events and wait event types lets you troubleshoot, answer the following questions, and subsequently tune performance:

- Why is a query taking longer than usual to execute?
- Why is a particular application slow?
- What are the queries that are contributing significantly to database load and performance?

<<<<<<< HEAD
{{< note title="YSQL must be enabled" >}}

To run ASH queries, regardless of whether you are using YSQL or YCQL, the YSQL API must be enabled on your universe. For more information, refer to [Configure ASH](../../../launch-and-manage/monitor-and-alert/active-session-history-monitor/#configure-ash).

{{< /note >}}

## Configuration and usage

- How to [Configure ASH](../../../launch-and-manage/monitor-and-alert/active-session-history-monitor/#configure-ash)
- See [Monitor with Active Session History](../../../launch-and-manage/monitor-and-alert/active-session-history-monitor/) for information on YSQL views, query identifiers, and wait events that are exposed via active sessions captured by ASH.
- ASH [limitations](../../../launch-and-manage/monitor-and-alert/active-session-history-monitor/#limitations)
=======
## Configure ASH

To use ASH, enable and configure the following flags for each node of your cluster.

| Flag | Description |
| :--- | :---------- |
| allowed_preview_flags_csv | Set the value of this flag to include `ysql_yb_ash_enable_infra,ysql_yb_enable_ash`. |
| ysql_yb_ash_enable_infra | Enable or disable ASH infrastructure. <br>Default: false. Changing this flag requires a VM restart. |
| ysql_yb_enable_ash | Works only in conjunction with the flag `ysql_yb_ash_enable_infra`. Setting this flag to true enables the collection of wait events for YSQL and YCQL queries, and YB-TServer requests.<br> Default: false. Changing this flag doesn't require a VM restart. |

### Additional flags

You can also use the following flags based on your requirements.

| Flag | Description |
| :--- | :---------- |
| ysql_yb_ash_circular_buffer_size | Size (in KBs) of circular buffer where the samples are stored. <br> Defaults:<ul><li>32 MB for 1-2 cores</li><li>64 MB for 3-4 cores</li><li>128 MB for 5-8 cores</li><li>256 MB for 9-16 cores</li><li>512 MB for 17-32 cores</li><li>1024 MB for more than 32 cores</li></ul> Changing this flag requires a VM restart. |
| ysql_yb_ash_sampling_interval_ms | Sampling interval (in milliseconds). <br>Default: 1000. Changing this flag doesn't require a VM restart. |
| ysql_yb_ash_sample_size | Maximum number of events captured per sampling interval. <br>Default: 500. Changing this flag doesn't require a VM restart. |

## Limitations

Note that the following limitations are subject to change as the feature is in [Tech Preview](/preview/releases/versioning/#feature-maturity).

- ASH is available per node and is not aggregated across the cluster.
- ASH is not available for [YB-Master](../../../architecture/yb-master/) processes.
- ASH is available for queries and a few background activities like compaction and flushes. ASH support for other background activities will be added in future releases.

<!-- While ASH is not available for most background activities such as backups, restore, remote bootstrap, CDC, tablet splitting. ASH is available for flushes and compactions.
Work done in the TServer process is tracked, even for remote-bootstrap etc. However, we do not collect them under a specific query-id of sorts.

copy/export done using scripts outside of the TServer process is not tracked.
-->

## YSQL views

ASH exposes the following views in each node to analyze and troubleshoot performance issues.

### yb_active_session_history

This view provides a list of wait events and their metadata. The columns of the view are described in the following table.

| Column | Type | Description |
| :----- | :--- | :---------- |
| sample_time | timestamp | Timestamp when the sample was captured |
| root_request_id | UUID | A 16-byte UUID that is generated per request. Generated for queries at YSQL/YCQL layer. |
| rpc_request_id | integer | ID for internal requests, it is a monotonically increasing number for the lifetime of a YB-TServer. |
| wait_event_component | text | Component of the wait event, which can be YSQL, YCQL, or TServer. |
| wait_event_class | text | Class of the wait event, such as TabletWait, RocksDB, and so on.  |
| wait_event | text | Name of the wait event. |
| wait_event_type | text | Type of the wait event such as CPU, WaitOnCondition, Network, Disk IO, and so on. |
| wait_event_aux | text | Additional information for the wait event. For example, tablet ID for TServer wait events. |
| top_level_node_id | UUID | 16-byte TServer UUID of the YSQL/YCQL node where the query is being executed. |
| query_id | bigint | Query ID as seen on the `/statements` endpoint. This can be used to join with [pg_stat_statements](../../query-1-performance/pg-stat-statements/)/[ycql_stat_statements](../../query-1-performance/ycql-stat-statements/). It is set as a known constant for background activities. For example, _flush_ is 2, _compaction_ is 3, and so on. |
| pid | bigint | PID of the process that is executing the query. For YCQL and background activites, this will be the YB-TServer PID. |
| client_node_ip | text | IP address of the client which sent the query to YSQL/YCQL. Null for background activities. |
| sample_weight | float | If in any sampling interval there are too many events, YugabyteDB only collects `ysql_yb_ash_sample_size` samples/events. Based on how many were sampled, weights are assigned to the collected events. <br><br>For example, if there are 200 events, but only 100 events are collected, each of the collected samples will have a weight of (200 / 100) = 2.0 |
| ysql_dbid | oid | Database OID of the YSQL database. This is 0 for YCQL databases.  |

### yb_wait_event_desc

This view displays the class, type, name, and description of each wait event. The columns of the view are described in the following table.

| Column | Type | Description |
| :----- | :--- | :---------- |
| wait_event_class | text | Class of the wait event, such as TabletWait, RocksDB, and so on. |
| wait_event_type | text | Type of the wait event such as CPU, WaitOnCondition, Network, Disk IO, and so on. |
| wait_event | text | Name of the wait event. |
| wait_event_description | text | Description of the wait event. |

## Constant query identifiers

These fixed constants are used to identify various YugabyteDB background activities. The query ids of the fixed constants are described in the following table.

| Query id | Wait Event Component | Description |
| :------- | :------------------- | :---------- |
| 1 | TServer | Query id for write ahead log (WAL) appender thread. |
| 2 | TServer | Query id for background flush tasks. |
| 3 | TServer | Query id for background compaction tasks. |
| 4 | TServer | Query id for Raft update consensus. |
| 5 | YSQL/TServer | Default query id before it's calculated in YSQL. |
| 6 | TServer | Query id for write ahead log (WAL) background sync. |

## Wait events

List of wait events by the wait event components.

### YSQL

These are the wait events introduced by YugabyteDB, however some of the following [wait events](https://www.postgresql.org/docs/current/monitoring-stats.html) inherited from PostgreSQL might also show up in the [yb_active_session_history](#yb-active-session-history) view.

| Wait Event Class | Wait Event | Wait Event Type | Wait Event Aux | Description |
| :--------------- |:---------- | :-------------- |:--- | :---------- |
| TServerWait | TableRead | Network  |  | A YSQL backend is waiting for a table read from DocDB. |
| TServerWait | CatalogRead | Network  |   | A YSQL backend is waiting for a catalog read from master. |
| TServerWait | IndexRead | Network |   | A YSQL backend is waiting for a secondary index read from DocDB.  |
| TServerWait | StorageFlush  | Network |  | A YSQL backend is waiting for a table/index read/write from DocDB. |
| TServerWait | TableWrite  | Network |  | A YSQL backend is waiting for a table write from DocDB. |
| TServerWait | CatalogWrite  | Network |  | A YSQL backend is waiting for a catalog write from master. |
| TServerWait | IndexWrite | Network |   | A YSQL backend is waiting for a secondary index write from DocDB.  |
| YSQLQuery | QueryProcessing| CPU |  | A YSQL backend is doing CPU work.|
| YSQLQuery | yb_ash_metadata | LWLock |  | A YSQL backend is waiting to update ASH metadata for a query. |
| YSQLQuery | YBParallelScanEmpty| IPC |  | A YSQL backend is waiting on an empty queue while fetching parallel range keys. |
| YSQLQuery | CopyCommandStreamRead| IO |  | A YSQL backend is waiting for a read from a file or program during COPY. |
| YSQLQuery | CopyCommandStreamWrite| IO |  | A YSQL backend is waiting for a write to a file or program during COPY. |
| YSQLQuery | YbAshMain| Activity |  | The YugabyteDB ASH collector background worker is waiting in the main loop. |
| YSQLQuery | YbAshCircularBuffer| LWLock |  | A YSQL backend is waiting for YugabyteDB ASH circular buffer memory access. |
| YSQLQuery | QueryDiagnosticsMain| Activity |  | The YugabyteDB query diagnostics background worker is waiting in the main loop. |
| YSQLQuery | YbQueryDiagnostics| LWLock |  | A YSQL backend is waiting for YugabyteDB query diagnostics hash table memory access. |
| YSQLQuery | YbQueryDiagnosticsCircularBuffer| LWLock |  | A YSQL backend is waiting for YugabyteDB query diagnostics circular buffer memory access. |
| YSQLQuery | YBTxnConflictBackoff | Timeout |  | A YSQL backend is waiting for transaction conflict resolution with an exponential backoff. |

### YB-TServer

| Wait Event Class | Wait Event | Wait Event Type | Wait Event Aux | Description |
|:---------------- | :--------- |:--------------- | :--- | :---------- |
| Common | OnCpu_Passive | CPU | | An RPC or task is waiting for a thread to pick it up. |
| Common | OnCpu_Active | CPU |  | An RPC or task is being actively processed on a thread. |
| Common | Idle | WaitOnCondition | | The Raft log appender/sync thread is idle. |
| Common | Rpc_Done | WaitOnCondition | | An RPC is done and waiting for the reactor to send the response to a YSQL/YCQL backend. |
| Common | RetryableRequests_SaveToDisk | DiskIO | | The in-memory state of the retryable requests is being saved to the disk. |
| TabletWait | MVCC_WaitForSafeTime | WaitOnCondition | | A read/write RPC is waiting for the safe time to be at least the desired read-time. |
| TabletWait | LockedBatchEntry_Lock | WaitOnCondition | | A read/write RPC is waiting for a DocDB row-level lock. |
| TabletWait | BackfillIndex_WaitForAFreeSlot | WaitOnCondition | | A backfill index RPC is waiting for a slot to open if there are too many backfill requests at the same time. |
| TabletWait | CreatingNewTablet | DiskIO | | The CreateTablet RPC is creating a new tablet, this may involve writing metadata files, causing I/O wait. |
| TabletWait | SaveRaftGroupMetadataToDisk | DiskIO | | The Raft/tablet metadata is being written to disk, generally during snapshot or restore operations. |
| TabletWait | TransactionStatusCache_DoGetCommitData | Network | | An RPC needs to look up the commit status of a particular transaction. |
| TabletWait | WaitForYSQLBackendsCatalogVersion | WaitOnCondition | | CREATE INDEX is waiting for YSQL backends to have up-to-date pg_catalog. |
| TabletWait | WriteSysCatalogSnapshotToDisk | DiskIO | | Writing initial system catalog snapshot during initdb.|
| TabletWait | DumpRunningRpc_WaitOnReactor | WaitOnCondition | | DumpRunningRpcs is waiting on reactor threads. |
| TabletWait | ConflictResolution_ResolveConficts | Network | | A read/write RPC is waiting to identify conflicting transactions. |
| TabletWait | ConflictResolution_WaitOnConflictingTxns | WaitOnCondition |  | A read/write RPC is waiting for conflicting transactions to complete. |
| Consensus | WAL_Append | DiskIO | \<tablet-id>| A write RPC is persisting WAL edits. |
| Consensus | WAL_Sync | DiskIO | \<tablet-id>| A write RPC is synchronizing WAL edits. |
| Consensus | Raft_WaitingForReplication | Network | \<tablet-id>| A write RPC is waiting for Raft replication. |
| Consensus | Raft_ApplyingEdits | WaitOnCondition/CPU | \<tablet-id>| A write RPC is applying Raft edits locally. |
| Consensus | ConsensusMeta_Flush | DiskIO | | ConsensusMetadata is flushed, for example, during Raft term, configuration change, remote bootstrap, and so on. |
| Consensus | ReplicaState_TakeUpdateLock | WaitOnCondition | | A write/alter RPC needs to wait for the ReplicaState lock to replicate a batch of writes through Raft. |
| RocksDB | RocksDB_ReadBlockFromFile | DiskIO  | | RocksDB is reading a block from a file. |
| RocksDB | RocksDB_OpenFile | DiskIO | | RocksDB is opening a file. |
| RocksDB | RocksDB_WriteToFile | DiskIO | | RocksDB is writing to a file. |
| RocksDB | RocksDB_Flush | CPU | | RocksDB is doing a flush. |
| RocksDB | RocksDB_Compaction | CPU | | RocksDB is doing a compaction. |
| RocksDB | RocksDB_PriorityThreadPoolTaskPaused | WaitOnCondition | | RocksDB pauses a flush or compaction task for another flush or compaction task with a higher priority. |
| RocksDB | RocksDB_CloseFile | DiskIO | | RocksDB is closing a file. |
| RocksDB | RocksDB_RateLimiter | WaitOnCondition | | RocksDB flush/compaction is slowing down due to rate limiter throttling access to disk. |
| RocksDB | RocksDB_WaitForSubcompaction | WaitOnCondition | | RocksDB is waiting for a compaction to complete. |
| RocksDB | RocksDB_NewIterator | DiskIO | | RocksDB is waiting for a new iterator to be created. |

### YCQL

| Wait Event Class | Wait Event | Wait Event Type | Wait Event Aux | Description |
| :--------------- |:---------- | :-------------- |:--- | :---------- |
| YCQLQuery | YCQL_Parse | CPU  | | YCQL is parsing a query. |
| YCQLQuery | YCQL_Read | CPU | \<table&#8209;id> | YCQL is processing a read query.|
| YCQLQuery | YCQL_Write | CPU | \<table-id> | YCQL is processing a write query.  |
| YCQLQuery | YCQL_Analyze | CPU |  | YCQL is analyzing a query. |
| YCQLQuery | YCQL_Execute | CPU |  | YCQL is executing a query. |
| Client | YBClient_WaitingOnDocDB | Network | | YB Client is waiting on DocDB to return a response. |
| Client | YBClient_LookingUpTablet | Network | | YB Client is looking up tablet information from the master. |
>>>>>>> ca668226

## Examples

{{% explore-setup-single-new %}}

Make sure you have an active ysqlsh session (`./bin/ysqlsh`) to run the following examples.

### Distribution of wait events for each query_id

Check the distribution of wait events for each query_id, for the last 20 minutes.

```sql
SELECT
    query_id,
    wait_event_component,
    wait_event,
    wait_event_type,
    COUNT(*)
FROM
    yb_active_session_history
WHERE
    sample_time >= current_timestamp - interval '20 minutes'
GROUP BY
    query_id,
    wait_event_component,
    wait_event,
    wait_event_type
ORDER BY
    query_id,
    wait_event_component,
    wait_event_type;
```

```output
 query_id             | wait_event_component |             wait_event             | wait_event_type | count
 ---------------------+----------------------+------------------------------------+-----------------+------------
 -4157456334073660389 | YSQL                 | CatalogRead                        | RPCWait         |     3
 -1970690938654296136 | TServer              | Raft_ApplyingEdits                 | Cpu             |    54
 -1970690938654296136 | TServer              | OnCpu_Active                       | Cpu             |   107
 -1970690938654296136 | TServer              | OnCpu_Passive                      | Cpu             |   144
 -1970690938654296136 | TServer              | RocksDB_NewIterator                | DiskIO          |     6
 -1970690938654296136 | TServer              | ConflictResolution_ResolveConficts | RPCWait         |    18
 -1970690938654296136 | TServer              | Raft_WaitingForReplication         | RPCWait         |   194
 -1970690938654296136 | TServer              | Rpc_Done                           | WaitOnCondition |    18
 -1970690938654296136 | TServer              | MVCC_WaitForSafeTime               | WaitOnCondition |     5
 -1970690938654296136 | YSQL                 | QueryProcessing                    | Cpu             |  1023
                    0 | TServer              | OnCpu_Passive                      | Cpu             |    10
                    0 | TServer              | OnCpu_Active                       | Cpu             |     9
  6107501747146929242 | TServer              | OnCpu_Active                       | Cpu             |   208
  6107501747146929242 | TServer              | RocksDB_NewIterator                | DiskIO          |     5
  6107501747146929242 | TServer              | MVCC_WaitForSafeTime               | WaitOnCondition |    10
  6107501747146929242 | TServer              | Rpc_Done                           | WaitOnCondition |    15
  6107501747146929242 | YSQL                 | QueryProcessing                    | Cpu             |   285
<<<<<<< HEAD
  6107501747146929242 | YSQL                 | TableRead                          | RPCWait         |   658
  6107501747146929242 | YSQL                 | CatalogRead                        | RPCWait         |     1
=======
  6107501747146929242 | YSQL                 | TableRead                        | Network         |   658
  6107501747146929242 | YSQL                 | CatalogRead                        | Network         |     1
>>>>>>> ca668226
```

### Distribution of wait events for each query

As ASH's query_id is the same as the [pg_stat_statement](../../../launch-and-manage/monitor-and-alert/query-tuning/pg-stat-statements/) queryid, you can join with pg_stat_statements to view the distribution of wait events for each query. This may help in finding what's wrong with a particular query, or determine where most of the time is being spent on. In this example, you can see that in YB-TServer, most of the time is spent on the wait event `ConflictResolution_WaitOnConflictingTxns` which suggests that there are a lot of conflicts in the [DocDB storage layer](../../../architecture/docdb/).

```sql
SELECT
    SUBSTRING(query, 1, 50) AS query,
    wait_event_component,
    wait_event,
    wait_event_type,
    COUNT(*)
FROM
    yb_active_session_history
JOIN
    pg_stat_statements
ON
    query_id = queryid
WHERE
    sample_time >= current_timestamp - interval '20 minutes'
GROUP BY
    query,
    wait_event_component,
    wait_event,
    wait_event_type
ORDER BY
    query,
    wait_event_component,
    wait_event_type;
```

```output
                query                          | wait_event_component |             wait_event                   | wait_event_type | count
-----------------------------------------------+----------------------+------------------------------------------+-----------------+------------
 UPDATE test_table set v = v + $1 where k = $2 | TServer              | OnCpu_Passive                            | Cpu             |    46
 UPDATE test_table set v = v + $1 where k = $2 | TServer              | Raft_ApplyingEdits                       | Cpu             |    34
 UPDATE test_table set v = v + $1 where k = $2 | TServer              | OnCpu_Active                             | Cpu             |    39
 UPDATE test_table set v = v + $1 where k = $2 | TServer              | RocksDB_NewIterator                      | DiskIO          |     3
 UPDATE test_table set v = v + $1 where k = $2 | TServer              | ConflictResolution_ResolveConficts       | RPCWait         |    99
 UPDATE test_table set v = v + $1 where k = $2 | TServer              | Raft_WaitingForReplication               | RPCWait         |    38
 UPDATE test_table set v = v + $1 where k = $2 | TServer              | ConflictResolution_WaitOnConflictingTxns | WaitOnCondition |  1359
 UPDATE test_table set v = v + $1 where k = $2 | TServer              | Rpc_Done                                 | WaitOnCondition |     5
 UPDATE test_table set v = v + $1 where k = $2 | TServer              | LockedBatchEntry_Lock                    | WaitOnCondition |   141
 UPDATE test_table set v = v + $1 where k = $2 | YSQL                 | QueryProcessing                          | Cpu             |  1929
```

### Detect a hot shard

In this example, you can see that a particular tablet is getting a lot of requests as compared to the other tablets. The `wait_event_aux` field contains the `tablet_id` in case of YB-TServer events.

```sql
SELECT
    wait_event_aux AS tablet_id,
    COUNT(*)
FROM
    yb_active_session_history
WHERE
    wait_event_component = 'TServer' AND
    wait_event_aux IS NOT NULL
GROUP BY
    wait_event_aux
ORDER BY
    count DESC;
```

```output
    tablet_id    | count
-----------------+-------
 09f26a0bb117411 | 33129
 a1d82ef77aa64a8 |  5235
 31bc90e0c59e4da |  2431
 7b49c915e7fe4f1 |  1518
 6b6a264711a84d2 |   403
 96948dbb19674cb |   338
 e112a0dd35994e5 |   320
 f901168f334f432 |   315
 bddebf9b7d9b485 |   310
 04a37ec2cecf49e |    70
 70f6e424970c44c |    66
 77bdebc4f7e3400 |    65
 b4ae6f1115fc4a9 |    63
 8674a0708cba422 |    63
 9cf4fc4a834040d |    61
 e66879054249434 |    61
 c2cfa997bf63463 |    59
 9d64f3479792499 |    58
 e70fd34078e84fe |    58
 8ea1aa0f2e4749a |    56
 b3bbaec3014f4f1 |    53
 d3bbd37828ab422 |    53
 542c6f91ff6a403 |    52
 27780cde5a1b445 |    50
 4a64a9f25e414ce |    44
 09bb0274a41146a |     5
 d58c56ce3fc7458 |     4
 0350744dad944bd |     4
 219fd39bafee44a |     3
```

You can join with `yb_local_tablets` to get more information about the table type, table name, and partition keys. As the `wait_event_aux` has only the first 15 characters of the `tablet_id` as a string, you have to join with only the first 15 characters from `yb_local_tablets`.

```sql
SELECT
    tablet_id,
    table_type,
    namespace_name,
    table_name,
    partition_key_start,
    partition_key_end,
    COUNT(*)
FROM
    yb_active_session_history
JOIN
    yb_local_tablets
ON
    wait_event_aux = SUBSTRING(tablet_id, 1, 15)
GROUP BY
    tablet_id,
    table_type,
    namespace_name,
    table_name,
    partition_key_start,
    partition_key_end
ORDER BY
    table_name,
    count DESC;
```

```output
            tablet_id             | table_type | namespace_name |  table_name  | partition_key_start | partition_key_end | count
----------------------------------+------------+----------------+--------------+---------------------+-------------------+-------
 09f26a0bb117411fa068df13420ea643 | YSQL       | yugabyte       | test_table   |                     | \x2aaa            | 33129
 d58c56ce3fc74584bd2eb892cea51e2a | YSQL       | yugabyte       | test_table   | \x5555              | \x8000            |    10
 0350744dad944bd9ba70c91432c5d8e2 | YSQL       | yugabyte       | test_table   | \xaaaa              | \xd555            |     9
 219fd39bafee44a59117c4089a2f71bf | YSQL       | yugabyte       | test_table   | \x2aaa              | \x5555            |     8
 09bb0274a41146abbb6fe70e41b4f3c1 | YSQL       | yugabyte       | test_table   | \xd555              |                   |     7
 a1d82ef77aa64a85987eef4aa2322c11 | System     | system         | transactions | \xf555              |                   |  7973
 31bc90e0c59e4da5b36e38e9e48554a0 | System     | system         | transactions | \x9555              | \xa000            |  5169
 7b49c915e7fe4f13afdee958028d4446 | System     | system         | transactions | \xb555              | \xc000            |  4256
 6b6a264711a84d25b3226f78b9dd4d6f | System     | system         | transactions |                     | \x0aaa            |   403
 96948dbb19674cb596c7f69177533000 | System     | system         | transactions | \x7555              | \x8000            |   338
 e112a0dd35994e5990b25c4ae8a00eb6 | System     | system         | transactions | \x5555              | \x6000            |   320
 f901168f334f43289007ee8385fedb67 | System     | system         | transactions | \x8aaa              | \x9555            |   315
 bddebf9b7d9b4858b4e502b8a1d93e01 | System     | system         | transactions | \x6aaa              | \x7555            |   310
 04a37ec2cecf49e5bdb974ee80bb5c97 | System     | system         | transactions | \x2000              | \x2aaa            |    73
 70f6e424970c44c391edbbc18225ccb0 | System     | system         | transactions | \x0aaa              | \x1555            |    69
 77bdebc4f7e340068ad3d8c6ccf74b35 | System     | system         | transactions | \xeaaa              | \xf555            |    69
 b4ae6f1115fc4a94b2d9e7aa514b5f28 | System     | system         | transactions | \xe000              | \xeaaa            |    67
 8674a0708cba4228bd1d435a642134bb | System     | system         | transactions | \xaaaa              | \xb555            |    66
 8ea1aa0f2e4749a4802986fefbf54d43 | System     | system         | transactions | \xd555              | \xe000            |    66
 e70fd34078e84fef945f28fe6b004309 | System     | system         | transactions | \x8000              | \x8aaa            |    64
 e66879054249434da01b3e7a314b983c | System     | system         | transactions | \x4000              | \x4aaa            |    63
 9d64f34797924998911922563d3ad0ec | System     | system         | transactions | \xa000              | \xaaaa            |    63
 9cf4fc4a834040df91987b26bf9831ed | System     | system         | transactions | \x4aaa              | \x5555            |    63
 c2cfa997bf634637880137870cee25a1 | System     | system         | transactions | \xcaaa              | \xd555            |    61
 d3bbd37828ab4225a68bf4dd54924138 | System     | system         | transactions | \x1555              | \x2000            |    56
 b3bbaec3014f4f1aa01e04b42c5f40c7 | System     | system         | transactions | \x3555              | \x4000            |    56
 542c6f91ff6a403399ddf46e4d5f29bb | System     | system         | transactions | \x6000              | \x6aaa            |    56
 27780cde5a1b445d83ff83c865b9bea5 | System     | system         | transactions | \xc000              | \xcaaa            |    51
 4a64a9f25e414ce7a649be2e6d24c7ee | System     | system         | transactions | \x2aaa              | \x3555            |    46
```

You can see that only a single tablet of the table `test_table` is getting most of the requests, and you have the partition range of that particular tablet.

### Distribution of the type of the wait events for each component

Detect where most time is being spent to help understand if the issue is related to disk IO, RPC calls, waiting for a condition or lock, or intense CPU work.

```sql
SELECT
    wait_event_component,
    wait_event_type,
    COUNT(*)
FROM
    yb_active_session_history
GROUP BY
    wait_event_component,
    wait_event_type
ORDER BY
    wait_event_component,
    count;
```

```output
 wait_event_component | wait_event_type | count
----------------------+-----------------+-------
 TServer              | WaitOnCondition |    47
 TServer              | RPCWait         |   910
 TServer              | Cpu             |  2665
 TServer              | DiskIO          |  8193
 YSQL                 | LWLock          |     1
 YSQL                 | Cpu             |  1479
 YSQL                 | RPCWait         |  4575
```

### Detect which client/application is sending the most amount of queries

Suppose you have a rogue application which is sending a lot of queries, you can identify the application using the following example query:

```sql
SELECT
    client_node_ip,
    COUNT(*)
FROM
    yb_active_session_history
WHERE
    client_node_ip IS NOT NULL
GROUP BY
    client_node_ip;
```

```output
 client_node_ip  |  count
-----------------+-------
 127.0.0.2:56471 |    92
 127.0.0.1:56473 |   106
 127.0.0.1:56477 |    91
 127.0.0.2:56481 |    51
 127.0.0.3:56475 |    53
 127.0.0.3:56485 |    18
 127.0.0.3:56479 | 10997
```

### Augment ASH with topology information

By joining ASH with [yb_servers()](../../going-beyond-sql/cluster-topology/), you can augment ASH views with information about the location of the nodes involved, including the IP address, cloud, region, and zone.

The `yb_servers()` function returns a list of all the nodes in your cluster and their location, and includes a `uuid` column with the same IDs as the `top_level_node_id` column in the `yb_active_session_history` view.

Note that because these columns have different data types, (`top_level_node_id` is type UUID, while the `uuid` column of `yb_servers()` is type text), you need to cast the text to UUID to perform the join.

For example:

```sql
SELECT
    SUBSTRING(query, 1, 50) AS query,
    top_level_node_id,
    host,
    port,
    cloud,
    region,
    zone,
    COUNT(*)
FROM
    yb_active_session_history
JOIN
    pg_stat_statements
ON
    query_id = queryid
JOIN
    yb_servers()
ON
    top_level_node_id = uuid::uuid
WHERE
    sample_time >= current_timestamp - interval '20 minutes'
GROUP BY
    query,
    top_level_node_id,
    host,
    port,
    cloud,
    region,
    zone;
```

```output
                       query                        |          top_level_node_id           |   host    | port | cloud | region  |    zone    | count 
----------------------------------------------------+--------------------------------------+-----------+------+-------+---------+------------+-------
 COMMIT                                             | 6b556919-0198-4617-a7bc-42b84c965ec4 | 127.0.0.1 | 5433 | aws   | us-west | us-west-2a |     2
 ANALYZE "public"."postgresqlkeyvalue"              | 6b556919-0198-4617-a7bc-42b84c965ec4 | 127.0.0.1 | 5433 | aws   | us-west | us-west-2a |    44
 SET extra_float_digits = 3                         | 6b556919-0198-4617-a7bc-42b84c965ec4 | 127.0.0.1 | 5433 | aws   | us-west | us-west-2a |     2
 SHOW yb_disable_auto_analyze                       | 6b556919-0198-4617-a7bc-42b84c965ec4 | 127.0.0.1 | 5433 | aws   | us-west | us-west-2a |     1
 SELECT k, v FROM postgresqlkeyvalue WHERE k = $1   | 6b556919-0198-4617-a7bc-42b84c965ec4 | 127.0.0.1 | 5433 | aws   | us-west | us-west-2a |  1450
 BEGIN                                              | 6b556919-0198-4617-a7bc-42b84c965ec4 | 127.0.0.1 | 5433 | aws   | us-west | us-west-2a |     2
 SET application_name = 'PostgreSQL JDBC Driver'    | 6b556919-0198-4617-a7bc-42b84c965ec4 | 127.0.0.1 | 5433 | aws   | us-west | us-west-2a |     1
 SELECT reltuples FROM pg_class WHERE relfilenode = | 6b556919-0198-4617-a7bc-42b84c965ec4 | 127.0.0.1 | 5433 | aws   | us-west | us-west-2a |     2
(8 rows)
```<|MERGE_RESOLUTION|>--- conflicted
+++ resolved
@@ -26,7 +26,6 @@
 - Why is a particular application slow?
 - What are the queries that are contributing significantly to database load and performance?
 
-<<<<<<< HEAD
 {{< note title="YSQL must be enabled" >}}
 
 To run ASH queries, regardless of whether you are using YSQL or YCQL, the YSQL API must be enabled on your universe. For more information, refer to [Configure ASH](../../../launch-and-manage/monitor-and-alert/active-session-history-monitor/#configure-ash).
@@ -38,7 +37,6 @@
 - How to [Configure ASH](../../../launch-and-manage/monitor-and-alert/active-session-history-monitor/#configure-ash)
 - See [Monitor with Active Session History](../../../launch-and-manage/monitor-and-alert/active-session-history-monitor/) for information on YSQL views, query identifiers, and wait events that are exposed via active sessions captured by ASH.
 - ASH [limitations](../../../launch-and-manage/monitor-and-alert/active-session-history-monitor/#limitations)
-=======
 ## Configure ASH
 
 To use ASH, enable and configure the following flags for each node of your cluster.
@@ -199,7 +197,6 @@
 | YCQLQuery | YCQL_Execute | CPU |  | YCQL is executing a query. |
 | Client | YBClient_WaitingOnDocDB | Network | | YB Client is waiting on DocDB to return a response. |
 | Client | YBClient_LookingUpTablet | Network | | YB Client is looking up tablet information from the master. |
->>>>>>> ca668226
 
 ## Examples
 
@@ -253,13 +250,8 @@
   6107501747146929242 | TServer              | MVCC_WaitForSafeTime               | WaitOnCondition |    10
   6107501747146929242 | TServer              | Rpc_Done                           | WaitOnCondition |    15
   6107501747146929242 | YSQL                 | QueryProcessing                    | Cpu             |   285
-<<<<<<< HEAD
-  6107501747146929242 | YSQL                 | TableRead                          | RPCWait         |   658
-  6107501747146929242 | YSQL                 | CatalogRead                        | RPCWait         |     1
-=======
   6107501747146929242 | YSQL                 | TableRead                        | Network         |   658
   6107501747146929242 | YSQL                 | CatalogRead                        | Network         |     1
->>>>>>> ca668226
 ```
 
 ### Distribution of wait events for each query
@@ -527,7 +519,7 @@
 ```
 
 ```output
-                       query                        |          top_level_node_id           |   host    | port | cloud | region  |    zone    | count 
+                       query                        |          top_level_node_id           |   host    | port | cloud | region  |    zone    | count
 ----------------------------------------------------+--------------------------------------+-----------+------+-------+---------+------------+-------
  COMMIT                                             | 6b556919-0198-4617-a7bc-42b84c965ec4 | 127.0.0.1 | 5433 | aws   | us-west | us-west-2a |     2
  ANALYZE "public"."postgresqlkeyvalue"              | 6b556919-0198-4617-a7bc-42b84c965ec4 | 127.0.0.1 | 5433 | aws   | us-west | us-west-2a |    44
