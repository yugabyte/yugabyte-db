/* orafce--3.15.sql */

-- complain if script is sourced in psql, rather than via CREATE EXTENSION
\echo Use "CREATE EXTENSION orafce" to load this file. \quit

CREATE FUNCTION pg_catalog.trunc(value date, fmt text)
RETURNS date
AS 'MODULE_PATHNAME','ora_date_trunc'
LANGUAGE C IMMUTABLE STRICT;
COMMENT ON FUNCTION pg_catalog.trunc(date,text) IS 'truncate date according to the specified format';

CREATE FUNCTION pg_catalog.round(value date, fmt text)
RETURNS date
AS 'MODULE_PATHNAME','ora_date_round'
LANGUAGE C IMMUTABLE STRICT;
COMMENT ON FUNCTION pg_catalog.round(date, text) IS 'round dates according to the specified format';

CREATE FUNCTION pg_catalog.next_day(value date, weekday text)
RETURNS date
AS 'MODULE_PATHNAME'
LANGUAGE C IMMUTABLE STRICT;
COMMENT ON FUNCTION pg_catalog.next_day (date, text) IS 'returns the first weekday that is greater than a date value';

CREATE FUNCTION pg_catalog.next_day(value date, weekday integer)
RETURNS date
AS 'MODULE_PATHNAME', 'next_day_by_index'
LANGUAGE C IMMUTABLE STRICT;
COMMENT ON FUNCTION pg_catalog.next_day (date, integer) IS 'returns the first weekday that is greater than a date value';

CREATE FUNCTION pg_catalog.last_day(value date)
RETURNS date
AS 'MODULE_PATHNAME'
LANGUAGE C IMMUTABLE STRICT;
COMMENT ON FUNCTION pg_catalog.last_day(date) IS 'returns last day of the month based on a date value';

CREATE FUNCTION pg_catalog.months_between(date1 date, date2 date)
RETURNS numeric
AS 'MODULE_PATHNAME'
LANGUAGE C IMMUTABLE STRICT;
COMMENT ON FUNCTION pg_catalog.months_between(date, date) IS 'returns the number of months between date1 and date2';

CREATE FUNCTION pg_catalog.add_months(day date, value int)
RETURNS date
AS 'MODULE_PATHNAME'
LANGUAGE C IMMUTABLE STRICT;
COMMENT ON FUNCTION pg_catalog.add_months(date, int) IS 'returns date plus n months';

CREATE FUNCTION pg_catalog.trunc(value timestamp with time zone, fmt text)
RETURNS timestamp with time zone
AS 'MODULE_PATHNAME', 'ora_timestamptz_trunc'
LANGUAGE C IMMUTABLE STRICT;
COMMENT ON FUNCTION pg_catalog.trunc(timestamp with time zone, text) IS 'truncate date according to the specified format';

CREATE FUNCTION pg_catalog.round(value timestamp with time zone, fmt text)
RETURNS timestamp with time zone
AS 'MODULE_PATHNAME','ora_timestamptz_round'
LANGUAGE C IMMUTABLE STRICT;
COMMENT ON FUNCTION pg_catalog.round(timestamp with time zone, text) IS 'round dates according to the specified format';

CREATE FUNCTION pg_catalog.round(value timestamp with time zone)
RETURNS timestamp with time zone
AS $$ SELECT pg_catalog.round($1, 'DDD'); $$
LANGUAGE SQL IMMUTABLE STRICT;
COMMENT ON FUNCTION pg_catalog.round(timestamp with time zone) IS 'will round dates according to the specified format';

CREATE FUNCTION pg_catalog.round(value date)
RETURNS date
AS $$ SELECT $1; $$
LANGUAGE SQL IMMUTABLE STRICT;
COMMENT ON FUNCTION pg_catalog.round(value date)IS 'will round dates according to the specified format';

CREATE FUNCTION pg_catalog.trunc(value timestamp with time zone)
RETURNS timestamp with time zone
AS $$ SELECT pg_catalog.trunc($1, 'DDD'); $$
LANGUAGE SQL IMMUTABLE STRICT;
COMMENT ON FUNCTION pg_catalog.trunc(timestamp with time zone) IS 'truncate date according to the specified format';

CREATE FUNCTION pg_catalog.trunc(value date)
RETURNS date
AS $$ SELECT $1; $$
LANGUAGE SQL IMMUTABLE STRICT;
COMMENT ON FUNCTION pg_catalog.trunc(date) IS 'truncate date according to the specified format';

CREATE FUNCTION pg_catalog.nlssort(text, text)
RETURNS bytea
AS 'MODULE_PATHNAME', 'ora_nlssort'
LANGUAGE C IMMUTABLE;
COMMENT ON FUNCTION pg_catalog.nlssort(text, text) IS '';

CREATE FUNCTION pg_catalog.nlssort(text)
RETURNS bytea
AS $$ SELECT pg_catalog.nlssort($1, null); $$
LANGUAGE SQL IMMUTABLE STRICT;
COMMENT ON FUNCTION pg_catalog.nlssort(text)IS '';

CREATE FUNCTION pg_catalog.set_nls_sort(text)
RETURNS void
AS 'MODULE_PATHNAME', 'ora_set_nls_sort'
LANGUAGE C IMMUTABLE STRICT;
COMMENT ON FUNCTION pg_catalog.set_nls_sort(text) IS '';

CREATE FUNCTION pg_catalog.instr(str text, patt text, start int, nth int)
RETURNS int
AS 'MODULE_PATHNAME','plvstr_instr4'
LANGUAGE C IMMUTABLE STRICT;
COMMENT ON FUNCTION pg_catalog.instr(text, text, int, int) IS 'Search pattern in string';

CREATE FUNCTION pg_catalog.instr(str text, patt text, start int)
RETURNS int
AS 'MODULE_PATHNAME','plvstr_instr3'
LANGUAGE C IMMUTABLE STRICT;
COMMENT ON FUNCTION pg_catalog.instr(text, text, int) IS 'Search pattern in string';

CREATE FUNCTION pg_catalog.instr(str text, patt text)
RETURNS int
AS 'MODULE_PATHNAME','plvstr_instr2'
LANGUAGE C IMMUTABLE STRICT;
COMMENT ON FUNCTION pg_catalog.instr(text, text) IS 'Search pattern in string';

CREATE FUNCTION pg_catalog.to_char(num smallint)
RETURNS text
AS 'MODULE_PATHNAME','orafce_to_char_int4'
LANGUAGE C IMMUTABLE STRICT;
COMMENT ON FUNCTION pg_catalog.to_char(smallint) IS 'Convert number to string';

CREATE FUNCTION pg_catalog.to_char(num int)
RETURNS text
AS 'MODULE_PATHNAME','orafce_to_char_int4'
LANGUAGE C IMMUTABLE STRICT;
COMMENT ON FUNCTION pg_catalog.to_char(int) IS 'Convert number to string';

CREATE FUNCTION pg_catalog.to_char(num bigint)
RETURNS text
AS 'MODULE_PATHNAME','orafce_to_char_int8'
LANGUAGE C IMMUTABLE STRICT;
COMMENT ON FUNCTION pg_catalog.to_char(bigint) IS 'Convert number to string';

CREATE FUNCTION pg_catalog.to_char(num real)
RETURNS text
AS 'MODULE_PATHNAME','orafce_to_char_float4'
LANGUAGE C IMMUTABLE STRICT;
COMMENT ON FUNCTION pg_catalog.to_char(real) IS 'Convert number to string';

CREATE FUNCTION pg_catalog.to_char(num double precision)
RETURNS text
AS 'MODULE_PATHNAME','orafce_to_char_float8'
LANGUAGE C IMMUTABLE STRICT;
COMMENT ON FUNCTION pg_catalog.to_char(double precision) IS 'Convert number to string';

CREATE FUNCTION pg_catalog.to_char(num numeric)
RETURNS text
AS 'MODULE_PATHNAME','orafce_to_char_numeric'
LANGUAGE C IMMUTABLE STRICT;
COMMENT ON FUNCTION pg_catalog.to_char(numeric) IS 'Convert number to string';

CREATE FUNCTION pg_catalog.to_number(str text)
RETURNS numeric
AS 'MODULE_PATHNAME','orafce_to_number'
LANGUAGE C IMMUTABLE STRICT;
COMMENT ON FUNCTION pg_catalog.to_number(text) IS 'Convert string to number';

CREATE OR REPLACE FUNCTION pg_catalog.to_number(numeric)
RETURNS numeric AS $$
SELECT pg_catalog.to_number($1::text);
$$ LANGUAGE SQL IMMUTABLE;

CREATE OR REPLACE FUNCTION pg_catalog.to_number(numeric,numeric)
RETURNS numeric AS $$
SELECT pg_catalog.to_number($1::text,$2::text);
$$ LANGUAGE SQL IMMUTABLE;

CREATE FUNCTION pg_catalog.to_date(str text)
RETURNS timestamp
AS 'MODULE_PATHNAME','ora_to_date'
LANGUAGE C STABLE STRICT;
COMMENT ON FUNCTION pg_catalog.to_date(text) IS 'Convert string to timestamp';

CREATE FUNCTION to_multi_byte(str text)
RETURNS text
AS 'MODULE_PATHNAME','orafce_to_multi_byte'
LANGUAGE C IMMUTABLE STRICT;
COMMENT ON FUNCTION to_multi_byte(text) IS 'Convert all single-byte characters to their corresponding multibyte characters';

CREATE FUNCTION to_single_byte(str text)
RETURNS text
AS 'MODULE_PATHNAME','orafce_to_single_byte'
LANGUAGE C IMMUTABLE STRICT;
COMMENT ON FUNCTION to_single_byte(text) IS 'Convert characters to their corresponding single-byte characters if possible';

CREATE FUNCTION bitand(bigint, bigint)
RETURNS bigint
AS $$ SELECT $1 & $2; $$
LANGUAGE sql IMMUTABLE STRICT;

CREATE FUNCTION sinh(float8)
RETURNS float8 AS
$$ SELECT (exp($1) - exp(-$1)) / 2; $$
LANGUAGE sql IMMUTABLE STRICT;

CREATE FUNCTION cosh(float8)
RETURNS float8 AS
$$ SELECT (exp($1) + exp(-$1)) / 2; $$
LANGUAGE sql IMMUTABLE STRICT;

CREATE FUNCTION tanh(float8)
RETURNS float8 AS
$$ SELECT sinh($1) / cosh($1); $$
LANGUAGE sql IMMUTABLE STRICT;

CREATE FUNCTION nanvl(float4, float4)
RETURNS float4 AS
$$ SELECT CASE WHEN $1 = 'NaN' THEN $2 ELSE $1 END; $$
LANGUAGE sql IMMUTABLE STRICT;

CREATE FUNCTION nanvl(float8, float8)
RETURNS float8 AS
$$ SELECT CASE WHEN $1 = 'NaN' THEN $2 ELSE $1 END; $$
LANGUAGE sql IMMUTABLE STRICT;

CREATE FUNCTION nanvl(numeric, numeric)
RETURNS numeric AS
$$ SELECT CASE WHEN $1 = 'NaN' THEN $2 ELSE $1 END; $$
LANGUAGE sql IMMUTABLE STRICT;

CREATE FUNCTION nanvl(float4, varchar)
RETURNS float4 AS
$$ SELECT CASE WHEN $1 = 'NaN' THEN $2::float4 ELSE $1 END; $$
LANGUAGE sql IMMUTABLE STRICT;

CREATE FUNCTION nanvl(float8, varchar)
RETURNS float8 AS
$$ SELECT CASE WHEN $1 = 'NaN' THEN $2::float8 ELSE $1 END; $$
LANGUAGE sql IMMUTABLE STRICT;

CREATE FUNCTION nanvl(numeric, varchar)
RETURNS numeric AS
$$ SELECT CASE WHEN $1 = 'NaN' THEN $2::numeric ELSE $1 END; $$
LANGUAGE sql IMMUTABLE STRICT;

CREATE FUNCTION dump("any")
RETURNS varchar
AS 'MODULE_PATHNAME', 'orafce_dump'
LANGUAGE C;

CREATE FUNCTION dump("any", integer)
RETURNS varchar
AS 'MODULE_PATHNAME', 'orafce_dump'
LANGUAGE C;

CREATE SCHEMA plvstr;

CREATE FUNCTION plvstr.rvrs(str text, start int, _end int)
RETURNS text
AS 'MODULE_PATHNAME','plvstr_rvrs'
LANGUAGE C IMMUTABLE;
COMMENT ON FUNCTION plvstr.rvrs(text, int, int) IS 'Reverse string or part of string';

CREATE FUNCTION plvstr.rvrs(str text, start int)
RETURNS text
AS $$ SELECT plvstr.rvrs($1,$2,NULL);$$
LANGUAGE SQL IMMUTABLE STRICT;
COMMENT ON FUNCTION plvstr.rvrs(text, int) IS 'Reverse string or part of string';

CREATE FUNCTION plvstr.rvrs(str text)
RETURNS text
AS $$ SELECT plvstr.rvrs($1,1,NULL);$$
LANGUAGE SQL IMMUTABLE STRICT;
COMMENT ON FUNCTION plvstr.rvrs(text) IS 'Reverse string or part of string';

CREATE FUNCTION pg_catalog.lnnvl(bool)
RETURNS bool
AS 'MODULE_PATHNAME','ora_lnnvl'
LANGUAGE C IMMUTABLE;
COMMENT ON FUNCTION pg_catalog.lnnvl(bool) IS '';

-- can't overwrite PostgreSQL functions!!!!

CREATE SCHEMA oracle;

CREATE FUNCTION oracle.substr(str text, start int)
RETURNS text
AS 'MODULE_PATHNAME','oracle_substr2'
LANGUAGE C IMMUTABLE STRICT;
COMMENT ON FUNCTION oracle.substr(text, int) IS 'Returns substring started on start_in to end';

CREATE FUNCTION oracle.substr(str text, start int, len int)
RETURNS text
AS 'MODULE_PATHNAME','oracle_substr3'
LANGUAGE C IMMUTABLE STRICT;
COMMENT ON FUNCTION oracle.substr(text, int, int) IS 'Returns substring started on start_in len chars';

CREATE OR REPLACE FUNCTION oracle.substr(numeric,numeric)
RETURNS text AS $$
SELECT oracle.substr($1::text,trunc($2)::int);
$$ LANGUAGE SQL IMMUTABLE;

CREATE OR REPLACE FUNCTION oracle.substr(numeric,numeric,numeric)
RETURNS text AS $$
SELECT oracle.substr($1::text,trunc($2)::int,trunc($3)::int);
$$ LANGUAGE SQL IMMUTABLE;

CREATE OR REPLACE FUNCTION oracle.substr(varchar,numeric)
RETURNS text AS $$
SELECT oracle.substr($1,trunc($2)::int);
$$ LANGUAGE SQL IMMUTABLE;

CREATE OR REPLACE FUNCTION oracle.substr(varchar,numeric,numeric)
RETURNS text AS $$
SELECT oracle.substr($1,trunc($2)::int,trunc($3)::int);
$$ LANGUAGE SQL IMMUTABLE;

--can't overwrite PostgreSQL DATE data type!!!

CREATE DOMAIN oracle.date AS timestamp(0);

CREATE OR REPLACE FUNCTION oracle.add_days_to_timestamp(oracle.date,integer)
RETURNS timestamp AS $$
SELECT $1 + interval '1 day' * $2;
$$ LANGUAGE SQL IMMUTABLE;

CREATE OR REPLACE FUNCTION oracle.subtract (oracle.date, integer)
RETURNS timestamp AS $$
SELECT $1 - interval '1 day' * $2;
$$ LANGUAGE SQL IMMUTABLE;

CREATE OR REPLACE FUNCTION oracle.add_days_to_timestamp(oracle.date,bigint)
RETURNS timestamp AS $$
SELECT $1 + interval '1 day' * $2;
$$ LANGUAGE SQL IMMUTABLE;

CREATE OR REPLACE FUNCTION oracle.subtract (oracle.date, bigint)
RETURNS timestamp AS $$
SELECT $1 - interval '1 day' * $2;
$$ LANGUAGE SQL IMMUTABLE;

CREATE OR REPLACE FUNCTION oracle.add_days_to_timestamp(oracle.date,smallint)
RETURNS timestamp AS $$
SELECT $1 + interval '1 day' * $2;
$$ LANGUAGE SQL IMMUTABLE;

CREATE OR REPLACE FUNCTION oracle.subtract (oracle.date, smallint)
RETURNS timestamp AS $$
SELECT $1 - interval '1 day' * $2;
$$ LANGUAGE SQL IMMUTABLE;

CREATE OR REPLACE FUNCTION oracle.add_days_to_timestamp(oracle.date,numeric)
RETURNS timestamp AS $$
SELECT $1 + interval '1 day' * $2;
$$ LANGUAGE SQL IMMUTABLE;

CREATE OR REPLACE FUNCTION oracle.subtract (oracle.date, numeric)
RETURNS timestamp AS $$
SELECT $1 - interval '1 day' * $2;
$$ LANGUAGE SQL IMMUTABLE;

CREATE OR REPLACE FUNCTION oracle.subtract(oracle.date,oracle.date)
RETURNS double precision AS $$
SELECT date_part('epoch', ($1::timestamp - $2::timestamp)/3600/24);
$$ LANGUAGE SQL IMMUTABLE;

CREATE OPERATOR oracle.+ (
  LEFTARG   = oracle.date,
  RIGHTARG  = INTEGER,
  PROCEDURE = oracle.add_days_to_timestamp
);

CREATE OPERATOR oracle.- (
  LEFTARG   = oracle.date,
  RIGHTARG  = INTEGER,
  PROCEDURE = oracle.subtract
);

CREATE OPERATOR oracle.+ (
  LEFTARG   = oracle.date,
  RIGHTARG  = bigint,
  PROCEDURE = oracle.add_days_to_timestamp
);

CREATE OPERATOR oracle.- (
  LEFTARG   = oracle.date,
  RIGHTARG  = bigint,
  PROCEDURE = oracle.subtract
);

CREATE OPERATOR oracle.+ (
  LEFTARG   = oracle.date,
  RIGHTARG  = smallint,
  PROCEDURE = oracle.add_days_to_timestamp
);

CREATE OPERATOR oracle.- (
  LEFTARG   = oracle.date,
  RIGHTARG  = smallint,
  PROCEDURE = oracle.subtract
);

CREATE OPERATOR oracle.+ (
  LEFTARG   = oracle.date,
  RIGHTARG  = numeric,
  PROCEDURE = oracle.add_days_to_timestamp
);

CREATE OPERATOR oracle.- (
  LEFTARG   = oracle.date,
  RIGHTARG  = numeric,
  PROCEDURE = oracle.subtract
);

CREATE OPERATOR oracle.- (
  LEFTARG   = oracle.date,
  RIGHTARG  = oracle.date,
  PROCEDURE = oracle.subtract
);

CREATE FUNCTION oracle.add_months(TIMESTAMP WITH TIME ZONE,INTEGER)
RETURNS TIMESTAMP
AS $$ SELECT (pg_catalog.add_months($1::pg_catalog.date, $2) + $1::time)::oracle.date; $$
LANGUAGE SQL IMMUTABLE STRICT;

CREATE OR REPLACE FUNCTION oracle.last_day(TIMESTAMPTZ)
RETURNS TIMESTAMP
AS $$ SELECT (date_trunc('MONTH', $1) + INTERVAL '1 MONTH - 1 day' + $1::time)::oracle.date; $$
LANGUAGE SQL IMMUTABLE STRICT;

CREATE FUNCTION oracle.months_between(TIMESTAMP WITH TIME ZONE,TIMESTAMP WITH TIME ZONE)
RETURNS NUMERIC
AS $$ SELECT pg_catalog.months_between($1::pg_catalog.date,$2::pg_catalog.date); $$
LANGUAGE SQL IMMUTABLE STRICT;

CREATE FUNCTION oracle.next_day(TIMESTAMP WITH TIME ZONE,INTEGER)
RETURNS TIMESTAMP
AS $$ SELECT (pg_catalog.next_day($1::pg_catalog.date,$2) + $1::time)::oracle.date; $$
LANGUAGE SQL IMMUTABLE STRICT;

CREATE FUNCTION oracle.next_day(TIMESTAMP WITH TIME ZONE,TEXT)
RETURNS TIMESTAMP
AS $$ SELECT (pg_catalog.next_day($1::pg_catalog.date,$2) + $1::time)::oracle.date; $$
LANGUAGE SQL IMMUTABLE STRICT;

CREATE FUNCTION oracle.to_date(TEXT)
RETURNS oracle.date
AS $$ SELECT pg_catalog.to_date($1)::oracle.date; $$
LANGUAGE SQL STABLE STRICT;

CREATE OR REPLACE FUNCTION oracle.to_date(TEXT,TEXT)
RETURNS oracle.date
AS $$ SELECT TO_TIMESTAMP($1,$2)::oracle.date; $$
LANGUAGE SQL IMMUTABLE STRICT;

CREATE FUNCTION oracle.to_char(timestamp)
RETURNS TEXT
AS 'MODULE_PATHNAME','orafce_to_char_timestamp'
LANGUAGE C STABLE STRICT;
COMMENT ON FUNCTION oracle.to_char(timestamp) IS 'Convert timestamp to string';

CREATE FUNCTION oracle.sysdate()
RETURNS oracle.date
AS 'MODULE_PATHNAME','orafce_sysdate'
LANGUAGE C STABLE STRICT;
COMMENT ON FUNCTION oracle.sysdate() IS 'Ruturns statement timestamp at server time zone';

CREATE FUNCTION oracle.sessiontimezone()
RETURNS text
AS 'MODULE_PATHNAME','orafce_sessiontimezone'
LANGUAGE C STABLE STRICT;
COMMENT ON FUNCTION oracle.sessiontimezone() IS 'Ruturns session time zone';

CREATE FUNCTION oracle.dbtimezone()
RETURNS text
AS 'MODULE_PATHNAME','orafce_dbtimezone'
LANGUAGE C STABLE STRICT;
COMMENT ON FUNCTION oracle.dbtimezone() IS 'Ruturns server time zone (orafce.timezone)';

-- emulation of dual table
CREATE VIEW public.dual AS SELECT 'X'::varchar AS dummy;
REVOKE ALL ON public.dual FROM PUBLIC;
GRANT SELECT, REFERENCES ON public.dual TO PUBLIC;

-- this packege is emulation of dbms_output Oracle packege
--

CREATE SCHEMA dbms_output;

CREATE FUNCTION dbms_output.enable(IN buffer_size int4)
RETURNS void
AS 'MODULE_PATHNAME','dbms_output_enable'
LANGUAGE C VOLATILE;
COMMENT ON FUNCTION dbms_output.enable(IN int4) IS 'Enable package functionality';

CREATE FUNCTION dbms_output.enable()
RETURNS void
AS 'MODULE_PATHNAME','dbms_output_enable_default'
LANGUAGE C VOLATILE STRICT;
COMMENT ON FUNCTION dbms_output.enable() IS 'Enable package functionality';

CREATE FUNCTION dbms_output.disable()
RETURNS void
AS 'MODULE_PATHNAME','dbms_output_disable'
LANGUAGE C VOLATILE STRICT;
COMMENT ON FUNCTION dbms_output.disable() IS 'Disable package functionality';

CREATE FUNCTION dbms_output.serveroutput(IN bool)
RETURNS void
AS 'MODULE_PATHNAME','dbms_output_serveroutput'
LANGUAGE C VOLATILE STRICT;
COMMENT ON FUNCTION dbms_output.serveroutput(IN bool) IS 'Set drowing output';

CREATE FUNCTION dbms_output.put(IN a text)
RETURNS void
AS 'MODULE_PATHNAME','dbms_output_put'
LANGUAGE C VOLATILE STRICT;
COMMENT ON FUNCTION dbms_output.put(IN text) IS 'Put some text to output';

CREATE FUNCTION dbms_output.put_line(IN a text)
RETURNS void
AS 'MODULE_PATHNAME','dbms_output_put_line'
LANGUAGE C VOLATILE STRICT;
COMMENT ON FUNCTION dbms_output.put_line(IN text) IS 'Put line to output';

CREATE FUNCTION dbms_output.new_line()
RETURNS void
AS 'MODULE_PATHNAME','dbms_output_new_line'
LANGUAGE C VOLATILE STRICT;
COMMENT ON FUNCTION dbms_output.new_line() IS 'Put new line char to output';

CREATE FUNCTION dbms_output.get_line(OUT line text, OUT status int4)
AS 'MODULE_PATHNAME','dbms_output_get_line'
LANGUAGE C VOLATILE STRICT;
COMMENT ON FUNCTION dbms_output.get_line(OUT text, OUT int4) IS 'Get line from output buffer';


CREATE FUNCTION dbms_output.get_lines(OUT lines text[], INOUT numlines int4)
AS 'MODULE_PATHNAME','dbms_output_get_lines'
LANGUAGE C VOLATILE STRICT;
COMMENT ON FUNCTION dbms_output.get_lines(OUT text[], INOUT int4) IS 'Get lines from output buffer';


-- others functions

CREATE FUNCTION nvl(anyelement, anyelement)
RETURNS anyelement
AS 'MODULE_PATHNAME','ora_nvl'
LANGUAGE C IMMUTABLE;

CREATE FUNCTION nvl2(anyelement, anyelement, anyelement)
RETURNS anyelement
AS 'MODULE_PATHNAME','ora_nvl2'
LANGUAGE C IMMUTABLE;
COMMENT ON FUNCTION nvl2(anyelement, anyelement, anyelement) IS '';

CREATE FUNCTION public.decode(anyelement, anyelement, text)
RETURNS text
AS 'MODULE_PATHNAME', 'ora_decode'
LANGUAGE C IMMUTABLE;

CREATE FUNCTION public.decode(anyelement, anyelement, text, text)
RETURNS text
AS 'MODULE_PATHNAME', 'ora_decode'
LANGUAGE C IMMUTABLE;

CREATE FUNCTION public.decode(anyelement, anyelement, text, anyelement, text)
RETURNS text
AS 'MODULE_PATHNAME', 'ora_decode'
LANGUAGE C IMMUTABLE;

CREATE FUNCTION public.decode(anyelement, anyelement, text, anyelement, text, text)
RETURNS text
AS 'MODULE_PATHNAME', 'ora_decode'
LANGUAGE C IMMUTABLE;

CREATE FUNCTION public.decode(anyelement, anyelement, text, anyelement, text, anyelement, text)
RETURNS text
AS 'MODULE_PATHNAME', 'ora_decode'
LANGUAGE C IMMUTABLE;

CREATE FUNCTION public.decode(anyelement, anyelement, text, anyelement, text, anyelement, text, text)
RETURNS text
AS 'MODULE_PATHNAME', 'ora_decode'
LANGUAGE C IMMUTABLE;

CREATE FUNCTION public.decode(anyelement, anyelement, bpchar)
RETURNS bpchar
AS 'MODULE_PATHNAME', 'ora_decode'
LANGUAGE C IMMUTABLE;

CREATE FUNCTION public.decode(anyelement, anyelement, bpchar, bpchar)
RETURNS bpchar
AS 'MODULE_PATHNAME', 'ora_decode'
LANGUAGE C IMMUTABLE;

CREATE FUNCTION public.decode(anyelement, anyelement, bpchar, anyelement, bpchar)
RETURNS bpchar
AS 'MODULE_PATHNAME', 'ora_decode'
LANGUAGE C IMMUTABLE;

CREATE FUNCTION public.decode(anyelement, anyelement, bpchar, anyelement, bpchar, bpchar)
RETURNS bpchar
AS 'MODULE_PATHNAME', 'ora_decode'
LANGUAGE C IMMUTABLE;

CREATE FUNCTION public.decode(anyelement, anyelement, bpchar, anyelement, bpchar, anyelement, bpchar)
RETURNS bpchar
AS 'MODULE_PATHNAME', 'ora_decode'
LANGUAGE C IMMUTABLE;

CREATE FUNCTION public.decode(anyelement, anyelement, bpchar, anyelement, bpchar, anyelement, bpchar, bpchar)
RETURNS bpchar
AS 'MODULE_PATHNAME', 'ora_decode'
LANGUAGE C IMMUTABLE;

CREATE FUNCTION public.decode(anyelement, anyelement, integer)
RETURNS integer
AS 'MODULE_PATHNAME', 'ora_decode'
LANGUAGE C IMMUTABLE;

CREATE FUNCTION public.decode(anyelement, anyelement, integer, integer)
RETURNS integer
AS 'MODULE_PATHNAME', 'ora_decode'
LANGUAGE C IMMUTABLE;

CREATE FUNCTION public.decode(anyelement, anyelement, integer, anyelement, integer)
RETURNS integer
AS 'MODULE_PATHNAME', 'ora_decode'
LANGUAGE C IMMUTABLE;

CREATE FUNCTION public.decode(anyelement, anyelement, integer, anyelement, integer, integer)
RETURNS integer
AS 'MODULE_PATHNAME', 'ora_decode'
LANGUAGE C IMMUTABLE;

CREATE FUNCTION public.decode(anyelement, anyelement, integer, anyelement, integer, anyelement, integer)
RETURNS integer
AS 'MODULE_PATHNAME', 'ora_decode'
LANGUAGE C IMMUTABLE;

CREATE FUNCTION public.decode(anyelement, anyelement, integer, anyelement, integer, anyelement, integer, integer)
RETURNS integer
AS 'MODULE_PATHNAME', 'ora_decode'
LANGUAGE C IMMUTABLE;

CREATE FUNCTION public.decode(anyelement, anyelement, bigint)
RETURNS bigint
AS 'MODULE_PATHNAME', 'ora_decode'
LANGUAGE C IMMUTABLE;

CREATE FUNCTION public.decode(anyelement, anyelement, bigint, bigint)
RETURNS bigint
AS 'MODULE_PATHNAME', 'ora_decode'
LANGUAGE C IMMUTABLE;

CREATE FUNCTION public.decode(anyelement, anyelement, bigint, anyelement, bigint)
RETURNS bigint
AS 'MODULE_PATHNAME', 'ora_decode'
LANGUAGE C IMMUTABLE;

CREATE FUNCTION public.decode(anyelement, anyelement, bigint, anyelement, bigint, bigint)
RETURNS bigint
AS 'MODULE_PATHNAME', 'ora_decode'
LANGUAGE C IMMUTABLE;

CREATE FUNCTION public.decode(anyelement, anyelement, bigint, anyelement, bigint, anyelement, bigint)
RETURNS bigint
AS 'MODULE_PATHNAME', 'ora_decode'
LANGUAGE C IMMUTABLE;

CREATE FUNCTION public.decode(anyelement, anyelement, bigint, anyelement, bigint, anyelement, bigint, bigint)
RETURNS bigint
AS 'MODULE_PATHNAME', 'ora_decode'
LANGUAGE C IMMUTABLE;

CREATE FUNCTION public.decode(anyelement, anyelement, numeric)
RETURNS numeric
AS 'MODULE_PATHNAME', 'ora_decode'
LANGUAGE C IMMUTABLE;

CREATE FUNCTION public.decode(anyelement, anyelement, numeric, numeric)
RETURNS numeric
AS 'MODULE_PATHNAME', 'ora_decode'
LANGUAGE C IMMUTABLE;

CREATE FUNCTION public.decode(anyelement, anyelement, numeric, anyelement, numeric)
RETURNS numeric
AS 'MODULE_PATHNAME', 'ora_decode'
LANGUAGE C IMMUTABLE;

CREATE FUNCTION public.decode(anyelement, anyelement, numeric, anyelement, numeric, numeric)
RETURNS numeric
AS 'MODULE_PATHNAME', 'ora_decode'
LANGUAGE C IMMUTABLE;

CREATE FUNCTION public.decode(anyelement, anyelement, numeric, anyelement, numeric, anyelement, numeric)
RETURNS numeric
AS 'MODULE_PATHNAME', 'ora_decode'
LANGUAGE C IMMUTABLE;

CREATE FUNCTION public.decode(anyelement, anyelement, numeric, anyelement, numeric, anyelement, numeric, numeric)
RETURNS numeric
AS 'MODULE_PATHNAME', 'ora_decode'
LANGUAGE C IMMUTABLE;

CREATE FUNCTION public.decode(anyelement, anyelement, date)
RETURNS date
AS 'MODULE_PATHNAME', 'ora_decode'
LANGUAGE C IMMUTABLE;

CREATE FUNCTION public.decode(anyelement, anyelement, date, date)
RETURNS date
AS 'MODULE_PATHNAME', 'ora_decode'
LANGUAGE C IMMUTABLE;

CREATE FUNCTION public.decode(anyelement, anyelement, date, anyelement, date)
RETURNS date
AS 'MODULE_PATHNAME', 'ora_decode'
LANGUAGE C IMMUTABLE;

CREATE FUNCTION public.decode(anyelement, anyelement, date, anyelement, date, date)
RETURNS date
AS 'MODULE_PATHNAME', 'ora_decode'
LANGUAGE C IMMUTABLE;

CREATE FUNCTION public.decode(anyelement, anyelement, date, anyelement, date, anyelement, date)
RETURNS date
AS 'MODULE_PATHNAME', 'ora_decode'
LANGUAGE C IMMUTABLE;

CREATE FUNCTION public.decode(anyelement, anyelement, date, anyelement, date, anyelement, date, date)
RETURNS date
AS 'MODULE_PATHNAME', 'ora_decode'
LANGUAGE C IMMUTABLE;

CREATE FUNCTION public.decode(anyelement, anyelement, time)
RETURNS time
AS 'MODULE_PATHNAME', 'ora_decode'
LANGUAGE C IMMUTABLE;

CREATE FUNCTION public.decode(anyelement, anyelement, time, time)
RETURNS time
AS 'MODULE_PATHNAME', 'ora_decode'
LANGUAGE C IMMUTABLE;

CREATE FUNCTION public.decode(anyelement, anyelement, time, anyelement, time)
RETURNS time
AS 'MODULE_PATHNAME', 'ora_decode'
LANGUAGE C IMMUTABLE;

CREATE FUNCTION public.decode(anyelement, anyelement, time, anyelement, time, time)
RETURNS time
AS 'MODULE_PATHNAME', 'ora_decode'
LANGUAGE C IMMUTABLE;

CREATE FUNCTION public.decode(anyelement, anyelement, time, anyelement, time, anyelement, time)
RETURNS time
AS 'MODULE_PATHNAME', 'ora_decode'
LANGUAGE C IMMUTABLE;

CREATE FUNCTION public.decode(anyelement, anyelement, time, anyelement, time, anyelement, time, time)
RETURNS time
AS 'MODULE_PATHNAME', 'ora_decode'
LANGUAGE C IMMUTABLE;

CREATE FUNCTION public.decode(anyelement, anyelement, timestamp)
RETURNS timestamp
AS 'MODULE_PATHNAME', 'ora_decode'
LANGUAGE C IMMUTABLE;

CREATE FUNCTION public.decode(anyelement, anyelement, timestamp, timestamp)
RETURNS timestamp
AS 'MODULE_PATHNAME', 'ora_decode'
LANGUAGE C IMMUTABLE;

CREATE FUNCTION public.decode(anyelement, anyelement, timestamp, anyelement, timestamp)
RETURNS timestamp
AS 'MODULE_PATHNAME', 'ora_decode'
LANGUAGE C IMMUTABLE;

CREATE FUNCTION public.decode(anyelement, anyelement, timestamp, anyelement, timestamp, timestamp)
RETURNS timestamp
AS 'MODULE_PATHNAME', 'ora_decode'
LANGUAGE C IMMUTABLE;

CREATE FUNCTION public.decode(anyelement, anyelement, timestamp, anyelement, timestamp, anyelement, timestamp)
RETURNS timestamp
AS 'MODULE_PATHNAME', 'ora_decode'
LANGUAGE C IMMUTABLE;

CREATE FUNCTION public.decode(anyelement, anyelement, timestamp, anyelement, timestamp, anyelement, timestamp, timestamp)
RETURNS timestamp
AS 'MODULE_PATHNAME', 'ora_decode'
LANGUAGE C IMMUTABLE;

CREATE FUNCTION public.decode(anyelement, anyelement, timestamptz)
RETURNS timestamptz
AS 'MODULE_PATHNAME', 'ora_decode'
LANGUAGE C IMMUTABLE;

CREATE FUNCTION public.decode(anyelement, anyelement, timestamptz, timestamptz)
RETURNS timestamptz
AS 'MODULE_PATHNAME', 'ora_decode'
LANGUAGE C IMMUTABLE;

CREATE FUNCTION public.decode(anyelement, anyelement, timestamptz, anyelement, timestamptz)
RETURNS timestamptz
AS 'MODULE_PATHNAME', 'ora_decode'
LANGUAGE C IMMUTABLE;

CREATE FUNCTION public.decode(anyelement, anyelement, timestamptz, anyelement, timestamptz, timestamptz)
RETURNS timestamptz
AS 'MODULE_PATHNAME', 'ora_decode'
LANGUAGE C IMMUTABLE;

CREATE FUNCTION public.decode(anyelement, anyelement, timestamptz, anyelement, timestamptz, anyelement, timestamptz)
RETURNS timestamptz
AS 'MODULE_PATHNAME', 'ora_decode'
LANGUAGE C IMMUTABLE;

CREATE FUNCTION public.decode(anyelement, anyelement, timestamptz, anyelement, timestamptz, anyelement, timestamptz, timestamptz)
RETURNS timestamptz
AS 'MODULE_PATHNAME', 'ora_decode'
LANGUAGE C IMMUTABLE;


CREATE SCHEMA dbms_pipe;

CREATE FUNCTION dbms_pipe.pack_message(text)
RETURNS void
AS 'MODULE_PATHNAME','dbms_pipe_pack_message_text'
LANGUAGE C VOLATILE STRICT;
COMMENT ON FUNCTION dbms_pipe.pack_message(text) IS 'Add text field to message';

CREATE FUNCTION dbms_pipe.unpack_message_text()
RETURNS text
AS 'MODULE_PATHNAME','dbms_pipe_unpack_message_text'
LANGUAGE C VOLATILE;
COMMENT ON FUNCTION dbms_pipe.unpack_message_text() IS 'Get text fiedl from message';

CREATE FUNCTION dbms_pipe.receive_message(text, int)
RETURNS int
AS 'MODULE_PATHNAME','dbms_pipe_receive_message'
LANGUAGE C VOLATILE;
COMMENT ON FUNCTION dbms_pipe.receive_message(text, int) IS 'Receive message from pipe';

CREATE FUNCTION dbms_pipe.receive_message(text)
RETURNS int
AS $$SELECT dbms_pipe.receive_message($1,NULL::int);$$
LANGUAGE SQL VOLATILE;
COMMENT ON FUNCTION dbms_pipe.receive_message(text) IS 'Receive message from pipe';

CREATE FUNCTION dbms_pipe.send_message(text, int, int)
RETURNS int
AS 'MODULE_PATHNAME','dbms_pipe_send_message'
LANGUAGE C VOLATILE;
COMMENT ON FUNCTION dbms_pipe.send_message(text, int, int) IS 'Send message to pipe';

CREATE FUNCTION dbms_pipe.send_message(text, int)
RETURNS int
AS $$SELECT dbms_pipe.send_message($1,$2,NULL);$$
LANGUAGE SQL VOLATILE;
COMMENT ON FUNCTION dbms_pipe.send_message(text, int) IS 'Send message to pipe';

CREATE FUNCTION dbms_pipe.send_message(text)
RETURNS int
AS $$SELECT dbms_pipe.send_message($1,NULL,NULL);$$
LANGUAGE SQL VOLATILE;
COMMENT ON FUNCTION dbms_pipe.send_message(text) IS 'Send message to pipe';

CREATE FUNCTION dbms_pipe.unique_session_name()
RETURNS varchar
AS 'MODULE_PATHNAME','dbms_pipe_unique_session_name'
LANGUAGE C VOLATILE STRICT;
COMMENT ON FUNCTION dbms_pipe.unique_session_name() IS 'Returns unique session name';

CREATE FUNCTION dbms_pipe.__list_pipes()
RETURNS SETOF RECORD
AS 'MODULE_PATHNAME','dbms_pipe_list_pipes'
LANGUAGE C VOLATILE STRICT;
COMMENT ON FUNCTION dbms_pipe.__list_pipes() IS '';

CREATE VIEW dbms_pipe.db_pipes
AS SELECT * FROM dbms_pipe.__list_pipes() AS (Name varchar, Items int, Size int, "limit" int, "private" bool, "owner" varchar);

CREATE FUNCTION dbms_pipe.next_item_type()
RETURNS int
AS 'MODULE_PATHNAME','dbms_pipe_next_item_type'
LANGUAGE C VOLATILE STRICT;
COMMENT ON FUNCTION dbms_pipe.next_item_type() IS 'Returns type of next field in message';

CREATE FUNCTION dbms_pipe.create_pipe(text, int, bool)
RETURNS void
AS 'MODULE_PATHNAME','dbms_pipe_create_pipe'
LANGUAGE C VOLATILE;
COMMENT ON FUNCTION dbms_pipe.create_pipe(text, int, bool) IS 'Create named pipe';

CREATE FUNCTION dbms_pipe.create_pipe(text, int)
RETURNS void
AS 'MODULE_PATHNAME','dbms_pipe_create_pipe_2'
LANGUAGE C VOLATILE;
COMMENT ON FUNCTION dbms_pipe.create_pipe(text, int) IS 'Create named pipe';

CREATE FUNCTION dbms_pipe.create_pipe(text)
RETURNS void
AS 'MODULE_PATHNAME','dbms_pipe_create_pipe_1'
LANGUAGE C VOLATILE;
COMMENT ON FUNCTION dbms_pipe.create_pipe(text) IS 'Create named pipe';

CREATE FUNCTION dbms_pipe.reset_buffer()
RETURNS void
AS 'MODULE_PATHNAME','dbms_pipe_reset_buffer'
LANGUAGE C VOLATILE;
COMMENT ON FUNCTION dbms_pipe.reset_buffer() IS 'Clean input buffer';

CREATE FUNCTION dbms_pipe.purge(text)
RETURNS void
AS 'MODULE_PATHNAME','dbms_pipe_purge'
LANGUAGE C VOLATILE STRICT;
COMMENT ON FUNCTION dbms_pipe.purge(text) IS 'Clean pipe';

CREATE FUNCTION dbms_pipe.remove_pipe(text)
RETURNS void
AS 'MODULE_PATHNAME','dbms_pipe_remove_pipe'
LANGUAGE C VOLATILE STRICT;
COMMENT ON FUNCTION dbms_pipe.remove_pipe(text) IS 'Destroy pipe';

CREATE FUNCTION dbms_pipe.pack_message(date)
RETURNS void
AS 'MODULE_PATHNAME','dbms_pipe_pack_message_date'
LANGUAGE C VOLATILE STRICT;
COMMENT ON FUNCTION dbms_pipe.pack_message(date) IS 'Add date field to message';

CREATE FUNCTION dbms_pipe.unpack_message_date()
RETURNS date
AS 'MODULE_PATHNAME','dbms_pipe_unpack_message_date'
LANGUAGE C VOLATILE STRICT;
COMMENT ON FUNCTION dbms_pipe.unpack_message_date() IS 'Get date field from message';

CREATE FUNCTION dbms_pipe.pack_message(timestamp with time zone)
RETURNS void
AS 'MODULE_PATHNAME','dbms_pipe_pack_message_timestamp'
LANGUAGE C VOLATILE STRICT;
COMMENT ON FUNCTION dbms_pipe.pack_message(timestamp with time zone) IS 'Add timestamp field to message';

CREATE FUNCTION dbms_pipe.unpack_message_timestamp()
RETURNS timestamp with time zone
AS 'MODULE_PATHNAME','dbms_pipe_unpack_message_timestamp'
LANGUAGE C VOLATILE STRICT;
COMMENT ON FUNCTION dbms_pipe.unpack_message_timestamp() IS 'Get timestamp field from message';

CREATE FUNCTION dbms_pipe.pack_message(numeric)
RETURNS void
AS 'MODULE_PATHNAME','dbms_pipe_pack_message_number'
LANGUAGE C VOLATILE STRICT;
COMMENT ON FUNCTION dbms_pipe.pack_message(numeric) IS 'Add numeric field to message';

CREATE FUNCTION dbms_pipe.unpack_message_number()
RETURNS numeric
AS 'MODULE_PATHNAME','dbms_pipe_unpack_message_number'
LANGUAGE C VOLATILE STRICT;
COMMENT ON FUNCTION dbms_pipe.unpack_message_number() IS 'Get numeric field from message';

CREATE FUNCTION dbms_pipe.pack_message(integer)
RETURNS void
AS 'MODULE_PATHNAME','dbms_pipe_pack_message_integer'
LANGUAGE C VOLATILE STRICT;
COMMENT ON FUNCTION dbms_pipe.pack_message(integer) IS 'Add numeric field to message';

CREATE FUNCTION dbms_pipe.pack_message(bigint)
RETURNS void
AS 'MODULE_PATHNAME','dbms_pipe_pack_message_bigint'
LANGUAGE C VOLATILE STRICT;
COMMENT ON FUNCTION dbms_pipe.pack_message(bigint) IS 'Add numeric field to message';

CREATE FUNCTION dbms_pipe.pack_message(bytea)
RETURNS void
AS 'MODULE_PATHNAME','dbms_pipe_pack_message_bytea'
LANGUAGE C VOLATILE STRICT;
COMMENT ON FUNCTION dbms_pipe.pack_message(bytea) IS 'Add bytea field to message';

CREATE FUNCTION dbms_pipe.unpack_message_bytea()
RETURNS bytea
AS 'MODULE_PATHNAME','dbms_pipe_unpack_message_bytea'
LANGUAGE C VOLATILE STRICT;
COMMENT ON FUNCTION dbms_pipe.unpack_message_bytea() IS 'Get bytea field from message';

CREATE FUNCTION dbms_pipe.pack_message(record)
RETURNS void
AS 'MODULE_PATHNAME','dbms_pipe_pack_message_record'
LANGUAGE C VOLATILE STRICT;
COMMENT ON FUNCTION dbms_pipe.pack_message(record) IS 'Add record field to message';

CREATE FUNCTION dbms_pipe.unpack_message_record()
RETURNS record
AS 'MODULE_PATHNAME','dbms_pipe_unpack_message_record'
LANGUAGE C VOLATILE STRICT;
COMMENT ON FUNCTION dbms_pipe.unpack_message_record() IS 'Get record field from message';



-- follow package PLVdate emulation

CREATE SCHEMA plvdate;

CREATE FUNCTION plvdate.add_bizdays(date, int)
RETURNS date
AS 'MODULE_PATHNAME','plvdate_add_bizdays'
LANGUAGE C IMMUTABLE STRICT;
COMMENT ON FUNCTION plvdate.add_bizdays(date, int) IS 'Get the date created by adding <n> business days to a date';

CREATE FUNCTION plvdate.nearest_bizday(date)
RETURNS date
AS 'MODULE_PATHNAME','plvdate_nearest_bizday'
LANGUAGE C IMMUTABLE STRICT;
COMMENT ON FUNCTION plvdate.nearest_bizday(date) IS 'Get the nearest business date to a given date, user defined';

CREATE FUNCTION plvdate.next_bizday(date)
RETURNS date
AS 'MODULE_PATHNAME','plvdate_next_bizday'
LANGUAGE C IMMUTABLE STRICT;
COMMENT ON FUNCTION plvdate.next_bizday(date) IS 'Get the next business date from a given date, user defined';

CREATE FUNCTION plvdate.bizdays_between(date, date)
RETURNS int
AS 'MODULE_PATHNAME','plvdate_bizdays_between'
LANGUAGE C IMMUTABLE STRICT;
COMMENT ON FUNCTION plvdate.bizdays_between(date, date) IS 'Get the number of business days between two dates';

CREATE FUNCTION plvdate.prev_bizday(date)
RETURNS date
AS 'MODULE_PATHNAME','plvdate_prev_bizday'
LANGUAGE C IMMUTABLE STRICT;
COMMENT ON FUNCTION plvdate.prev_bizday(date) IS 'Get the previous business date from a given date';

CREATE FUNCTION plvdate.isbizday(date)
RETURNS bool
AS 'MODULE_PATHNAME','plvdate_isbizday'
LANGUAGE C IMMUTABLE STRICT;
COMMENT ON FUNCTION plvdate.isbizday(date) IS 'Call this function to determine if a date is a business day';

CREATE FUNCTION plvdate.set_nonbizday(text)
RETURNS void
AS 'MODULE_PATHNAME','plvdate_set_nonbizday_dow'
LANGUAGE C VOLATILE STRICT;
COMMENT ON FUNCTION plvdate.set_nonbizday(text) IS 'Set day of week as non bussines day';

CREATE FUNCTION plvdate.unset_nonbizday(text)
RETURNS void
AS 'MODULE_PATHNAME','plvdate_unset_nonbizday_dow'
LANGUAGE C VOLATILE STRICT;
COMMENT ON FUNCTION plvdate.unset_nonbizday(text) IS 'Unset day of week as non bussines day';

CREATE FUNCTION plvdate.set_nonbizday(date, bool)
RETURNS void
AS 'MODULE_PATHNAME','plvdate_set_nonbizday_day'
LANGUAGE C VOLATILE STRICT;
COMMENT ON FUNCTION plvdate.set_nonbizday(date, bool) IS 'Set day as non bussines day, if repeat is true, then day is nonbiz every year';

CREATE FUNCTION plvdate.unset_nonbizday(date, bool)
RETURNS void
AS 'MODULE_PATHNAME','plvdate_unset_nonbizday_day'
LANGUAGE C VOLATILE STRICT;
COMMENT ON FUNCTION plvdate.unset_nonbizday(date, bool) IS 'Unset day as non bussines day, if repeat is true, then day is nonbiz every year';

CREATE FUNCTION plvdate.set_nonbizday(date)
RETURNS bool
AS $$SELECT plvdate.set_nonbizday($1, false); SELECT NULL::boolean;$$
LANGUAGE SQL VOLATILE STRICT;
COMMENT ON FUNCTION plvdate.set_nonbizday(date) IS 'Set day as non bussines day';

CREATE FUNCTION plvdate.unset_nonbizday(date)
RETURNS bool
AS $$SELECT plvdate.unset_nonbizday($1, false); SELECT NULL::boolean;$$
LANGUAGE SQL VOLATILE STRICT;
COMMENT ON FUNCTION plvdate.unset_nonbizday(date) IS 'Unset day as non bussines day';

CREATE FUNCTION plvdate.use_easter(bool)
RETURNS void
AS 'MODULE_PATHNAME','plvdate_use_easter'
LANGUAGE C VOLATILE STRICT;
COMMENT ON FUNCTION plvdate.use_easter(bool) IS 'Easter Sunday and easter monday will be holiday';

CREATE FUNCTION plvdate.use_easter()
RETURNS bool
AS $$SELECT plvdate.use_easter(true); SELECT NULL::boolean;$$
LANGUAGE SQL VOLATILE STRICT;
COMMENT ON FUNCTION plvdate.use_easter() IS 'Easter Sunday and easter monday will be holiday';

CREATE FUNCTION plvdate.unuse_easter()
RETURNS bool
AS $$SELECT plvdate.use_easter(false); SELECT NULL::boolean;$$
LANGUAGE SQL VOLATILE STRICT;
COMMENT ON FUNCTION plvdate.unuse_easter() IS 'Easter Sunday and easter monday will not be holiday';

CREATE FUNCTION plvdate.using_easter()
RETURNS bool
AS 'MODULE_PATHNAME','plvdate_using_easter'
LANGUAGE C VOLATILE STRICT;
COMMENT ON FUNCTION plvdate.using_easter() IS 'Use easter?';

CREATE FUNCTION plvdate.use_great_friday(bool)
RETURNS void
AS 'MODULE_PATHNAME','plvdate_use_great_friday'
LANGUAGE C VOLATILE STRICT;
COMMENT ON FUNCTION plvdate.use_great_friday(bool) IS 'Great Friday will be holiday';

CREATE FUNCTION plvdate.use_great_friday()
RETURNS bool
AS $$SELECT plvdate.use_great_friday(true); SELECT NULL::boolean;$$
LANGUAGE SQL VOLATILE STRICT;
COMMENT ON FUNCTION plvdate.use_great_friday() IS 'Great Friday will be holiday';

CREATE FUNCTION plvdate.unuse_great_friday()
RETURNS bool
AS $$SELECT plvdate.use_great_friday(false); SELECT NULL::boolean;$$
LANGUAGE SQL VOLATILE STRICT;
COMMENT ON FUNCTION plvdate.unuse_great_friday() IS 'Great Friday will not be holiday';

CREATE FUNCTION plvdate.using_great_friday()
RETURNS bool
AS 'MODULE_PATHNAME','plvdate_using_great_friday'
LANGUAGE C VOLATILE STRICT;
COMMENT ON FUNCTION plvdate.using_great_friday() IS 'Use Great Friday?';

CREATE FUNCTION plvdate.include_start(bool)
RETURNS void
AS 'MODULE_PATHNAME','plvdate_include_start'
LANGUAGE C VOLATILE STRICT;
COMMENT ON FUNCTION plvdate.include_start(bool) IS 'Include starting date in bizdays_between calculation';

CREATE FUNCTION plvdate.include_start()
RETURNS bool
AS $$SELECT plvdate.include_start(true); SELECT NULL::boolean;$$
LANGUAGE SQL VOLATILE STRICT;
COMMENT ON FUNCTION plvdate.include_start() IS '';

CREATE FUNCTION plvdate.noinclude_start()
RETURNS bool
AS $$SELECT plvdate.include_start(false); SELECT NULL::boolean;$$
LANGUAGE SQL VOLATILE STRICT;
COMMENT ON FUNCTION plvdate.noinclude_start() IS '';

CREATE FUNCTION plvdate.including_start()
RETURNS bool
AS 'MODULE_PATHNAME','plvdate_including_start'
LANGUAGE C VOLATILE STRICT;
COMMENT ON FUNCTION plvdate.including_start() IS '';

CREATE FUNCTION plvdate.version()
RETURNS cstring
AS 'MODULE_PATHNAME','plvdate_version'
LANGUAGE C VOLATILE STRICT;
COMMENT ON FUNCTION plvdate.version() IS '';

CREATE FUNCTION plvdate.default_holidays(text)
RETURNS void
AS 'MODULE_PATHNAME','plvdate_default_holidays'
LANGUAGE C VOLATILE STRICT;
COMMENT ON FUNCTION plvdate.default_holidays(text) IS 'Load calendar for some nations';

CREATE FUNCTION plvdate.days_inmonth(date)
RETURNS integer
AS 'MODULE_PATHNAME','plvdate_days_inmonth'
LANGUAGE C VOLATILE STRICT;
COMMENT ON FUNCTION plvdate.days_inmonth(date) IS 'Returns number of days in month';

CREATE FUNCTION plvdate.isleapyear(date)
RETURNS bool
AS 'MODULE_PATHNAME','plvdate_isleapyear'
LANGUAGE C VOLATILE STRICT;
COMMENT ON FUNCTION plvdate.isleapyear(date) IS 'Is leap year';


-- PLVstr package


CREATE FUNCTION plvstr.normalize(str text)
RETURNS varchar
AS 'MODULE_PATHNAME','plvstr_normalize'
LANGUAGE C IMMUTABLE STRICT;
COMMENT ON FUNCTION plvstr.normalize(text) IS 'Replace white chars by space, replace  spaces by space';

CREATE FUNCTION plvstr.is_prefix(str text, prefix text, cs bool)
RETURNS bool
AS 'MODULE_PATHNAME','plvstr_is_prefix_text'
LANGUAGE C IMMUTABLE STRICT;
COMMENT ON FUNCTION plvstr.is_prefix(text, text, bool) IS 'Returns true, if prefix is prefix of str';

CREATE FUNCTION plvstr.is_prefix(str text, prefix text)
RETURNS bool
AS $$ SELECT plvstr.is_prefix($1,$2,true);$$
LANGUAGE SQL IMMUTABLE STRICT;
COMMENT ON FUNCTION plvstr.is_prefix(text, text) IS 'Returns true, if prefix is prefix of str';

CREATE FUNCTION plvstr.is_prefix(str int, prefix int)
RETURNS bool
AS 'MODULE_PATHNAME','plvstr_is_prefix_int'
LANGUAGE C IMMUTABLE STRICT;
COMMENT ON FUNCTION plvstr.is_prefix(int, int) IS 'Returns true, if prefix is prefix of str';

CREATE FUNCTION plvstr.is_prefix(str bigint, prefix bigint)
RETURNS bool
AS 'MODULE_PATHNAME','plvstr_is_prefix_int64'
LANGUAGE C IMMUTABLE STRICT;
COMMENT ON FUNCTION plvstr.is_prefix(bigint, bigint) IS 'Returns true, if prefix is prefix of str';

CREATE FUNCTION plvstr.substr(str text, start int, len int)
RETURNS varchar
AS 'MODULE_PATHNAME','plvstr_substr3'
LANGUAGE C IMMUTABLE STRICT;
COMMENT ON FUNCTION plvstr.substr(text, int, int) IS 'Returns substring started on start_in to end';

CREATE FUNCTION plvstr.substr(str text, start int)
RETURNS varchar
AS 'MODULE_PATHNAME','plvstr_substr2'
LANGUAGE C IMMUTABLE STRICT;
COMMENT ON FUNCTION plvstr.substr(text, int) IS 'Returns substring started on start_in to end';

CREATE FUNCTION plvstr.instr(str text, patt text, start int, nth int)
RETURNS int
AS 'MODULE_PATHNAME','plvstr_instr4'
LANGUAGE C IMMUTABLE STRICT;
COMMENT ON FUNCTION plvstr.instr(text, text, int, int) IS 'Search pattern in string';

CREATE FUNCTION plvstr.instr(str text, patt text, start int)
RETURNS int
AS 'MODULE_PATHNAME','plvstr_instr3'
LANGUAGE C IMMUTABLE STRICT;
COMMENT ON FUNCTION plvstr.instr(text, text, int) IS 'Search pattern in string';

CREATE FUNCTION plvstr.instr(str text, patt text)
RETURNS int
AS 'MODULE_PATHNAME','plvstr_instr2'
LANGUAGE C IMMUTABLE STRICT;
COMMENT ON FUNCTION plvstr.instr(text, text) IS 'Search pattern in string';

CREATE FUNCTION plvstr.lpart(str text, div text, start int, nth int, all_if_notfound bool)
RETURNS text
AS 'MODULE_PATHNAME','plvstr_lpart'
LANGUAGE C IMMUTABLE STRICT;
COMMENT ON FUNCTION plvstr.lpart(text, text, int, int, bool) IS 'Call this function to return the left part of a string';

CREATE FUNCTION plvstr.lpart(str text, div text, start int, nth int)
RETURNS text
AS $$ SELECT plvstr.lpart($1,$2, $3, $4, false); $$
LANGUAGE SQL IMMUTABLE STRICT;
COMMENT ON FUNCTION plvstr.lpart(text, text, int, int) IS 'Call this function to return the left part of a string';

CREATE FUNCTION plvstr.lpart(str text, div text, start int)
RETURNS text
AS $$ SELECT plvstr.lpart($1,$2, $3, 1, false); $$
LANGUAGE SQL IMMUTABLE STRICT;
COMMENT ON FUNCTION plvstr.lpart(text, text, int) IS 'Call this function to return the left part of a string';

CREATE FUNCTION plvstr.lpart(str text, div text)
RETURNS text
AS $$ SELECT plvstr.lpart($1,$2, 1, 1, false); $$
LANGUAGE SQL IMMUTABLE STRICT;
COMMENT ON FUNCTION plvstr.lpart(text, text) IS 'Call this function to return the left part of a string';

CREATE FUNCTION plvstr.rpart(str text, div text, start int, nth int, all_if_notfound bool)
RETURNS text
AS 'MODULE_PATHNAME','plvstr_rpart'
LANGUAGE C IMMUTABLE STRICT;
COMMENT ON FUNCTION plvstr.rpart(text, text, int, int, bool) IS 'Call this function to return the right part of a string';

CREATE FUNCTION plvstr.rpart(str text, div text, start int, nth int)
RETURNS text
AS $$ SELECT plvstr.rpart($1,$2, $3, $4, false); $$
LANGUAGE SQL IMMUTABLE STRICT;
COMMENT ON FUNCTION plvstr.rpart(text, text, int, int) IS 'Call this function to return the right part of a string';

CREATE FUNCTION plvstr.rpart(str text, div text, start int)
RETURNS text
AS $$ SELECT plvstr.rpart($1,$2, $3, 1, false); $$
LANGUAGE SQL IMMUTABLE STRICT;
COMMENT ON FUNCTION plvstr.rpart(text, text, int) IS 'Call this function to return the right part of a string';

CREATE FUNCTION plvstr.rpart(str text, div text)
RETURNS text
AS $$ SELECT plvstr.rpart($1,$2, 1, 1, false); $$
LANGUAGE SQL IMMUTABLE STRICT;
COMMENT ON FUNCTION plvstr.rpart(text, text) IS 'Call this function to return the right part of a string';

CREATE FUNCTION plvstr.lstrip(str text, substr text, num int)
RETURNS text
AS 'MODULE_PATHNAME','plvstr_lstrip'
LANGUAGE C IMMUTABLE STRICT;
COMMENT ON FUNCTION plvstr.lstrip(text, text, int) IS 'Call this function to remove characters from the beginning ';

CREATE FUNCTION plvstr.lstrip(str text, substr text)
RETURNS text
AS $$ SELECT plvstr.lstrip($1, $2, 1); $$
LANGUAGE SQL IMMUTABLE STRICT;
COMMENT ON FUNCTION plvstr.lstrip(text, text) IS 'Call this function to remove characters from the beginning ';

CREATE FUNCTION plvstr.rstrip(str text, substr text, num int)
RETURNS text
AS 'MODULE_PATHNAME','plvstr_rstrip'
LANGUAGE C IMMUTABLE STRICT;
COMMENT ON FUNCTION plvstr.rstrip(text, text, int) IS 'Call this function to remove characters from the end';

CREATE FUNCTION plvstr.rstrip(str text, substr text)
RETURNS text
AS $$ SELECT plvstr.rstrip($1, $2, 1); $$
LANGUAGE SQL IMMUTABLE STRICT;
COMMENT ON FUNCTION plvstr.rstrip(text, text) IS 'Call this function to remove characters from the end';



CREATE FUNCTION plvstr.swap(str text, replace text, start int, length int)
RETURNS text
AS 'MODULE_PATHNAME','plvstr_swap'
LANGUAGE C IMMUTABLE;
COMMENT ON FUNCTION plvstr.swap(text,text, int, int) IS 'Replace a substring in a string with a specified string';

CREATE FUNCTION plvstr.swap(str text, replace text)
RETURNS text
AS $$ SELECT plvstr.swap($1,$2,1, NULL);$$
LANGUAGE SQL IMMUTABLE STRICT;
COMMENT ON FUNCTION plvstr.swap(text,text) IS 'Replace a substring in a string with a specified string';

CREATE FUNCTION plvstr.betwn(str text, start int, _end int, inclusive bool)
RETURNS text
AS 'MODULE_PATHNAME','plvstr_betwn_i'
LANGUAGE C IMMUTABLE STRICT;
COMMENT ON FUNCTION plvstr.betwn(text, int, int, bool) IS 'Find the Substring Between Start and End Locations';

CREATE FUNCTION plvstr.betwn(str text, start int, _end int)
RETURNS text
AS $$ SELECT plvstr.betwn($1,$2,$3,true);$$
LANGUAGE SQL IMMUTABLE STRICT;
COMMENT ON FUNCTION plvstr.betwn(text, int, int) IS 'Find the Substring Between Start and End Locations';

CREATE FUNCTION plvstr.betwn(str text, start text, _end text, startnth int, endnth int, inclusive bool, gotoend bool)
RETURNS text
AS 'MODULE_PATHNAME','plvstr_betwn_c'
LANGUAGE C IMMUTABLE;
COMMENT ON FUNCTION plvstr.betwn(text, text, text, int, int, bool, bool) IS 'Find the Substring Between Start and End Locations';

CREATE FUNCTION plvstr.betwn(str text, start text, _end text)
RETURNS text
AS $$ SELECT plvstr.betwn($1,$2,$3,1,1,true,false);$$
LANGUAGE SQL IMMUTABLE;
COMMENT ON FUNCTION plvstr.betwn(text, text, text) IS 'Find the Substring Between Start and End Locations';

CREATE FUNCTION plvstr.betwn(str text, start text, _end text, startnth int, endnth int)
RETURNS text
AS $$ SELECT plvstr.betwn($1,$2,$3,$4,$5,true,false);$$
LANGUAGE SQL IMMUTABLE;
COMMENT ON FUNCTION plvstr.betwn(text, text, text, int, int) IS 'Find the Substring Between Start and End Locations';

CREATE SCHEMA plvchr;

CREATE FUNCTION plvchr.nth(str text, n int)
RETURNS text
AS 'MODULE_PATHNAME','plvchr_nth'
LANGUAGE C IMMUTABLE STRICT;
COMMENT ON FUNCTION plvchr.nth(text, int) IS 'Call this function to return the Nth character in a string';

CREATE FUNCTION plvchr.first(str text)
RETURNS varchar
AS 'MODULE_PATHNAME','plvchr_first'
LANGUAGE C IMMUTABLE STRICT;
COMMENT ON FUNCTION plvchr.first(text) IS 'Call this function to return the first character in a string';

CREATE FUNCTION plvchr.last(str text)
RETURNS varchar
AS 'MODULE_PATHNAME','plvchr_last'
LANGUAGE C IMMUTABLE STRICT;
COMMENT ON FUNCTION plvchr.last(text) IS 'Call this function to return the last character in a string';

CREATE FUNCTION plvchr._is_kind(str text, kind int)
RETURNS bool
AS 'MODULE_PATHNAME','plvchr_is_kind_a'
LANGUAGE C IMMUTABLE STRICT;
COMMENT ON FUNCTION plvchr._is_kind(text, int) IS '';

CREATE FUNCTION plvchr._is_kind(c int, kind int)
RETURNS bool
AS 'MODULE_PATHNAME','plvchr_is_kind_i'
LANGUAGE C IMMUTABLE STRICT;
COMMENT ON FUNCTION plvchr._is_kind(int, int) IS '';

CREATE FUNCTION plvchr.is_blank(c int)
RETURNS BOOL
AS $$ SELECT plvchr._is_kind($1, 1);$$
LANGUAGE SQL IMMUTABLE STRICT;
COMMENT ON FUNCTION plvchr.is_blank(int) IS '';

CREATE FUNCTION plvchr.is_blank(c text)
RETURNS BOOL
AS $$ SELECT plvchr._is_kind($1, 1);$$
LANGUAGE SQL IMMUTABLE STRICT;
COMMENT ON FUNCTION plvchr.is_blank(text) IS '';

CREATE FUNCTION plvchr.is_digit(c int)
RETURNS BOOL
AS $$ SELECT plvchr._is_kind($1, 2);$$
LANGUAGE SQL IMMUTABLE STRICT;
COMMENT ON FUNCTION plvchr.is_digit(int) IS '';

CREATE FUNCTION plvchr.is_digit(c text)
RETURNS BOOL
AS $$ SELECT plvchr._is_kind($1, 2);$$
LANGUAGE SQL IMMUTABLE STRICT;
COMMENT ON FUNCTION plvchr.is_digit(text) IS '';

CREATE FUNCTION plvchr.is_quote(c int)
RETURNS BOOL
AS $$ SELECT plvchr._is_kind($1, 3);$$
LANGUAGE SQL IMMUTABLE STRICT;
COMMENT ON FUNCTION plvchr.is_quote(int) IS '';

CREATE FUNCTION plvchr.is_quote(c text)
RETURNS BOOL
AS $$ SELECT plvchr._is_kind($1, 3);$$
LANGUAGE SQL IMMUTABLE STRICT;
COMMENT ON FUNCTION plvchr.is_quote(text) IS '';

CREATE FUNCTION plvchr.is_other(c int)
RETURNS BOOL
AS $$ SELECT plvchr._is_kind($1, 4);$$
LANGUAGE SQL IMMUTABLE STRICT;
COMMENT ON FUNCTION plvchr.is_other(int) IS '';

CREATE FUNCTION plvchr.is_other(c text)
RETURNS BOOL
AS $$ SELECT plvchr._is_kind($1, 4);$$
LANGUAGE SQL IMMUTABLE STRICT;
COMMENT ON FUNCTION plvchr.is_other(text) IS '';

CREATE FUNCTION plvchr.is_letter(c int)
RETURNS BOOL
AS $$ SELECT plvchr._is_kind($1, 5);$$
LANGUAGE SQL IMMUTABLE STRICT;
COMMENT ON FUNCTION plvchr.is_letter(int) IS '';

CREATE FUNCTION plvchr.is_letter(c text)
RETURNS BOOL
AS $$ SELECT plvchr._is_kind($1, 5);$$
LANGUAGE SQL IMMUTABLE STRICT;
COMMENT ON FUNCTION plvchr.is_letter(text) IS '';

CREATE FUNCTION plvchr.char_name(c text)
RETURNS varchar
AS 'MODULE_PATHNAME','plvchr_char_name'
LANGUAGE C IMMUTABLE STRICT;
COMMENT ON FUNCTION plvchr.char_name(text) IS '';

CREATE FUNCTION plvstr.left(str text, n int)
RETURNS varchar
AS 'MODULE_PATHNAME', 'plvstr_left'
LANGUAGE C IMMUTABLE STRICT;
COMMENT ON FUNCTION plvstr.left(text, int) IS 'Returns firs num_in charaters. You can use negative num_in';

CREATE FUNCTION plvstr.right(str text, n int)
RETURNS varchar
AS 'MODULE_PATHNAME','plvstr_right'
LANGUAGE C IMMUTABLE STRICT;
COMMENT ON FUNCTION plvstr.right(text, int) IS 'Returns last num_in charaters. You can use negative num_ni';

CREATE FUNCTION plvchr.quoted1(str text)
RETURNS varchar
AS $$SELECT ''''||$1||'''';$$
LANGUAGE SQL IMMUTABLE STRICT;
COMMENT ON FUNCTION plvchr.quoted1(text) IS E'Quoted text between ''';

CREATE FUNCTION plvchr.quoted2(str text)
RETURNS varchar
AS $$SELECT '"'||$1||'"';$$
LANGUAGE SQL IMMUTABLE STRICT;
COMMENT ON FUNCTION plvchr.quoted2(text) IS 'Quoted text between "';

CREATE FUNCTION plvchr.stripped(str text, char_in text)
RETURNS varchar
AS $$ SELECT TRANSLATE($1, 'A'||$2, 'A'); $$
LANGUAGE SQL IMMUTABLE STRICT;
COMMENT ON FUNCTION plvchr.stripped(text, text) IS 'Strips a string of all instances of the specified characters';

-- dbms_alert

CREATE SCHEMA dbms_alert;

CREATE FUNCTION dbms_alert.register(name text)
RETURNS void
AS 'MODULE_PATHNAME','dbms_alert_register'
LANGUAGE C VOLATILE STRICT;
COMMENT ON FUNCTION dbms_alert.register(text) IS 'Register session as recipient of alert name';

CREATE FUNCTION dbms_alert.remove(name text)
RETURNS void
AS 'MODULE_PATHNAME','dbms_alert_remove'
LANGUAGE C VOLATILE STRICT;
COMMENT ON FUNCTION dbms_alert.remove(text) IS 'Remove session as recipient of alert name';

CREATE FUNCTION dbms_alert.removeall()
RETURNS void
AS 'MODULE_PATHNAME','dbms_alert_removeall'
LANGUAGE C VOLATILE;
COMMENT ON FUNCTION dbms_alert.removeall() IS 'Remove registration for all alerts';

CREATE FUNCTION dbms_alert._signal(name text, message text)
RETURNS void
AS 'MODULE_PATHNAME','dbms_alert_signal'
LANGUAGE C VOLATILE;
COMMENT ON FUNCTION dbms_alert._signal(text, text) IS '';

CREATE FUNCTION dbms_alert.waitany(OUT name text, OUT message text, OUT status integer, timeout float8)
RETURNS record
AS 'MODULE_PATHNAME','dbms_alert_waitany'
LANGUAGE C VOLATILE;
COMMENT ON FUNCTION dbms_alert.waitany(OUT text, OUT text, OUT integer, float8) IS 'Wait for any signal';

CREATE FUNCTION dbms_alert.waitone(name text, OUT message text, OUT status integer, timeout float8)
RETURNS record
AS 'MODULE_PATHNAME','dbms_alert_waitone'
LANGUAGE C VOLATILE;
COMMENT ON FUNCTION dbms_alert.waitone(text, OUT text, OUT integer, float8) IS 'Wait for specific signal';

CREATE FUNCTION dbms_alert.set_defaults(sensitivity float8)
RETURNS void
AS 'MODULE_PATHNAME','dbms_alert_set_defaults'
LANGUAGE C VOLATILE;
COMMENT ON FUNCTION dbms_alert.set_defaults(float8) IS '';

CREATE FUNCTION dbms_alert.defered_signal()
RETURNS trigger
AS 'MODULE_PATHNAME','dbms_alert_defered_signal'
LANGUAGE C SECURITY DEFINER;
REVOKE ALL ON FUNCTION dbms_alert.defered_signal() FROM PUBLIC;

CREATE FUNCTION dbms_alert.signal(_event text, _message text)
RETURNS void
AS 'MODULE_PATHNAME','dbms_alert_signal'
LANGUAGE C SECURITY DEFINER;
COMMENT ON FUNCTION dbms_alert.signal(text, text) IS 'Emit signal to all recipients';

CREATE SCHEMA plvsubst;

CREATE FUNCTION plvsubst.string(template_in text, values_in text[], subst text)
RETURNS text
AS 'MODULE_PATHNAME','plvsubst_string_array'
LANGUAGE C IMMUTABLE;
COMMENT ON FUNCTION plvsubst.string(text, text[], text) IS 'Scans a string for all instances of the substitution keyword and replace it with the next value in the substitution values list';

CREATE FUNCTION plvsubst.string(template_in text, values_in text[])
RETURNS text
AS $$SELECT plvsubst.string($1,$2, NULL);$$
LANGUAGE SQL STRICT VOLATILE;
COMMENT ON FUNCTION plvsubst.string(text, text[]) IS 'Scans a string for all instances of the substitution keyword and replace it with the next value in the substitution values list';

CREATE FUNCTION plvsubst.string(template_in text, vals_in text, delim_in text, subst_in text)
RETURNS text
AS 'MODULE_PATHNAME','plvsubst_string_string'
LANGUAGE C IMMUTABLE;
COMMENT ON FUNCTION plvsubst.string(text, text, text, text) IS 'Scans a string for all instances of the substitution keyword and replace it with the next value in the substitution values list';

CREATE FUNCTION plvsubst.string(template_in text, vals_in text)
RETURNS text
AS 'MODULE_PATHNAME','plvsubst_string_string'
LANGUAGE C IMMUTABLE;
COMMENT ON FUNCTION plvsubst.string(text, text) IS 'Scans a string for all instances of the substitution keyword and replace it with the next value in the substitution values list';

CREATE FUNCTION plvsubst.string(template_in text, vals_in text, delim_in text)
RETURNS text
AS 'MODULE_PATHNAME','plvsubst_string_string'
LANGUAGE C IMMUTABLE;
COMMENT ON FUNCTION plvsubst.string(text, text, text) IS 'Scans a string for all instances of the substitution keyword and replace it with the next value in the substitution values list';

CREATE FUNCTION plvsubst.setsubst(str text)
RETURNS void
AS 'MODULE_PATHNAME','plvsubst_setsubst'
LANGUAGE C STRICT VOLATILE;
COMMENT ON FUNCTION plvsubst.setsubst(text) IS 'Change the substitution keyword';

CREATE FUNCTION plvsubst.setsubst()
RETURNS void
AS 'MODULE_PATHNAME','plvsubst_setsubst_default'
LANGUAGE C STRICT VOLATILE;
COMMENT ON FUNCTION plvsubst.setsubst() IS 'Change the substitution keyword to default %s';

CREATE FUNCTION plvsubst.subst()
RETURNS text
AS 'MODULE_PATHNAME','plvsubst_subst'
LANGUAGE C STRICT VOLATILE;
COMMENT ON FUNCTION plvsubst.subst() IS 'Retrieve the current substitution keyword';

CREATE SCHEMA dbms_utility;

CREATE FUNCTION dbms_utility.format_call_stack(text)
RETURNS text
AS 'MODULE_PATHNAME','dbms_utility_format_call_stack1'
LANGUAGE C STRICT VOLATILE;
COMMENT ON FUNCTION dbms_utility.format_call_stack(text) IS 'Return formated call stack';

CREATE FUNCTION dbms_utility.format_call_stack()
RETURNS text
AS 'MODULE_PATHNAME','dbms_utility_format_call_stack0'
LANGUAGE C VOLATILE;
COMMENT ON FUNCTION dbms_utility.format_call_stack() IS 'Return formated call stack';

CREATE SCHEMA plvlex;

CREATE FUNCTION plvlex.tokens(IN str text, IN skip_spaces bool, IN qualified_names bool,
OUT pos int, OUT token text, OUT code int, OUT class text, OUT separator text, OUT mod text)
RETURNS SETOF RECORD
AS 'MODULE_PATHNAME','plvlex_tokens'
LANGUAGE C IMMUTABLE STRICT;
COMMENT ON FUNCTION plvlex.tokens(text,bool,bool) IS 'Parse SQL string';

CREATE SCHEMA utl_file;
CREATE DOMAIN utl_file.file_type integer;

CREATE FUNCTION utl_file.fopen(location text, filename text, open_mode text, max_linesize integer, encoding name)
RETURNS utl_file.file_type
AS 'MODULE_PATHNAME','utl_file_fopen'
LANGUAGE C VOLATILE;
COMMENT ON FUNCTION utl_file.fopen(text,text,text,integer,name) IS 'The FOPEN function open file and return file handle';

CREATE FUNCTION utl_file.fopen(location text, filename text, open_mode text, max_linesize integer)
RETURNS utl_file.file_type
AS 'MODULE_PATHNAME','utl_file_fopen'
LANGUAGE C VOLATILE;
COMMENT ON FUNCTION utl_file.fopen(text,text,text,integer) IS 'The FOPEN function open file and return file handle';

CREATE FUNCTION utl_file.fopen(location text, filename text, open_mode text)
RETURNS utl_file.file_type
AS $$SELECT utl_file.fopen($1, $2, $3, 1024); $$
LANGUAGE SQL VOLATILE;
COMMENT ON FUNCTION utl_file.fopen(text,text,text,integer) IS 'The FOPEN function open file and return file handle';

CREATE FUNCTION utl_file.is_open(file utl_file.file_type)
RETURNS bool
AS 'MODULE_PATHNAME','utl_file_is_open'
LANGUAGE C VOLATILE;
COMMENT ON FUNCTION utl_file.is_open(utl_file.file_type) IS 'Functions returns true if handle points to file that is open';

CREATE FUNCTION utl_file.get_line(file utl_file.file_type, OUT buffer text)
AS 'MODULE_PATHNAME','utl_file_get_line'
LANGUAGE C VOLATILE;
COMMENT ON FUNCTION utl_file.get_line(utl_file.file_type) IS 'Returns one line from file';

CREATE FUNCTION utl_file.get_line(file utl_file.file_type, OUT buffer text, len integer)
AS 'MODULE_PATHNAME','utl_file_get_line'
LANGUAGE C VOLATILE;
COMMENT ON FUNCTION utl_file.get_line(utl_file.file_type, len integer) IS 'Returns one line from file';

CREATE FUNCTION utl_file.get_nextline(file utl_file.file_type, OUT buffer text)
AS 'MODULE_PATHNAME','utl_file_get_nextline'
LANGUAGE C VOLATILE;
COMMENT ON FUNCTION utl_file.get_nextline(utl_file.file_type) IS 'Returns one line from file or returns NULL';

CREATE FUNCTION utl_file.put(file utl_file.file_type, buffer text)
RETURNS bool
AS 'MODULE_PATHNAME','utl_file_put'
LANGUAGE C VOLATILE;
COMMENT ON FUNCTION utl_file.put(utl_file.file_type, text) IS 'Puts data to specified file';

CREATE FUNCTION utl_file.put(file utl_file.file_type, buffer anyelement)
RETURNS bool
AS $$SELECT utl_file.put($1, $2::text); $$
LANGUAGE SQL VOLATILE;
COMMENT ON FUNCTION utl_file.put(utl_file.file_type, anyelement) IS 'Puts data to specified file';

CREATE FUNCTION utl_file.new_line(file utl_file.file_type)
RETURNS bool
AS 'MODULE_PATHNAME','utl_file_new_line'
LANGUAGE C VOLATILE;
COMMENT ON FUNCTION utl_file.new_line(file utl_file.file_type) IS 'Function inserts one ore more newline characters in specified file';

CREATE FUNCTION utl_file.new_line(file utl_file.file_type, lines int)
RETURNS bool
AS 'MODULE_PATHNAME','utl_file_new_line'
LANGUAGE C VOLATILE;
COMMENT ON FUNCTION utl_file.new_line(file utl_file.file_type) IS 'Function inserts one ore more newline characters in specified file';

CREATE FUNCTION utl_file.put_line(file utl_file.file_type, buffer text)
RETURNS bool
AS 'MODULE_PATHNAME','utl_file_put_line'
LANGUAGE C VOLATILE;
COMMENT ON FUNCTION utl_file.put_line(utl_file.file_type, text) IS 'Puts data to specified file and append newline character';

CREATE FUNCTION utl_file.put_line(file utl_file.file_type, buffer text, autoflush bool)
RETURNS bool
AS 'MODULE_PATHNAME','utl_file_put_line'
LANGUAGE C VOLATILE;
COMMENT ON FUNCTION utl_file.put_line(utl_file.file_type, text, bool) IS 'Puts data to specified file and append newline character';

CREATE FUNCTION utl_file.putf(file utl_file.file_type, format text, arg1 text, arg2 text, arg3 text, arg4 text, arg5 text)
RETURNS bool
AS 'MODULE_PATHNAME','utl_file_putf'
LANGUAGE C VOLATILE;
COMMENT ON FUNCTION utl_file.putf(utl_file.file_type, text, text, text, text, text, text) IS 'Puts formatted data to specified file';

CREATE FUNCTION utl_file.putf(file utl_file.file_type, format text, arg1 text, arg2 text, arg3 text, arg4 text)
RETURNS bool
AS $$SELECT utl_file.putf($1, $2, $3, $4, $5, $6, NULL); $$
LANGUAGE SQL VOLATILE;
COMMENT ON FUNCTION utl_file.putf(utl_file.file_type, text, text, text, text, text) IS 'Puts formatted data to specified file';

CREATE FUNCTION utl_file.putf(file utl_file.file_type, format text, arg1 text, arg2 text, arg3 text)
RETURNS bool
AS $$SELECT utl_file.putf($1, $2, $3, $4, $5, NULL, NULL); $$
LANGUAGE SQL VOLATILE;
COMMENT ON FUNCTION utl_file.putf(utl_file.file_type, text, text, text, text) IS 'Puts formatted data to specified file';

CREATE FUNCTION utl_file.putf(file utl_file.file_type, format text, arg1 text, arg2 text)
RETURNS bool
AS $$SELECT utl_file.putf($1, $2, $3, $4, NULL, NULL, NULL); $$
LANGUAGE SQL VOLATILE;
COMMENT ON FUNCTION utl_file.putf(utl_file.file_type, text, text, text, text) IS 'Puts formatted data to specified file';

CREATE FUNCTION utl_file.putf(file utl_file.file_type, format text, arg1 text)
RETURNS bool
AS $$SELECT utl_file.putf($1, $2, $3, NULL, NULL, NULL, NULL); $$
LANGUAGE SQL VOLATILE;
COMMENT ON FUNCTION utl_file.putf(utl_file.file_type, text, text) IS 'Puts formatted data to specified file';

CREATE FUNCTION utl_file.putf(file utl_file.file_type, format text)
RETURNS bool
AS $$SELECT utl_file.putf($1, $2, NULL, NULL, NULL, NULL, NULL); $$
LANGUAGE SQL VOLATILE;
COMMENT ON FUNCTION utl_file.putf(utl_file.file_type, text) IS 'Puts formatted data to specified file';

CREATE FUNCTION utl_file.fflush(file utl_file.file_type)
RETURNS void
AS 'MODULE_PATHNAME','utl_file_fflush'
LANGUAGE C VOLATILE;
COMMENT ON FUNCTION utl_file.fflush(file utl_file.file_type) IS 'This procedure makes sure that all pending data for specified file is written physically out to a file';

CREATE FUNCTION utl_file.fclose(file utl_file.file_type)
RETURNS utl_file.file_type
AS 'MODULE_PATHNAME','utl_file_fclose'
LANGUAGE C VOLATILE;
COMMENT ON FUNCTION utl_file.fclose(utl_file.file_type) IS 'Close file';

CREATE FUNCTION utl_file.fclose_all()
RETURNS void
AS 'MODULE_PATHNAME','utl_file_fclose_all'
LANGUAGE C VOLATILE;
COMMENT ON FUNCTION utl_file.fclose_all() IS 'Close all open files.';

CREATE FUNCTION utl_file.fremove(location text, filename text)
RETURNS void
AS 'MODULE_PATHNAME','utl_file_fremove'
LANGUAGE C VOLATILE;
COMMENT ON FUNCTION utl_file.fremove(text, text) IS 'Remove file.';

CREATE FUNCTION utl_file.frename(location text, filename text, dest_dir text, dest_file text, overwrite boolean)
RETURNS void
AS 'MODULE_PATHNAME','utl_file_frename'
LANGUAGE C VOLATILE;
COMMENT ON FUNCTION utl_file.frename(text, text, text, text, boolean) IS 'Rename file.';

CREATE FUNCTION utl_file.frename(location text, filename text, dest_dir text, dest_file text)
RETURNS void
AS $$SELECT utl_file.frename($1, $2, $3, $4, false);$$
LANGUAGE SQL VOLATILE;
COMMENT ON FUNCTION utl_file.frename(text, text, text, text) IS 'Rename file.';

CREATE FUNCTION utl_file.fcopy(src_location text, src_filename text, dest_location text, dest_filename text)
RETURNS void
AS 'MODULE_PATHNAME','utl_file_fcopy'
LANGUAGE C VOLATILE;
COMMENT ON FUNCTION utl_file.fcopy(text, text, text, text) IS 'Copy a text file.';

CREATE FUNCTION utl_file.fcopy(src_location text, src_filename text, dest_location text, dest_filename text, start_line integer)
RETURNS void
AS 'MODULE_PATHNAME','utl_file_fcopy'
LANGUAGE C VOLATILE;
COMMENT ON FUNCTION utl_file.fcopy(text, text, text, text, integer) IS 'Copy a text file.';

CREATE FUNCTION utl_file.fcopy(src_location text, src_filename text, dest_location text, dest_filename text, start_line integer, end_line integer)
RETURNS void
AS 'MODULE_PATHNAME','utl_file_fcopy'
LANGUAGE C VOLATILE;
COMMENT ON FUNCTION utl_file.fcopy(text, text, text, text, integer, integer) IS 'Copy a text file.';

CREATE FUNCTION utl_file.fgetattr(location text, filename text, OUT fexists boolean, OUT file_length bigint, OUT blocksize integer)
AS 'MODULE_PATHNAME','utl_file_fgetattr'
LANGUAGE C VOLATILE;
COMMENT ON FUNCTION utl_file.fgetattr(text, text) IS 'Get file attributes.';

CREATE FUNCTION utl_file.tmpdir()
RETURNS text
AS 'MODULE_PATHNAME','utl_file_tmpdir'
LANGUAGE C VOLATILE;
COMMENT ON FUNCTION utl_file.tmpdir() IS 'Get temp directory path.';

/* carry all safe directories */
CREATE TABLE utl_file.utl_file_dir(dir text, dirname text unique);
REVOKE ALL ON utl_file.utl_file_dir FROM PUBLIC;

/* allow only read on utl_file.utl_file_dir to unprivileged users */
GRANT SELECT ON TABLE utl_file.utl_file_dir TO PUBLIC;

-- dbms_assert

CREATE SCHEMA dbms_assert;

CREATE FUNCTION dbms_assert.enquote_literal(str varchar)
RETURNS varchar
AS 'MODULE_PATHNAME','dbms_assert_enquote_literal'
LANGUAGE C IMMUTABLE STRICT;
COMMENT ON FUNCTION dbms_assert.enquote_literal(varchar) IS 'Add leading and trailing quotes, verify that all single quotes are paired with adjacent single quotes';

CREATE FUNCTION dbms_assert.enquote_name(str varchar, loweralize boolean)
RETURNS varchar
AS 'MODULE_PATHNAME','dbms_assert_enquote_name'
LANGUAGE C IMMUTABLE STRICT;
COMMENT ON FUNCTION dbms_assert.enquote_name(varchar, boolean) IS 'Enclose name in double quotes';

CREATE FUNCTION dbms_assert.enquote_name(str varchar)
RETURNS varchar
AS 'SELECT dbms_assert.enquote_name($1, true)'
LANGUAGE SQL IMMUTABLE STRICT;
COMMENT ON FUNCTION dbms_assert.enquote_name(varchar) IS 'Enclose name in double quotes';

CREATE FUNCTION dbms_assert.noop(str varchar)
RETURNS varchar
AS 'MODULE_PATHNAME','dbms_assert_noop'
LANGUAGE C IMMUTABLE STRICT;
COMMENT ON FUNCTION dbms_assert.noop(varchar) IS 'Returns value without any checking.';

CREATE FUNCTION dbms_assert.schema_name(str varchar)
RETURNS varchar
AS 'MODULE_PATHNAME','dbms_assert_schema_name'
LANGUAGE C IMMUTABLE;
COMMENT ON FUNCTION dbms_assert.schema_name(varchar) IS 'Verify input string is an existing schema name.';

CREATE FUNCTION dbms_assert.object_name(str varchar)
RETURNS varchar
AS 'MODULE_PATHNAME','dbms_assert_object_name'
LANGUAGE C IMMUTABLE;
COMMENT ON FUNCTION dbms_assert.object_name(varchar) IS 'Verify input string is an existing object name.';

CREATE FUNCTION dbms_assert.simple_sql_name(str varchar)
RETURNS varchar
AS 'MODULE_PATHNAME','dbms_assert_simple_sql_name'
LANGUAGE C IMMUTABLE;
COMMENT ON FUNCTION dbms_assert.object_name(varchar) IS 'Verify input string is an sql name.';

CREATE FUNCTION dbms_assert.qualified_sql_name(str varchar)
RETURNS varchar
AS 'MODULE_PATHNAME','dbms_assert_qualified_sql_name'
LANGUAGE C IMMUTABLE;
COMMENT ON FUNCTION dbms_assert.object_name(varchar) IS 'Verify input string is an qualified sql name.';

CREATE SCHEMA plunit;

CREATE FUNCTION plunit.assert_true(condition boolean)
RETURNS void
AS 'MODULE_PATHNAME','plunit_assert_true'
LANGUAGE C IMMUTABLE;
COMMENT ON FUNCTION plunit.assert_true(condition boolean) IS 'Asserts that the condition is true';

CREATE FUNCTION plunit.assert_true(condition boolean, message varchar)
RETURNS void
AS 'MODULE_PATHNAME','plunit_assert_true_message'
LANGUAGE C IMMUTABLE;
COMMENT ON FUNCTION plunit.assert_true(condition boolean, message varchar) IS 'Asserts that the condition is true';

CREATE FUNCTION plunit.assert_false(condition boolean)
RETURNS void
AS 'MODULE_PATHNAME','plunit_assert_false'
LANGUAGE C IMMUTABLE;
COMMENT ON FUNCTION plunit.assert_false(condition boolean) IS 'Asserts that the condition is false';

CREATE FUNCTION plunit.assert_false(condition boolean, message varchar)
RETURNS void
AS 'MODULE_PATHNAME','plunit_assert_false_message'
LANGUAGE C IMMUTABLE;
COMMENT ON FUNCTION plunit.assert_false(condition boolean, message varchar) IS 'Asserts that the condition is false';

CREATE FUNCTION plunit.assert_null(actual anyelement)
RETURNS void
AS 'MODULE_PATHNAME','plunit_assert_null'
LANGUAGE C IMMUTABLE;
COMMENT ON FUNCTION plunit.assert_null(actual anyelement) IS 'Asserts that the actual is null';

CREATE FUNCTION plunit.assert_null(actual anyelement, message varchar)
RETURNS void
AS 'MODULE_PATHNAME','plunit_assert_null_message'
LANGUAGE C IMMUTABLE;
COMMENT ON FUNCTION plunit.assert_null(actual anyelement, message varchar) IS 'Asserts that the condition is null';

CREATE FUNCTION plunit.assert_not_null(actual anyelement)
RETURNS void
AS 'MODULE_PATHNAME','plunit_assert_not_null'
LANGUAGE C IMMUTABLE;
COMMENT ON FUNCTION plunit.assert_not_null(actual anyelement) IS 'Asserts that the actual is not null';

CREATE FUNCTION plunit.assert_not_null(actual anyelement, message varchar)
RETURNS void
AS 'MODULE_PATHNAME','plunit_assert_not_null_message'
LANGUAGE C IMMUTABLE;
COMMENT ON FUNCTION plunit.assert_not_null(actual anyelement, message varchar) IS 'Asserts that the condition is not null';

CREATE FUNCTION plunit.assert_equals(expected anyelement, actual anyelement)
RETURNS void
AS 'MODULE_PATHNAME','plunit_assert_equals'
LANGUAGE C IMMUTABLE;
COMMENT ON FUNCTION plunit.assert_equals(expected anyelement, actual anyelement) IS 'Asserts that expected and actual are equal';

CREATE FUNCTION plunit.assert_equals(expected anyelement, actual anyelement, message varchar)
RETURNS void
AS 'MODULE_PATHNAME','plunit_assert_equals_message'
LANGUAGE C IMMUTABLE;
COMMENT ON FUNCTION plunit.assert_equals(expected anyelement, actual anyelement, message varchar) IS 'Asserts that expected and actual are equal';

CREATE FUNCTION plunit.assert_equals(expected double precision, actual double precision, "range" double precision)
RETURNS void
AS 'MODULE_PATHNAME','plunit_assert_equals_range'
LANGUAGE C IMMUTABLE;
COMMENT ON FUNCTION plunit.assert_equals(expected double precision, actual double precision, "range" double precision) IS 'Asserts that expected and actual are equal';

CREATE FUNCTION plunit.assert_equals(expected double precision, actual double precision, "range" double precision, message varchar)
RETURNS void
AS 'MODULE_PATHNAME','plunit_assert_equals_range_message'
LANGUAGE C IMMUTABLE;
COMMENT ON FUNCTION plunit.assert_equals(expected double precision, actual double precision, "range" double precision, message varchar) IS 'Asserts that expected and actual are equal';

CREATE FUNCTION plunit.assert_not_equals(expected anyelement, actual anyelement)
RETURNS void
AS 'MODULE_PATHNAME','plunit_assert_not_equals'
LANGUAGE C IMMUTABLE;
COMMENT ON FUNCTION plunit.assert_not_equals(expected anyelement, actual anyelement) IS 'Asserts that expected and actual are equal';

CREATE FUNCTION plunit.assert_not_equals(expected anyelement, actual anyelement, message varchar)
RETURNS void
AS 'MODULE_PATHNAME','plunit_assert_not_equals_message'
LANGUAGE C IMMUTABLE;
COMMENT ON FUNCTION plunit.assert_not_equals(expected anyelement, actual anyelement, message varchar) IS 'Asserts that expected and actual are equal';

CREATE FUNCTION plunit.assert_not_equals(expected double precision, actual double precision, "range" double precision)
RETURNS void
AS 'MODULE_PATHNAME','plunit_assert_not_equals_range'
LANGUAGE C IMMUTABLE;
COMMENT ON FUNCTION plunit.assert_equals(expected double precision, actual double precision, "range" double precision) IS 'Asserts that expected and actual are equal';

CREATE FUNCTION plunit.assert_not_equals(expected double precision, actual double precision, "range" double precision, message varchar)
RETURNS void
AS 'MODULE_PATHNAME','plunit_assert_not_equals_range_message'
LANGUAGE C IMMUTABLE;
COMMENT ON FUNCTION plunit.assert_not_equals(expected double precision, actual double precision, "range" double precision, message varchar) IS 'Asserts that expected and actual are equal';

CREATE FUNCTION plunit.fail()
RETURNS void
AS 'MODULE_PATHNAME','plunit_fail'
LANGUAGE C IMMUTABLE;
COMMENT ON FUNCTION plunit.fail() IS 'Immediately fail.';

CREATE FUNCTION plunit.fail(message varchar)
RETURNS void
AS 'MODULE_PATHNAME','plunit_fail_message'
LANGUAGE C IMMUTABLE;
COMMENT ON FUNCTION plunit.fail(message varchar) IS 'Immediately fail.';

-- dbms_random
CREATE SCHEMA dbms_random;

CREATE FUNCTION dbms_random.initialize(int)
RETURNS void
AS 'MODULE_PATHNAME','dbms_random_initialize'
LANGUAGE C IMMUTABLE STRICT;
COMMENT ON FUNCTION dbms_random.initialize(int) IS 'Initialize package with a seed value';

CREATE FUNCTION dbms_random.normal()
RETURNS double precision
AS 'MODULE_PATHNAME','dbms_random_normal'
LANGUAGE C VOLATILE;
COMMENT ON FUNCTION dbms_random.normal() IS 'Returns random numbers in a standard normal distribution';

CREATE FUNCTION dbms_random.random()
RETURNS integer
AS 'MODULE_PATHNAME','dbms_random_random'
LANGUAGE C VOLATILE;
COMMENT ON FUNCTION dbms_random.random() IS 'Generate Random Numeric Values';

CREATE FUNCTION dbms_random.seed(integer)
RETURNS void
AS 'MODULE_PATHNAME','dbms_random_seed_int'
LANGUAGE C IMMUTABLE STRICT;
COMMENT ON FUNCTION dbms_random.seed(int) IS 'Reset the seed value';

CREATE FUNCTION dbms_random.seed(text)
RETURNS void
AS 'MODULE_PATHNAME','dbms_random_seed_varchar'
LANGUAGE C IMMUTABLE STRICT;
COMMENT ON FUNCTION dbms_random.seed(text) IS 'Reset the seed value';

CREATE FUNCTION dbms_random.string(opt text, len int)
RETURNS text
AS 'MODULE_PATHNAME','dbms_random_string'
LANGUAGE C IMMUTABLE;
COMMENT ON FUNCTION dbms_random.string(text,int) IS 'Create Random Strings';

CREATE FUNCTION dbms_random.terminate()
RETURNS void
AS 'MODULE_PATHNAME','dbms_random_terminate'
LANGUAGE C IMMUTABLE;
COMMENT ON FUNCTION dbms_random.terminate() IS 'Terminate use of the Package';

CREATE FUNCTION dbms_random.value(low double precision, high double precision)
RETURNS double precision
AS 'MODULE_PATHNAME','dbms_random_value_range'
LANGUAGE C STRICT VOLATILE;
COMMENT ON FUNCTION dbms_random.value(double precision, double precision) IS 'Generate Random number x, where x is greater or equal to low and less then high';

CREATE FUNCTION dbms_random.value()
RETURNS double precision
AS 'MODULE_PATHNAME','dbms_random_value'
LANGUAGE C VOLATILE;
COMMENT ON FUNCTION dbms_random.value() IS 'Generate Random number x, where x is greater or equal to 0 and less then 1';

CREATE FUNCTION dump(text)
RETURNS varchar
AS 'MODULE_PATHNAME', 'orafce_dump'
LANGUAGE C;

CREATE FUNCTION dump(text, integer)
RETURNS varchar
AS 'MODULE_PATHNAME', 'orafce_dump'
LANGUAGE C;

CREATE FUNCTION utl_file.put_line(file utl_file.file_type, buffer anyelement)
RETURNS bool
AS $$SELECT utl_file.put_line($1, $2::text); $$
LANGUAGE SQL VOLATILE;
COMMENT ON FUNCTION utl_file.put_line(utl_file.file_type, anyelement) IS 'Puts data to specified file and append newline character';

CREATE FUNCTION utl_file.put_line(file utl_file.file_type, buffer anyelement, autoflush bool)
RETURNS bool
AS $$SELECT utl_file.put_line($1, $2::text, true); $$
LANGUAGE SQL VOLATILE;
COMMENT ON FUNCTION utl_file.put_line(utl_file.file_type, anyelement, bool) IS 'Puts data to specified file and append newline character';

CREATE FUNCTION pg_catalog.listagg1_transfn(internal, text)
RETURNS internal
AS 'MODULE_PATHNAME','orafce_listagg1_transfn'
LANGUAGE C IMMUTABLE;

CREATE FUNCTION pg_catalog.wm_concat_transfn(internal, text)
RETURNS internal
AS 'MODULE_PATHNAME','orafce_wm_concat_transfn'
LANGUAGE C IMMUTABLE;

CREATE FUNCTION pg_catalog.listagg2_transfn(internal, text, text)
RETURNS internal
AS 'MODULE_PATHNAME','orafce_listagg2_transfn'
LANGUAGE C IMMUTABLE;

CREATE FUNCTION pg_catalog.listagg_finalfn(internal)
RETURNS text
AS 'MODULE_PATHNAME','orafce_listagg_finalfn'
LANGUAGE C IMMUTABLE;

CREATE AGGREGATE pg_catalog.listagg(text) (
  SFUNC=pg_catalog.listagg1_transfn,
  STYPE=internal,
  FINALFUNC=pg_catalog.listagg_finalfn
);

/*
 * Undocumented function wm_concat - removed from
 * Oracle 12c.
 */
CREATE AGGREGATE pg_catalog.wm_concat(text) (
  SFUNC=pg_catalog.wm_concat_transfn,
  STYPE=internal,
  FINALFUNC=pg_catalog.listagg_finalfn
);

CREATE AGGREGATE pg_catalog.listagg(text, text) (
  SFUNC=pg_catalog.listagg2_transfn,
  STYPE=internal,
  FINALFUNC=pg_catalog.listagg_finalfn
);

CREATE FUNCTION pg_catalog.median4_transfn(internal, real)
RETURNS internal
AS 'MODULE_PATHNAME','orafce_median4_transfn'
LANGUAGE C IMMUTABLE;

CREATE FUNCTION pg_catalog.median4_finalfn(internal)
RETURNS real
AS 'MODULE_PATHNAME','orafce_median4_finalfn'
LANGUAGE C IMMUTABLE;

CREATE FUNCTION pg_catalog.median8_transfn(internal, double precision)
RETURNS internal
AS 'MODULE_PATHNAME','orafce_median8_transfn'
LANGUAGE C IMMUTABLE;

CREATE FUNCTION pg_catalog.median8_finalfn(internal)
RETURNS double precision
AS 'MODULE_PATHNAME','orafce_median8_finalfn'
LANGUAGE C IMMUTABLE;

CREATE AGGREGATE pg_catalog.median(real) (
  SFUNC=pg_catalog.median4_transfn,
  STYPE=internal,
  FINALFUNC=pg_catalog.median4_finalfn
);

CREATE AGGREGATE pg_catalog.median(double precision) (
  SFUNC=pg_catalog.median8_transfn,
  STYPE=internal,
  FINALFUNC=pg_catalog.median8_finalfn
);

-- oracle.varchar2 type support

CREATE FUNCTION varchar2in(cstring,oid,integer)
RETURNS varchar2
AS 'MODULE_PATHNAME','varchar2in'
LANGUAGE C
STRICT
IMMUTABLE;

CREATE FUNCTION varchar2out(varchar2)
RETURNS CSTRING
AS 'MODULE_PATHNAME','varchar2out'
LANGUAGE C
STRICT
IMMUTABLE;

CREATE FUNCTION varchar2_transform(internal)
RETURNS internal
AS 'MODULE_PATHNAME','orafce_varchar_transform'
LANGUAGE C
STRICT
IMMUTABLE;

CREATE FUNCTION varchar2recv(internal,oid,integer)
RETURNS varchar2
AS 'MODULE_PATHNAME','varchar2recv'
LANGUAGE C
STRICT
STABLE;

CREATE FUNCTION varchar2send(varchar2)
RETURNS bytea
AS 'varcharsend'
LANGUAGE internal
STRICT
STABLE;

CREATE FUNCTION varchar2typmodin(cstring[])
RETURNS integer
AS 'varchartypmodin'
LANGUAGE internal
STRICT
IMMUTABLE;

CREATE FUNCTION varchar2typmodout(integer)
RETURNS CSTRING
AS 'varchartypmodout'
LANGUAGE internal
STRICT
IMMUTABLE;

CREATE FUNCTION varchar2(varchar2,integer,boolean)
RETURNS varchar2
AS 'MODULE_PATHNAME','varchar2'
LANGUAGE C
STRICT
IMMUTABLE;

/* CREATE TYPE */
CREATE TYPE varchar2 (
internallength = VARIABLE,
input = varchar2in,
output = varchar2out,
receive = varchar2recv,
send = varchar2send,
category = 'S',
typmod_in = varchar2typmodin,
typmod_out = varchar2typmodout,
collatable = true
);

CREATE FUNCTION oracle.orafce_concat2(varchar2, varchar2)
RETURNS varchar2
AS 'MODULE_PATHNAME','orafce_concat2'
LANGUAGE C STABLE;

/* CREATE CAST */
CREATE CAST (varchar2 AS text)
WITHOUT FUNCTION
AS IMPLICIT;

CREATE CAST (text AS varchar2)
WITHOUT FUNCTION
AS IMPLICIT;

CREATE CAST (varchar2 AS char)
WITHOUT FUNCTION
AS IMPLICIT;

CREATE CAST (char AS varchar2)
WITHOUT FUNCTION
AS IMPLICIT;

CREATE CAST (varchar2 AS varchar)
WITHOUT FUNCTION
AS IMPLICIT;

CREATE CAST (varchar AS varchar2)
WITHOUT FUNCTION
AS IMPLICIT;

CREATE CAST (varchar2 AS varchar2)
WITH FUNCTION varchar2(varchar2,integer,boolean)
AS IMPLICIT;

CREATE CAST (varchar2 AS real)
WITH INOUT
AS IMPLICIT;

CREATE CAST (real AS varchar2)
WITH INOUT
AS IMPLICIT;

CREATE CAST (varchar2 AS double precision)
WITH INOUT
AS IMPLICIT;

CREATE CAST (double precision AS varchar2)
WITH INOUT
AS IMPLICIT;

CREATE CAST (varchar2 AS integer)
WITH INOUT
AS IMPLICIT;

CREATE CAST (integer AS varchar2)
WITH INOUT
AS IMPLICIT;

CREATE CAST (varchar2 AS smallint)
WITH INOUT
AS IMPLICIT;

CREATE CAST (smallint AS varchar2)
WITH INOUT
AS IMPLICIT;

CREATE CAST (varchar2 AS bigint)
WITH INOUT
AS IMPLICIT;

CREATE CAST (bigint AS varchar2)
WITH INOUT
AS IMPLICIT;

CREATE CAST (varchar2 AS numeric)
WITH INOUT
AS IMPLICIT;

CREATE CAST (numeric AS varchar2)
WITH INOUT
AS IMPLICIT;

CREATE CAST (varchar2 AS date)
WITH INOUT
AS IMPLICIT;

CREATE CAST (date AS varchar2)
WITH INOUT
AS IMPLICIT;

CREATE CAST (varchar2 AS timestamp)
WITH INOUT
AS IMPLICIT;

CREATE CAST (timestamp AS varchar2)
WITH INOUT
AS IMPLICIT;

CREATE CAST (varchar2 AS interval)
WITH INOUT
AS IMPLICIT;

CREATE CAST (interval AS varchar2)
WITH INOUT
AS IMPLICIT;

do $$
BEGIN
  IF EXISTS(SELECT * FROM pg_settings WHERE name = 'server_version_num' AND setting::int >= 120000) THEN
    ALTER FUNCTION varchar2(varchar2, integer, boolean) SUPPORT varchar2_transform;
  ELSE
    UPDATE pg_proc SET protransform= 'varchar2_transform'::regproc::oid WHERE proname='varchar2';

    INSERT INTO pg_depend (classid, objid, objsubid,
                           refclassid, refobjid, refobjsubid, deptype)
       VALUES('pg_proc'::regclass::oid, 'varchar2'::regproc::oid, 0,
              'pg_proc'::regclass::oid, 'varchar2_transform'::regproc::oid, 0, 'n');
  END IF;
END
$$;

-- string functions for varchar2 type
-- these are 'byte' versions of corresponsing text/varchar functions

CREATE OR REPLACE FUNCTION pg_catalog.substrb(varchar2, integer, integer) RETURNS varchar2
AS 'bytea_substr'
LANGUAGE internal
STRICT IMMUTABLE;
COMMENT ON FUNCTION pg_catalog.substrb(varchar2, integer, integer) IS 'extracts specified number of bytes from the input varchar2 string starting at the specified byte position (1-based) and returns as a varchar2 string';

CREATE OR REPLACE FUNCTION pg_catalog.substrb(varchar2, integer) RETURNS varchar2
AS 'bytea_substr_no_len'
LANGUAGE internal
STRICT IMMUTABLE;
COMMENT ON FUNCTION pg_catalog.substrb(varchar2, integer) IS 'extracts specified number of bytes from the input varchar2 string starting at the specified byte position (1-based) and returns as a varchar2 string';

CREATE OR REPLACE FUNCTION pg_catalog.lengthb(varchar2) RETURNS integer
AS 'byteaoctetlen'
LANGUAGE internal
STRICT IMMUTABLE;
COMMENT ON FUNCTION pg_catalog.lengthb(varchar2) IS 'returns byte length of the input varchar2 string';

CREATE OR REPLACE FUNCTION pg_catalog.strposb(varchar2, varchar2) RETURNS integer
AS 'byteapos'
LANGUAGE internal
STRICT IMMUTABLE;
COMMENT ON FUNCTION pg_catalog.strposb(varchar2, varchar2) IS 'returns the byte position of a specified string in the input varchar2 string';

-- oracle.nvarchar2 type support

CREATE FUNCTION nvarchar2in(cstring,oid,integer)
RETURNS nvarchar2
AS 'MODULE_PATHNAME','nvarchar2in'
LANGUAGE C
STRICT
IMMUTABLE;

CREATE FUNCTION nvarchar2out(nvarchar2)
RETURNS CSTRING
AS 'MODULE_PATHNAME','nvarchar2out'
LANGUAGE C
STRICT
IMMUTABLE;

CREATE FUNCTION nvarchar2_transform(internal)
RETURNS internal
AS 'MODULE_PATHNAME','orafce_varchar_transform'
LANGUAGE C
STRICT
IMMUTABLE;

CREATE FUNCTION nvarchar2recv(internal,oid,integer)
RETURNS nvarchar2
AS 'MODULE_PATHNAME','nvarchar2recv'
LANGUAGE C
STRICT
STABLE;

CREATE FUNCTION nvarchar2send(nvarchar2)
RETURNS bytea
AS 'varcharsend'
LANGUAGE internal
STRICT
STABLE;

CREATE FUNCTION nvarchar2typmodin(cstring[])
RETURNS integer
AS 'varchartypmodin'
LANGUAGE internal
STRICT
IMMUTABLE;

CREATE FUNCTION nvarchar2typmodout(integer)
RETURNS CSTRING
AS 'varchartypmodout'
LANGUAGE internal
STRICT
IMMUTABLE;

CREATE FUNCTION nvarchar2(nvarchar2,integer,boolean)
RETURNS nvarchar2
AS 'MODULE_PATHNAME','nvarchar2'
LANGUAGE C
STRICT
IMMUTABLE;

/* CREATE TYPE */
CREATE TYPE nvarchar2 (
internallength = VARIABLE,
input = nvarchar2in,
output = nvarchar2out,
receive = nvarchar2recv,
send = nvarchar2send,
category = 'S',
typmod_in = nvarchar2typmodin,
typmod_out = nvarchar2typmodout,
collatable = true
);

CREATE FUNCTION oracle.orafce_concat2(nvarchar2, nvarchar2)
RETURNS nvarchar2
AS 'MODULE_PATHNAME','orafce_concat2'
LANGUAGE C IMMUTABLE;

/* CREATE CAST */
CREATE CAST (nvarchar2 AS text)
WITHOUT FUNCTION
AS IMPLICIT;

CREATE CAST (text AS nvarchar2)
WITHOUT FUNCTION
AS IMPLICIT;

CREATE CAST (nvarchar2 AS char)
WITHOUT FUNCTION
AS IMPLICIT;

CREATE CAST (char AS nvarchar2)
WITHOUT FUNCTION
AS IMPLICIT;

CREATE CAST (nvarchar2 AS varchar)
WITHOUT FUNCTION
AS IMPLICIT;

CREATE CAST (varchar AS nvarchar2)
WITHOUT FUNCTION
AS IMPLICIT;

CREATE CAST (nvarchar2 AS nvarchar2)
WITH FUNCTION nvarchar2(nvarchar2, integer, boolean)
AS IMPLICIT;

CREATE CAST (nvarchar2 AS real)
WITH INOUT
AS IMPLICIT;

CREATE CAST (real AS nvarchar2)
WITH INOUT
AS IMPLICIT;

CREATE CAST (nvarchar2 AS double precision)
WITH INOUT
AS IMPLICIT;

CREATE CAST (double precision AS nvarchar2)
WITH INOUT
AS IMPLICIT;

CREATE CAST (nvarchar2 AS integer)
WITH INOUT
AS IMPLICIT;

CREATE CAST (integer AS nvarchar2)
WITH INOUT
AS IMPLICIT;

CREATE CAST (nvarchar2 AS smallint)
WITH INOUT
AS IMPLICIT;

CREATE CAST (smallint AS nvarchar2)
WITH INOUT
AS IMPLICIT;

CREATE CAST (nvarchar2 AS bigint)
WITH INOUT
AS IMPLICIT;

CREATE CAST (bigint AS nvarchar2)
WITH INOUT
AS IMPLICIT;

CREATE CAST (nvarchar2 AS numeric)
WITH INOUT
AS IMPLICIT;

CREATE CAST (numeric AS nvarchar2)
WITH INOUT
AS IMPLICIT;

CREATE CAST (nvarchar2 AS date)
WITH INOUT
AS IMPLICIT;

CREATE CAST (date AS nvarchar2)
WITH INOUT
AS IMPLICIT;

CREATE CAST (nvarchar2 AS timestamp)
WITH INOUT
AS IMPLICIT;

CREATE CAST (timestamp AS nvarchar2)
WITH INOUT
AS IMPLICIT;

CREATE CAST (nvarchar2 AS interval)
WITH INOUT
AS IMPLICIT;

CREATE CAST (interval AS nvarchar2)
WITH INOUT
AS IMPLICIT;

do $$
BEGIN
  IF EXISTS(SELECT * FROM pg_settings WHERE name = 'server_version_num' AND setting::int >= 120000) THEN
    ALTER FUNCTION nvarchar2(nvarchar2, integer, boolean) SUPPORT nvarchar2_transform;
  ELSE
    UPDATE pg_proc SET protransform= 'nvarchar2_transform'::regproc::oid WHERE proname='nvarchar2';

    INSERT INTO pg_depend (classid, objid, objsubid,
                           refclassid, refobjid, refobjsubid, deptype)
       VALUES('pg_proc'::regclass::oid, 'nvarchar2'::regproc::oid, 0,
              'pg_proc'::regclass::oid, 'nvarchar2_transform'::regproc::oid, 0, 'n');
  END IF;
END
$$;

/*
 * Note - a procedure keyword is depraceted from PostgreSQL 11, but it used
 * because older release doesn't know function.
 *
 */
CREATE OPERATOR || (procedure = oracle.orafce_concat2, leftarg = varchar2, rightarg = varchar2);
CREATE OPERATOR || (procedure = oracle.orafce_concat2, leftarg = nvarchar2, rightarg = nvarchar2);

/* PAD */

/* LPAD family */

/* Incompatibility #1:
 *     pg_catalog.lpad removes trailing blanks of CHAR arguments
 *     because of implicit cast to text
 *
 * Incompatibility #2:
 *     pg_catalog.lpad considers character length, NOT display length
 *     so, add functions to use custom C implementation of lpad as defined
 *     in charpad.c
 */
CREATE FUNCTION oracle.lpad(char, integer, char)
RETURNS text
AS 'MODULE_PATHNAME','orafce_lpad'
LANGUAGE 'c'
STRICT IMMUTABLE
;

CREATE FUNCTION oracle.lpad(char, integer, text)
RETURNS text
AS 'MODULE_PATHNAME','orafce_lpad'
LANGUAGE 'c'
STRICT  IMMUTABLE
;

CREATE FUNCTION oracle.lpad(char, integer, varchar2)
RETURNS text
AS 'MODULE_PATHNAME','orafce_lpad'
LANGUAGE 'c'
STRICT IMMUTABLE
;

CREATE FUNCTION oracle.lpad(char, integer, nvarchar2)
RETURNS text
AS 'MODULE_PATHNAME','orafce_lpad'
LANGUAGE 'c'
STRICT IMMUTABLE
;

CREATE FUNCTION oracle.lpad(char, integer)
RETURNS text
AS $$ SELECT oracle.lpad($1, $2, ' '::text); $$
LANGUAGE SQL
STRICT IMMUTABLE
;

CREATE FUNCTION oracle.lpad(text, integer, char)
RETURNS text
AS 'MODULE_PATHNAME','orafce_lpad'
LANGUAGE 'c'
STRICT IMMUTABLE
;

CREATE FUNCTION oracle.lpad(varchar2, integer, char)
RETURNS text
AS 'MODULE_PATHNAME','orafce_lpad'
LANGUAGE 'c'
STRICT IMMUTABLE
;

CREATE FUNCTION oracle.lpad(nvarchar2, integer, char)
RETURNS text
AS 'MODULE_PATHNAME','orafce_lpad'
LANGUAGE 'c'
STRICT IMMUTABLE
;

CREATE FUNCTION oracle.lpad(text, integer, text)
RETURNS text
AS 'MODULE_PATHNAME','orafce_lpad'
LANGUAGE 'c'
STRICT IMMUTABLE
;

CREATE FUNCTION oracle.lpad(text, integer, varchar2)
RETURNS text
AS 'MODULE_PATHNAME','orafce_lpad'
LANGUAGE 'c'
STRICT IMMUTABLE
;

CREATE FUNCTION oracle.lpad(text, integer, nvarchar2)
RETURNS text
AS 'MODULE_PATHNAME','orafce_lpad'
LANGUAGE 'c'
STRICT IMMUTABLE
;

CREATE FUNCTION oracle.lpad(text, integer)
RETURNS text
AS $$ SELECT oracle.lpad($1, $2, ' '::text); $$
LANGUAGE SQL
STRICT IMMUTABLE
;

CREATE FUNCTION oracle.lpad(varchar2, integer, text)
RETURNS text
AS 'MODULE_PATHNAME','orafce_lpad'
LANGUAGE 'c'
STRICT IMMUTABLE
;

CREATE FUNCTION oracle.lpad(varchar2, integer, varchar2)
RETURNS text
AS 'MODULE_PATHNAME','orafce_lpad'
LANGUAGE 'c'
STRICT IMMUTABLE
;

CREATE FUNCTION oracle.lpad(varchar2, integer, nvarchar2)
RETURNS text
AS 'MODULE_PATHNAME','orafce_lpad'
LANGUAGE 'c'
STRICT IMMUTABLE
;

CREATE FUNCTION oracle.lpad(varchar2, integer)
RETURNS text
AS $$ SELECT oracle.lpad($1, $2, ' '::text); $$
LANGUAGE SQL
STRICT IMMUTABLE
;

CREATE FUNCTION oracle.lpad(nvarchar2, integer, text)
RETURNS text
AS 'MODULE_PATHNAME','orafce_lpad'
LANGUAGE 'c'
STRICT IMMUTABLE
;

CREATE FUNCTION oracle.lpad(nvarchar2, integer, varchar2)
RETURNS text
AS 'MODULE_PATHNAME','orafce_lpad'
LANGUAGE 'c'
STRICT IMMUTABLE
;

CREATE FUNCTION oracle.lpad(nvarchar2, integer, nvarchar2)
RETURNS text
AS 'MODULE_PATHNAME','orafce_lpad'
LANGUAGE 'c'
STRICT IMMUTABLE
;

CREATE FUNCTION oracle.lpad(nvarchar2, integer)
RETURNS text
AS $$ SELECT oracle.lpad($1, $2, ' '::text); $$
LANGUAGE SQL
STRICT IMMUTABLE
;

/* RPAD family */

/* Incompatibility #1:
 *     pg_catalog.rpad removes trailing blanks of CHAR arguments
 *     because of implicit cast to text
 *
 * Incompatibility #2:
 *     pg_catalog.rpad considers character length, NOT display length
 *     so, add functions to use custom C implementation of rpad as defined
 *     in charpad.c
 */
CREATE FUNCTION oracle.rpad(char, integer, char)
RETURNS text
AS 'MODULE_PATHNAME','orafce_rpad'
LANGUAGE 'c'
STRICT IMMUTABLE
;

CREATE FUNCTION oracle.rpad(char, integer, text)
RETURNS text
AS 'MODULE_PATHNAME','orafce_rpad'
LANGUAGE 'c'
STRICT IMMUTABLE
;

CREATE FUNCTION oracle.rpad(char, integer, varchar2)
RETURNS text
AS 'MODULE_PATHNAME','orafce_rpad'
LANGUAGE 'c'
STRICT IMMUTABLE
;

CREATE FUNCTION oracle.rpad(char, integer, nvarchar2)
RETURNS text
AS 'MODULE_PATHNAME','orafce_rpad'
LANGUAGE 'c'
STRICT IMMUTABLE
;

CREATE FUNCTION oracle.rpad(char, integer)
RETURNS text
AS $$ SELECT oracle.rpad($1, $2, ' '::text); $$
LANGUAGE SQL
STRICT IMMUTABLE
;

CREATE FUNCTION oracle.rpad(text, integer, char)
RETURNS text
AS 'MODULE_PATHNAME','orafce_rpad'
LANGUAGE 'c'
STRICT IMMUTABLE
;

CREATE FUNCTION oracle.rpad(varchar2, integer, char)
RETURNS text
AS 'MODULE_PATHNAME','orafce_rpad'
LANGUAGE 'c'
STRICT IMMUTABLE
;

CREATE FUNCTION oracle.rpad(nvarchar2, integer, char)
RETURNS text
AS 'MODULE_PATHNAME','orafce_rpad'
LANGUAGE 'c'
STRICT IMMUTABLE
;

CREATE FUNCTION oracle.rpad(text, integer, text)
RETURNS text
AS 'MODULE_PATHNAME','orafce_rpad'
LANGUAGE 'c'
STRICT IMMUTABLE
;

CREATE FUNCTION oracle.rpad(text, integer, varchar2)
RETURNS text
AS 'MODULE_PATHNAME','orafce_rpad'
LANGUAGE 'c'
STRICT IMMUTABLE
;

CREATE FUNCTION oracle.rpad(text, integer, nvarchar2)
RETURNS text
AS 'MODULE_PATHNAME','orafce_rpad'
LANGUAGE 'c'
STRICT IMMUTABLE
;

CREATE FUNCTION oracle.rpad(text, integer)
RETURNS text
AS $$ SELECT oracle.rpad($1, $2, ' '::text); $$
LANGUAGE SQL
STRICT IMMUTABLE
;

CREATE FUNCTION oracle.rpad(varchar2, integer, text)
RETURNS text
AS 'MODULE_PATHNAME','orafce_rpad'
LANGUAGE 'c'
STRICT IMMUTABLE
;

CREATE FUNCTION oracle.rpad(varchar2, integer, varchar2)
RETURNS text
AS 'MODULE_PATHNAME','orafce_rpad'
LANGUAGE 'c'
STRICT IMMUTABLE
;

CREATE FUNCTION oracle.rpad(varchar2, integer, nvarchar2)
RETURNS text
AS 'MODULE_PATHNAME','orafce_rpad'
LANGUAGE 'c'
STRICT IMMUTABLE
;

CREATE FUNCTION oracle.rpad(varchar2, integer)
RETURNS text
AS $$ SELECT oracle.rpad($1, $2, ' '::text); $$
LANGUAGE SQL
STRICT IMMUTABLE
;

CREATE FUNCTION oracle.rpad(nvarchar2, integer, text)
RETURNS text
AS 'MODULE_PATHNAME','orafce_rpad'
LANGUAGE 'c'
STRICT IMMUTABLE
;

CREATE FUNCTION oracle.rpad(nvarchar2, integer, varchar2)
RETURNS text
AS 'MODULE_PATHNAME','orafce_rpad'
LANGUAGE 'c'
STRICT IMMUTABLE
;

CREATE FUNCTION oracle.rpad(nvarchar2, integer, nvarchar2)
RETURNS text
AS 'MODULE_PATHNAME','orafce_rpad'
LANGUAGE 'c'
STRICT IMMUTABLE
;

CREATE FUNCTION oracle.rpad(nvarchar2, integer)
RETURNS text
AS $$ SELECT oracle.rpad($1, $2, ' '::text); $$
LANGUAGE SQL
STRICT IMMUTABLE
;

/* TRIM */

/* Incompatibility #1:
 *     pg_catalog.ltrim, pg_catalog.rtrim and pg_catalog.btrim remove
 *     trailing blanks of CHAR arguments because of implicit cast to
 *     text
 *
 *     Following re-definitions address this incompatbility so that
 *     trailing blanks of CHAR arguments are preserved and considered
 *     significant for the trimming process.
 */

/* LTRIM family */
CREATE FUNCTION oracle.ltrim(char, char)
RETURNS text
AS 'ltrim'
LANGUAGE internal
STRICT IMMUTABLE
;

CREATE FUNCTION oracle.ltrim(char, text)
RETURNS text
AS 'ltrim'
LANGUAGE internal
STRICT IMMUTABLE
;

CREATE FUNCTION oracle.ltrim(char, varchar2)
RETURNS text
AS 'ltrim'
LANGUAGE internal
STRICT IMMUTABLE
;

CREATE FUNCTION oracle.ltrim(char, nvarchar2)
RETURNS text
AS 'ltrim'
LANGUAGE internal
STRICT IMMUTABLE
;

CREATE FUNCTION oracle.ltrim(char)
RETURNS text
AS $$ SELECT oracle.ltrim($1, ' '::text) $$
LANGUAGE SQL
STRICT IMMUTABLE
;

CREATE FUNCTION oracle.ltrim(text, char)
RETURNS text
AS 'ltrim'
LANGUAGE internal
STRICT IMMUTABLE
;

CREATE FUNCTION oracle.ltrim(text, text)
RETURNS text
AS 'ltrim'
LANGUAGE internal
STRICT IMMUTABLE
;

CREATE FUNCTION oracle.ltrim(text, varchar2)
RETURNS text
AS 'ltrim'
LANGUAGE internal
STRICT IMMUTABLE
;

CREATE FUNCTION oracle.ltrim(text, nvarchar2)
RETURNS text
AS 'ltrim'
LANGUAGE internal
STRICT IMMUTABLE
;

CREATE FUNCTION oracle.ltrim(text)
RETURNS text
AS $$ SELECT oracle.ltrim($1, ' '::text) $$
LANGUAGE SQL
STRICT IMMUTABLE
;

CREATE FUNCTION oracle.ltrim(varchar2, char)
RETURNS text
AS 'ltrim'
LANGUAGE internal
STRICT IMMUTABLE
;

CREATE FUNCTION oracle.ltrim(varchar2, text)
RETURNS text
AS 'ltrim'
LANGUAGE internal
STRICT IMMUTABLE
;

CREATE FUNCTION oracle.ltrim(varchar2, varchar2)
RETURNS text
AS 'ltrim'
LANGUAGE internal
STRICT IMMUTABLE
;

CREATE FUNCTION oracle.ltrim(varchar2, nvarchar2)
RETURNS text
AS 'ltrim'
LANGUAGE internal
STRICT IMMUTABLE
;

CREATE FUNCTION oracle.ltrim(varchar2)
RETURNS text
AS $$ SELECT oracle.ltrim($1, ' '::text) $$
LANGUAGE SQL
STRICT IMMUTABLE
;

CREATE FUNCTION oracle.ltrim(nvarchar2, char)
RETURNS text
AS 'ltrim'
LANGUAGE internal
STRICT IMMUTABLE
;

CREATE FUNCTION oracle.ltrim(nvarchar2, text)
RETURNS text
AS 'ltrim'
LANGUAGE internal
STRICT IMMUTABLE
;

CREATE FUNCTION oracle.ltrim(nvarchar2, varchar2)
RETURNS text
AS 'ltrim'
LANGUAGE internal
STRICT IMMUTABLE
;

CREATE FUNCTION oracle.ltrim(nvarchar2, nvarchar2)
RETURNS text
AS 'ltrim'
LANGUAGE internal
STRICT IMMUTABLE
;

CREATE FUNCTION oracle.ltrim(nvarchar2)
RETURNS text
AS $$ SELECT oracle.ltrim($1, ' '::text) $$
LANGUAGE SQL
STRICT IMMUTABLE
;

/* RTRIM family */
CREATE FUNCTION oracle.rtrim(char, char)
RETURNS text
AS 'rtrim'
LANGUAGE internal
STRICT IMMUTABLE
;

CREATE FUNCTION oracle.rtrim(char, text)
RETURNS text
AS 'rtrim'
LANGUAGE internal
STRICT IMMUTABLE
;

CREATE FUNCTION oracle.rtrim(char, varchar2)
RETURNS text
AS 'rtrim'
LANGUAGE internal
STRICT IMMUTABLE
;

CREATE FUNCTION oracle.rtrim(char, nvarchar2)
RETURNS text
AS 'rtrim'
LANGUAGE internal
STRICT IMMUTABLE
;

CREATE FUNCTION oracle.rtrim(char)
RETURNS text
AS $$ SELECT oracle.rtrim($1, ' '::text) $$
LANGUAGE SQL
STRICT IMMUTABLE
;

CREATE FUNCTION oracle.rtrim(text, char)
RETURNS text
AS 'rtrim'
LANGUAGE internal
STRICT IMMUTABLE
;

CREATE FUNCTION oracle.rtrim(text, text)
RETURNS text
AS 'rtrim'
LANGUAGE internal
STRICT IMMUTABLE
;

CREATE FUNCTION oracle.rtrim(text, varchar2)
RETURNS text
AS 'rtrim'
LANGUAGE internal
STRICT IMMUTABLE
;

CREATE FUNCTION oracle.rtrim(text, nvarchar2)
RETURNS text
AS 'rtrim'
LANGUAGE internal
STRICT IMMUTABLE
;

CREATE FUNCTION oracle.rtrim(text)
RETURNS text
AS $$ SELECT oracle.rtrim($1, ' '::text) $$
LANGUAGE SQL
STRICT IMMUTABLE
;

CREATE FUNCTION oracle.rtrim(varchar2, char)
RETURNS text
AS 'rtrim'
LANGUAGE internal
STRICT IMMUTABLE
;

CREATE FUNCTION oracle.rtrim(varchar2, text)
RETURNS text
AS 'rtrim'
LANGUAGE internal
STRICT IMMUTABLE
;

CREATE FUNCTION oracle.rtrim(varchar2, varchar2)
RETURNS text
AS 'rtrim'
LANGUAGE internal
STRICT IMMUTABLE
;

CREATE FUNCTION oracle.rtrim(varchar2, nvarchar2)
RETURNS text
AS 'rtrim'
LANGUAGE internal
STRICT IMMUTABLE
;

CREATE FUNCTION oracle.rtrim(varchar2)
RETURNS text
AS $$ SELECT oracle.rtrim($1, ' '::text) $$
LANGUAGE SQL
STRICT IMMUTABLE
;

CREATE FUNCTION oracle.rtrim(nvarchar2, char)
RETURNS text
AS 'rtrim'
LANGUAGE internal
STRICT IMMUTABLE
;

CREATE FUNCTION oracle.rtrim(nvarchar2, text)
RETURNS text
AS 'rtrim'
LANGUAGE internal
STRICT IMMUTABLE
;

CREATE FUNCTION oracle.rtrim(nvarchar2, varchar2)
RETURNS text
AS 'rtrim'
LANGUAGE internal
STRICT IMMUTABLE
;

CREATE FUNCTION oracle.rtrim(nvarchar2, nvarchar2)
RETURNS text
AS 'rtrim'
LANGUAGE internal
STRICT IMMUTABLE
;

CREATE FUNCTION oracle.rtrim(nvarchar2)
RETURNS text
AS $$ SELECT oracle.rtrim($1, ' '::text) $$
LANGUAGE SQL
STRICT IMMUTABLE
;

/* BTRIM family */
CREATE FUNCTION oracle.btrim(char, char)
RETURNS text
AS 'btrim'
LANGUAGE internal
STRICT IMMUTABLE
;

CREATE FUNCTION oracle.btrim(char, text)
RETURNS text
AS 'btrim'
LANGUAGE internal
STRICT IMMUTABLE
;

CREATE FUNCTION oracle.btrim(char, varchar2)
RETURNS text
AS 'btrim'
LANGUAGE internal
STRICT IMMUTABLE
;

CREATE FUNCTION oracle.btrim(char, nvarchar2)
RETURNS text
AS 'btrim'
LANGUAGE internal
STRICT IMMUTABLE
;

CREATE FUNCTION oracle.btrim(char)
RETURNS text
AS $$ SELECT oracle.btrim($1, ' '::text) $$
LANGUAGE SQL
STRICT IMMUTABLE
;

CREATE FUNCTION oracle.btrim(text, char)
RETURNS text
AS 'btrim'
LANGUAGE internal
STRICT IMMUTABLE
;

CREATE FUNCTION oracle.btrim(text, text)
RETURNS text
AS 'btrim'
LANGUAGE internal
STRICT IMMUTABLE
;

CREATE FUNCTION oracle.btrim(text, varchar2)
RETURNS text
AS 'btrim'
LANGUAGE internal
STRICT IMMUTABLE
;

CREATE FUNCTION oracle.btrim(text, nvarchar2)
RETURNS text
AS 'btrim'
LANGUAGE internal
STRICT IMMUTABLE
;

CREATE FUNCTION oracle.btrim(text)
RETURNS text
AS $$ SELECT oracle.btrim($1, ' '::text) $$
LANGUAGE SQL
STRICT IMMUTABLE
;

CREATE FUNCTION oracle.btrim(varchar2, char)
RETURNS text
AS 'btrim'
LANGUAGE internal
STRICT IMMUTABLE
;

CREATE FUNCTION oracle.btrim(varchar2, text)
RETURNS text
AS 'btrim'
LANGUAGE internal
STRICT IMMUTABLE
;

CREATE FUNCTION oracle.btrim(varchar2, varchar2)
RETURNS text
AS 'btrim'
LANGUAGE internal
STRICT IMMUTABLE
;

CREATE FUNCTION oracle.btrim(varchar2, nvarchar2)
RETURNS text
AS 'btrim'
LANGUAGE internal
STRICT IMMUTABLE
;

CREATE FUNCTION oracle.btrim(varchar2)
RETURNS text
AS $$ SELECT oracle.btrim($1, ' '::text) $$
LANGUAGE SQL
STRICT IMMUTABLE
;

CREATE FUNCTION oracle.btrim(nvarchar2, char)
RETURNS text
AS 'btrim'
LANGUAGE internal
STRICT IMMUTABLE
;

CREATE FUNCTION oracle.btrim(nvarchar2, text)
RETURNS text
AS 'btrim'
LANGUAGE internal
STRICT IMMUTABLE
;

CREATE FUNCTION oracle.btrim(nvarchar2, varchar2)
RETURNS text
AS 'btrim'
LANGUAGE internal
STRICT IMMUTABLE
;

CREATE FUNCTION oracle.btrim(nvarchar2, nvarchar2)
RETURNS text
AS 'btrim'
LANGUAGE internal
STRICT IMMUTABLE
;

CREATE FUNCTION oracle.btrim(nvarchar2)
RETURNS text
AS $$ SELECT oracle.btrim($1, ' '::text) $$
LANGUAGE SQL
STRICT IMMUTABLE
;

/* LENGTH */
CREATE FUNCTION oracle.length(char)
RETURNS integer
AS 'MODULE_PATHNAME','orafce_bpcharlen'
LANGUAGE 'c'
STRICT IMMUTABLE
;

GRANT USAGE ON SCHEMA dbms_pipe TO PUBLIC;
GRANT USAGE ON SCHEMA dbms_alert TO PUBLIC;
GRANT USAGE ON SCHEMA plvdate TO PUBLIC;
GRANT USAGE ON SCHEMA plvstr TO PUBLIC;
GRANT USAGE ON SCHEMA plvchr TO PUBLIC;
GRANT USAGE ON SCHEMA dbms_output TO PUBLIC;
GRANT USAGE ON SCHEMA plvsubst TO PUBLIC;
GRANT SELECT ON dbms_pipe.db_pipes to PUBLIC;
GRANT USAGE ON SCHEMA dbms_utility TO PUBLIC;
GRANT USAGE ON SCHEMA plvlex TO PUBLIC;
GRANT USAGE ON SCHEMA utl_file TO PUBLIC;
GRANT USAGE ON SCHEMA dbms_assert TO PUBLIC;
GRANT USAGE ON SCHEMA dbms_random TO PUBLIC;
GRANT USAGE ON SCHEMA oracle TO PUBLIC;
GRANT USAGE ON SCHEMA plunit TO PUBLIC;

/* orafce 3.3. related changes */
ALTER FUNCTION dbms_assert.enquote_name ( character varying ) STRICT;
ALTER FUNCTION dbms_assert.enquote_name ( character varying, boolean ) STRICT;
ALTER FUNCTION dbms_assert.noop ( character varying ) STRICT;

CREATE FUNCTION pg_catalog.trunc(value timestamp without time zone, fmt text)
RETURNS timestamp without time zone
AS 'MODULE_PATHNAME', 'ora_timestamp_trunc'
LANGUAGE C IMMUTABLE STRICT;
COMMENT ON FUNCTION pg_catalog.trunc(timestamp without time zone, text) IS 'truncate date according to the specified format';

CREATE FUNCTION pg_catalog.round(value timestamp without time zone, fmt text)
RETURNS timestamp without time zone
AS 'MODULE_PATHNAME','ora_timestamp_round'
LANGUAGE C IMMUTABLE STRICT;
COMMENT ON FUNCTION pg_catalog.round(timestamp with time zone, text) IS 'round dates according to the specified format';

CREATE FUNCTION pg_catalog.round(value timestamp without time zone)
RETURNS timestamp without time zone
AS $$ SELECT pg_catalog.round($1, 'DDD'); $$
LANGUAGE SQL IMMUTABLE STRICT;
COMMENT ON FUNCTION pg_catalog.round(timestamp without time zone) IS 'will round dates according to the specified format';

CREATE FUNCTION pg_catalog.trunc(value timestamp without time zone)
RETURNS timestamp without time zone
AS $$ SELECT pg_catalog.trunc($1, 'DDD'); $$
LANGUAGE SQL IMMUTABLE STRICT;
COMMENT ON FUNCTION pg_catalog.trunc(timestamp without time zone) IS 'truncate date according to the specified format';

CREATE OR REPLACE FUNCTION oracle.round(double precision, int)
RETURNS numeric
AS $$SELECT pg_catalog.round($1::numeric, $2)$$
LANGUAGE sql IMMUTABLE STRICT;

CREATE OR REPLACE FUNCTION oracle.trunc(double precision, int)
RETURNS numeric
AS $$SELECT pg_catalog.trunc($1::numeric, $2)$$
LANGUAGE sql IMMUTABLE STRICT;

CREATE OR REPLACE FUNCTION oracle.round(float4, int)
RETURNS numeric
AS $$SELECT pg_catalog.round($1::numeric, $2)$$
LANGUAGE sql IMMUTABLE STRICT;

CREATE OR REPLACE FUNCTION oracle.trunc(float4, int)
RETURNS numeric
AS $$SELECT pg_catalog.trunc($1::numeric, $2)$$
LANGUAGE sql IMMUTABLE STRICT;


CREATE FUNCTION oracle.get_major_version()
RETURNS text
AS 'MODULE_PATHNAME','ora_get_major_version'
LANGUAGE 'c' STRICT IMMUTABLE;

CREATE FUNCTION oracle.get_major_version_num()
RETURNS text
AS 'MODULE_PATHNAME','ora_get_major_version_num'
LANGUAGE 'c' STRICT IMMUTABLE;

CREATE FUNCTION oracle.get_full_version_num()
RETURNS text
AS 'MODULE_PATHNAME','ora_get_full_version_num'
LANGUAGE 'c' STRICT IMMUTABLE;

CREATE FUNCTION oracle.get_platform()
RETURNS text
AS 'MODULE_PATHNAME','ora_get_platform'
LANGUAGE 'c' STRICT IMMUTABLE;

CREATE FUNCTION oracle.get_status()
RETURNS text
AS 'MODULE_PATHNAME','ora_get_status'
LANGUAGE 'c' STRICT IMMUTABLE;

-- Oracle system views
create view oracle.user_tab_columns as
    select table_name,
           column_name,
           data_type,
           coalesce(character_maximum_length, numeric_precision) AS data_length,
           numeric_precision AS data_precision,
           numeric_scale AS data_scale,
           is_nullable AS nullable,
           ordinal_position AS column_id,
           is_updatable AS data_upgraded,
           table_schema
    from information_schema.columns;

create view oracle.user_tables as
    select table_name
      from information_schema.tables
     where table_type = 'BASE TABLE';

create view oracle.user_cons_columns as
   select constraint_name, column_name, table_name
     from information_schema.constraint_column_usage ;

create view oracle.user_constraints as
    select conname as constraint_name,
           conindid::regclass as index_name,
           case contype when 'p' then 'P' when 'f' then 'R' end as constraint_type,
           conrelid::regclass as table_name,
           case contype when 'f' then (select conname
                                         from pg_constraint c2
                                        where contype = 'p' and c2.conindid = c1.conindid)
                                      end as r_constraint_name
      from pg_constraint c1, pg_class
     where conrelid = pg_class.oid;

create view oracle.product_component_version as
    select oracle.get_major_version() as product,
           oracle.get_full_version_num() as version,
           oracle.get_platform() || ' ' || oracle.get_status() as status
    union all
    select extname,
           case when extname = 'plpgsql' then oracle.get_full_version_num() else extversion end,
           oracle.get_platform() || ' ' || oracle.get_status()
      from pg_extension;

create view oracle.user_objects as
    select relname as object_name,
           null::text as subject_name,
           c.oid as object_id,
           case relkind when 'r' then 'TABLE'
                        when 'i' then 'INDEX'
                        when 'S' then 'SEQUENCE'
                        when 'v' then 'VIEW'
                        when 'm' then 'VIEW'
                        when 'f' then 'FOREIGN TABLE' end as object_type,
           null::timestamp(0) as created,
           null::timestamp(0) as last_ddl_time,
           case when relkind = 'i' then (select case when indisvalid then 'VALID' else 'INVALID' end
                                          from pg_index
                                         where indexrelid = c.oid)
                                   else case when relispopulated then 'VALID' else 'INVALID' end end as status,
           relnamespace as namespace
      from pg_class c join pg_namespace n on c.relnamespace = n.oid
     where relkind not in  ('t','c')
       and nspname not in ('pg_toast','pg_catalog','information_schema')
    union all
    select tgname, null, t.oid, 'TRIGGER',null, null,'VALID', relnamespace
      from pg_trigger t join pg_class c on t.tgrelid = c.oid
     where not tgisinternal
    union all
    select proname, null, p.oid, 'FUNCTION', null, null, 'VALID', pronamespace
      from pg_proc p join pg_namespace n on p.pronamespace = n.oid
     where nspname not in ('pg_toast','pg_catalog','information_schema') order by 1;

create view oracle.user_procedures as
    select proname as object_name
      from pg_proc p join pg_namespace n on p.pronamespace = n.oid
       and nspname <> 'pg_catalog';

create view oracle.user_source as
    select row_number() over (partition by oid) as line, *
      from ( select oid, unnest(string_to_array(prosrc, e'\n')) as text,
                    proname as name, 'FUNCTION'::text as type
               from pg_proc) s;

create view oracle.user_views
   as select c.relname as view_name,
  pg_catalog.pg_get_userbyid(c.relowner) as owner
from pg_catalog.pg_class c
     left join pg_catalog.pg_namespace n on n.oid = c.relnamespace
where c.relkind in ('v','')
      and n.nspname <> 'pg_catalog'
      and n.nspname <> 'information_schema'
      and n.nspname !~ '^pg_toast'
  and pg_catalog.pg_table_is_visible(c.oid);

create view oracle.user_ind_columns as
    select attname as column_name, c1.relname as index_name, c2.relname as table_name
      from (select unnest(indkey) attno, indexrelid, indrelid from pg_index) s
           join pg_attribute on attno = attnum and attrelid = indrelid
           join pg_class c1 on indexrelid = c1.oid
           join pg_class c2 on indrelid = c2.oid
           join pg_namespace n on c2.relnamespace = n.oid
     where attno > 0 and nspname not in ('pg_catalog','information_schema');

CREATE VIEW oracle.dba_segments AS
SELECT
    pg_namespace.nspname AS owner,
    pg_class.relname AS segment_name,
    CASE
        WHEN pg_class.relkind = 'r' THEN CAST( 'TABLE' AS VARCHAR( 18 ) )
        WHEN pg_class.relkind = 'i' THEN CAST( 'INDEX' AS VARCHAR( 18 ) )
        WHEN pg_class.relkind = 'f' THEN CAST( 'FOREIGN TABLE' AS VARCHAR( 18 ) )
        WHEN pg_class.relkind = 'S' THEN CAST( 'SEQUENCE' AS VARCHAR( 18 ) )
        WHEN pg_class.relkind = 's' THEN CAST( 'SPECIAL' AS VARCHAR( 18 ) )
        WHEN pg_class.relkind = 't' THEN CAST( 'TOAST TABLE' AS VARCHAR( 18 ) )
        WHEN pg_class.relkind = 'v' THEN CAST( 'VIEW' AS VARCHAR( 18 ) )
        ELSE CAST( pg_class.relkind AS VARCHAR( 18 ) )
    END AS segment_type,
    spcname AS tablespace_name,
    relfilenode AS header_file,
    NULL::oid AS header_block,
    pg_relation_size( pg_class.oid ) AS bytes,
    relpages AS blocks
FROM
    pg_class
    INNER JOIN pg_namespace
     ON pg_class.relnamespace = pg_namespace.oid
    LEFT OUTER JOIN pg_tablespace
     ON pg_class.reltablespace = pg_tablespace.oid
WHERE
    pg_class.relkind not in ('f','S','v');

-- Oracle dirty functions
CREATE OR REPLACE FUNCTION oracle.lpad(int, int, int)
RETURNS text AS $$
SELECT pg_catalog.lpad($1::text,$2,$3::text)
$$ LANGUAGE sql IMMUTABLE STRICT;

CREATE OR REPLACE FUNCTION oracle.lpad(bigint, int, int)
RETURNS text AS $$
SELECT pg_catalog.lpad($1::text,$2,$3::text)
$$ LANGUAGE sql IMMUTABLE STRICT;

CREATE OR REPLACE FUNCTION oracle.lpad(smallint, int, int)
RETURNS text AS $$
SELECT pg_catalog.lpad($1::text,$2,$3::text)
$$ LANGUAGE sql IMMUTABLE STRICT;

CREATE OR REPLACE FUNCTION oracle.lpad(numeric, int, int)
RETURNS text AS $$
SELECT pg_catalog.lpad($1::text,$2,$3::text)
$$ LANGUAGE sql IMMUTABLE STRICT;

CREATE OR REPLACE FUNCTION oracle.nvl(bigint, int)
RETURNS bigint AS $$
SELECT coalesce($1, $2)
$$ LANGUAGE sql IMMUTABLE;

CREATE OR REPLACE FUNCTION oracle.nvl(numeric, int)
RETURNS numeric AS $$
SELECT coalesce($1, $2)
$$ LANGUAGE sql IMMUTABLE;

CREATE OR REPLACE FUNCTION oracle.nvl(int, int)
RETURNS int AS $$
SELECT coalesce($1, $2)
$$ LANGUAGE sql IMMUTABLE;

CREATE OR REPLACE FUNCTION oracle.numtodsinterval(double precision, text)
RETURNS interval AS $$
  SELECT $1 * ('1' || $2)::interval
$$ LANGUAGE sql IMMUTABLE STRICT;

CREATE OR REPLACE FUNCTION oracle.replace_empty_strings()
RETURNS TRIGGER
AS 'MODULE_PATHNAME','orafce_replace_empty_strings'
LANGUAGE 'c';

CREATE OR REPLACE FUNCTION oracle.replace_null_strings()
RETURNS TRIGGER
AS 'MODULE_PATHNAME','orafce_replace_null_strings'
LANGUAGE 'c';

CREATE OR REPLACE FUNCTION oracle.unistr(text)
RETURNS text
AS 'MODULE_PATHNAME','orafce_unistr'
LANGUAGE 'c';

-- Translate Oracle regexp modifier into PostgreSQl ones
-- Append the global modifier if $2 is true. Used internally
-- by regexp_*() functions bellow.
CREATE OR REPLACE FUNCTION oracle.translate_oracle_modifiers(text, bool)
RETURNS text
AS $$
DECLARE
<<<<<<< HEAD
  modifiers text;
  multiline text[];
BEGIN
  -- Oracle 'n' modifier correspond to 's' POSIX modifier
  -- Oracle 'm' modifier correspond to 'n' POSIX modifier
  modifiers := translate($1, 'nm', 'sn');
  multiline := (SELECT regexp_matches(modifiers, 's') LIMIT 1);

  -- Oracle default behavior is newline-sensitive,
  -- PostgreSQL not, so force 'p' modifier to affect
  -- newline-sensitivity but not ^ and $ search.
  IF multiline IS NULL THEN
    modifiers := modifiers || 'p';
  END IF;
  IF $2 THEN
    modifiers := modifiers || 'g';
  END IF;
  RETURN modifiers;
=======
    modifiers text;
BEGIN
    -- Oracle 'n' modifier correspond to 's' POSIX modifier
    -- Oracle 'm' modifier correspond to 'n' POSIX modifier
    modifiers := translate($1, 'nm', 'sn');
    IF $2 THEN
        modifiers := modifiers || 'g';
    END IF;
    RETURN modifiers;
>>>>>>> ac4fe440
END;
$$
LANGUAGE plpgsql;

-- REGEXP_LIKE( string text, pattern text) -> boolean
CREATE OR REPLACE FUNCTION oracle.regexp_like(text, text)
RETURNS boolean
AS $$
  -- Oracle default behavior is newline-sensitive,
  -- PostgreSQL not, so force 'p' modifier to affect
  -- newline-sensitivity but not ^ and $ search.
  SELECT CASE WHEN (count(*) > 0) THEN true ELSE false END FROM regexp_matches($1, $2, 'p');
$$
LANGUAGE 'sql';

-- REGEXP_LIKE( string text, pattern text, flags text ) -> boolean
CREATE OR REPLACE FUNCTION oracle.regexp_like(text, text, text)
RETURNS boolean
AS $$
DECLARE
  modifiers text;
BEGIN
  modifiers := oracle.translate_oracle_modifiers($3, false);
  IF (regexp_matches($1, $2, modifiers))[1] IS NOT NULL THEN
    RETURN true;
  END IF;
  RETURN false;
END;
$$
LANGUAGE plpgsql;

-- REGEXP_COUNT( string text, pattern text ) -> integer
CREATE OR REPLACE FUNCTION oracle.regexp_count(text, text)
RETURNS integer
AS $$
  -- Oracle default behavior is newline-sensitive,
  -- PostgreSQL not, so force 'p' modifier to affect
  -- newline-sensitivity but not ^ and $ search.
  SELECT count(*)::integer FROM regexp_matches($1, $2, 'pg');
$$
LANGUAGE 'sql';

-- REGEXP_COUNT( string text, pattern text, position int ) -> integer
CREATE OR REPLACE FUNCTION oracle.regexp_count(text, text, integer)
RETURNS integer
AS $$
DECLARE
  v_cnt integer;
BEGIN
  -- Check numeric arguments
  IF $3 < 1 THEN
    RAISE EXCEPTION 'argument ''position'' must be a number greater than 0';
  END IF;

  -- Oracle default behavior is newline-sensitive,
  -- PostgreSQL not, so force 'p' modifier to affect
  -- newline-sensitivity but not ^ and $ search.
  v_cnt :=  (SELECT count(*)::integer FROM regexp_matches(substr($1, $3), $2, 'pg'));
  RETURN v_cnt;
END;
$$
LANGUAGE plpgsql;

-- REGEXP_COUNT( string text, pattern text, position int, flags text ) -> integer
CREATE OR REPLACE FUNCTION oracle.regexp_count(text, text, integer, text)
RETURNS integer
AS $$
DECLARE
  modifiers text;
  v_cnt   integer;
BEGIN
  -- Check numeric arguments
  IF $3 < 1 THEN
    RAISE EXCEPTION 'argument ''position'' must be a number greater than 0';
  END IF;

  modifiers := oracle.translate_oracle_modifiers($4, true);
  v_cnt := (SELECT count(*)::integer FROM regexp_matches(substr($1, $3), $2, modifiers));
  RETURN v_cnt;
END;
$$
LANGUAGE plpgsql;

--  REGEXP_INSTR( string text, pattern text ) -> integer
CREATE OR REPLACE FUNCTION oracle.regexp_instr(text, text)
RETURNS integer
AS $$
DECLARE
  v_pos integer;
  v_pattern text;
BEGIN
  -- Without subexpression specified, assume 0 which mean that the first
  -- position for the substring matching the whole pattern is returned.
  -- We need to enclose the pattern between parentheses.
  v_pattern := '(' || $2 || ')';

  -- Oracle default behavior is newline-sensitive,
  -- PostgreSQL not, so force 'p' modifier to affect
  -- newline-sensitivity but not ^ and $ search.
  v_pos := (SELECT position((SELECT (regexp_matches($1, v_pattern, 'pg'))[1] OFFSET 0 LIMIT 1) IN $1));

  -- position() returns NULL when not found, we need to return 0 instead
  IF v_pos IS NOT NULL THEN
    RETURN v_pos;
  END IF;
  RETURN 0;
END;
$$
LANGUAGE plpgsql;

--  REGEXP_INSTR( string text, pattern text, position int ) -> integer
CREATE OR REPLACE FUNCTION oracle.regexp_instr(text, text, integer)
RETURNS integer
AS $$
DECLARE
  v_pos integer;
  v_pattern text;
BEGIN
  IF $3 < 1 THEN
    RAISE EXCEPTION 'argument ''position'' must be a number greater than 0';
  END IF;
  -- Without subexpression specified, assume 0 which mean that the first
  -- position for the substring matching the whole pattern is returned.
  -- We need to enclose the pattern between parentheses.
  v_pattern := '(' || $2 || ')';

  -- Oracle default behavior is newline-sensitive,
  -- PostgreSQL not, so force 'p' modifier to affect
  -- newline-sensitivity but not ^ and $ search.
  v_pos := (SELECT position((SELECT (regexp_matches(substr($1, $3), v_pattern, 'pg'))[1] OFFSET 0 LIMIT 1) IN $1));

  -- position() returns NULL when not found, we need to return 0 instead
  IF v_pos IS NOT NULL THEN
    RETURN v_pos;
  END IF;
  RETURN 0;
END;
$$
LANGUAGE plpgsql;

--  REGEXP_INSTR( string text, pattern text, position int, occurence int ) -> integer
CREATE OR REPLACE FUNCTION oracle.regexp_instr(text, text, integer, integer)
RETURNS integer
AS $$
DECLARE
  v_pos integer;
  v_pattern text;
BEGIN
  IF $3 < 1 THEN
    RAISE EXCEPTION 'argument ''position'' must be a number greater than 0';
  END IF;
  IF $4 < 1 THEN
    RAISE EXCEPTION 'argument ''occurence'' must be a number greater than 0';
  END IF;

  -- Without subexpression specified, assume 0 which mean that the first
  -- position for the substring matching the whole pattern is returned.
  -- We need to enclose the pattern between parentheses.
  v_pattern := '(' || $2 || ')';

  -- Oracle default behavior is newline-sensitive,
  -- PostgreSQL not, so force 'p' modifier to affect
  -- newline-sensitivity but not ^ and $ search.
  v_pos := (SELECT position((SELECT (regexp_matches(substr($1, $3), v_pattern, 'pg'))[1] OFFSET $4 - 1 LIMIT 1) IN $1));

  -- position() returns NULL when not found, we need to return 0 instead
  IF v_pos IS NOT NULL THEN
    RETURN v_pos;
  END IF;
  RETURN 0;
END;
$$
LANGUAGE plpgsql;

--  REGEXP_INSTR( string text, pattern text, position int, occurence int, return_opt int ) -> integer
CREATE OR REPLACE FUNCTION oracle.regexp_instr(text, text, integer, integer, integer)
RETURNS integer
AS $$
DECLARE
  v_pos integer;
  v_len integer;
  v_pattern text;
BEGIN
  IF $3 < 1 THEN
    RAISE EXCEPTION 'argument ''position'' must be a number greater than 0';
  END IF;
  IF $4 < 1 THEN
    RAISE EXCEPTION 'argument ''occurence'' must be a number greater than 0';
  END IF;
  IF $5 != 0 AND $5 != 1 THEN
    RAISE EXCEPTION 'argument ''return_opt'' must be 0 or 1';
  END IF;

  -- Without subexpression specified, assume 0 which mean that the first
  -- Without subexpression specified, assume 0 which mean that the first
  -- position for the substring matching the whole pattern is returned.
  -- We need to enclose the pattern between parentheses.
  v_pattern := '(' || $2 || ')';

  -- Oracle default behavior is newline-sensitive,
  -- PostgreSQL not, so force 'p' modifier to affect
  -- newline-sensitivity but not ^ and $ search.
  v_pos := (SELECT position((SELECT (regexp_matches(substr($1, $3), v_pattern, 'pg'))[1] OFFSET $4-1 LIMIT 1) IN $1));

  -- position() returns NULL when not found, we need to return 0 instead
  IF v_pos IS NOT NULL THEN
    IF $5 = 1 THEN
      v_len := (SELECT length((SELECT (regexp_matches(substr($1, $3), v_pattern, 'pg'))[1] OFFSET $4 - 1 LIMIT 1)));
      v_pos := v_pos + v_len;
    END IF;
    RETURN v_pos;
  END IF;
  RETURN 0;
END;
$$
LANGUAGE plpgsql;

--  REGEXP_INSTR( string text, pattern text, position int, occurence int, return_opt int, flags text ) -> integer
CREATE OR REPLACE FUNCTION oracle.regexp_instr(text, text, integer, integer, integer, text)
RETURNS integer
AS $$
DECLARE
  v_pos integer;
  v_len integer;
  modifiers text;
  v_pattern text;
BEGIN
  -- Check numeric arguments
  IF $3 < 1 THEN
    RAISE EXCEPTION 'argument ''position'' must be a number greater than 0';
  END IF;
  IF $4 < 1 THEN
      RAISE EXCEPTION 'argument ''occurence'' must be a number greater than 0';
  END IF;
  IF $5 != 0 AND $5 != 1 THEN
    RAISE EXCEPTION 'argument ''return_opt'' must be 0 or 1';
  END IF;
  modifiers := oracle.translate_oracle_modifiers($6, true);

  -- Without subexpression specified, assume 0 which mean that the first
  -- position for the substring matching the whole pattern is returned.
  -- We need to enclose the pattern between parentheses.
  v_pattern := '(' || $2 || ')';
  v_pos := (SELECT position((SELECT (regexp_matches(substr($1, $3), v_pattern, modifiers))[1] OFFSET $4 - 1 LIMIT 1) IN $1));

  -- position() returns NULL when not found, we need to return 0 instead
  IF v_pos IS NOT NULL THEN
    IF $5 = 1 THEN
      v_len := (SELECT length((SELECT (regexp_matches(substr($1, $3), v_pattern, modifiers))[1] OFFSET $4-1 LIMIT 1)));
      v_pos := v_pos + v_len;
    END IF;
    RETURN v_pos;
  END IF;
  RETURN 0;
END;
$$
LANGUAGE plpgsql;

--  REGEXP_INSTR( string text, pattern text, position int, occurence int, return_opt int, flags text, group int ) -> integer
CREATE OR REPLACE FUNCTION oracle.regexp_instr(text, text, integer, integer, integer, text, integer)
RETURNS integer
AS $$
DECLARE
  v_pos integer := 0;
  v_pos_orig integer := $3;
  v_len integer := 0;
  modifiers text;
  occurrence integer := $4;
  idx integer := 1;
  v_curr_pos integer := 0;
  v_pattern text;
  v_subexpr integer := $7;
BEGIN
  -- Check numeric arguments
  IF $3 < 1 THEN
      RAISE EXCEPTION 'argument ''position'' must be a number greater than 0';
  END IF;
  IF $4 < 1 THEN
    RAISE EXCEPTION 'argument ''occurence'' must be a number greater than 0';
  END IF;
  IF $7 < 0 THEN
    RAISE EXCEPTION 'argument ''group'' must be a positive number';
  END IF;
  IF $5 != 0 AND $5 != 1 THEN
    RAISE EXCEPTION 'argument ''return_opt'' must be 0 or 1';
  END IF;

  -- Translate Oracle regexp modifier into PostgreSQl ones
  modifiers := oracle.translate_oracle_modifiers($6, true);

  -- If subexpression value is 0 we need to enclose the pattern between parentheses.
  IF v_subexpr = 0 THEN
     v_pattern := '(' || $2 || ')';
     v_subexpr := 1;
  ELSE
     v_pattern := $2;
  END IF;

  -- To get position of occurrence > 1 we need a more complex code
  LOOP
    v_curr_pos := v_curr_pos + v_len;
    v_pos := (SELECT position((SELECT (regexp_matches(substr($1, v_pos_orig), '('||$2||')', modifiers))[1] OFFSET 0 LIMIT 1) IN substr($1, v_pos_orig)));
    v_len := (SELECT length((SELECT (regexp_matches(substr($1, v_pos_orig), '('||$2||')', modifiers))[1] OFFSET 0 LIMIT 1)));

    EXIT WHEN v_len IS NULL;

    v_pos_orig := v_pos_orig + v_pos + v_len;
    v_curr_pos := v_curr_pos + v_pos;
    idx := idx + 1;

    EXIT WHEN idx > occurrence;
  END LOOP;

  v_pos := (SELECT position((SELECT (regexp_matches(substr($1, v_curr_pos), v_pattern, modifiers))[v_subexpr] OFFSET 0 LIMIT 1) IN substr($1, v_curr_pos)));
  IF v_pos IS NOT NULL THEN
    IF $5 = 1 THEN
      v_len := (SELECT length((SELECT (regexp_matches(substr($1, v_curr_pos), v_pattern, modifiers))[v_subexpr] OFFSET 0 LIMIT 1)));
      v_pos := v_pos + v_len;
    END IF;
    RETURN v_pos + v_curr_pos - 1;
  END IF;
  RETURN 0;
END;
$$
LANGUAGE plpgsql;

-- REGEXP_SUBSTR( string text, pattern text ) -> text
CREATE OR REPLACE FUNCTION oracle.regexp_substr(text, text)
RETURNS text
AS $$
DECLARE
  v_substr text;
  v_pattern text;
BEGIN
  -- Without subexpression specified, assume 0 which mean that the first
  -- position for the substring matching the whole pattern is returned.
  -- We need to enclose the pattern between parentheses.
  v_pattern := '(' || $2 || ')';

  -- Oracle default behavior is newline-sensitive,
  -- PostgreSQL not, so force 'p' modifier to affect
  -- newline-sensitivity but not ^ and $ search.
  v_substr := (SELECT (regexp_matches($1, v_pattern, 'pg'))[1] OFFSET 0 LIMIT 1);
  RETURN v_substr;
END;
$$
LANGUAGE plpgsql;

-- REGEXP_SUBSTR( string text, pattern text, position int ) -> text
CREATE OR REPLACE FUNCTION oracle.regexp_substr(text, text, int)
RETURNS text
AS $$
DECLARE
  v_substr text;
  v_pattern text;
BEGIN
  -- Check numeric arguments
  IF $3 < 1 THEN
    RAISE EXCEPTION 'argument ''position'' must be a number greater than 0';
  END IF;

  -- Without subexpression specified, assume 0 which mean that the first
  -- position for the substring matching the whole pattern is returned.
  -- We need to enclose the pattern between parentheses.
  v_pattern := '(' || $2 || ')';

  -- Oracle default behavior is newline-sensitive,
  -- PostgreSQL not, so force 'p' modifier to affect
  -- newline-sensitivity but not ^ and $ search.
  v_substr := (SELECT (regexp_matches(substr($1, $3), v_pattern, 'pg'))[1] OFFSET 0 LIMIT 1);
  RETURN v_substr;
END;
$$
LANGUAGE plpgsql;

-- REGEXP_SUBSTR( string text, pattern text, position int, occurence int ) -> text
CREATE OR REPLACE FUNCTION oracle.regexp_substr(text, text, integer, integer)
RETURNS text
AS $$
DECLARE
  v_substr text;
  v_pattern text;
BEGIN
  -- Check numeric arguments
  IF $3 < 1 THEN
    RAISE EXCEPTION 'argument ''position'' must be a number greater than 0';
  END IF;
  IF $4 < 1 THEN
    RAISE EXCEPTION 'argument ''occurence'' must be a number greater than 0';
  END IF;

  -- Without subexpression specified, assume 0 which mean that the first
  -- position for the substring matching the whole pattern is returned.
  -- We need to enclose the pattern between parentheses.
  v_pattern := '(' || $2 || ')';

  -- Oracle default behavior is newline-sensitive,
  -- PostgreSQL not, so force 'p' modifier to affect
  -- newline-sensitivity but not ^ and $ search.
  v_substr := (SELECT (regexp_matches(substr($1, $3), v_pattern, 'pg'))[1] OFFSET $4 - 1 LIMIT 1);
  RETURN v_substr;
END;
$$
LANGUAGE plpgsql;

-- REGEXP_SUBSTR( string text, pattern text, position int, occurence int, flags text ) -> text
CREATE OR REPLACE FUNCTION oracle.regexp_substr(text, text, integer, integer, text)
RETURNS text
AS $$
DECLARE
  v_substr text;
  v_pattern text;
  modifiers text;
BEGIN
  -- Check numeric arguments
  IF $3 < 1 THEN
    RAISE EXCEPTION 'argument ''position'' must be a number greater than 0';
  END IF;
  IF $4 < 1 THEN
    RAISE EXCEPTION 'argument ''occurence'' must be a number greater than 0';
  END IF;

  modifiers := oracle.translate_oracle_modifiers($5, true);

  -- Without subexpression specified, assume 0 which mean that the first
  -- position for the substring matching the whole pattern is returned.
  -- We need to enclose the pattern between parentheses.
  v_pattern := '(' || $2 || ')';

  -- Oracle default behavior is newline-sensitive,
  -- PostgreSQL not, so force 'p' modifier to affect
  -- newline-sensitivity but not ^ and $ search.
  v_substr := (SELECT (regexp_matches(substr($1, $3), v_pattern, modifiers))[1] OFFSET $4 - 1 LIMIT 1);
  RETURN v_substr;
END;
$$
LANGUAGE plpgsql;

-- REGEXP_SUBSTR( string text, pattern text, position int, occurence int, flags text, group int ) -> text
CREATE OR REPLACE FUNCTION oracle.regexp_substr(text, text, integer, integer, text, int)
RETURNS text
AS $$
DECLARE
  v_substr text;
  v_pattern text;
  modifiers text;
  v_subexpr integer := $6;
  has_group integer;
BEGIN
  -- Check numeric arguments
  IF $3 < 1 THEN
    RAISE EXCEPTION 'argument ''position'' must be a number greater than 0';
  END IF;
  IF $4 < 1 THEN
    RAISE EXCEPTION 'argument ''occurence'' must be a number greater than 0';
  END IF;
  IF v_subexpr < 0 THEN
    RAISE EXCEPTION 'argument ''group'' must be a positive number';
  END IF;

  -- Check that with v_subexpr = 1 we have a capture group otherwise return NULL
  has_group := (SELECT count(*) FROM regexp_matches(v_pattern, '\(.*\)'));
  IF $6 = 1 AND has_group = 0 THEN
    RETURN NULL;
  END IF;

  modifiers := oracle.translate_oracle_modifiers($5, true);

  -- If subexpression value is 0 we need to enclose the pattern between parentheses.
  IF v_subexpr = 0 THEN
    v_pattern := '(' || $2 || ')';
    v_subexpr := 1;
  ELSE
    v_pattern := $2;
  END IF;

  -- Oracle default behavior is newline-sensitive,
  -- PostgreSQL not, so force 'p' modifier to affect
  -- newline-sensitivity but not ^ and $ search.
  v_substr := (SELECT (regexp_matches(substr($1, $3), v_pattern, modifiers))[v_subexpr] OFFSET $4 - 1 LIMIT 1);
  RETURN v_substr;
END;
$$
LANGUAGE plpgsql;<|MERGE_RESOLUTION|>--- conflicted
+++ resolved
@@ -3559,36 +3559,15 @@
 RETURNS text
 AS $$
 DECLARE
-<<<<<<< HEAD
   modifiers text;
-  multiline text[];
 BEGIN
   -- Oracle 'n' modifier correspond to 's' POSIX modifier
   -- Oracle 'm' modifier correspond to 'n' POSIX modifier
   modifiers := translate($1, 'nm', 'sn');
-  multiline := (SELECT regexp_matches(modifiers, 's') LIMIT 1);
-
-  -- Oracle default behavior is newline-sensitive,
-  -- PostgreSQL not, so force 'p' modifier to affect
-  -- newline-sensitivity but not ^ and $ search.
-  IF multiline IS NULL THEN
-    modifiers := modifiers || 'p';
-  END IF;
   IF $2 THEN
     modifiers := modifiers || 'g';
   END IF;
   RETURN modifiers;
-=======
-    modifiers text;
-BEGIN
-    -- Oracle 'n' modifier correspond to 's' POSIX modifier
-    -- Oracle 'm' modifier correspond to 'n' POSIX modifier
-    modifiers := translate($1, 'nm', 'sn');
-    IF $2 THEN
-        modifiers := modifiers || 'g';
-    END IF;
-    RETURN modifiers;
->>>>>>> ac4fe440
 END;
 $$
 LANGUAGE plpgsql;
